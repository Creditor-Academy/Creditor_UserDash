--- conflicted
+++ resolved
@@ -67,11 +67,7 @@
     },
   },
   define: {
-<<<<<<< HEAD
-    'import.meta.env.VITE_API_BASE_URL': JSON.stringify('https://private-chat-creditor-backend.onrender.com'),
-=======
     'import.meta.env.VITE_API_BASE_URL': JSON.stringify('https://testbackend-hcoy.onrender.com'),
->>>>>>> 5e3d6b90
   },
 }));
 
