import { defineConfig } from 'vite';
import react from '@vitejs/plugin-react-swc';
import path from 'path';
import { componentTagger } from 'lovable-tagger';

// https://vitejs.dev/config/
export default defineConfig(({ mode }) => ({
  server: {
    host: '::',
    port: 3000,
    proxy: {
      '/api': {
        target: 'http://localhost:9000',
        changeOrigin: true,
        secure: false,
        rewrite: path => path.replace(/^\/api/, ''),
        configure: (proxy, _options) => {
          proxy.on('error', (err, _req, _res) => {
            console.log('proxy error', err);
          });
          proxy.on('proxyReq', (proxyReq, req, _res) => {
            console.log('Sending Request to the Target:', req.method, req.url);
          });
          proxy.on('proxyRes', (proxyRes, req, _res) => {
            console.log(
              'Received Response from the Target:',
              proxyRes.statusCode,
              req.url
            );
          });
        },
      },
    },
    cors: {
      origin: ['http://localhost:8080', 'http://localhost:9000'],
      methods: ['GET', 'POST', 'PUT', 'DELETE', 'PATCH', 'OPTIONS'],
      allowedHeaders: [
        'Content-Type',
        'Authorization',
        'X-Requested-With',
        'Accept',
      ],
      credentials: true,
      maxAge: 3600,
    },
    strictPort: true,
    hmr: {
      overlay: false,
      port: 8081,
    },
    watch: {
      usePolling: false,
      ignored: ['**/node_modules/**', '**/.git/**'],
    },
  },
  preview: {
    host: '0.0.0.0',
    port: 8080,
    allowedHosts: [
      'www.lmsathena.com',
      'lmsathena.com',
      'api.lmsathena.com',
      '54.198.69.32',
      'https://creditor.onrender.com',
      'https://creditor-frontend-p6lt.onrender.com',
    ],
    cors: true,
  },
  base: '/',
  plugins: [
    react(),
    // Temporarily disabled componentTagger to fix infinite refresh
    // mode === 'development' &&
    // componentTagger(),
  ].filter(Boolean),
  resolve: {
    alias: {
      '@': path.resolve(__dirname, './src'),
      '@lessonbuilder': path.resolve(__dirname, './src/lessonbuilder'),
    },
  },
  define: {
<<<<<<< HEAD
    'import.meta.env.VITE_API_BASE_URL': JSON.stringify(
      'https://creditor.onrender.com'
    ),
    // AI Service API Keys - Injected at build time
    'import.meta.env.VITE_OPENAI_API_KEY': JSON.stringify(
      process.env.VITE_OPENAI_API_KEY || ''
    ),
    // Optional: Add other API keys if needed
    'import.meta.env.VITE_DEEPAI_API_KEY': JSON.stringify(
      process.env.VITE_DEEPAI_API_KEY || ''
    ),
    'import.meta.env.VITE_HUGGINGFACE_API_KEY': JSON.stringify(
      process.env.VITE_HUGGINGFACE_API_KEY || ''
    ),
=======
    'import.meta.env.VITE_API_BASE_URL': JSON.stringify('https://creditor.onrender.com'),
>>>>>>> c8419f4b
  },
}));

// #(Testing Backend)
// # VITE_API_BASE_URL=https://testbackend-hcoy.onrender.com

// #(development Backend)
// VITE_API_BASE_URL=https://creditor.onrender.com

// #(local Backend)
// # VITE_API_BASE_URL= http://localhost:9000

// #(Main Backend)
// # VITE_API_BASE_URL= https://creditor-backend-lfre.onrender.com<|MERGE_RESOLUTION|>--- conflicted
+++ resolved
@@ -80,24 +80,9 @@
     },
   },
   define: {
-<<<<<<< HEAD
     'import.meta.env.VITE_API_BASE_URL': JSON.stringify(
       'https://creditor.onrender.com'
     ),
-    // AI Service API Keys - Injected at build time
-    'import.meta.env.VITE_OPENAI_API_KEY': JSON.stringify(
-      process.env.VITE_OPENAI_API_KEY || ''
-    ),
-    // Optional: Add other API keys if needed
-    'import.meta.env.VITE_DEEPAI_API_KEY': JSON.stringify(
-      process.env.VITE_DEEPAI_API_KEY || ''
-    ),
-    'import.meta.env.VITE_HUGGINGFACE_API_KEY': JSON.stringify(
-      process.env.VITE_HUGGINGFACE_API_KEY || ''
-    ),
-=======
-    'import.meta.env.VITE_API_BASE_URL': JSON.stringify('https://creditor.onrender.com'),
->>>>>>> c8419f4b
   },
 }));
 
