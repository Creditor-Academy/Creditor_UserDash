--- conflicted
+++ resolved
@@ -70,11 +70,7 @@
     },
   },
   define: {
-<<<<<<< HEAD
-    'import.meta.env.VITE_API_BASE_URL': JSON.stringify('https://test-backend-e7d4.onrender.com'),
-=======
     'import.meta.env.VITE_API_BASE_URL': JSON.stringify('https://testbackend-hcoy.onrender.com'),
->>>>>>> 5feaaa06
   },
 }));
 
@@ -88,10 +84,6 @@
 
 // #(local Backend)
 // # VITE_API_BASE_URL= http://localhost:9000
-<<<<<<< HEAD
-// # VITE_API_BASE_URL= https://creditor-backend-ceds.onrender.com
-=======
 
 // #(Main Backend)
-// # VITE_API_BASE_URL= https://creditor-backend-9upi.onrender.com
->>>>>>> 5feaaa06
+// # VITE_API_BASE_URL= https://creditor-backend-9upi.onrender.com