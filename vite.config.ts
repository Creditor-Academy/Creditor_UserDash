--- conflicted
+++ resolved
@@ -46,11 +46,7 @@
     strictPort: true,
     hmr: {
       overlay: false,
-<<<<<<< HEAD
-      port: 8081,
-=======
-      port: 3001
->>>>>>> 36a989b0
+      port: 3001,
     },
     watch: {
       usePolling: false,
@@ -58,13 +54,8 @@
     },
   },
   preview: {
-<<<<<<< HEAD
     host: '0.0.0.0',
-    port: 8080,
-=======
-    host: "0.0.0.0",
     port: 3000,
->>>>>>> 36a989b0
     allowedHosts: [
       'www.lmsathena.com',
       'lmsathena.com',
