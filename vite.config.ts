import { defineConfig } from "vite";
import react from "@vitejs/plugin-react-swc";
import path from "path";
import { componentTagger } from "lovable-tagger";

// https://vitejs.dev/config/
export default defineConfig(({ mode }) => ({
  server: {
    host: "::",
    port: 3000,
  },
  preview: {
    host: "0.0.0.0",   // Allow external access
    port: 3000,
    allowedHosts: [
      "www.lmsathena.com",
      "lmsathena.com",
      "api.lmsathena.com",
      "54.198.69.32"
    ]
  },
  base: '/',
  plugins: [
    react(),
    mode === 'development' &&
    componentTagger(),
  ].filter(Boolean),
  resolve: {
    alias: {
      "@": path.resolve(__dirname, "./src"),
    },
  },
  define: {
<<<<<<< HEAD
    'import.meta.env.VITE_API_BASE_URL': JSON.stringify('https://sharebackend-sdkp.onrender.com'),
=======
    'import.meta.env.VITE_API_BASE_URL': JSON.stringify('https://creditor-backend-1-iijy.onrender.com'),
>>>>>>> c0211948
  },
}));

// # VITE_API_BASE_URL= https://sharebackend-sdkp.onrender.com
// # VITE_API_BASE_URL= https://creditor-backend-1-iijy.onrender.com
// # VITE_API_BASE_URL= https://creditor-backend-9upi.onrender.com
// # VITE_API_BASE_URL= http://localhost:9000<|MERGE_RESOLUTION|>--- conflicted
+++ resolved
@@ -31,11 +31,7 @@
     },
   },
   define: {
-<<<<<<< HEAD
-    'import.meta.env.VITE_API_BASE_URL': JSON.stringify('https://sharebackend-sdkp.onrender.com'),
-=======
     'import.meta.env.VITE_API_BASE_URL': JSON.stringify('https://creditor-backend-1-iijy.onrender.com'),
->>>>>>> c0211948
   },
 }));
 
