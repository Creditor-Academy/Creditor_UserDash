import { defineConfig } from "vite";
import react from "@vitejs/plugin-react-swc";
import path from "path";
import { componentTagger } from "lovable-tagger";

// https://vitejs.dev/config/
export default defineConfig(({ mode }) => ({
  server: {
    host: "::",
    port: 3000,
    proxy: {
      '/api': {
        target: 'http://localhost:9000',
        changeOrigin: true,
        secure: false,
        rewrite: (path) => path.replace(/^\/api/, ''),
        configure: (proxy, _options) => {
          proxy.on('error', (err, _req, _res) => {
            console.log('proxy error', err);
          });
          proxy.on('proxyReq', (proxyReq, req, _res) => {
            console.log('Sending Request to the Target:', req.method, req.url);
          });
          proxy.on('proxyRes', (proxyRes, req, _res) => {
            console.log('Received Response from the Target:', proxyRes.statusCode, req.url);
          });
        }
      }
    },
    cors: {
      origin: ['http://localhost:3000', 'http://localhost:9000'],
      methods: ['GET', 'POST', 'PUT', 'DELETE', 'PATCH', 'OPTIONS'],
      allowedHeaders: ['Content-Type', 'Authorization', 'X-Requested-With', 'Accept'],
      credentials: true,
      maxAge: 3600
    },
    strictPort: true,
    hmr: {
      port: 3000,
      protocol: 'ws',
      host: 'localhost',
      clientPort: 3000
    }
  },
  preview: {
    host: "0.0.0.0",
    port: 3000,
    allowedHosts: [
      "www.lmsathena.com",
      "lmsathena.com",
      "api.lmsathena.com",
      "54.198.69.32"
    ],
    cors: true
  },
  base: '/',
  plugins: [
    react(),
    mode === 'development' &&
    componentTagger(),
  ].filter(Boolean),
  resolve: {
    alias: {
      "@": path.resolve(__dirname, "./src"),
    },
  },
  define: {
<<<<<<< HEAD
    'import.meta.env.VITE_API_BASE_URL': JSON.stringify('http://localhost:9000'),
=======
    'import.meta.env.VITE_API_BASE_URL': JSON.stringify('https://creditor-backend-ceds.onrender.com'),
>>>>>>> e503d04b
  },
}));

// # VITE_API_BASE_URL= https://sharebackend-sdkp.onrender.com
// # VITE_API_BASE_URL= https://creditor-backend-1-iijy.onrender.com
// # VITE_API_BASE_URL= https://creditor-backend-9upi.onrender.com
// # VITE_API_BASE_URL= http://localhost:9000<|MERGE_RESOLUTION|>--- conflicted
+++ resolved
@@ -65,11 +65,7 @@
     },
   },
   define: {
-<<<<<<< HEAD
-    'import.meta.env.VITE_API_BASE_URL': JSON.stringify('http://localhost:9000'),
-=======
     'import.meta.env.VITE_API_BASE_URL': JSON.stringify('https://creditor-backend-ceds.onrender.com'),
->>>>>>> e503d04b
   },
 }));
 
