--- conflicted
+++ resolved
@@ -28,11 +28,7 @@
       }
     },
     cors: {
-<<<<<<< HEAD
-      origin: ['http://localhost:3000', 'http://localhost:5000'],
-=======
       origin: ['http://localhost:8080', 'http://localhost:9000'],
->>>>>>> 65b5f1ee
       methods: ['GET', 'POST', 'PUT', 'DELETE', 'PATCH', 'OPTIONS'],
       allowedHeaders: ['Content-Type', 'Authorization', 'X-Requested-With', 'Accept'],
       credentials: true,
