--- conflicted
+++ resolved
@@ -46,11 +46,7 @@
     strictPort: true,
     hmr: {
       overlay: false,
-<<<<<<< HEAD
-      port: 3001
-=======
-      port: 8081,
->>>>>>> 154747f6
+      port: 8081
     },
     watch: {
       usePolling: false,
@@ -58,13 +54,8 @@
     },
   },
   preview: {
-<<<<<<< HEAD
     host: "0.0.0.0",
-    port: 3000,
-=======
-    host: '0.0.0.0',
     port: 8080,
->>>>>>> 154747f6
     allowedHosts: [
       'www.lmsathena.com',
       'lmsathena.com',
