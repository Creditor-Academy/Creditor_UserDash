--- conflicted
+++ resolved
@@ -81,7 +81,6 @@
   define: {
     'import.meta.env.VITE_API_BASE_URL': JSON.stringify(
       'https://creditor.onrender.com'
-<<<<<<< HEAD
     ),
     // AI Service API Keys - Injected at build time
     'import.meta.env.VITE_OPENAI_API_KEY': JSON.stringify(
@@ -93,8 +92,6 @@
     ),
     'import.meta.env.VITE_HUGGINGFACE_API_KEY': JSON.stringify(
       process.env.VITE_HUGGINGFACE_API_KEY || ''
-=======
->>>>>>> 39637e4e
     ),
   },
 }));
