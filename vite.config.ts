import { defineConfig } from "vite";
import react from "@vitejs/plugin-react-swc";
import path from "path";
import { componentTagger } from "lovable-tagger";

// https://vitejs.dev/config/
export default defineConfig(({ mode }) => ({
  
  server: {
    host: "::",
    port: 3000,
  },
  base: '/',
  plugins: [
    react(),
    mode === 'development' &&
    componentTagger(),
  ].filter(Boolean),
  resolve: {
    alias: {
      "@": path.resolve(__dirname, "./src"),
    },
  },
  define: {
<<<<<<< HEAD
    'import.meta.env.VITE_API_BASE_URL': JSON.stringify('https://sharebackend-sdkp.onrender.com'),
=======
    'import.meta.env.VITE_API_BASE_URL': JSON.stringify('http://localhost:9000'),
>>>>>>> b9f0bc73
  },
}));

// https://sharebackend-sdkp.onrender.com
// https://creditor-backend-1-iijy.onrender.com
// https://creditor-backend-9upi.onrender.com
<|MERGE_RESOLUTION|>--- conflicted
+++ resolved
@@ -22,11 +22,7 @@
     },
   },
   define: {
-<<<<<<< HEAD
-    'import.meta.env.VITE_API_BASE_URL': JSON.stringify('https://sharebackend-sdkp.onrender.com'),
-=======
     'import.meta.env.VITE_API_BASE_URL': JSON.stringify('http://localhost:9000'),
->>>>>>> b9f0bc73
   },
 }));
 
