import React, { useEffect, useState, useMemo } from 'react';
import { Outlet, useLocation } from 'react-router-dom';
import { motion } from 'framer-motion';
import Sidebar from '@/components/layout/Sidebar';
import DashboardHeader from '@/components/dashboard/DashboardHeader';
import BackButton from '@/components/navigation/BackButton';
import CreditPurchaseModal from '@/components/credits/CreditPurchaseModal';
import { SeasonalThemeContext } from '@/contexts/SeasonalThemeContext';

// Create a context for the sidebar state
export const SidebarContext = React.createContext({
  sidebarCollapsed: false,
  setSidebarCollapsed: () => {},
});

export function DashboardLayout() {
  const location = useLocation();
  const [sidebarCollapsed, setSidebarCollapsed] = useState(false);
  const [isMobileSidebarOpen, setIsMobileSidebarOpen] = useState(false);
  const [creditModalOpen, setCreditModalOpen] = useState(false);
  const [isChristmasMode, setIsChristmasMode] = useState(() => {
    if (typeof window === 'undefined') return true;
    try {
      const saved = localStorage.getItem('dashboardChristmasMode');
      // Default to true if not set
      return saved === null ? true : saved === 'true';
    } catch {
      return true;
    }
  });

  // Only show back button on specific pages where navigation back makes sense
  const pathsWithBackButton = [
    '/profile',
    '/faqs',
    '/support',
    '/guides',
    '/support/ticket',
    '/privacy',
    '/avatar-picker',
  ];

  const showBackButton = pathsWithBackButton.some(path =>
    location.pathname.startsWith(path)
  );

  // Sidebar width values
  const expandedWidth = '17rem';
  const collapsedWidth = '4.5rem';

  // Close mobile sidebar on route change
  useEffect(() => {
    setIsMobileSidebarOpen(false);
    // Auto-collapse sidebar for immersive pages like ScenarioTakePage and LessonBuilder
    const immersive =
      location.pathname.startsWith('/dashboard/scenario/take/') ||
      (location.pathname.includes('/lesson/') &&
        location.pathname.includes('/builder'));
    setSidebarCollapsed(immersive);
  }, [location.pathname]);

<<<<<<< HEAD
  // Check if current page is lesson builder (needs full width)
  const isLessonBuilder =
    location.pathname.includes('/lesson/') &&
    location.pathname.includes('/builder');

  return (
    <SidebarContext.Provider value={{ sidebarCollapsed, setSidebarCollapsed }}>
      <div className="flex min-h-screen w-full min-w-0 overflow-x-hidden bg-gradient-to-br from-gray-50 to-white">
        {/* Sidebar - mobile drawer and desktop fixed */}
        <div
          className={
            `fixed top-0 left-0 h-screen z-30 transform transition-transform duration-300 ` +
            `${isMobileSidebarOpen ? 'translate-x-0' : '-translate-x-full'} ` +
            `lg:translate-x-0`
          }
        >
          <Sidebar
            collapsed={sidebarCollapsed}
            setCollapsed={setSidebarCollapsed}
            onCreditorCardClick={() => setCreditModalOpen(true)}
          />
        </div>
=======
  useEffect(() => {
    if (typeof document === 'undefined') return undefined;
    document.body.classList.toggle('christmas-theme', isChristmasMode);
    return () => {
      document.body.classList.remove('christmas-theme');
    };
  }, [isChristmasMode]);
>>>>>>> d7341744

  const toggleChristmasMode = () => {
    setIsChristmasMode(prev => {
      const next = !prev;
      try {
        localStorage.setItem('dashboardChristmasMode', String(next));
        // Dispatch custom event so other components (like Login) can detect the change
        window.dispatchEvent(
          new CustomEvent('localStorageChange', {
            detail: { key: 'dashboardChristmasMode', value: String(next) },
          })
        );
      } catch {
        /* storage unavailable */
      }
      return next;
    });
  };

  // Generate snowflakes for animation - covers entire layout including sidebar
  const snowflakes = useMemo(() => {
    if (!isChristmasMode) return [];

    // Create 100 snowflakes with varied properties
    return Array.from({ length: 100 }, (_, i) => {
      const size = 3 + Math.random() * 6; // Size between 3-9px
      const left = Math.random() * 100; // Random horizontal position
      const delay = Math.random() * 2; // Start delay 0-2s for staggered effect
      const duration = 8 + Math.random() * 7; // Fall duration 8-15s (varied speeds)
      const drift = (Math.random() - 0.5) * 60; // Horizontal drift -30px to +30px
      const opacity = 0.5 + Math.random() * 0.5; // Opacity 0.5-1.0

      return {
        id: i,
        left: `${left}%`,
        size: `${size}px`,
        delay: `${delay}s`,
        duration: `${duration}s`,
        drift: `${drift}px`,
        opacity,
      };
    });
  }, [isChristmasMode]);

  return (
    <SeasonalThemeContext.Provider
      value={{ isChristmasMode, toggleChristmasMode }}
    >
      <SidebarContext.Provider
        value={{ sidebarCollapsed, setSidebarCollapsed }}
      >
        <div
          className={`dashboard-shell flex min-h-screen w-full min-w-0 overflow-x-hidden bg-gradient-to-br from-gray-50 to-white ${
            isChristmasMode ? 'christmas-theme' : ''
          }`}
        >
          {/* Snowflake Animation - covers entire layout including sidebar */}
          {isChristmasMode && (
            <div
              className="snowflakes-container pointer-events-none"
              aria-hidden="true"
            >
              {snowflakes.map(flake => (
                <div
                  key={flake.id}
                  className="snowflake"
                  style={{
                    left: flake.left,
                    width: flake.size,
                    height: flake.size,
                    animationDelay: flake.delay,
                    animationDuration: flake.duration,
                    opacity: flake.opacity,
                    '--snowflake-drift': flake.drift,
                  }}
                />
              ))}
            </div>
          )}
          {/* Sidebar - mobile drawer and desktop fixed */}
          <div
            className={
              `fixed top-0 left-0 h-screen z-30 transform transition-transform duration-300 ` +
              `${isMobileSidebarOpen ? 'translate-x-0' : '-translate-x-full'} ` +
              `lg:translate-x-0`
            }
          >
            <Sidebar
              collapsed={sidebarCollapsed}
              setCollapsed={setSidebarCollapsed}
              onCreditorCardClick={() => setCreditModalOpen(true)}
            />
          </div>

          {/* Mobile overlay */}
          {isMobileSidebarOpen && (
            <div
              className="fixed inset-0 z-20 bg-black/40 lg:hidden"
              onClick={() => setIsMobileSidebarOpen(false)}
              aria-hidden="true"
            />
          )}

          {/* Main content area */}
          <div
            className={`flex-1 flex flex-col min-h-screen min-w-0 transition-all duration-300 ${sidebarCollapsed ? 'lg:ml-[4.5rem]' : 'lg:ml-[17rem]'}`}
          >
            {/* Header - fixed at the top */}
            <header
              className={`fixed top-0 left-0 right-0 z-40 bg-white border-b border-gray-200 h-14 sm:h-16 transition-all duration-300 ${sidebarCollapsed ? 'lg:ml-[4.5rem]' : 'lg:ml-[17rem]'}`}
            >
              <DashboardHeader
                sidebarCollapsed={sidebarCollapsed}
                onMobileMenuClick={() => setIsMobileSidebarOpen(true)}
              />
            </header>
            {/* Scrollable content */}
            <div className="flex-1 overflow-y-auto overscroll-contain pt-14 sm:pt-16">
              <div className="max-w-7xl mx-auto w-full min-w-0">
                {showBackButton && (
                  <div className="px-6 pt-6">
                    <BackButton />
                  </div>
                )}
                <motion.main
                  className="p-4 sm:p-5 lg:p-6 pt-3 sm:pt-4"
                  initial={{ opacity: 0, y: 20 }}
                  animate={{ opacity: 1, y: 0 }}
                  transition={{ delay: 0.2, duration: 0.5 }}
                >
                  <Outlet />
                </motion.main>
              </div>
            </div>
          </div>
        </div>
        {/* Credit Purchase Modal */}
        <CreditPurchaseModal
          open={creditModalOpen}
          onClose={() => setCreditModalOpen(false)}
        />
      </SidebarContext.Provider>
    </SeasonalThemeContext.Provider>
  );
}

export default DashboardLayout;<|MERGE_RESOLUTION|>--- conflicted
+++ resolved
@@ -59,30 +59,6 @@
     setSidebarCollapsed(immersive);
   }, [location.pathname]);
 
-<<<<<<< HEAD
-  // Check if current page is lesson builder (needs full width)
-  const isLessonBuilder =
-    location.pathname.includes('/lesson/') &&
-    location.pathname.includes('/builder');
-
-  return (
-    <SidebarContext.Provider value={{ sidebarCollapsed, setSidebarCollapsed }}>
-      <div className="flex min-h-screen w-full min-w-0 overflow-x-hidden bg-gradient-to-br from-gray-50 to-white">
-        {/* Sidebar - mobile drawer and desktop fixed */}
-        <div
-          className={
-            `fixed top-0 left-0 h-screen z-30 transform transition-transform duration-300 ` +
-            `${isMobileSidebarOpen ? 'translate-x-0' : '-translate-x-full'} ` +
-            `lg:translate-x-0`
-          }
-        >
-          <Sidebar
-            collapsed={sidebarCollapsed}
-            setCollapsed={setSidebarCollapsed}
-            onCreditorCardClick={() => setCreditModalOpen(true)}
-          />
-        </div>
-=======
   useEffect(() => {
     if (typeof document === 'undefined') return undefined;
     document.body.classList.toggle('christmas-theme', isChristmasMode);
@@ -90,7 +66,6 @@
       document.body.classList.remove('christmas-theme');
     };
   }, [isChristmasMode]);
->>>>>>> d7341744
 
   const toggleChristmasMode = () => {
     setIsChristmasMode(prev => {
