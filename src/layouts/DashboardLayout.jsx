import React, { useEffect, useState } from "react";
import { Outlet, useLocation } from "react-router-dom";
import { motion } from "framer-motion";
import Sidebar from "@/components/layout/Sidebar";
import DashboardHeader from "@/components/dashboard/DashboardHeader";
import BackButton from "@/components/navigation/BackButton";

// Create a context for the sidebar state
export const SidebarContext = React.createContext({
  sidebarCollapsed: false,
  setSidebarCollapsed: () => {}
});

export function DashboardLayout() {
  const location = useLocation();
  const [sidebarCollapsed, setSidebarCollapsed] = useState(false);
  const [isMobileSidebarOpen, setIsMobileSidebarOpen] = useState(false);

  // Only show back button on specific pages where navigation back makes sense
  const pathsWithBackButton = [
    "/profile",
    "/faqs",
    "/support",
    "/guides",
    "/support/ticket", 
    "/privacy",
    "/avatar-picker"
  ];
  
  const showBackButton = pathsWithBackButton.some(path => location.pathname.startsWith(path));

  // Sidebar width values
  const expandedWidth = '17rem';
  const collapsedWidth = '4.5rem';

  // Close mobile sidebar on route change
  useEffect(() => {
    setIsMobileSidebarOpen(false);
  }, [location.pathname]);

  return (
<<<<<<< HEAD
    <SidebarContext.Provider value={{ sidebarCollapsed, setSidebarCollapsed }}>
      <div className="flex min-h-screen w-full bg-gradient-to-br from-gray-50 to-white">
        {/* Sidebar - fixed on the left */}
        <div className="fixed top-0 left-0 h-screen z-30">
          <Sidebar collapsed={sidebarCollapsed} setCollapsed={setSidebarCollapsed} />
        </div>
        {/* Main content area */}
        <div
          className="flex-1 flex flex-col min-h-screen transition-all duration-300"
          style={{ marginLeft: sidebarCollapsed ? collapsedWidth : expandedWidth }}
        >
          {/* Header - fixed at the top */}
          <header className="fixed top-0 left-0 right-0 z-40 bg-white border-b border-gray-200 h-16 transition-all duration-300" style={{ marginLeft: sidebarCollapsed ? collapsedWidth : expandedWidth }}>
            <DashboardHeader sidebarCollapsed={sidebarCollapsed} setSidebarCollapsed={setSidebarCollapsed} />
          </header>
          {/* Scrollable content */}
          <div className="flex-1 overflow-y-auto pt-16">
            <div className="max-w-7xl mx-auto w-full">
              {showBackButton && (
                <div className="px-6 pt-6">
                  <BackButton />
                </div>
              )}
              <motion.main 
                className="p-6 pt-4"
                initial={{ opacity: 0, y: 20 }}
                animate={{ opacity: 1, y: 0 }}
                transition={{ delay: 0.2, duration: 0.5 }}
              >
                <Outlet context={{ sidebarCollapsed, setSidebarCollapsed }} />
              </motion.main>
            </div>
=======
    <div className="flex min-h-screen w-full min-w-0 overflow-x-hidden bg-gradient-to-br from-gray-50 to-white">
      {/* Sidebar - mobile drawer and desktop fixed */}
      <div
        className={
          `fixed top-0 left-0 h-screen z-30 transform transition-transform duration-300 ` +
          `${isMobileSidebarOpen ? "translate-x-0" : "-translate-x-full"} ` +
          `lg:translate-x-0`
        }
      >
        <Sidebar collapsed={sidebarCollapsed} setCollapsed={setSidebarCollapsed} />
      </div>

      {/* Mobile overlay */}
      {isMobileSidebarOpen && (
        <div
          className="fixed inset-0 z-20 bg-black/40 lg:hidden"
          onClick={() => setIsMobileSidebarOpen(false)}
          aria-hidden="true"
        />
      )}

      {/* Main content area */}
      <div
        className={`flex-1 flex flex-col min-h-screen min-w-0 transition-all duration-300 ${sidebarCollapsed ? 'lg:ml-[4.5rem]' : 'lg:ml-[17rem]'}`}
      >
        {/* Header - fixed at the top */}
        <header className={`fixed top-0 left-0 right-0 z-40 bg-white border-b border-gray-200 h-14 sm:h-16 transition-all duration-300 ${sidebarCollapsed ? 'lg:ml-[4.5rem]' : 'lg:ml-[17rem]'}`}>
          <DashboardHeader
            sidebarCollapsed={sidebarCollapsed}
            onMobileMenuClick={() => setIsMobileSidebarOpen(true)}
          />
        </header>
        {/* Scrollable content */}
        <div className="flex-1 overflow-y-auto overscroll-contain pt-14 sm:pt-16">
          <div className="max-w-7xl mx-auto w-full min-w-0">
            {showBackButton && (
              <div className="px-6 pt-6">
                <BackButton />
              </div>
            )}
            <motion.main 
              className="p-4 sm:p-5 lg:p-6 pt-3 sm:pt-4"
              initial={{ opacity: 0, y: 20 }}
              animate={{ opacity: 1, y: 0 }}
              transition={{ delay: 0.2, duration: 0.5 }}
            >
              <Outlet />
            </motion.main>
>>>>>>> 5c0ae291
          </div>
        </div>
      </div>
    </SidebarContext.Provider>
  );
}

export default DashboardLayout;<|MERGE_RESOLUTION|>--- conflicted
+++ resolved
@@ -39,40 +39,6 @@
   }, [location.pathname]);
 
   return (
-<<<<<<< HEAD
-    <SidebarContext.Provider value={{ sidebarCollapsed, setSidebarCollapsed }}>
-      <div className="flex min-h-screen w-full bg-gradient-to-br from-gray-50 to-white">
-        {/* Sidebar - fixed on the left */}
-        <div className="fixed top-0 left-0 h-screen z-30">
-          <Sidebar collapsed={sidebarCollapsed} setCollapsed={setSidebarCollapsed} />
-        </div>
-        {/* Main content area */}
-        <div
-          className="flex-1 flex flex-col min-h-screen transition-all duration-300"
-          style={{ marginLeft: sidebarCollapsed ? collapsedWidth : expandedWidth }}
-        >
-          {/* Header - fixed at the top */}
-          <header className="fixed top-0 left-0 right-0 z-40 bg-white border-b border-gray-200 h-16 transition-all duration-300" style={{ marginLeft: sidebarCollapsed ? collapsedWidth : expandedWidth }}>
-            <DashboardHeader sidebarCollapsed={sidebarCollapsed} setSidebarCollapsed={setSidebarCollapsed} />
-          </header>
-          {/* Scrollable content */}
-          <div className="flex-1 overflow-y-auto pt-16">
-            <div className="max-w-7xl mx-auto w-full">
-              {showBackButton && (
-                <div className="px-6 pt-6">
-                  <BackButton />
-                </div>
-              )}
-              <motion.main 
-                className="p-6 pt-4"
-                initial={{ opacity: 0, y: 20 }}
-                animate={{ opacity: 1, y: 0 }}
-                transition={{ delay: 0.2, duration: 0.5 }}
-              >
-                <Outlet context={{ sidebarCollapsed, setSidebarCollapsed }} />
-              </motion.main>
-            </div>
-=======
     <div className="flex min-h-screen w-full min-w-0 overflow-x-hidden bg-gradient-to-br from-gray-50 to-white">
       {/* Sidebar - mobile drawer and desktop fixed */}
       <div
@@ -121,7 +87,6 @@
             >
               <Outlet />
             </motion.main>
->>>>>>> 5c0ae291
           </div>
         </div>
       </div>
