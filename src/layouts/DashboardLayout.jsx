--- conflicted
+++ resolved
@@ -95,11 +95,6 @@
           </header>
           {/* Scrollable content */}
           <div className="flex-1 overflow-y-auto overscroll-contain pt-14 sm:pt-16">
-<<<<<<< HEAD
-            {isLessonBuilder ? (
-              // Full width for lesson builder - no constraints
-              <div className="w-full h-full">
-=======
             <div className="max-w-7xl mx-auto w-full min-w-0">
               {showBackButton && (
                 <div className="px-6 pt-6">
@@ -112,27 +107,9 @@
                 animate={{ opacity: 1, y: 0 }}
                 transition={{ delay: 0.2, duration: 0.5 }}
               >
->>>>>>> 8fc32f5a
                 <Outlet />
-              </div>
-            ) : (
-              // Normal layout with constraints for other pages
-              <div className="max-w-7xl mx-auto w-full min-w-0">
-                {showBackButton && (
-                  <div className="px-6 pt-6">
-                    <BackButton />
-                  </div>
-                )}
-                <motion.main
-                  className="p-4 sm:p-5 lg:p-6 pt-3 sm:pt-4"
-                  initial={{ opacity: 0, y: 20 }}
-                  animate={{ opacity: 1, y: 0 }}
-                  transition={{ delay: 0.2, duration: 0.5 }}
-                >
-                  <Outlet />
-                </motion.main>
-              </div>
-            )}
+              </motion.main>
+            </div>
           </div>
         </div>
       </div>
