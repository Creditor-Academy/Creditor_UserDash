import React, { createContext, useContext, useState, useEffect } from 'react';
import { getUserRole, getUserRoles, setUserRole as setUserRoleUtil, setUserRoles as setUserRolesUtil, setSingleRole, clearUserData, isInstructorOrAdmin as checkInstructorOrAdmin, logoutUser } from '@/services/userService';
import Cookies from 'js-cookie';

const AuthContext = createContext();

export const useAuth = () => {
  const context = useContext(AuthContext);
  if (!context) {
    throw new Error('useAuth must be used within an AuthProvider');
  }
  return context;
};

export const AuthProvider = ({ children }) => {
  const [userRole, setUserRoleState] = useState('user');
  const [userRoles, setUserRolesState] = useState(['user']);
  const [isLoading, setIsLoading] = useState(true);
  const [isAuthenticated, setIsAuthenticated] = useState(() => {
    // Check for token on initial load - include cookies
    return !!(localStorage.getItem('token') || localStorage.getItem('authToken') || Cookies.get('accesstoken'));
  });

  useEffect(() => {
    // Initialize user roles on mount
    const role = getUserRole();
    const roles = getUserRoles();
    const hasToken = !!(localStorage.getItem('token') || localStorage.getItem('authToken') || Cookies.get('accesstoken'));
    
    setUserRoleState(role);
    setUserRolesState(roles);
    setIsAuthenticated(hasToken);
    setIsLoading(false);

    // Listen for role changes
    const handleRoleChange = () => {
      const newRole = getUserRole();
      const newRoles = getUserRoles();
      setUserRoleState(newRole);
      setUserRolesState(newRoles);
    };

    window.addEventListener('userRoleChanged', handleRoleChange);

    return () => {
      window.removeEventListener('userRoleChanged', handleRoleChange);
    };
  }, []);

  const setUserRole = (role) => {
    setUserRoleUtil(role);
    setUserRoleState(role);
  };

  const setUserRoles = (roles) => {
    setUserRolesUtil(roles);
    setUserRolesState(roles);
    // Update primary role as well
    if (Array.isArray(roles) && roles.length > 0) {
      setUserRoleState(roles[0]);
    }
  };

  const setSingleRole = (role) => {
    setSingleRole(role);
    setUserRoleState(role);
    setUserRolesState([role]);
  };

  const setAuth = (token) => {
    if (token) {
      localStorage.setItem('authToken', token);
      localStorage.setItem('token', token);
      setIsAuthenticated(true);
    } else {
      localStorage.removeItem('authToken');
      localStorage.removeItem('token');
      setIsAuthenticated(false);
    }
  };

  const logout = async () => {
    try {
      // Call the logout API
      await logoutUser();
    } catch (error) {
      console.error('Logout error:', error);
      // Continue with local logout even if API call fails
    } finally {
      // Clear all local data
      clearUserData();
      localStorage.removeItem('authToken');
      localStorage.removeItem('token');
      localStorage.removeItem('userId');
<<<<<<< HEAD
      Cookies.remove('accesstoken');
      Cookies.remove('token');
=======
      Cookies.remove('Access-Token');
>>>>>>> eb9de6b4
      Cookies.remove('userId');
      
      // Reset state
      setUserRoleState('user');
      setUserRolesState(['user']);
      setIsAuthenticated(false);
      
      // Notify other components
      window.dispatchEvent(new Event('userRoleChanged'));
      window.dispatchEvent(new CustomEvent('userLoggedOut'));
      
      // Force a hard redirect to login page to ensure all state is cleared
      window.location.href = '/login';
    }
  };

  const isInstructorOrAdmin = () => {
    return checkInstructorOrAdmin();
  };

  const hasRole = (roleToCheck) => {
    return userRoles.includes(roleToCheck);
  };

  const value = {
    userRole,
    userRoles,
    isAuthenticated,
    isLoading,
    setUserRole,
    setUserRoles,
    setSingleRole,
    setAuth,
    logout,
    isInstructorOrAdmin,
    hasRole
  };

  return (
    <AuthContext.Provider value={value}>
      {children}
    </AuthContext.Provider>
  );
}; <|MERGE_RESOLUTION|>--- conflicted
+++ resolved
@@ -92,12 +92,7 @@
       localStorage.removeItem('authToken');
       localStorage.removeItem('token');
       localStorage.removeItem('userId');
-<<<<<<< HEAD
-      Cookies.remove('accesstoken');
-      Cookies.remove('token');
-=======
       Cookies.remove('Access-Token');
->>>>>>> eb9de6b4
       Cookies.remove('userId');
       
       // Reset state
