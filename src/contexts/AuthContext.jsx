<<<<<<< HEAD
import React, { createContext, useContext, useState, useEffect, useCallback } from 'react';
import { getUserRole, getUserRoles, setUserRole as setUserRoleUtil, setUserRoles as setUserRolesUtil, clearUserData, isInstructorOrAdmin as checkInstructorOrAdmin, logoutUser } from '@/services/userService';
import { saveLoginTime, isAuthenticated, setAccessToken, clearAccessToken } from '@/services/tokenService';
import Cookies from 'js-cookie';
import axios from 'axios';
=======
import React, { createContext, useContext, useState, useEffect } from 'react';
import Cookies from 'js-cookie';
import { getUserRole, getUserRoles, setUserRole as setUserRoleUtil, setUserRoles as setUserRolesUtil, setSingleRole, clearUserData, isInstructorOrAdmin as checkInstructorOrAdmin, logoutUser } from '@/services/userService';
// import Cookies from 'js-cookie';
>>>>>>> e9c829c0

const AuthContext = createContext();

export const useAuth = () => {
  const context = useContext(AuthContext);
  if (!context) {
    throw new Error('useAuth must be used within an AuthProvider');
  }
  return context;
};

export const AuthProvider = ({ children }) => {
  const [userRole, setUserRoleState] = useState('user');
  const [userRoles, setUserRolesState] = useState(['user']);
  const [isLoading, setIsLoading] = useState(true);
<<<<<<< HEAD
  const [isAuth, setIsAuth] = useState(false);

  useEffect(() => {
    const checkAuth = async () => {
      const authStatus = isAuthenticated();
      setIsAuth(authStatus);
      
      if (authStatus) {
        const role = getUserRole();
        const roles = getUserRoles();
        setUserRoleState(role);
        setUserRolesState(roles);
        
        // Token refresh is now handled automatically by the tokenService
        console.log('User authenticated, token refresh system initialized');
      }
      
      setIsLoading(false);
=======
  const [isAuthenticated, setIsAuthenticated] = useState(() => {
    // Check for token on initial load - include cookies
    return !!(localStorage.getItem('token') || localStorage.getItem('authToken') || Cookies.get('accesstoken'));
  });

  useEffect(() => {
    // Initialize user roles on mount
    const role = getUserRole();
    const roles = getUserRoles();
    const hasToken = !!(localStorage.getItem('token') || localStorage.getItem('authToken') || Cookies.get('accesstoken'));
    
    setUserRoleState(role);
    setUserRolesState(roles);
    setIsAuthenticated(hasToken);
    setIsLoading(false);

    // Listen for role changes
    const handleRoleChange = () => {
      const newRole = getUserRole();
      const newRoles = getUserRoles();
      setUserRoleState(newRole);
      setUserRolesState(newRoles);
>>>>>>> e9c829c0
    };
    
    checkAuth();
    
    return () => {
      // clearTokenRefresh(); // Removed this line as it's no longer needed
    };
  }, []);

  const setAuth = useCallback((token) => {
    if (token) {
<<<<<<< HEAD
      setAccessToken(token); // This sets both 'authToken' and 'token' in localStorage
      saveLoginTime();
      setIsAuth(true);
    } else {
      // clearTokenRefresh(); // Removed this line as it's no longer needed
      clearAccessToken(); // This removes both 'authToken' and 'token' from localStorage
      setIsAuth(false);
=======
      localStorage.setItem('authToken', token);
      localStorage.setItem('token', token);
      setIsAuthenticated(true);
    } else {
      localStorage.removeItem('authToken');
      localStorage.removeItem('token');
      setIsAuthenticated(false);
>>>>>>> e9c829c0
    }
  }, []);

  const login = useCallback(async (credentials) => {
    try {
      const response = await axios.post('https://creditor-backend-1-iijy.onrender.com/api/auth/login', credentials, {
        withCredentials: true
      });
      
      if (response.data.accessToken) {
        setAuth(response.data.accessToken);
        return true;
      }
      return false;
    } catch (error) {
      console.error('Login failed:', error);
      return false;
    }
  }, [setAuth]);

  const logout = useCallback(async () => {
    try {
      await logoutUser();
    } catch (error) {
      console.error('Logout error:', error);
    } finally {
      clearUserData();
<<<<<<< HEAD
      // clearTokenRefresh(); // Removed this line as it's no longer needed
      clearAccessToken(); // This removes both 'authToken' and 'token' from localStorage
=======
      localStorage.removeItem('authToken');
      localStorage.removeItem('token');
>>>>>>> e9c829c0
      localStorage.removeItem('userId');
      Cookies.remove('Access-Token');
      Cookies.remove('userId');
      
      setUserRoleState('user');
      setUserRolesState(['user']);
      setIsAuth(false);
      
      window.dispatchEvent(new Event('userRoleChanged'));
      window.dispatchEvent(new CustomEvent('userLoggedOut'));
      
      window.location.href = '/login';
    }
  }, []);

  const value = {
    userRole,
    userRoles,
    isAuthenticated: isAuth,
    isLoading,
    login,
    logout,
    setAuth,
    isInstructorOrAdmin: checkInstructorOrAdmin,
    hasRole: (role) => userRoles.includes(role)
  };

  return (
    <AuthContext.Provider value={value}>
      {children}
    </AuthContext.Provider>
  );
};<|MERGE_RESOLUTION|>--- conflicted
+++ resolved
@@ -1,15 +1,8 @@
-<<<<<<< HEAD
 import React, { createContext, useContext, useState, useEffect, useCallback } from 'react';
 import { getUserRole, getUserRoles, setUserRole as setUserRoleUtil, setUserRoles as setUserRolesUtil, clearUserData, isInstructorOrAdmin as checkInstructorOrAdmin, logoutUser } from '@/services/userService';
 import { saveLoginTime, isAuthenticated, setAccessToken, clearAccessToken } from '@/services/tokenService';
 import Cookies from 'js-cookie';
 import axios from 'axios';
-=======
-import React, { createContext, useContext, useState, useEffect } from 'react';
-import Cookies from 'js-cookie';
-import { getUserRole, getUserRoles, setUserRole as setUserRoleUtil, setUserRoles as setUserRolesUtil, setSingleRole, clearUserData, isInstructorOrAdmin as checkInstructorOrAdmin, logoutUser } from '@/services/userService';
-// import Cookies from 'js-cookie';
->>>>>>> e9c829c0
 
 const AuthContext = createContext();
 
@@ -25,7 +18,6 @@
   const [userRole, setUserRoleState] = useState('user');
   const [userRoles, setUserRolesState] = useState(['user']);
   const [isLoading, setIsLoading] = useState(true);
-<<<<<<< HEAD
   const [isAuth, setIsAuth] = useState(false);
 
   useEffect(() => {
@@ -44,30 +36,6 @@
       }
       
       setIsLoading(false);
-=======
-  const [isAuthenticated, setIsAuthenticated] = useState(() => {
-    // Check for token on initial load - include cookies
-    return !!(localStorage.getItem('token') || localStorage.getItem('authToken') || Cookies.get('accesstoken'));
-  });
-
-  useEffect(() => {
-    // Initialize user roles on mount
-    const role = getUserRole();
-    const roles = getUserRoles();
-    const hasToken = !!(localStorage.getItem('token') || localStorage.getItem('authToken') || Cookies.get('accesstoken'));
-    
-    setUserRoleState(role);
-    setUserRolesState(roles);
-    setIsAuthenticated(hasToken);
-    setIsLoading(false);
-
-    // Listen for role changes
-    const handleRoleChange = () => {
-      const newRole = getUserRole();
-      const newRoles = getUserRoles();
-      setUserRoleState(newRole);
-      setUserRolesState(newRoles);
->>>>>>> e9c829c0
     };
     
     checkAuth();
@@ -79,7 +47,6 @@
 
   const setAuth = useCallback((token) => {
     if (token) {
-<<<<<<< HEAD
       setAccessToken(token); // This sets both 'authToken' and 'token' in localStorage
       saveLoginTime();
       setIsAuth(true);
@@ -87,15 +54,6 @@
       // clearTokenRefresh(); // Removed this line as it's no longer needed
       clearAccessToken(); // This removes both 'authToken' and 'token' from localStorage
       setIsAuth(false);
-=======
-      localStorage.setItem('authToken', token);
-      localStorage.setItem('token', token);
-      setIsAuthenticated(true);
-    } else {
-      localStorage.removeItem('authToken');
-      localStorage.removeItem('token');
-      setIsAuthenticated(false);
->>>>>>> e9c829c0
     }
   }, []);
 
@@ -123,13 +81,8 @@
       console.error('Logout error:', error);
     } finally {
       clearUserData();
-<<<<<<< HEAD
       // clearTokenRefresh(); // Removed this line as it's no longer needed
       clearAccessToken(); // This removes both 'authToken' and 'token' from localStorage
-=======
-      localStorage.removeItem('authToken');
-      localStorage.removeItem('token');
->>>>>>> e9c829c0
       localStorage.removeItem('userId');
       Cookies.remove('Access-Token');
       Cookies.remove('userId');
