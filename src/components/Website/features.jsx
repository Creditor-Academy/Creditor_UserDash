--- conflicted
+++ resolved
@@ -128,10 +128,9 @@
   ));
 
   return (
-<<<<<<< HEAD
-    <section className="relative w-full py-20 sm:py-24 bg-gray-50 dark:bg-neutral-900 overflow-hidden">
+    <section className="relative w-full py-20 sm:py-24 bg-gray-50 overflow-hidden">
       <div
-        className="pointer-events-none absolute inset-0 opacity-[0.35] dark:opacity-[0.15]"
+        className="pointer-events-none absolute inset-0 opacity-[0.35]"
         aria-hidden="true"
       >
         <div className="absolute top-[-20%] right-[-10%] h-80 w-80 rounded-full bg-gradient-to-bl from-pink-300 via-fuchsia-300 to-indigo-300 blur-3xl" />
@@ -139,39 +138,19 @@
 
       <div className="relative max-w-7xl mx-auto px-4">
         <h2 className="text-3xl sm:text-4xl md:text-5xl font-extrabold leading-tight">
-          <span className="bg-gradient-to-r from-neutral-900 via-neutral-700 to-neutral-900 dark:from-white dark:via-neutral-200 dark:to-white bg-clip-text text-transparent">
+          <span className="bg-gradient-to-r from-neutral-900 via-neutral-700 to-neutral-900 bg-clip-text text-transparent">
             Explore Our Features
           </span>
         </h2>
-        <p className="mt-3 sm:mt-4 text-neutral-700 dark:text-neutral-300 text-base sm:text-lg md:text-xl max-w-3xl">
+        <p className="mt-3 sm:mt-4 text-neutral-700 text-base sm:text-lg md:text-xl max-w-3xl">
           Discover how our tools help you build, optimize, and grow faster with
           delightful UX.
         </p>
       </div>
-=======
-    <section className="relative w-full py-20 sm:py-24 bg-gray-50 overflow-hidden">
-    <div
-      className="pointer-events-none absolute inset-0 opacity-[0.35]"
-      aria-hidden="true"
-    >
-      <div className="absolute top-[-20%] right-[-10%] h-80 w-80 rounded-full bg-gradient-to-bl from-pink-300 via-fuchsia-300 to-indigo-300 blur-3xl" />
-    </div>
 
-    <div className="relative max-w-7xl mx-auto px-4">
-      <h2 className="text-3xl sm:text-4xl md:text-5xl font-extrabold leading-tight">
-        <span className="bg-gradient-to-r from-neutral-900 via-neutral-700 to-neutral-900 bg-clip-text text-transparent">
-          Explore Our Features
-        </span>
-      </h2>
-      <p className="mt-3 sm:mt-4 text-neutral-700 text-base sm:text-lg md:text-xl max-w-3xl">
-        Discover how our tools help you build, optimize, and grow faster with delightful UX.
-      </p>
-    </div>
->>>>>>> bc2d7af8
-
-    <div className="relative mt-10 sm:mt-12">
-      <Carousel items={cards} />
-    </div>
-  </section>
+      <div className="relative mt-10 sm:mt-12">
+        <Carousel items={cards} />
+      </div>
+    </section>
   );
 }