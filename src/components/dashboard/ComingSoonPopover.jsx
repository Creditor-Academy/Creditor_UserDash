--- conflicted
+++ resolved
@@ -8,10 +8,6 @@
 
   const features = [
     {
-<<<<<<< HEAD
-      title: "Groups",
-      description: "Groups with news announcements and chats are launching to enhance collaboration and communication.",
-=======
       title: "Private Chat",
       description: "One‑to‑one private chats are launching to enhance direct communication and user interaction.",
       tags: [
@@ -25,24 +21,10 @@
     {
       title: "Scenario - Decision Tree Assessment",
       description: "We're launching scenario-decision tree based assessments for better learning experiences.",
->>>>>>> cd423917
       tags: [
         { label: "Scenario Assessment", color: "green" },
         { label: "Learning", color: "purple" }
       ],
-<<<<<<< HEAD
-      banner: "https://athena-user-assets.s3.eu-north-1.amazonaws.com/allAthenaAssets/Groups.PNG",
-     
-    },
-    {
-      title: "Scenario Assessment",
-      description: "First, we're launching scenario-based assessments for better learning experiences.",
-      tags: [
-        { label: "Scenario Assessment", color: "green" },
-        { label: "Learning", color: "purple" }
-      ],
-=======
->>>>>>> cd423917
       banner: "https://athena-user-assets.s3.eu-north-1.amazonaws.com/allAthenaAssets/S_banner.PNG",
      
     }
