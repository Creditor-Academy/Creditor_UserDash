import React, { useState, useEffect } from 'react';
import {
  Dialog,
  DialogContent,
  DialogHeader,
  DialogTitle,
} from '@/components/ui/dialog';
import { Button } from '@/components/ui/button';
import { Bell } from 'lucide-react';
import { Tabs, TabsContent, TabsList, TabsTrigger } from '@/components/ui/tabs';
import { Switch } from '@/components/ui/switch';
import { Label } from '@/components/ui/label';
import { Separator } from '@/components/ui/separator';
import { toast } from 'sonner';
import { markAllNotificationsRead } from '@/services/notificationService';
import getSocket from '@/services/socketClient';
import {
  getInvitationByToken,
  acceptPrivateGroupInvitation,
  rejectPrivateGroupInvitation,
  getPendingInvitations,
} from '@/services/privateGroupService';

export function NotificationModal({
  open,
  onOpenChange,
  onNotificationUpdate,
  notificationsFromApi = [],
  onMarkedAllRead,
}) {
  const [notifications, setNotifications] = useState([]);
  const [chatInvites, setChatInvites] = useState([]);
  const [isMarkingAllRead, setIsMarkingAllRead] = useState(false);

  const [notificationSettings, setNotificationSettings] = useState({
    email: true,
    push: true,
    courseUpdates: true,
    assignmentReminders: true,
    systemAnnouncements: true,
    groupActivities: false,
    paymentNotifications: true,
    paymentReminders: true,
    paymentDueAlerts: true,
  });

  // Load API notifications when provided
  useEffect(() => {
    if (Array.isArray(notificationsFromApi)) {
<<<<<<< HEAD
      const mapped = notificationsFromApi.map(n => ({
        id: String(n.id ?? n._id ?? Math.random()),
        type: (n.type || 'info').toString().toLowerCase(),
        title: n.title || 'Notification',
        description: n.message || n.description || '',
        time: new Date(
          n.created_at || n.createdAt || Date.now()
        ).toLocaleString(),
        color: n.read ? 'bg-gray-50' : 'bg-blue-50',
        dotColor: n.read ? 'bg-gray-300' : 'bg-blue-500',
        read: !!n.read,
      }));
=======
      const mapped = notificationsFromApi.map((n) => {
        // Handle different field name variations for event notifications
        const notificationType = (n.type || n.related_type || n.notification_type || 'info').toString().toLowerCase();
        const notificationTitle = n.title || n.subject || 'Notification';
        const notificationMessage = n.message || n.description || n.body || n.content || '';
        const notificationId = String(n.id ?? n._id ?? `notif-${Date.now()}-${Math.random()}`);
        const createdAt = n.created_at || n.createdAt || n.timestamp || n.date || new Date().toISOString();
        const isRead = n.read !== undefined ? !!n.read : false;
        
        return {
          id: notificationId,
          type: notificationType,
          title: notificationTitle,
          description: notificationMessage,
          time: new Date(createdAt).toLocaleString(),
          color: isRead ? 'bg-gray-50' : 'bg-blue-50',
          dotColor: isRead ? 'bg-gray-300' : 'bg-blue-500',
          read: isRead,
          // Preserve original notification data for reference
          original: n,
        };
      });
>>>>>>> e09900d6
      console.log('All notifications from API:', notificationsFromApi);
      console.log('Mapped notifications:', mapped);
      console.log(
        'Read notifications count:',
        mapped.filter(n => n.read).length
      );
      console.log(
        'Unread notifications count:',
        mapped.filter(n => !n.read).length
      );
      setNotifications(mapped);
    } else {
      setNotifications([]);
    }
  }, [notificationsFromApi]);

  // Load pending invitations when component mounts or modal opens
  useEffect(() => {
    // Load on mount to update notification badge
    loadPendingInvitations();
  }, []);

  // Also load when modal opens to ensure fresh data
  useEffect(() => {
    if (open) {
      loadPendingInvitations();
    }
  }, [open]);

  // Load invitations on user login
  useEffect(() => {
    const handleUserLoggedIn = () => {
      console.log('User logged in - loading pending invitations');
      setTimeout(() => {
        loadPendingInvitations();
      }, 500); // Small delay to ensure token is set
    };

    window.addEventListener('userLoggedIn', handleUserLoggedIn);
    return () => window.removeEventListener('userLoggedIn', handleUserLoggedIn);
  }, []);

  // Refresh invitations when window gains focus (user returns to tab)
  useEffect(() => {
    const handleFocus = () => {
      console.log('Window focused - refreshing invitations');
      loadPendingInvitations();
    };

    window.addEventListener('focus', handleFocus);
    return () => window.removeEventListener('focus', handleFocus);
  }, []);

  // Listen for invitation refresh requests
  useEffect(() => {
    const handleRefresh = () => {
      console.log('Invitation refresh requested');
      loadPendingInvitations();
    };

    window.addEventListener('refresh-invitations', handleRefresh);
    return () =>
      window.removeEventListener('refresh-invitations', handleRefresh);
  }, []);

  const loadPendingInvitations = async () => {
    try {
      console.log(
        '[Invitation API] Fetching pending invitations for current user...'
      );
      const response = await getPendingInvitations();

      // Handle nested response structure from backend
      // Backend returns: { success: true, data: [...] }
      // Axios wraps it: { data: { success: true, data: [...] } }
      const invitations =
        response?.data?.data ||
        response?.data?.invitations ||
        response?.data ||
        [];

      console.log('[Invitation API] Full response:', response);
      console.log('[Invitation API] Response.data:', response?.data);
      console.log('[Invitation API] Parsed invitations:', invitations);
      console.log(
        '[Invitation API] Current user ID:',
        localStorage.getItem('userId')
      );

      if (!Array.isArray(invitations) || invitations.length === 0) {
        console.log('[Invitation API] No pending invitations found');
        return;
      }

      console.log(
        '[Invitation API] Processing',
        invitations.length,
        'invitations'
      );

      // Map invitations to the format expected by the UI
      const currentUserId = localStorage.getItem('userId');
      const mappedInvites = await Promise.all(
        invitations.map(async inv => {
          try {
            // Double-check this invitation is for the current user
            const inviteeId = String(inv.invitee_id || inv.inviteeId || '');
            if (inviteeId && inviteeId !== String(currentUserId)) {
              console.log(
                '[Invitation API] Skipping invitation not for current user:',
                inv
              );
              return null;
            }

            // Fetch full invitation details if needed
            const detailRes = inv.group
              ? { data: inv }
              : await getInvitationByToken(inv.token);
            const detail = detailRes?.data || detailRes || {};
            const group = detail.group || {};
            const inviter = detail.inviter || {};

            return {
              id: String(inv.token || inv.id),
              type: 'chat-invitation',
              title: group.name || inv.group_name || 'Private Group',
              description: `You've been invited by ${[inviter.first_name, inviter.last_name].filter(Boolean).join(' ') || inviter.name || 'an admin'}`,
              time: new Date(
                inv.created_at || inv.createdAt || Date.now()
              ).toLocaleString(),
              token: inv.token,
              groupId: group.id || inv.group_id,
              thumbnail: group.thumbnail || group.image || null,
              inviterName:
                [inviter.first_name, inviter.last_name]
                  .filter(Boolean)
                  .join(' ') ||
                inviter.name ||
                'Admin',
              read: false,
            };
          } catch (err) {
            console.warn('Failed to process invitation:', err);
            return null;
          }
        })
      );

      // Filter out any null values and update state
      const validInvites = mappedInvites.filter(Boolean);

      // Deduplicate invitations by group - only keep the most recent invitation per group
      const deduplicatedInvites = [];
      const seenGroups = new Set();

      // Sort by time (newest first) and keep only the first invitation per group
      validInvites
        .sort((a, b) => new Date(b.time) - new Date(a.time))
        .forEach(inv => {
          const groupKey = String(inv.groupId);
          if (!seenGroups.has(groupKey)) {
            seenGroups.add(groupKey);
            deduplicatedInvites.push(inv);
          } else {
            console.log(
              '[Invitation API] Skipping duplicate invitation for group:',
              groupKey
            );
          }
        });

      setChatInvites(prev => {
        // Merge with existing invites, avoiding duplicates by token
        const existingTokens = new Set(prev.map(c => String(c.token)));
        const newInvites = deduplicatedInvites.filter(
          inv => !existingTokens.has(String(inv.token))
        );
        const updatedInvites = [...prev, ...newInvites];

        // Update parent badge count immediately
        if (onNotificationUpdate && newInvites.length > 0) {
          const totalUnread =
            notifications.filter(n => !n.read).length +
            updatedInvites.filter(c => !c.read).length;
          onNotificationUpdate(totalUnread);
        }

        return updatedInvites;
      });
    } catch (error) {
      console.error('Failed to load pending invitations:', error);
    }
  };

  // Initialize unread count when modal opens
  useEffect(() => {
    if (open && onNotificationUpdate) {
      const unreadCount =
        notifications.filter(n => !n.read).length +
        chatInvites.filter(c => !c.read).length;
      onNotificationUpdate(unreadCount);
    }
  }, [open, notifications, chatInvites, onNotificationUpdate]);

  // Socket listener for private group invitations
  useEffect(() => {
    const socket = getSocket();
    const currentUserId = String(localStorage.getItem('userId') || '');

    const onInvitationSent = async data => {
      try {
        console.log('[Invitation] Received socket event:', data);
        console.log('[Invitation] Current user ID:', currentUserId);

        const invites = Array.isArray(data?.invites) ? data.invites : [];

        console.log('[Invitation] Processing invites:', invites);
        console.log('[Invitation] Number of invites:', invites.length);

        // Check if current user is in the invitee list
        const match = invites.find(i => {
          const inviteeId = String(i.invitee_id || i.inviteeId || '');
          const isMatch = inviteeId === currentUserId;
          console.log(
            '[Invitation] Checking invitee:',
            inviteeId,
            'against current:',
            currentUserId,
            '-> Match:',
            isMatch
          );
          return isMatch;
        });

        // Only process if current user is actually invited (in the invitee list)
        if (!match || !match.token) {
          console.log(
            '[Invitation] Current user is NOT in invitee list - ignoring invitation'
          );
          return;
        }

        console.log(
          '[Invitation] Match found! Current user IS invited - Processing token:',
          match.token
        );

        // Fetch invite details for rich card
        const detailRes = await getInvitationByToken(match.token);
        const detail = detailRes?.data || detailRes || {};
        const group = detail.group || {};
        const inviter = detail.inviter || {};

        const newInvite = {
          id: String(match.token),
          type: 'chat-invitation',
          title: group.name || 'Private Group',
          description: `You've been invited by ${[inviter.first_name, inviter.last_name].filter(Boolean).join(' ') || inviter.name || 'an admin'}`,
          time: new Date().toLocaleString(),
          token: match.token,
          groupId: group.id,
          thumbnail: group.thumbnail || group.image || null,
          inviterName:
            [inviter.first_name, inviter.last_name].filter(Boolean).join(' ') ||
            inviter.name ||
            'Admin',
          read: false,
        };

        setChatInvites(prev => {
          // Check if invitation with same token already exists
          const exists = prev.some(
            c =>
              String(c.id) === String(newInvite.id) ||
              String(c.token) === String(newInvite.token)
          );
          if (exists) {
            console.log('[Invitation] Invitation already exists - skipping');
            return prev;
          }

          // Check if user already has an invitation for this group
          const hasInviteForGroup = prev.some(
            c => String(c.groupId) === String(newInvite.groupId)
          );
          if (hasInviteForGroup) {
            console.log(
              '[Invitation] User already has invitation for this group - replacing with newer one'
            );
            // Remove old invitation for this group and add the new one
            const filtered = prev.filter(
              c => String(c.groupId) !== String(newInvite.groupId)
            );
            return [newInvite, ...filtered];
          }

          console.log('[Invitation] Adding new invitation to list');

          // Update notification badge
          if (onNotificationUpdate) {
            setTimeout(() => {
              const totalUnread =
                notifications.filter(n => !n.read).length + (prev.length + 1);
              onNotificationUpdate(totalUnread);
            }, 100);
          }

          return [newInvite, ...prev];
        });

        toast.info('New chat invitation received');
      } catch (e) {
        console.warn(
          '[Invitation] Failed processing privateGroupInvitationSent',
          e
        );
      }
    };

    socket.on('privateGroupInvitationSent', onInvitationSent);
    return () => {
      socket.off('privateGroupInvitationSent', onInvitationSent);
    };
  }, []);

  const markAsRead = id => {
    setNotifications(
      notifications.map(n => (n.id === id ? { ...n, read: true } : n))
    );
    const newUnreadCount = notifications.filter(
      n => !n.read && n.id !== id
    ).length;
    if (onNotificationUpdate) onNotificationUpdate(newUnreadCount);
  };

  const handleMarkAllAsRead = async () => {
    if (isMarkingAllRead) return; // Prevent multiple simultaneous calls

    setIsMarkingAllRead(true);

    try {
      console.log('Calling mark all as read API...');
      const response = await markAllNotificationsRead();
      console.log('Mark all as read API response:', response);

      // Update local state after successful API call
      setNotifications(prev => prev.map(n => ({ ...n, read: true })));
      setChatInvites(prev => prev.map(c => ({ ...c, read: true })));

      if (onMarkedAllRead) onMarkedAllRead();
      if (onNotificationUpdate) onNotificationUpdate(0);

      toast.success('All notifications marked as read');
    } catch (error) {
      console.error('Failed to mark all notifications as read:', error);

      // Check if it's a network error or backend unavailable
      if (error.response) {
        // Backend responded with an error
        toast.error(
          error.response.data?.message || 'Failed to mark notifications as read'
        );
      } else if (error.request) {
        // Request made but no response received
        toast.error(
          'Unable to connect to server. Please check your connection.'
        );
      } else {
        // Something else happened
        toast.error('An unexpected error occurred');
      }
    } finally {
      setIsMarkingAllRead(false);
    }
  };

  const acceptInvite = async (token, idToRemove) => {
    try {
      // Get invitation details before removing from list
      const invite = chatInvites.find(c => String(c.id) === String(idToRemove));

      const response = await acceptPrivateGroupInvitation(token);

      toast.success('You joined the group successfully.');

      // Remove ALL invitations for the same group (handles duplicate invitations)
      setChatInvites(prev => {
        const filtered = prev.filter(c => {
          // Remove the accepted invitation by token
          if (String(c.id) === String(idToRemove)) return false;
          // Also remove any other invitations for the same group
          if (String(c.groupId) === String(invite?.groupId)) {
            console.log(
              '[Invitation] Removing duplicate invitation for same group:',
              c.id
            );
            return false;
          }
          return true;
        });

        // Update notification badge
        if (onNotificationUpdate) {
          const totalUnread =
            notifications.filter(n => !n.read).length +
            filtered.filter(c => !c.read).length;
          onNotificationUpdate(totalUnread);
        }

        return filtered;
      });

      // Emit socket event for real-time updates
      const socket = getSocket();
      const currentUserId = localStorage.getItem('userId');
      socket.emit('privateGroupInvitationAccepted', {
        groupId: invite?.groupId,
        userId: currentUserId,
        token: token,
        group: {
          id: invite?.groupId,
          name: invite?.title,
          thumbnail: invite?.thumbnail,
          member_count: response?.data?.member_count || 1,
          description: response?.data?.description,
        },
      });

      // Dispatch custom event for local UI update
      window.dispatchEvent(
        new CustomEvent('privateGroupInvitationAccepted', {
          detail: {
            groupId: invite?.groupId,
            userId: currentUserId,
            group: {
              id: invite?.groupId,
              name: invite?.title,
              thumbnail: invite?.thumbnail,
              member_count: response?.data?.member_count || 1,
              description: response?.data?.description,
            },
          },
        })
      );

      // Optional navigation to messages view (adjust if you have a different route)
      // window.location.href = `/messages`;
    } catch (e) {
      console.warn('Accept invitation failed', e);
      const errorMessage = e?.response?.data?.message || '';

      // Check if user is already a member
      if (
        errorMessage.toLowerCase().includes('already') ||
        errorMessage.toLowerCase().includes('member')
      ) {
        toast.info('You are already a member of this group');

        // Remove this invitation since it's no longer valid
        const invite = chatInvites.find(
          c => String(c.id) === String(idToRemove)
        );
        setChatInvites(prev => {
          const filtered = prev.filter(
            c => String(c.groupId) !== String(invite?.groupId)
          );

          // Update notification badge
          if (onNotificationUpdate) {
            const totalUnread =
              notifications.filter(n => !n.read).length +
              filtered.filter(c => !c.read).length;
            onNotificationUpdate(totalUnread);
          }

          return filtered;
        });
      } else {
        toast.error(errorMessage || 'Failed to accept invitation');
      }
    }
  };

  const rejectInvite = async (token, idToRemove) => {
    try {
      await rejectPrivateGroupInvitation(token);
      toast.success('Invitation rejected.');

      // Remove the rejected invitation and update badge
      setChatInvites(prev => {
        const filtered = prev.filter(c => String(c.id) !== String(idToRemove));

        // Update notification badge
        if (onNotificationUpdate) {
          const totalUnread =
            notifications.filter(n => !n.read).length +
            filtered.filter(c => !c.read).length;
          onNotificationUpdate(totalUnread);
        }

        return filtered;
      });
    } catch (e) {
      console.warn('Reject invitation failed', e);
      toast.error(e?.response?.data?.message || 'Failed to reject invitation');
    }
  };

  return (
    <Dialog open={open} onOpenChange={onOpenChange}>
      <DialogContent className="max-w-md w-[92vw] sm:w-[28rem] p-0 bg-white rounded-xl shadow-lg max-h-[90vh] h-[90vh] overflow-hidden flex flex-col">
        <DialogHeader className="p-4 pb-0 flex-shrink-0">
          <DialogTitle className="flex items-center gap-2 text-base font-semibold text-gray-900">
            <Bell className="h-4 w-4 text-gray-700" />
            Notifications
          </DialogTitle>
        </DialogHeader>

        <Tabs
          defaultValue="all"
          className="w-full flex flex-col flex-1 min-h-0"
        >
          <div className="px-4 pb-2 border-b border-gray-100 flex-shrink-0">
            <TabsList className="grid w-full grid-cols-5 h-8 bg-gray-100 rounded-lg p-1">
              <TabsTrigger
                value="all"
                className="text-xs font-medium rounded-md px-2 py-1 data-[state=active]:bg-white data-[state=active]:text-gray-900 data-[state=active]:shadow-sm text-gray-600"
              >
                All
              </TabsTrigger>
              <TabsTrigger
                value="unread"
                className="text-xs font-medium rounded-md px-2 py-1 data-[state=active]:bg-white data-[state=active]:text-gray-900 data-[state=active]:shadow-sm text-gray-600"
              >
                Unread
              </TabsTrigger>
              <TabsTrigger
                value="payment"
                className="text-xs font-medium rounded-md px-2 py-1 data-[state=active]:bg-white data-[state=active]:text-gray-900 data-[state=active]:shadow-sm text-gray-600"
              >
                Payment
              </TabsTrigger>
              <TabsTrigger
                value="chats"
                className="text-xs font-medium rounded-md px-2 py-1 data-[state=active]:bg-white data-[state=active]:text-gray-900 data-[state=active]:shadow-sm text-gray-600"
              >
                Chats
              </TabsTrigger>
              <TabsTrigger
                value="settings"
                className="text-xs font-medium rounded-md px-2 py-1 data-[state=active]:bg-white data-[state=active]:text-gray-900 data-[state=active]:shadow-sm text-gray-600"
              >
                Settings
              </TabsTrigger>
            </TabsList>
          </div>

          <div className="flex-1 overflow-y-auto px-4 py-3 min-h-0">
            <TabsContent value="all" className="space-y-2 mt-0">
              {notifications.length === 0 ? (
                <div className="p-6 text-center">
                  <p className="text-gray-500 text-xs">No notifications yet</p>
                </div>
              ) : (
                <>
                  {/* Debug info */}
                  <div className="text-xs text-gray-500 mb-2">
                    Total: {notifications.length} | Unread:{' '}
                    {notifications.filter(n => !n.read).length} | Read:{' '}
                    {notifications.filter(n => n.read).length}
                  </div>

                  {/* Show all notifications - both read and unread */}
                  {notifications.map(notification => (
                    <div
                      key={notification.id}
                      className={`p-3 rounded-lg ${notification.color} border border-gray-100 ${notification.read ? 'opacity-70' : ''}`}
                    >
                      <div className="flex items-start gap-2">
                        <div
                          className={`w-2 h-2 rounded-full ${notification.dotColor} mt-1.5 flex-shrink-0`}
                        />
                        <div className="flex-1 min-w-0">
                          <h4 className="font-medium text-gray-900 text-xs">
                            {notification.title}
                            {notification.read && (
                              <span className="ml-2 text-gray-400 text-xs">
                                (Read)
                              </span>
                            )}
                          </h4>
                          <p className="text-gray-700 text-xs mt-1">
                            {notification.description}
                          </p>
                          <p className="text-blue-600 text-xs mt-1.5">
                            {notification.time}
                          </p>
                        </div>
                        {!notification.read ? (
                          <Button
                            variant="ghost"
                            size="sm"
                            onClick={() => markAsRead(notification.id)}
                            className="h-5 w-5 p-0 text-gray-400 hover:text-gray-600"
                          >
                            <div className="h-1.5 w-1.5 rounded-full bg-blue-500"></div>
                          </Button>
                        ) : (
                          <div className="h-5 w-5 flex items-center justify-center">
                            <div className="h-1.5 w-1.5 rounded-full bg-gray-300"></div>
                          </div>
                        )}
                      </div>
                    </div>
                  ))}
                </>
              )}
            </TabsContent>

            <TabsContent value="unread" className="space-y-2 mt-0">
              {notifications.filter(n => !n.read).length > 0 ? (
                notifications
                  .filter(n => !n.read)
                  .map(notification => (
                    <div
                      key={notification.id}
                      className={`p-3 rounded-lg ${notification.color} border border-gray-100`}
                    >
                      <div className="flex items-start gap-2">
                        <div
                          className={`w-2 h-2 rounded-full ${notification.dotColor} mt-1.5 flex-shrink-0`}
                        />
                        <div className="flex-1 min-w-0">
                          <h4 className="font-medium text-gray-900 text-xs">
                            {notification.title}
                          </h4>
                          <p className="text-gray-700 text-xs mt-1">
                            {notification.description}
                          </p>
                          <p className="text-blue-600 text-xs mt-1.5">
                            {notification.time}
                          </p>
                        </div>
                        <Button
                          variant="ghost"
                          size="sm"
                          onClick={() => markAsRead(notification.id)}
                          className="h-5 w-5 p-0 text-gray-400 hover:text-gray-600"
                        >
                          <div className="h-1.5 w-1.5 rounded-full bg-blue-500"></div>
                        </Button>
                      </div>
                    </div>
                  ))
              ) : (
                <div className="p-6 text-center">
                  <p className="text-gray-500 text-xs">
                    No unread notifications
                  </p>
                </div>
              )}
            </TabsContent>

            <TabsContent value="payment" className="space-y-2 mt-0">
              {notifications.filter(n => n.type === 'payment').length > 0 ? (
                notifications
                  .filter(n => n.type === 'payment')
                  .map(notification => (
                    <div
                      key={notification.id}
                      className={`p-3 rounded-lg ${notification.color} border border-gray-100 ${notification.read ? 'opacity-70' : ''}`}
                    >
                      <div className="flex items-start gap-2">
                        <div
                          className={`w-2 h-2 rounded-full ${notification.dotColor} mt-1.5 flex-shrink-0`}
                        />
                        <div className="flex-1 min-w-0">
                          <h4 className="font-medium text-gray-900 text-xs">
                            {notification.title}
                          </h4>
                          <p className="text-gray-700 text-xs mt-1">
                            {notification.description}
                          </p>
                          <p className="text-blue-600 text-xs mt-1.5">
                            {notification.time}
                          </p>
                        </div>
                        {!notification.read && (
                          <Button
                            variant="ghost"
                            size="sm"
                            onClick={() => markAsRead(notification.id)}
                            className="h-5 w-5 p-0 text-gray-400 hover:text-gray-600"
                          >
                            <div className="h-1.5 w-1.5 rounded-full bg-blue-500"></div>
                          </Button>
                        )}
                      </div>
                    </div>
                  ))
              ) : (
                <div className="p-6 text-center">
                  <p className="text-gray-500 text-xs">
                    No payment notifications
                  </p>
                </div>
              )}
            </TabsContent>

            {/* Chats tab - private group invitations */}
            <TabsContent value="chats" className="space-y-2 mt-0">
              {chatInvites.length > 0 ? (
                chatInvites.map(c => (
                  <div
                    key={c.id}
                    className={`p-3 rounded-lg ${c.read ? 'bg-gray-50' : 'bg-blue-50'} border border-gray-100`}
                  >
                    <div className="flex items-start gap-3">
                      {c.thumbnail ? (
                        <img
                          src={c.thumbnail}
                          alt={c.title}
                          className="h-8 w-8 rounded-full object-cover flex-shrink-0"
                        />
                      ) : (
                        <div className="h-8 w-8 rounded-full bg-gray-200 flex-shrink-0" />
                      )}
                      <div className="flex-1 min-w-0">
                        <h4 className="font-medium text-gray-900 text-xs">
                          {c.title}
                        </h4>
                        <p className="text-gray-700 text-xs mt-1">
                          You’ve been invited to join {c.title} by{' '}
                          {c.inviterName}
                        </p>
                        <p className="text-blue-600 text-[10px] mt-1">
                          {c.time}
                        </p>
                      </div>
                      <div className="flex items-center gap-2">
                        <Button
                          onClick={() => acceptInvite(c.token, c.id)}
                          variant="default"
                          className="h-6 px-2 py-1 text-xs"
                        >
                          Accept
                        </Button>
                        <Button
                          onClick={() => rejectInvite(c.token, c.id)}
                          variant="outline"
                          className="h-6 px-2 py-1 text-xs"
                        >
                          Reject
                        </Button>
                      </div>
                    </div>
                  </div>
                ))
              ) : (
                <div className="p-6 text-center">
                  <p className="text-gray-500 text-xs">
                    No chat notifications yet
                  </p>
                </div>
              )}
            </TabsContent>

            <TabsContent value="settings" className="space-y-3 mt-0">
              <h4 className="font-medium text-gray-900 text-sm">
                Notification Settings
              </h4>
              <Separator />

              <div className="space-y-2">
                <h5 className="text-xs font-medium text-gray-900">
                  Notification Methods
                </h5>

                <div className="flex items-center justify-between">
                  <Label
                    htmlFor="email-notifications"
                    className="flex flex-col"
                  >
                    <span className="text-xs text-gray-900">
                      Email Notifications
                    </span>
                    <span className="text-xs text-gray-500">
                      Receive notifications via email
                    </span>
                  </Label>
                  <Switch
                    id="email-notifications"
                    checked={notificationSettings.email}
                    onCheckedChange={checked => {
                      setNotificationSettings({
                        ...notificationSettings,
                        email: checked,
                      });
                      toast.success('Email notification settings updated');
                    }}
                    className="scale-75"
                  />
                </div>

                <div className="flex items-center justify-between">
                  <Label htmlFor="push-notifications" className="flex flex-col">
                    <span className="text-xs text-gray-900">
                      Push Notifications
                    </span>
                    <span className="text-xs text-gray-500">
                      Receive push notifications in-app
                    </span>
                  </Label>
                  <Switch
                    id="push-notifications"
                    checked={notificationSettings.push}
                    onCheckedChange={checked => {
                      setNotificationSettings({
                        ...notificationSettings,
                        push: checked,
                      });
                      toast.success('Push notification settings updated');
                    }}
                    className="scale-75"
                  />
                </div>
              </div>

              <Separator />

              <div className="space-y-2">
                <h5 className="text-xs font-medium text-gray-900">
                  Notification Types
                </h5>

                <div className="flex items-center justify-between">
                  <Label htmlFor="course-updates" className="flex flex-col">
                    <span className="text-xs text-gray-900">
                      Course Updates
                    </span>
                    <span className="text-xs text-gray-500">
                      New content, assignments, and feedback
                    </span>
                  </Label>
                  <Switch
                    id="course-updates"
                    checked={notificationSettings.courseUpdates}
                    onCheckedChange={checked => {
                      setNotificationSettings({
                        ...notificationSettings,
                        courseUpdates: checked,
                      });
                      toast.success('Course update settings updated');
                    }}
                    className="scale-75"
                  />
                </div>

                <div className="flex items-center justify-between">
                  <Label
                    htmlFor="assignment-reminders"
                    className="flex flex-col"
                  >
                    <span className="text-xs text-gray-900">
                      Assignment Reminders
                    </span>
                    <span className="text-xs text-gray-500">
                      Deadlines and due date notifications
                    </span>
                  </Label>
                  <Switch
                    id="assignment-reminders"
                    checked={notificationSettings.assignmentReminders}
                    onCheckedChange={checked => {
                      setNotificationSettings({
                        ...notificationSettings,
                        assignmentReminders: checked,
                      });
                      toast.success('Assignment reminder settings updated');
                    }}
                    className="scale-75"
                  />
                </div>

                <div className="flex items-center justify-between">
                  <Label
                    htmlFor="system-announcements"
                    className="flex flex-col"
                  >
                    <span className="text-xs text-gray-900">
                      System Announcements
                    </span>
                    <span className="text-xs text-gray-500">
                      Platform updates and maintenance notices
                    </span>
                  </Label>
                  <Switch
                    id="system-announcements"
                    checked={notificationSettings.systemAnnouncements}
                    onCheckedChange={checked => {
                      setNotificationSettings({
                        ...notificationSettings,
                        systemAnnouncements: checked,
                      });
                      toast.success('System announcement settings updated');
                    }}
                    className="scale-75"
                  />
                </div>

                <div className="flex items-center justify-between">
                  <Label htmlFor="group-activities" className="flex flex-col">
                    <span className="text-xs text-gray-900">
                      Group Activities
                    </span>
                    <span className="text-xs text-gray-500">
                      Updates from groups and study circles
                    </span>
                  </Label>
                  <Switch
                    id="group-activities"
                    checked={notificationSettings.groupActivities}
                    onCheckedChange={checked => {
                      setNotificationSettings({
                        ...notificationSettings,
                        groupActivities: checked,
                      });
                      toast.success('Group activity settings updated');
                    }}
                    className="scale-75"
                  />
                </div>

                <Separator />

                <div className="space-y-2">
                  <h5 className="text-xs font-medium text-gray-900">
                    Payment Notifications
                  </h5>

                  <div className="flex items-center justify-between">
                    <Label
                      htmlFor="payment-notifications"
                      className="flex flex-col"
                    >
                      <span className="text-xs text-gray-900">
                        Payment Notifications
                      </span>
                      <span className="text-xs text-gray-500">
                        Payment confirmations and receipts
                      </span>
                    </Label>
                    <Switch
                      id="payment-notifications"
                      checked={notificationSettings.paymentNotifications}
                      onCheckedChange={checked => {
                        setNotificationSettings({
                          ...notificationSettings,
                          paymentNotifications: checked,
                        });
                        toast.success('Payment notification settings updated');
                      }}
                      className="scale-75"
                    />
                  </div>

                  <div className="flex items-center justify-between">
                    <Label
                      htmlFor="payment-reminders"
                      className="flex flex-col"
                    >
                      <span className="text-xs text-gray-900">
                        Payment Reminders
                      </span>
                      <span className="text-xs text-gray-500">
                        Upcoming payment notifications
                      </span>
                    </Label>
                    <Switch
                      id="payment-reminders"
                      checked={notificationSettings.paymentReminders}
                      onCheckedChange={checked => {
                        setNotificationSettings({
                          ...notificationSettings,
                          paymentReminders: checked,
                        });
                        toast.success('Payment reminder settings updated');
                      }}
                      className="scale-75"
                    />
                  </div>

                  <div className="flex items-center justify-between">
                    <Label
                      htmlFor="payment-due-alerts"
                      className="flex flex-col"
                    >
                      <span className="text-xs text-gray-900">
                        Payment Due Alerts
                      </span>
                      <span className="text-xs text-gray-500">
                        Urgent payment due notifications
                      </span>
                    </Label>
                    <Switch
                      id="payment-due-alerts"
                      checked={notificationSettings.paymentDueAlerts}
                      onCheckedChange={checked => {
                        setNotificationSettings({
                          ...notificationSettings,
                          paymentDueAlerts: checked,
                        });
                        toast.success('Payment due alert settings updated');
                      }}
                      className="scale-75"
                    />
                  </div>
                </div>
              </div>
            </TabsContent>
          </div>

          {/* Fixed Mark All as Read button at bottom */}
          <div className="px-4 py-3 border-t border-gray-100 bg-white flex-shrink-0">
            <Button
              variant="outline"
              className="w-full h-8 border-gray-300 text-gray-700 hover:bg-gray-50 text-xs"
              onClick={handleMarkAllAsRead}
              disabled={isMarkingAllRead}
            >
              {isMarkingAllRead ? 'Marking as read...' : 'Mark All as Read'}
            </Button>
          </div>
        </Tabs>
      </DialogContent>
    </Dialog>
  );
}

export default NotificationModal;<|MERGE_RESOLUTION|>--- conflicted
+++ resolved
@@ -47,29 +47,30 @@
   // Load API notifications when provided
   useEffect(() => {
     if (Array.isArray(notificationsFromApi)) {
-<<<<<<< HEAD
-      const mapped = notificationsFromApi.map(n => ({
-        id: String(n.id ?? n._id ?? Math.random()),
-        type: (n.type || 'info').toString().toLowerCase(),
-        title: n.title || 'Notification',
-        description: n.message || n.description || '',
-        time: new Date(
-          n.created_at || n.createdAt || Date.now()
-        ).toLocaleString(),
-        color: n.read ? 'bg-gray-50' : 'bg-blue-50',
-        dotColor: n.read ? 'bg-gray-300' : 'bg-blue-500',
-        read: !!n.read,
-      }));
-=======
-      const mapped = notificationsFromApi.map((n) => {
+      const mapped = notificationsFromApi.map(n => {
         // Handle different field name variations for event notifications
-        const notificationType = (n.type || n.related_type || n.notification_type || 'info').toString().toLowerCase();
+        const notificationType = (
+          n.type ||
+          n.related_type ||
+          n.notification_type ||
+          'info'
+        )
+          .toString()
+          .toLowerCase();
         const notificationTitle = n.title || n.subject || 'Notification';
-        const notificationMessage = n.message || n.description || n.body || n.content || '';
-        const notificationId = String(n.id ?? n._id ?? `notif-${Date.now()}-${Math.random()}`);
-        const createdAt = n.created_at || n.createdAt || n.timestamp || n.date || new Date().toISOString();
+        const notificationMessage =
+          n.message || n.description || n.body || n.content || '';
+        const notificationId = String(
+          n.id ?? n._id ?? `notif-${Date.now()}-${Math.random()}`
+        );
+        const createdAt =
+          n.created_at ||
+          n.createdAt ||
+          n.timestamp ||
+          n.date ||
+          new Date().toISOString();
         const isRead = n.read !== undefined ? !!n.read : false;
-        
+
         return {
           id: notificationId,
           type: notificationType,
@@ -83,7 +84,6 @@
           original: n,
         };
       });
->>>>>>> e09900d6
       console.log('All notifications from API:', notificationsFromApi);
       console.log('Mapped notifications:', mapped);
       console.log(
