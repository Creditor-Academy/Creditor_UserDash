import React, { useState, useEffect } from 'react';
import {
  Dialog,
  DialogContent,
  DialogHeader,
  DialogTitle,
} from "@/components/ui/dialog";
import { Button } from "@/components/ui/button";
import { Bell } from "lucide-react";
import { Tabs, TabsContent, TabsList, TabsTrigger } from "@/components/ui/tabs";
import { Switch } from "@/components/ui/switch";
import { Label } from "@/components/ui/label";
import { Separator } from "@/components/ui/separator";
import { toast } from "sonner";
import { markAllNotificationsRead } from "@/services/notificationService";
import getSocket from "@/services/socketClient";
import { getInvitationByToken, acceptPrivateGroupInvitation, rejectPrivateGroupInvitation, getPendingInvitations } from "@/services/privateGroupService";

<<<<<<< HEAD
export function NotificationModal({ open, onOpenChange, onNotificationUpdate, notificationsFromApi = [] }) {
  const [notifications, setNotifications] = useState([]);
=======
export function NotificationModal({ open, onOpenChange, onNotificationUpdate, notificationsFromApi = [], onMarkedAllRead }) {
  const [notifications, setNotifications] = useState([]);
  const [chatInvites, setChatInvites] = useState([]);
  const [isMarkingAllRead, setIsMarkingAllRead] = useState(false);
>>>>>>> 63dda076

  const [notificationSettings, setNotificationSettings] = useState({
    email: true,
    push: true,
    courseUpdates: true,
    assignmentReminders: true,
    systemAnnouncements: true,
    groupActivities: false,
    paymentNotifications: true,
    paymentReminders: true,
    paymentDueAlerts: true,
  });

  // Load API notifications when provided
  useEffect(() => {
<<<<<<< HEAD
    if (Array.isArray(notificationsFromApi) && notificationsFromApi.length > 0) {
=======
    if (Array.isArray(notificationsFromApi)) {
>>>>>>> 63dda076
      const mapped = notificationsFromApi.map((n) => ({
        id: String(n.id ?? n._id ?? Math.random()),
        type: (n.type || 'info').toString().toLowerCase(),
        title: n.title || 'Notification',
        description: n.message || n.description || '',
        time: new Date(n.created_at || n.createdAt || Date.now()).toLocaleString(),
        color: n.read ? 'bg-gray-50' : 'bg-blue-50',
        dotColor: n.read ? 'bg-gray-300' : 'bg-blue-500',
        read: !!n.read,
      }));
<<<<<<< HEAD
      setNotifications(mapped);
    }
  }, [notificationsFromApi]);

=======
      console.log('All notifications from API:', notificationsFromApi);
      console.log('Mapped notifications:', mapped);
      console.log('Read notifications count:', mapped.filter(n => n.read).length);
      console.log('Unread notifications count:', mapped.filter(n => !n.read).length);
      setNotifications(mapped);
    } else {
      setNotifications([]);
    }
  }, [notificationsFromApi]);

  // Load pending invitations when component mounts or modal opens
  useEffect(() => {
    // Load on mount to update notification badge
    loadPendingInvitations();
  }, []);

  // Also load when modal opens to ensure fresh data
  useEffect(() => {
    if (open) {
      loadPendingInvitations();
    }
  }, [open]);

  // Load invitations on user login
  useEffect(() => {
    const handleUserLoggedIn = () => {
      console.log('User logged in - loading pending invitations');
      setTimeout(() => {
        loadPendingInvitations();
      }, 500); // Small delay to ensure token is set
    };

    window.addEventListener('userLoggedIn', handleUserLoggedIn);
    return () => window.removeEventListener('userLoggedIn', handleUserLoggedIn);
  }, []);

  // Refresh invitations when window gains focus (user returns to tab)
  useEffect(() => {
    const handleFocus = () => {
      console.log('Window focused - refreshing invitations');
      loadPendingInvitations();
    };

    window.addEventListener('focus', handleFocus);
    return () => window.removeEventListener('focus', handleFocus);
  }, []);

  // Listen for invitation refresh requests
  useEffect(() => {
    const handleRefresh = () => {
      console.log('Invitation refresh requested');
      loadPendingInvitations();
    };

    window.addEventListener('refresh-invitations', handleRefresh);
    return () => window.removeEventListener('refresh-invitations', handleRefresh);
  }, []);

  const loadPendingInvitations = async () => {
    try {
      console.log('[Invitation API] Fetching pending invitations for current user...');
      const response = await getPendingInvitations();
      
      // Handle nested response structure from backend
      // Backend returns: { success: true, data: [...] }
      // Axios wraps it: { data: { success: true, data: [...] } }
      const invitations = response?.data?.data || response?.data?.invitations || response?.data || [];
      
      console.log('[Invitation API] Full response:', response);
      console.log('[Invitation API] Response.data:', response?.data);
      console.log('[Invitation API] Parsed invitations:', invitations);
      console.log('[Invitation API] Current user ID:', localStorage.getItem('userId'));
      
      if (!Array.isArray(invitations) || invitations.length === 0) {
        console.log('[Invitation API] No pending invitations found');
        return;
      }

      console.log('[Invitation API] Processing', invitations.length, 'invitations');

      // Map invitations to the format expected by the UI
      const currentUserId = localStorage.getItem('userId');
      const mappedInvites = await Promise.all(
        invitations.map(async (inv) => {
          try {
            // Double-check this invitation is for the current user
            const inviteeId = String(inv.invitee_id || inv.inviteeId || '');
            if (inviteeId && inviteeId !== String(currentUserId)) {
              console.log('[Invitation API] Skipping invitation not for current user:', inv);
              return null;
            }
            
            // Fetch full invitation details if needed
            const detailRes = inv.group ? { data: inv } : await getInvitationByToken(inv.token);
            const detail = detailRes?.data || detailRes || {};
            const group = detail.group || {};
            const inviter = detail.inviter || {};

            return {
              id: String(inv.token || inv.id),
              type: 'chat-invitation',
              title: group.name || inv.group_name || 'Private Group',
              description: `You've been invited by ${[inviter.first_name, inviter.last_name].filter(Boolean).join(' ') || inviter.name || 'an admin'}`,
              time: new Date(inv.created_at || inv.createdAt || Date.now()).toLocaleString(),
              token: inv.token,
              groupId: group.id || inv.group_id,
              thumbnail: group.thumbnail || group.image || null,
              inviterName: [inviter.first_name, inviter.last_name].filter(Boolean).join(' ') || inviter.name || 'Admin',
              read: false,
            };
          } catch (err) {
            console.warn('Failed to process invitation:', err);
            return null;
          }
        })
      );

      // Filter out any null values and update state
      const validInvites = mappedInvites.filter(Boolean);
      
      // Deduplicate invitations by group - only keep the most recent invitation per group
      const deduplicatedInvites = [];
      const seenGroups = new Set();
      
      // Sort by time (newest first) and keep only the first invitation per group
      validInvites
        .sort((a, b) => new Date(b.time) - new Date(a.time))
        .forEach(inv => {
          const groupKey = String(inv.groupId);
          if (!seenGroups.has(groupKey)) {
            seenGroups.add(groupKey);
            deduplicatedInvites.push(inv);
          } else {
            console.log('[Invitation API] Skipping duplicate invitation for group:', groupKey);
          }
        });
      
      setChatInvites(prev => {
        // Merge with existing invites, avoiding duplicates by token
        const existingTokens = new Set(prev.map(c => String(c.token)));
        const newInvites = deduplicatedInvites.filter(inv => !existingTokens.has(String(inv.token)));
        const updatedInvites = [...prev, ...newInvites];
        
        // Update parent badge count immediately
        if (onNotificationUpdate && newInvites.length > 0) {
          const totalUnread = notifications.filter(n => !n.read).length + updatedInvites.filter(c => !c.read).length;
          onNotificationUpdate(totalUnread);
        }
        
        return updatedInvites;
      });
    } catch (error) {
      console.error('Failed to load pending invitations:', error);
    }
  };

>>>>>>> 63dda076
  // Initialize unread count when modal opens
  useEffect(() => {
    if (open && onNotificationUpdate) {
      const unreadCount = notifications.filter(n => !n.read).length + chatInvites.filter(c => !c.read).length;
      onNotificationUpdate(unreadCount);
    }
  }, [open, notifications, chatInvites, onNotificationUpdate]);

  // Socket listener for private group invitations
  useEffect(() => {
    const socket = getSocket();
    const currentUserId = String(localStorage.getItem('userId') || '');

    const onInvitationSent = async (data) => {
      try {
        console.log('[Invitation] Received socket event:', data);
        console.log('[Invitation] Current user ID:', currentUserId);
        
        const invites = Array.isArray(data?.invites) ? data.invites : [];
        
        console.log('[Invitation] Processing invites:', invites);
        console.log('[Invitation] Number of invites:', invites.length);
        
        // Check if current user is in the invitee list
        const match = invites.find((i) => {
          const inviteeId = String(i.invitee_id || i.inviteeId || '');
          const isMatch = inviteeId === currentUserId;
          console.log('[Invitation] Checking invitee:', inviteeId, 'against current:', currentUserId, '-> Match:', isMatch);
          return isMatch;
        });
        
        // Only process if current user is actually invited (in the invitee list)
        if (!match || !match.token) {
          console.log('[Invitation] Current user is NOT in invitee list - ignoring invitation');
          return;
        }

        console.log('[Invitation] Match found! Current user IS invited - Processing token:', match.token);

        // Fetch invite details for rich card
        const detailRes = await getInvitationByToken(match.token);
        const detail = detailRes?.data || detailRes || {};
        const group = detail.group || {};
        const inviter = detail.inviter || {};

        const newInvite = {
          id: String(match.token),
          type: 'chat-invitation',
          title: group.name || 'Private Group',
          description: `You've been invited by ${[inviter.first_name, inviter.last_name].filter(Boolean).join(' ') || inviter.name || 'an admin'}`,
          time: new Date().toLocaleString(),
          token: match.token,
          groupId: group.id,
          thumbnail: group.thumbnail || group.image || null,
          inviterName: [inviter.first_name, inviter.last_name].filter(Boolean).join(' ') || inviter.name || 'Admin',
          read: false,
        };

        setChatInvites((prev) => {
          // Check if invitation with same token already exists
          const exists = prev.some((c) => String(c.id) === String(newInvite.id) || String(c.token) === String(newInvite.token));
          if (exists) {
            console.log('[Invitation] Invitation already exists - skipping');
            return prev;
          }
          
          // Check if user already has an invitation for this group
          const hasInviteForGroup = prev.some((c) => String(c.groupId) === String(newInvite.groupId));
          if (hasInviteForGroup) {
            console.log('[Invitation] User already has invitation for this group - replacing with newer one');
            // Remove old invitation for this group and add the new one
            const filtered = prev.filter(c => String(c.groupId) !== String(newInvite.groupId));
            return [newInvite, ...filtered];
          }
          
          console.log('[Invitation] Adding new invitation to list');
          
          // Update notification badge
          if (onNotificationUpdate) {
            setTimeout(() => {
              const totalUnread = notifications.filter(n => !n.read).length + (prev.length + 1);
              onNotificationUpdate(totalUnread);
            }, 100);
          }
          
          return [newInvite, ...prev];
        });

        toast.info('New chat invitation received');
      } catch (e) {
        console.warn('[Invitation] Failed processing privateGroupInvitationSent', e);
      }
    };

    socket.on('privateGroupInvitationSent', onInvitationSent);
    return () => {
      socket.off('privateGroupInvitationSent', onInvitationSent);
    };
  }, []);

  const markAsRead = (id) => {
    setNotifications(notifications.map(n => 
      n.id === id ? { ...n, read: true } : n
    ));
    const newUnreadCount = notifications.filter(n => !n.read && n.id !== id).length;
    if (onNotificationUpdate) onNotificationUpdate(newUnreadCount);
  };

<<<<<<< HEAD
  const handleMarkAllAsRead = () => {
    setNotifications(notifications.map(n => ({ ...n, read: true })));
    toast.success("All notifications marked as read");
    if (onNotificationUpdate) onNotificationUpdate(0);
=======
  const handleMarkAllAsRead = async () => {
    if (isMarkingAllRead) return; // Prevent multiple simultaneous calls
    
    setIsMarkingAllRead(true);
    
    try {
      console.log('Calling mark all as read API...');
      const response = await markAllNotificationsRead();
      console.log('Mark all as read API response:', response);
      
      // Update local state after successful API call
      setNotifications(prev => prev.map(n => ({ ...n, read: true })));
      setChatInvites(prev => prev.map(c => ({ ...c, read: true })));
      
      if (onMarkedAllRead) onMarkedAllRead();
      if (onNotificationUpdate) onNotificationUpdate(0);
      
      toast.success("All notifications marked as read");
    } catch (error) {
      console.error('Failed to mark all notifications as read:', error);
      
      // Check if it's a network error or backend unavailable
      if (error.response) {
        // Backend responded with an error
        toast.error(error.response.data?.message || 'Failed to mark notifications as read');
      } else if (error.request) {
        // Request made but no response received
        toast.error('Unable to connect to server. Please check your connection.');
      } else {
        // Something else happened
        toast.error('An unexpected error occurred');
      }
    } finally {
      setIsMarkingAllRead(false);
    }
  };

  const acceptInvite = async (token, idToRemove) => {
    try {
      // Get invitation details before removing from list
      const invite = chatInvites.find(c => String(c.id) === String(idToRemove));
      
      const response = await acceptPrivateGroupInvitation(token);
      
      toast.success('You joined the group successfully.');
      
      // Remove ALL invitations for the same group (handles duplicate invitations)
      setChatInvites(prev => {
        const filtered = prev.filter(c => {
          // Remove the accepted invitation by token
          if (String(c.id) === String(idToRemove)) return false;
          // Also remove any other invitations for the same group
          if (String(c.groupId) === String(invite?.groupId)) {
            console.log('[Invitation] Removing duplicate invitation for same group:', c.id);
            return false;
          }
          return true;
        });
        
        // Update notification badge
        if (onNotificationUpdate) {
          const totalUnread = notifications.filter(n => !n.read).length + filtered.filter(c => !c.read).length;
          onNotificationUpdate(totalUnread);
        }
        
        return filtered;
      });
      
      // Emit socket event for real-time updates
      const socket = getSocket();
      const currentUserId = localStorage.getItem('userId');
      socket.emit('privateGroupInvitationAccepted', {
        groupId: invite?.groupId,
        userId: currentUserId,
        token: token,
        group: {
          id: invite?.groupId,
          name: invite?.title,
          thumbnail: invite?.thumbnail,
          member_count: response?.data?.member_count || 1,
          description: response?.data?.description
        }
      });
      
      // Dispatch custom event for local UI update
      window.dispatchEvent(new CustomEvent('privateGroupInvitationAccepted', {
        detail: {
          groupId: invite?.groupId,
          userId: currentUserId,
          group: {
            id: invite?.groupId,
            name: invite?.title,
            thumbnail: invite?.thumbnail,
            member_count: response?.data?.member_count || 1,
            description: response?.data?.description
          }
        }
      }));
      
      // Optional navigation to messages view (adjust if you have a different route)
      // window.location.href = `/messages`;
    } catch (e) {
      console.warn('Accept invitation failed', e);
      const errorMessage = e?.response?.data?.message || '';
      
      // Check if user is already a member
      if (errorMessage.toLowerCase().includes('already') || 
          errorMessage.toLowerCase().includes('member')) {
        toast.info('You are already a member of this group');
        
        // Remove this invitation since it's no longer valid
        const invite = chatInvites.find(c => String(c.id) === String(idToRemove));
        setChatInvites(prev => {
          const filtered = prev.filter(c => String(c.groupId) !== String(invite?.groupId));
          
          // Update notification badge
          if (onNotificationUpdate) {
            const totalUnread = notifications.filter(n => !n.read).length + filtered.filter(c => !c.read).length;
            onNotificationUpdate(totalUnread);
          }
          
          return filtered;
        });
      } else {
        toast.error(errorMessage || 'Failed to accept invitation');
      }
    }
  };

  const rejectInvite = async (token, idToRemove) => {
    try {
      await rejectPrivateGroupInvitation(token);
      toast.success('Invitation rejected.');
      
      // Remove the rejected invitation and update badge
      setChatInvites(prev => {
        const filtered = prev.filter(c => String(c.id) !== String(idToRemove));
        
        // Update notification badge
        if (onNotificationUpdate) {
          const totalUnread = notifications.filter(n => !n.read).length + filtered.filter(c => !c.read).length;
          onNotificationUpdate(totalUnread);
        }
        
        return filtered;
      });
    } catch (e) {
      console.warn('Reject invitation failed', e);
      toast.error(e?.response?.data?.message || 'Failed to reject invitation');
    }
>>>>>>> 63dda076
  };

  return (
    <Dialog open={open} onOpenChange={onOpenChange}>
<<<<<<< HEAD
      <DialogContent className="max-w-md w-[92vw] sm:w-[28rem] p-0 bg-white rounded-xl shadow-lg max-h-[90vh] overflow-hidden flex flex-col">
        <DialogHeader className="p-4 pb-0">
=======
      <DialogContent className="max-w-md w-[92vw] sm:w-[28rem] p-0 bg-white rounded-xl shadow-lg max-h-[90vh] h-[90vh] overflow-hidden flex flex-col">
        <DialogHeader className="p-4 pb-0 flex-shrink-0">
>>>>>>> 63dda076
          <DialogTitle className="flex items-center gap-2 text-base font-semibold text-gray-900">
            <Bell className="h-4 w-4 text-gray-700" />
            Notifications
          </DialogTitle>
        </DialogHeader>
        
<<<<<<< HEAD
        <div className="px-4 pb-4 overflow-y-auto">
          <Tabs defaultValue="all" className="w-full">
            <TabsList className="grid w-full grid-cols-4 mb-3 h-8 bg-gray-100 rounded-lg p-1">
=======
        <Tabs defaultValue="all" className="w-full flex flex-col flex-1 min-h-0">
          <div className="px-4 pb-2 border-b border-gray-100 flex-shrink-0">
            <TabsList className="grid w-full grid-cols-5 h-8 bg-gray-100 rounded-lg p-1">
>>>>>>> 63dda076
              <TabsTrigger 
                value="all" 
                className="text-xs font-medium rounded-md px-2 py-1 data-[state=active]:bg-white data-[state=active]:text-gray-900 data-[state=active]:shadow-sm text-gray-600"
              >
                All
              </TabsTrigger>
              <TabsTrigger 
                value="unread" 
                className="text-xs font-medium rounded-md px-2 py-1 data-[state=active]:bg-white data-[state=active]:text-gray-900 data-[state=active]:shadow-sm text-gray-600"
              >
                Unread
              </TabsTrigger>
              <TabsTrigger 
                value="payment" 
                className="text-xs font-medium rounded-md px-2 py-1 data-[state=active]:bg-white data-[state=active]:text-gray-900 data-[state=active]:shadow-sm text-gray-600"
              >
                Payment
              </TabsTrigger>
              <TabsTrigger 
<<<<<<< HEAD
=======
                value="chats" 
                className="text-xs font-medium rounded-md px-2 py-1 data-[state=active]:bg-white data-[state=active]:text-gray-900 data-[state=active]:shadow-sm text-gray-600"
              >
                Chats
              </TabsTrigger>
              <TabsTrigger 
>>>>>>> 63dda076
                value="settings" 
                className="text-xs font-medium rounded-md px-2 py-1 data-[state=active]:bg-white data-[state=active]:text-gray-900 data-[state=active]:shadow-sm text-gray-600"
              >
                Settings
              </TabsTrigger>
            </TabsList>
<<<<<<< HEAD
            
            <TabsContent value="all" className="space-y-2 mt-3">
              {notifications.length === 0 ? (
                <div className="p-6 text-center">
                  <p className="text-gray-500 text-xs">No notifications yet</p>
                </div>
              ) : notifications.map((notification) => (
                <div
                  key={notification.id}
                  className={`p-3 rounded-lg ${notification.color} border border-gray-100 ${notification.read ? 'opacity-70' : ''}`}
                >
                  <div className="flex items-start gap-2">
                    <div className={`w-2 h-2 rounded-full ${notification.dotColor} mt-1.5 flex-shrink-0`} />
                    <div className="flex-1 min-w-0">
                      <h4 className="font-medium text-gray-900 text-xs">
                        {notification.title}
                      </h4>
                      <p className="text-gray-700 text-xs mt-1">
                        {notification.description}
                      </p>
                      <p className="text-blue-600 text-xs mt-1.5">
                        {notification.time}
                      </p>
                    </div>
                    {!notification.read && (
                      <Button
                        variant="ghost"
                        size="sm"
                        onClick={() => markAsRead(notification.id)}
                        className="h-5 w-5 p-0 text-gray-400 hover:text-gray-600"
                      >
                        <div className="h-1.5 w-1.5 rounded-full bg-blue-500"></div>
                      </Button>
                    )}
                  </div>
=======
          </div>

          <div className="flex-1 overflow-y-auto px-4 py-3 min-h-0">
            <TabsContent value="all" className="space-y-2 mt-0">
              {notifications.length === 0 ? (
                <div className="p-6 text-center">
                  <p className="text-gray-500 text-xs">No notifications yet</p>
>>>>>>> 63dda076
                </div>
              ) : (
                <>
                  {/* Debug info */}
                  <div className="text-xs text-gray-500 mb-2">
                    Total: {notifications.length} | 
                    Unread: {notifications.filter(n => !n.read).length} | 
                    Read: {notifications.filter(n => n.read).length}
                  </div>
                  
                  {/* Show all notifications - both read and unread */}
                  {notifications.map((notification) => (
                    <div
                      key={notification.id}
                      className={`p-3 rounded-lg ${notification.color} border border-gray-100 ${notification.read ? 'opacity-70' : ''}`}
                    >
                      <div className="flex items-start gap-2">
                        <div className={`w-2 h-2 rounded-full ${notification.dotColor} mt-1.5 flex-shrink-0`} />
                        <div className="flex-1 min-w-0">
                          <h4 className="font-medium text-gray-900 text-xs">
                            {notification.title}
                            {notification.read && <span className="ml-2 text-gray-400 text-xs">(Read)</span>}
                          </h4>
                          <p className="text-gray-700 text-xs mt-1">
                            {notification.description}
                          </p>
                          <p className="text-blue-600 text-xs mt-1.5">
                            {notification.time}
                          </p>
                        </div>
                        {!notification.read ? (
                          <Button
                            variant="ghost"
                            size="sm"
                            onClick={() => markAsRead(notification.id)}
                            className="h-5 w-5 p-0 text-gray-400 hover:text-gray-600"
                          >
                            <div className="h-1.5 w-1.5 rounded-full bg-blue-500"></div>
                          </Button>
                        ) : (
                          <div className="h-5 w-5 flex items-center justify-center">
                            <div className="h-1.5 w-1.5 rounded-full bg-gray-300"></div>
                          </div>
                        )}
                      </div>
                    </div>
                  ))}
                </>
              )}
            </TabsContent>
            
            <TabsContent value="unread" className="space-y-2 mt-0">
              {notifications.filter(n => !n.read).length > 0 ? (
                notifications
                  .filter(n => !n.read)
                  .map((notification) => (
                    <div
                      key={notification.id}
                      className={`p-3 rounded-lg ${notification.color} border border-gray-100`}
                    >
                      <div className="flex items-start gap-2">
                        <div className={`w-2 h-2 rounded-full ${notification.dotColor} mt-1.5 flex-shrink-0`} />
                        <div className="flex-1 min-w-0">
                          <h4 className="font-medium text-gray-900 text-xs">
                            {notification.title}
                          </h4>
                          <p className="text-gray-700 text-xs mt-1">
                            {notification.description}
                          </p>
                          <p className="text-blue-600 text-xs mt-1.5">
                            {notification.time}
                          </p>
                        </div>
                        <Button
                          variant="ghost"
                          size="sm"
                          onClick={() => markAsRead(notification.id)}
                          className="h-5 w-5 p-0 text-gray-400 hover:text-gray-600"
                        >
                          <div className="h-1.5 w-1.5 rounded-full bg-blue-500"></div>
                        </Button>
                      </div>
                    </div>
                  ))
              ) : (
                <div className="p-6 text-center">
                  <p className="text-gray-500 text-xs">No unread notifications</p>
                </div>
              )}
              
            </TabsContent>

            <TabsContent value="payment" className="space-y-2 mt-0">
              {notifications.filter(n => n.type === 'payment').length > 0 ? (
                notifications
                  .filter(n => n.type === 'payment')
                  .map((notification) => (
                    <div
                      key={notification.id}
                      className={`p-3 rounded-lg ${notification.color} border border-gray-100 ${notification.read ? 'opacity-70' : ''}`}
                    >
                      <div className="flex items-start gap-2">
                        <div className={`w-2 h-2 rounded-full ${notification.dotColor} mt-1.5 flex-shrink-0`} />
                        <div className="flex-1 min-w-0">
                          <h4 className="font-medium text-gray-900 text-xs">
                            {notification.title}
                          </h4>
                          <p className="text-gray-700 text-xs mt-1">
                            {notification.description}
                          </p>
                          <p className="text-blue-600 text-xs mt-1.5">
                            {notification.time}
                          </p>
                        </div>
                        {!notification.read && (
                          <Button
                            variant="ghost"
                            size="sm"
                            onClick={() => markAsRead(notification.id)}
                            className="h-5 w-5 p-0 text-gray-400 hover:text-gray-600"
                          >
                            <div className="h-1.5 w-1.5 rounded-full bg-blue-500"></div>
                          </Button>
                        )}
                      </div>
                    </div>
                  ))
              ) : (
                <div className="p-6 text-center">
                  <p className="text-gray-500 text-xs">No payment notifications</p>
                </div>
              )}

            </TabsContent>

            {/* Chats tab - private group invitations */}
            <TabsContent value="chats" className="space-y-2 mt-0">
              {chatInvites.length > 0 ? (
                chatInvites.map((c) => (
                  <div key={c.id} className={`p-3 rounded-lg ${c.read ? 'bg-gray-50' : 'bg-blue-50'} border border-gray-100`}>
                    <div className="flex items-start gap-3">
                      {c.thumbnail ? (
                        <img src={c.thumbnail} alt={c.title} className="h-8 w-8 rounded-full object-cover flex-shrink-0" />
                      ) : (
                        <div className="h-8 w-8 rounded-full bg-gray-200 flex-shrink-0" />
                      )}
                      <div className="flex-1 min-w-0">
                        <h4 className="font-medium text-gray-900 text-xs">{c.title}</h4>
                        <p className="text-gray-700 text-xs mt-1">You’ve been invited to join {c.title} by {c.inviterName}</p>
                        <p className="text-blue-600 text-[10px] mt-1">{c.time}</p>
                      </div>
                      <div className="flex items-center gap-2">
                        <Button onClick={() => acceptInvite(c.token, c.id)} variant="default" className="h-6 px-2 py-1 text-xs">Accept</Button>
                        <Button onClick={() => rejectInvite(c.token, c.id)} variant="outline" className="h-6 px-2 py-1 text-xs">Reject</Button>
                      </div>
                    </div>
                  </div>
                ))
              ) : (
                <div className="p-6 text-center">
                  <p className="text-gray-500 text-xs">No chat notifications yet</p>
                </div>
              )}
            </TabsContent>

            <TabsContent value="payment" className="space-y-2 mt-3">
              {notifications.filter(n => n.type === 'payment').length > 0 ? (
                notifications
                  .filter(n => n.type === 'payment')
                  .map((notification) => (
                    <div
                      key={notification.id}
                      className={`p-3 rounded-lg ${notification.color} border border-gray-100 ${notification.read ? 'opacity-70' : ''}`}
                    >
                      <div className="flex items-start gap-2">
                        <div className={`w-2 h-2 rounded-full ${notification.dotColor} mt-1.5 flex-shrink-0`} />
                        <div className="flex-1 min-w-0">
                          <h4 className="font-medium text-gray-900 text-xs">
                            {notification.title}
                          </h4>
                          <p className="text-gray-700 text-xs mt-1">
                            {notification.description}
                          </p>
                          <p className="text-blue-600 text-xs mt-1.5">
                            {notification.time}
                          </p>
                        </div>
                        {!notification.read && (
                          <Button
                            variant="ghost"
                            size="sm"
                            onClick={() => markAsRead(notification.id)}
                            className="h-5 w-5 p-0 text-gray-400 hover:text-gray-600"
                          >
                            <div className="h-1.5 w-1.5 rounded-full bg-blue-500"></div>
                          </Button>
                        )}
                      </div>
                    </div>
                  ))
              ) : (
                <div className="p-6 text-center">
                  <p className="text-gray-500 text-xs">No payment notifications</p>
                </div>
              )}

              {notifications.filter(n => n.type === 'payment' && !n.read).length > 0 && (
                <Button
                  variant="outline"
                  className="w-full mt-4 h-8 border-gray-300 text-gray-700 hover:bg-gray-50 text-xs"
                  onClick={handleMarkAllAsRead}
                >
                  Mark All as Read
                </Button>
              )}
            </TabsContent>
            
            <TabsContent value="settings" className="space-y-3 mt-0">
              <h4 className="font-medium text-gray-900 text-sm">Notification Settings</h4>
              <Separator />
              
              <div className="space-y-2">
                <h5 className="text-xs font-medium text-gray-900">Notification Methods</h5>
                
                <div className="flex items-center justify-between">
                  <Label htmlFor="email-notifications" className="flex flex-col">
                    <span className="text-xs text-gray-900">Email Notifications</span>
                    <span className="text-xs text-gray-500">Receive notifications via email</span>
                  </Label>
                  <Switch 
                    id="email-notifications" 
                    checked={notificationSettings.email}
                    onCheckedChange={(checked) => {
                      setNotificationSettings({...notificationSettings, email: checked});
                      toast.success("Email notification settings updated");
                    }}
                    className="scale-75"
                  />
                </div>
                
                <div className="flex items-center justify-between">
                  <Label htmlFor="push-notifications" className="flex flex-col">
                    <span className="text-xs text-gray-900">Push Notifications</span>
                    <span className="text-xs text-gray-500">Receive push notifications in-app</span>
                  </Label>
                  <Switch 
                    id="push-notifications" 
                    checked={notificationSettings.push}
                    onCheckedChange={(checked) => {
                      setNotificationSettings({...notificationSettings, push: checked});
                      toast.success("Push notification settings updated");
                    }}
                    className="scale-75"
                  />
                </div>
              </div>
              
              <Separator />
              
              <div className="space-y-2">
                <h5 className="text-xs font-medium text-gray-900">Notification Types</h5>
                
                <div className="flex items-center justify-between">
                  <Label htmlFor="course-updates" className="flex flex-col">
                    <span className="text-xs text-gray-900">Course Updates</span>
                    <span className="text-xs text-gray-500">New content, assignments, and feedback</span>
                  </Label>
                  <Switch 
                    id="course-updates" 
                    checked={notificationSettings.courseUpdates}
                    onCheckedChange={(checked) => {
                      setNotificationSettings({...notificationSettings, courseUpdates: checked});
                      toast.success("Course update settings updated");
                    }}
                    className="scale-75"
                  />
                </div>
                
                <div className="flex items-center justify-between">
                  <Label htmlFor="assignment-reminders" className="flex flex-col">
                    <span className="text-xs text-gray-900">Assignment Reminders</span>
                    <span className="text-xs text-gray-500">Deadlines and due date notifications</span>
                  </Label>
                  <Switch 
                    id="assignment-reminders" 
                    checked={notificationSettings.assignmentReminders}
                    onCheckedChange={(checked) => {
                      setNotificationSettings({...notificationSettings, assignmentReminders: checked});
                      toast.success("Assignment reminder settings updated");
                    }}
                    className="scale-75"
                  />
                </div>
                
                <div className="flex items-center justify-between">
                  <Label htmlFor="system-announcements" className="flex flex-col">
                    <span className="text-xs text-gray-900">System Announcements</span>
                    <span className="text-xs text-gray-500">Platform updates and maintenance notices</span>
                  </Label>
                  <Switch 
                    id="system-announcements" 
                    checked={notificationSettings.systemAnnouncements}
                    onCheckedChange={(checked) => {
                      setNotificationSettings({...notificationSettings, systemAnnouncements: checked});
                      toast.success("System announcement settings updated");
                    }}
                    className="scale-75"
                  />
                </div>
                
                <div className="flex items-center justify-between">
                  <Label htmlFor="group-activities" className="flex flex-col">
                    <span className="text-xs text-gray-900">Group Activities</span>
                    <span className="text-xs text-gray-500">Updates from groups and study circles</span>
                  </Label>
                  <Switch 
                    id="group-activities" 
                    checked={notificationSettings.groupActivities}
                    onCheckedChange={(checked) => {
                      setNotificationSettings({...notificationSettings, groupActivities: checked});
                      toast.success("Group activity settings updated");
                    }}
                    className="scale-75"
                  />
                </div>

                <Separator />

                <div className="space-y-2">
                  <h5 className="text-xs font-medium text-gray-900">Payment Notifications</h5>

                  <div className="flex items-center justify-between">
                    <Label htmlFor="payment-notifications" className="flex flex-col">
                      <span className="text-xs text-gray-900">Payment Notifications</span>
                      <span className="text-xs text-gray-500">Payment confirmations and receipts</span>
                    </Label>
                    <Switch
                      id="payment-notifications"
                      checked={notificationSettings.paymentNotifications}
                      onCheckedChange={(checked) => {
                        setNotificationSettings({ ...notificationSettings, paymentNotifications: checked });
                        toast.success("Payment notification settings updated");
                      }}
                      className="scale-75"
                    />
                  </div>

                  <div className="flex items-center justify-between">
                    <Label htmlFor="payment-reminders" className="flex flex-col">
                      <span className="text-xs text-gray-900">Payment Reminders</span>
                      <span className="text-xs text-gray-500">Upcoming payment notifications</span>
                    </Label>
                    <Switch
                      id="payment-reminders"
                      checked={notificationSettings.paymentReminders}
                      onCheckedChange={(checked) => {
                        setNotificationSettings({ ...notificationSettings, paymentReminders: checked });
                        toast.success("Payment reminder settings updated");
                      }}
                      className="scale-75"
                    />
                  </div>

                  <div className="flex items-center justify-between">
                    <Label htmlFor="payment-due-alerts" className="flex flex-col">
                      <span className="text-xs text-gray-900">Payment Due Alerts</span>
                      <span className="text-xs text-gray-500">Urgent payment due notifications</span>
                    </Label>
                    <Switch
                      id="payment-due-alerts"
                      checked={notificationSettings.paymentDueAlerts}
                      onCheckedChange={(checked) => {
                        setNotificationSettings({ ...notificationSettings, paymentDueAlerts: checked });
                        toast.success("Payment due alert settings updated");
                      }}
                      className="scale-75"
                    />
                  </div>
                </div>
              </div>
            </TabsContent>
          </div>

          {/* Fixed Mark All as Read button at bottom */}
          <div className="px-4 py-3 border-t border-gray-100 bg-white flex-shrink-0">
            <Button
              variant="outline"
              className="w-full h-8 border-gray-300 text-gray-700 hover:bg-gray-50 text-xs"
              onClick={handleMarkAllAsRead}
              disabled={isMarkingAllRead}
            >
              {isMarkingAllRead ? 'Marking as read...' : 'Mark All as Read'}
            </Button>
          </div>
        </Tabs>
      </DialogContent>
    </Dialog>
  );
}

export default NotificationModal;<|MERGE_RESOLUTION|>--- conflicted
+++ resolved
@@ -16,15 +16,10 @@
 import getSocket from "@/services/socketClient";
 import { getInvitationByToken, acceptPrivateGroupInvitation, rejectPrivateGroupInvitation, getPendingInvitations } from "@/services/privateGroupService";
 
-<<<<<<< HEAD
-export function NotificationModal({ open, onOpenChange, onNotificationUpdate, notificationsFromApi = [] }) {
-  const [notifications, setNotifications] = useState([]);
-=======
 export function NotificationModal({ open, onOpenChange, onNotificationUpdate, notificationsFromApi = [], onMarkedAllRead }) {
   const [notifications, setNotifications] = useState([]);
   const [chatInvites, setChatInvites] = useState([]);
   const [isMarkingAllRead, setIsMarkingAllRead] = useState(false);
->>>>>>> 63dda076
 
   const [notificationSettings, setNotificationSettings] = useState({
     email: true,
@@ -40,11 +35,7 @@
 
   // Load API notifications when provided
   useEffect(() => {
-<<<<<<< HEAD
-    if (Array.isArray(notificationsFromApi) && notificationsFromApi.length > 0) {
-=======
     if (Array.isArray(notificationsFromApi)) {
->>>>>>> 63dda076
       const mapped = notificationsFromApi.map((n) => ({
         id: String(n.id ?? n._id ?? Math.random()),
         type: (n.type || 'info').toString().toLowerCase(),
@@ -55,12 +46,6 @@
         dotColor: n.read ? 'bg-gray-300' : 'bg-blue-500',
         read: !!n.read,
       }));
-<<<<<<< HEAD
-      setNotifications(mapped);
-    }
-  }, [notificationsFromApi]);
-
-=======
       console.log('All notifications from API:', notificationsFromApi);
       console.log('Mapped notifications:', mapped);
       console.log('Read notifications count:', mapped.filter(n => n.read).length);
@@ -217,7 +202,6 @@
     }
   };
 
->>>>>>> 63dda076
   // Initialize unread count when modal opens
   useEffect(() => {
     if (open && onNotificationUpdate) {
@@ -326,12 +310,6 @@
     if (onNotificationUpdate) onNotificationUpdate(newUnreadCount);
   };
 
-<<<<<<< HEAD
-  const handleMarkAllAsRead = () => {
-    setNotifications(notifications.map(n => ({ ...n, read: true })));
-    toast.success("All notifications marked as read");
-    if (onNotificationUpdate) onNotificationUpdate(0);
-=======
   const handleMarkAllAsRead = async () => {
     if (isMarkingAllRead) return; // Prevent multiple simultaneous calls
     
@@ -482,33 +460,21 @@
       console.warn('Reject invitation failed', e);
       toast.error(e?.response?.data?.message || 'Failed to reject invitation');
     }
->>>>>>> 63dda076
   };
 
   return (
     <Dialog open={open} onOpenChange={onOpenChange}>
-<<<<<<< HEAD
-      <DialogContent className="max-w-md w-[92vw] sm:w-[28rem] p-0 bg-white rounded-xl shadow-lg max-h-[90vh] overflow-hidden flex flex-col">
-        <DialogHeader className="p-4 pb-0">
-=======
       <DialogContent className="max-w-md w-[92vw] sm:w-[28rem] p-0 bg-white rounded-xl shadow-lg max-h-[90vh] h-[90vh] overflow-hidden flex flex-col">
         <DialogHeader className="p-4 pb-0 flex-shrink-0">
->>>>>>> 63dda076
           <DialogTitle className="flex items-center gap-2 text-base font-semibold text-gray-900">
             <Bell className="h-4 w-4 text-gray-700" />
             Notifications
           </DialogTitle>
         </DialogHeader>
         
-<<<<<<< HEAD
-        <div className="px-4 pb-4 overflow-y-auto">
-          <Tabs defaultValue="all" className="w-full">
-            <TabsList className="grid w-full grid-cols-4 mb-3 h-8 bg-gray-100 rounded-lg p-1">
-=======
         <Tabs defaultValue="all" className="w-full flex flex-col flex-1 min-h-0">
           <div className="px-4 pb-2 border-b border-gray-100 flex-shrink-0">
             <TabsList className="grid w-full grid-cols-5 h-8 bg-gray-100 rounded-lg p-1">
->>>>>>> 63dda076
               <TabsTrigger 
                 value="all" 
                 className="text-xs font-medium rounded-md px-2 py-1 data-[state=active]:bg-white data-[state=active]:text-gray-900 data-[state=active]:shadow-sm text-gray-600"
@@ -528,58 +494,18 @@
                 Payment
               </TabsTrigger>
               <TabsTrigger 
-<<<<<<< HEAD
-=======
                 value="chats" 
                 className="text-xs font-medium rounded-md px-2 py-1 data-[state=active]:bg-white data-[state=active]:text-gray-900 data-[state=active]:shadow-sm text-gray-600"
               >
                 Chats
               </TabsTrigger>
               <TabsTrigger 
->>>>>>> 63dda076
                 value="settings" 
                 className="text-xs font-medium rounded-md px-2 py-1 data-[state=active]:bg-white data-[state=active]:text-gray-900 data-[state=active]:shadow-sm text-gray-600"
               >
                 Settings
               </TabsTrigger>
             </TabsList>
-<<<<<<< HEAD
-            
-            <TabsContent value="all" className="space-y-2 mt-3">
-              {notifications.length === 0 ? (
-                <div className="p-6 text-center">
-                  <p className="text-gray-500 text-xs">No notifications yet</p>
-                </div>
-              ) : notifications.map((notification) => (
-                <div
-                  key={notification.id}
-                  className={`p-3 rounded-lg ${notification.color} border border-gray-100 ${notification.read ? 'opacity-70' : ''}`}
-                >
-                  <div className="flex items-start gap-2">
-                    <div className={`w-2 h-2 rounded-full ${notification.dotColor} mt-1.5 flex-shrink-0`} />
-                    <div className="flex-1 min-w-0">
-                      <h4 className="font-medium text-gray-900 text-xs">
-                        {notification.title}
-                      </h4>
-                      <p className="text-gray-700 text-xs mt-1">
-                        {notification.description}
-                      </p>
-                      <p className="text-blue-600 text-xs mt-1.5">
-                        {notification.time}
-                      </p>
-                    </div>
-                    {!notification.read && (
-                      <Button
-                        variant="ghost"
-                        size="sm"
-                        onClick={() => markAsRead(notification.id)}
-                        className="h-5 w-5 p-0 text-gray-400 hover:text-gray-600"
-                      >
-                        <div className="h-1.5 w-1.5 rounded-full bg-blue-500"></div>
-                      </Button>
-                    )}
-                  </div>
-=======
           </div>
 
           <div className="flex-1 overflow-y-auto px-4 py-3 min-h-0">
@@ -587,7 +513,6 @@
               {notifications.length === 0 ? (
                 <div className="p-6 text-center">
                   <p className="text-gray-500 text-xs">No notifications yet</p>
->>>>>>> 63dda076
                 </div>
               ) : (
                 <>
@@ -752,58 +677,6 @@
                 </div>
               )}
             </TabsContent>
-
-            <TabsContent value="payment" className="space-y-2 mt-3">
-              {notifications.filter(n => n.type === 'payment').length > 0 ? (
-                notifications
-                  .filter(n => n.type === 'payment')
-                  .map((notification) => (
-                    <div
-                      key={notification.id}
-                      className={`p-3 rounded-lg ${notification.color} border border-gray-100 ${notification.read ? 'opacity-70' : ''}`}
-                    >
-                      <div className="flex items-start gap-2">
-                        <div className={`w-2 h-2 rounded-full ${notification.dotColor} mt-1.5 flex-shrink-0`} />
-                        <div className="flex-1 min-w-0">
-                          <h4 className="font-medium text-gray-900 text-xs">
-                            {notification.title}
-                          </h4>
-                          <p className="text-gray-700 text-xs mt-1">
-                            {notification.description}
-                          </p>
-                          <p className="text-blue-600 text-xs mt-1.5">
-                            {notification.time}
-                          </p>
-                        </div>
-                        {!notification.read && (
-                          <Button
-                            variant="ghost"
-                            size="sm"
-                            onClick={() => markAsRead(notification.id)}
-                            className="h-5 w-5 p-0 text-gray-400 hover:text-gray-600"
-                          >
-                            <div className="h-1.5 w-1.5 rounded-full bg-blue-500"></div>
-                          </Button>
-                        )}
-                      </div>
-                    </div>
-                  ))
-              ) : (
-                <div className="p-6 text-center">
-                  <p className="text-gray-500 text-xs">No payment notifications</p>
-                </div>
-              )}
-
-              {notifications.filter(n => n.type === 'payment' && !n.read).length > 0 && (
-                <Button
-                  variant="outline"
-                  className="w-full mt-4 h-8 border-gray-300 text-gray-700 hover:bg-gray-50 text-xs"
-                  onClick={handleMarkAllAsRead}
-                >
-                  Mark All as Read
-                </Button>
-              )}
-            </TabsContent>
             
             <TabsContent value="settings" className="space-y-3 mt-0">
               <h4 className="font-medium text-gray-900 text-sm">Notification Settings</h4>
