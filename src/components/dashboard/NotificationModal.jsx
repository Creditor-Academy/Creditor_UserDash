import React, { useState, useEffect } from 'react';
import {
  Dialog,
  DialogContent,
  DialogHeader,
  DialogTitle,
} from '@/components/ui/dialog';
import { Button } from '@/components/ui/button';
import { Bell } from 'lucide-react';
import { Tabs, TabsContent, TabsList, TabsTrigger } from '@/components/ui/tabs';
import { Switch } from '@/components/ui/switch';
import { Label } from '@/components/ui/label';
import { Separator } from '@/components/ui/separator';
import { toast } from 'sonner';
import { markAllNotificationsRead } from '@/services/notificationService';
import getSocket from '@/services/socketClient';
import {
  getInvitationByToken,
  acceptPrivateGroupInvitation,
  rejectPrivateGroupInvitation,
  getPendingInvitations,
} from '@/services/privateGroupService';

export function NotificationModal({
  open,
  onOpenChange,
  onNotificationUpdate,
  notificationsFromApi = [],
  onMarkedAllRead,
}) {
  const [notifications, setNotifications] = useState([]);
  const [chatInvites, setChatInvites] = useState([]);
  const [isMarkingAllRead, setIsMarkingAllRead] = useState(false);

  const [notificationSettings, setNotificationSettings] = useState({
    email: true,
    push: true,
    courseUpdates: true,
    assignmentReminders: true,
    systemAnnouncements: true,
    groupActivities: false,
    paymentNotifications: true,
    paymentReminders: true,
    paymentDueAlerts: true,
  });

  // Load API notifications when provided
  useEffect(() => {
    if (Array.isArray(notificationsFromApi)) {
<<<<<<< HEAD
      const mapped = notificationsFromApi.map(n => ({
        id: String(n.id ?? n._id ?? Math.random()),
        type: (n.type || 'info').toString().toLowerCase(),
        title: n.title || 'Notification',
        description: n.message || n.description || '',
        time: new Date(
          n.created_at || n.createdAt || Date.now()
        ).toLocaleString(),
        color: n.read ? 'bg-gray-50' : 'bg-blue-50',
        dotColor: n.read ? 'bg-gray-300' : 'bg-blue-500',
        read: !!n.read,
      }));
=======
      const mapped = notificationsFromApi.map(n => {
        // Handle different field name variations for event notifications
        const notificationType = (
          n.type ||
          n.related_type ||
          n.notification_type ||
          'info'
        )
          .toString()
          .toLowerCase();
        const notificationTitle = n.title || n.subject || 'Notification';
        const notificationMessage =
          n.message || n.description || n.body || n.content || '';
        const notificationId = String(
          n.id ?? n._id ?? `notif-${Date.now()}-${Math.random()}`
        );
        const createdAt =
          n.created_at ||
          n.createdAt ||
          n.timestamp ||
          n.date ||
          new Date().toISOString();
        const isRead = n.read !== undefined ? !!n.read : false;

        return {
          id: notificationId,
          type: notificationType,
          title: notificationTitle,
          description: notificationMessage,
          time: new Date(createdAt).toLocaleString(),
          color: isRead ? 'bg-gray-50' : 'bg-blue-50',
          dotColor: isRead ? 'bg-gray-300' : 'bg-blue-500',
          read: isRead,
          // Preserve original notification data for reference
          original: n,
        };
      });
>>>>>>> 97798924
      console.log('All notifications from API:', notificationsFromApi);
      console.log('Mapped notifications:', mapped);
      console.log(
        'Read notifications count:',
        mapped.filter(n => n.read).length
      );
      console.log(
        'Unread notifications count:',
        mapped.filter(n => !n.read).length
      );
      setNotifications(mapped);
    } else {
      setNotifications([]);
    }
  }, [notificationsFromApi]);

  // Load pending invitations when component mounts or modal opens
  useEffect(() => {
    // Load on mount to update notification badge
    loadPendingInvitations();
  }, []);

  // Also load when modal opens to ensure fresh data
  useEffect(() => {
    if (open) {
      loadPendingInvitations();
    }
  }, [open]);

  // Load invitations on user login
  useEffect(() => {
    const handleUserLoggedIn = () => {
      console.log('User logged in - loading pending invitations');
      setTimeout(() => {
        loadPendingInvitations();
      }, 500); // Small delay to ensure token is set
    };

    window.addEventListener('userLoggedIn', handleUserLoggedIn);
    return () => window.removeEventListener('userLoggedIn', handleUserLoggedIn);
  }, []);

  // Refresh invitations when window gains focus (user returns to tab)
  useEffect(() => {
    const handleFocus = () => {
      console.log('Window focused - refreshing invitations');
      loadPendingInvitations();
    };

    window.addEventListener('focus', handleFocus);
    return () => window.removeEventListener('focus', handleFocus);
  }, []);

  // Listen for invitation refresh requests
  useEffect(() => {
    const handleRefresh = () => {
      console.log('Invitation refresh requested');
      loadPendingInvitations();
    };

    window.addEventListener('refresh-invitations', handleRefresh);
    return () =>
      window.removeEventListener('refresh-invitations', handleRefresh);
  }, []);

  const loadPendingInvitations = async () => {
    try {
      console.log(
        '[Invitation API] Fetching pending invitations for current user...'
      );
      const response = await getPendingInvitations();

      // Handle nested response structure from backend
      // Backend returns: { success: true, data: [...] }
      // Axios wraps it: { data: { success: true, data: [...] } }
      const invitations =
        response?.data?.data ||
        response?.data?.invitations ||
        response?.data ||
        [];

      console.log('[Invitation API] Full response:', response);
      console.log('[Invitation API] Response.data:', response?.data);
      console.log('[Invitation API] Parsed invitations:', invitations);
      console.log(
        '[Invitation API] Current user ID:',
        localStorage.getItem('userId')
      );

      if (!Array.isArray(invitations) || invitations.length === 0) {
        console.log('[Invitation API] No pending invitations found');
        return;
      }

      console.log(
        '[Invitation API] Processing',
        invitations.length,
        'invitations'
      );

      // Map invitations to the format expected by the UI
      const currentUserId = localStorage.getItem('userId');
      const mappedInvites = await Promise.all(
        invitations.map(async inv => {
          try {
            // Double-check this invitation is for the current user
            const inviteeId = String(inv.invitee_id || inv.inviteeId || '');
            if (inviteeId && inviteeId !== String(currentUserId)) {
              console.log(
                '[Invitation API] Skipping invitation not for current user:',
                inv
              );
              return null;
            }

            // Fetch full invitation details if needed
            const detailRes = inv.group
              ? { data: inv }
              : await getInvitationByToken(inv.token);
            const detail = detailRes?.data || detailRes || {};
            const group = detail.group || {};
            const inviter = detail.inviter || {};

            return {
              id: String(inv.token || inv.id),
              type: 'chat-invitation',
              title: group.name || inv.group_name || 'Private Group',
              description: `You've been invited by ${[inviter.first_name, inviter.last_name].filter(Boolean).join(' ') || inviter.name || 'an admin'}`,
              time: new Date(
                inv.created_at || inv.createdAt || Date.now()
              ).toLocaleString(),
              token: inv.token,
              groupId: group.id || inv.group_id,
              thumbnail: group.thumbnail || group.image || null,
              inviterName:
                [inviter.first_name, inviter.last_name]
                  .filter(Boolean)
                  .join(' ') ||
                inviter.name ||
                'Admin',
              read: false,
            };
          } catch (err) {
            console.warn('Failed to process invitation:', err);
            return null;
          }
        })
      );

      // Filter out any null values and update state
      const validInvites = mappedInvites.filter(Boolean);

      // Deduplicate invitations by group - only keep the most recent invitation per group
      const deduplicatedInvites = [];
      const seenGroups = new Set();

      // Sort by time (newest first) and keep only the first invitation per group
      validInvites
        .sort((a, b) => new Date(b.time) - new Date(a.time))
        .forEach(inv => {
          const groupKey = String(inv.groupId);
          if (!seenGroups.has(groupKey)) {
            seenGroups.add(groupKey);
            deduplicatedInvites.push(inv);
          } else {
            console.log(
              '[Invitation API] Skipping duplicate invitation for group:',
              groupKey
            );
          }
        });

      setChatInvites(prev => {
        // Merge with existing invites, avoiding duplicates by token
        const existingTokens = new Set(prev.map(c => String(c.token)));
        const newInvites = deduplicatedInvites.filter(
          inv => !existingTokens.has(String(inv.token))
        );
        const updatedInvites = [...prev, ...newInvites];

        // Update parent badge count immediately
        if (onNotificationUpdate && newInvites.length > 0) {
          const totalUnread =
            notifications.filter(n => !n.read).length +
            updatedInvites.filter(c => !c.read).length;
          onNotificationUpdate(totalUnread);
        }

        return updatedInvites;
      });
    } catch (error) {
      console.error('Failed to load pending invitations:', error);
    }
  };

  // Initialize unread count when modal opens
  useEffect(() => {
    if (open && onNotificationUpdate) {
      const unreadCount =
        notifications.filter(n => !n.read).length +
        chatInvites.filter(c => !c.read).length;
      onNotificationUpdate(unreadCount);
    }
  }, [open, notifications, chatInvites, onNotificationUpdate]);

  // Socket listener for private group invitations
  useEffect(() => {
    const socket = getSocket();
    const currentUserId = String(localStorage.getItem('userId') || '');

    const onInvitationSent = async data => {
      try {
        console.log('[Invitation] Received socket event:', data);
        console.log('[Invitation] Current user ID:', currentUserId);

        const invites = Array.isArray(data?.invites) ? data.invites : [];

        console.log('[Invitation] Processing invites:', invites);
        console.log('[Invitation] Number of invites:', invites.length);

        // Check if current user is in the invitee list
        const match = invites.find(i => {
          const inviteeId = String(i.invitee_id || i.inviteeId || '');
          const isMatch = inviteeId === currentUserId;
          console.log(
            '[Invitation] Checking invitee:',
            inviteeId,
            'against current:',
            currentUserId,
            '-> Match:',
            isMatch
          );
          return isMatch;
        });

        // Only process if current user is actually invited (in the invitee list)
        if (!match || !match.token) {
          console.log(
            '[Invitation] Current user is NOT in invitee list - ignoring invitation'
          );
          return;
        }

        console.log(
          '[Invitation] Match found! Current user IS invited - Processing token:',
          match.token
        );

        // Fetch invite details for rich card
        const detailRes = await getInvitationByToken(match.token);
        const detail = detailRes?.data || detailRes || {};
        const group = detail.group || {};
        const inviter = detail.inviter || {};

        const newInvite = {
          id: String(match.token),
          type: 'chat-invitation',
          title: group.name || 'Private Group',
          description: `You've been invited by ${[inviter.first_name, inviter.last_name].filter(Boolean).join(' ') || inviter.name || 'an admin'}`,
          time: new Date().toLocaleString(),
          token: match.token,
          groupId: group.id,
          thumbnail: group.thumbnail || group.image || null,
          inviterName:
            [inviter.first_name, inviter.last_name].filter(Boolean).join(' ') ||
            inviter.name ||
            'Admin',
          read: false,
        };

        setChatInvites(prev => {
          // Check if invitation with same token already exists
          const exists = prev.some(
            c =>
              String(c.id) === String(newInvite.id) ||
              String(c.token) === String(newInvite.token)
          );
          if (exists) {
            console.log('[Invitation] Invitation already exists - skipping');
            return prev;
          }

          // Check if user already has an invitation for this group
          const hasInviteForGroup = prev.some(
            c => String(c.groupId) === String(newInvite.groupId)
          );
          if (hasInviteForGroup) {
            console.log(
              '[Invitation] User already has invitation for this group - replacing with newer one'
            );
            // Remove old invitation for this group and add the new one
            const filtered = prev.filter(
              c => String(c.groupId) !== String(newInvite.groupId)
            );
            return [newInvite, ...filtered];
          }

          console.log('[Invitation] Adding new invitation to list');

          // Update notification badge
          if (onNotificationUpdate) {
            setTimeout(() => {
              const totalUnread =
                notifications.filter(n => !n.read).length + (prev.length + 1);
              onNotificationUpdate(totalUnread);
            }, 100);
          }

          return [newInvite, ...prev];
        });

        toast.info('New chat invitation received');
      } catch (e) {
        console.warn(
          '[Invitation] Failed processing privateGroupInvitationSent',
          e
        );
      }
    };

    socket.on('privateGroupInvitationSent', onInvitationSent);
    return () => {
      socket.off('privateGroupInvitationSent', onInvitationSent);
    };
  }, []);

  const markAsRead = id => {
    setNotifications(
      notifications.map(n => (n.id === id ? { ...n, read: true } : n))
    );
    const newUnreadCount = notifications.filter(
      n => !n.read && n.id !== id
    ).length;
    if (onNotificationUpdate) onNotificationUpdate(newUnreadCount);
  };

  const handleMarkAllAsRead = async () => {
    if (isMarkingAllRead) return; // Prevent multiple simultaneous calls

    setIsMarkingAllRead(true);

    try {
      console.log('Calling mark all as read API...');
      const response = await markAllNotificationsRead();
      console.log('Mark all as read API response:', response);

      // Update local state after successful API call
      setNotifications(prev => prev.map(n => ({ ...n, read: true })));
      setChatInvites(prev => prev.map(c => ({ ...c, read: true })));

      if (onMarkedAllRead) onMarkedAllRead();
      if (onNotificationUpdate) onNotificationUpdate(0);

      toast.success('All notifications marked as read');
    } catch (error) {
      console.error('Failed to mark all notifications as read:', error);

      // Check if it's a network error or backend unavailable
      if (error.response) {
        // Backend responded with an error
        toast.error(
          error.response.data?.message || 'Failed to mark notifications as read'
        );
      } else if (error.request) {
        // Request made but no response received
        toast.error(
          'Unable to connect to server. Please check your connection.'
        );
      } else {
        // Something else happened
        toast.error('An unexpected error occurred');
      }
    } finally {
      setIsMarkingAllRead(false);
    }
  };

  const acceptInvite = async (token, idToRemove) => {
    try {
      // Get invitation details before removing from list
      const invite = chatInvites.find(c => String(c.id) === String(idToRemove));

      const response = await acceptPrivateGroupInvitation(token);

      toast.success('You joined the group successfully.');

      // Remove ALL invitations for the same group (handles duplicate invitations)
      setChatInvites(prev => {
        const filtered = prev.filter(c => {
          // Remove the accepted invitation by token
          if (String(c.id) === String(idToRemove)) return false;
          // Also remove any other invitations for the same group
          if (String(c.groupId) === String(invite?.groupId)) {
            console.log(
              '[Invitation] Removing duplicate invitation for same group:',
              c.id
            );
            return false;
          }
          return true;
        });

        // Update notification badge
        if (onNotificationUpdate) {
          const totalUnread =
            notifications.filter(n => !n.read).length +
            filtered.filter(c => !c.read).length;
          onNotificationUpdate(totalUnread);
        }

        return filtered;
      });

      // Emit socket event for real-time updates
      const socket = getSocket();
      const currentUserId = localStorage.getItem('userId');
      socket.emit('privateGroupInvitationAccepted', {
        groupId: invite?.groupId,
        userId: currentUserId,
        token: token,
        group: {
          id: invite?.groupId,
          name: invite?.title,
          thumbnail: invite?.thumbnail,
          member_count: response?.data?.member_count || 1,
          description: response?.data?.description,
        },
      });

      // Dispatch custom event for local UI update
      window.dispatchEvent(
        new CustomEvent('privateGroupInvitationAccepted', {
          detail: {
            groupId: invite?.groupId,
            userId: currentUserId,
            group: {
              id: invite?.groupId,
              name: invite?.title,
              thumbnail: invite?.thumbnail,
              member_count: response?.data?.member_count || 1,
              description: response?.data?.description,
            },
          },
        })
      );

      // Optional navigation to messages view (adjust if you have a different route)
      // window.location.href = `/messages`;
    } catch (e) {
      console.warn('Accept invitation failed', e);
      const errorMessage = e?.response?.data?.message || '';

      // Check if user is already a member
      if (
        errorMessage.toLowerCase().includes('already') ||
        errorMessage.toLowerCase().includes('member')
      ) {
        toast.info('You are already a member of this group');

        // Remove this invitation since it's no longer valid
        const invite = chatInvites.find(
          c => String(c.id) === String(idToRemove)
        );
        setChatInvites(prev => {
          const filtered = prev.filter(
            c => String(c.groupId) !== String(invite?.groupId)
          );

          // Update notification badge
          if (onNotificationUpdate) {
            const totalUnread =
              notifications.filter(n => !n.read).length +
              filtered.filter(c => !c.read).length;
            onNotificationUpdate(totalUnread);
          }

          return filtered;
        });
      } else {
        toast.error(errorMessage || 'Failed to accept invitation');
      }
    }
  };

  const rejectInvite = async (token, idToRemove) => {
    try {
      await rejectPrivateGroupInvitation(token);
      toast.success('Invitation rejected.');

      // Remove the rejected invitation and update badge
      setChatInvites(prev => {
        const filtered = prev.filter(c => String(c.id) !== String(idToRemove));

        // Update notification badge
        if (onNotificationUpdate) {
          const totalUnread =
            notifications.filter(n => !n.read).length +
            filtered.filter(c => !c.read).length;
          onNotificationUpdate(totalUnread);
        }

        return filtered;
      });
    } catch (e) {
      console.warn('Reject invitation failed', e);
      toast.error(e?.response?.data?.message || 'Failed to reject invitation');
    }
  };

  return (
    <Dialog open={open} onOpenChange={onOpenChange}>
      <DialogContent className="max-w-md w-[92vw] sm:w-[28rem] p-0 bg-white rounded-xl shadow-lg max-h-[90vh] h-[90vh] overflow-hidden flex flex-col">
        <DialogHeader className="p-4 pb-0 flex-shrink-0">
          <DialogTitle className="flex items-center gap-2 text-base font-semibold text-gray-900">
            <Bell className="h-4 w-4 text-gray-700" />
            Notifications
          </DialogTitle>
        </DialogHeader>

        <Tabs
          defaultValue="all"
          className="w-full flex flex-col flex-1 min-h-0"
        >
          <div className="px-4 pb-2 border-b border-gray-100 flex-shrink-0">
            <TabsList className="grid w-full grid-cols-5 h-8 bg-gray-100 rounded-lg p-1">
              <TabsTrigger
                value="all"
                className="text-xs font-medium rounded-md px-2 py-1 data-[state=active]:bg-white data-[state=active]:text-gray-900 data-[state=active]:shadow-sm text-gray-600"
              >
                All
              </TabsTrigger>
              <TabsTrigger
                value="unread"
                className="text-xs font-medium rounded-md px-2 py-1 data-[state=active]:bg-white data-[state=active]:text-gray-900 data-[state=active]:shadow-sm text-gray-600"
              >
                Unread
              </TabsTrigger>
              <TabsTrigger
                value="payment"
                className="text-xs font-medium rounded-md px-2 py-1 data-[state=active]:bg-white data-[state=active]:text-gray-900 data-[state=active]:shadow-sm text-gray-600"
              >
                Payment
              </TabsTrigger>
              <TabsTrigger
                value="chats"
                className="text-xs font-medium rounded-md px-2 py-1 data-[state=active]:bg-white data-[state=active]:text-gray-900 data-[state=active]:shadow-sm text-gray-600"
              >
                Chats
              </TabsTrigger>
              <TabsTrigger
                value="settings"
                className="text-xs font-medium rounded-md px-2 py-1 data-[state=active]:bg-white data-[state=active]:text-gray-900 data-[state=active]:shadow-sm text-gray-600"
              >
                Settings
              </TabsTrigger>
            </TabsList>
          </div>

          <div className="flex-1 overflow-y-auto px-4 py-3 min-h-0">
            <TabsContent value="all" className="space-y-2 mt-0">
              {notifications.length === 0 ? (
                <div className="p-6 text-center">
                  <p className="text-gray-500 text-xs">No notifications yet</p>
                </div>
              ) : (
                <>
                  {/* Debug info */}
                  <div className="text-xs text-gray-500 mb-2">
                    Total: {notifications.length} | Unread:{' '}
                    {notifications.filter(n => !n.read).length} | Read:{' '}
                    {notifications.filter(n => n.read).length}
                  </div>

                  {/* Show all notifications - both read and unread */}
                  {notifications.map(notification => (
                    <div
                      key={notification.id}
                      className={`p-3 rounded-lg ${notification.color} border border-gray-100 ${notification.read ? 'opacity-70' : ''}`}
                    >
                      <div className="flex items-start gap-2">
                        <div
                          className={`w-2 h-2 rounded-full ${notification.dotColor} mt-1.5 flex-shrink-0`}
                        />
                        <div className="flex-1 min-w-0">
                          <h4 className="font-medium text-gray-900 text-xs">
                            {notification.title}
                            {notification.read && (
                              <span className="ml-2 text-gray-400 text-xs">
                                (Read)
                              </span>
                            )}
                          </h4>
                          <p className="text-gray-700 text-xs mt-1">
                            {notification.description}
                          </p>
                          <p className="text-blue-600 text-xs mt-1.5">
                            {notification.time}
                          </p>
                        </div>
                        {!notification.read ? (
                          <Button
                            variant="ghost"
                            size="sm"
                            onClick={() => markAsRead(notification.id)}
                            className="h-5 w-5 p-0 text-gray-400 hover:text-gray-600"
                          >
                            <div className="h-1.5 w-1.5 rounded-full bg-blue-500"></div>
                          </Button>
                        ) : (
                          <div className="h-5 w-5 flex items-center justify-center">
                            <div className="h-1.5 w-1.5 rounded-full bg-gray-300"></div>
                          </div>
                        )}
                      </div>
                    </div>
                  ))}
                </>
              )}
            </TabsContent>

            <TabsContent value="unread" className="space-y-2 mt-0">
              {notifications.filter(n => !n.read).length > 0 ? (
                notifications
                  .filter(n => !n.read)
                  .map(notification => (
                    <div
                      key={notification.id}
                      className={`p-3 rounded-lg ${notification.color} border border-gray-100`}
                    >
                      <div className="flex items-start gap-2">
                        <div
                          className={`w-2 h-2 rounded-full ${notification.dotColor} mt-1.5 flex-shrink-0`}
                        />
                        <div className="flex-1 min-w-0">
                          <h4 className="font-medium text-gray-900 text-xs">
                            {notification.title}
                          </h4>
                          <p className="text-gray-700 text-xs mt-1">
                            {notification.description}
                          </p>
                          <p className="text-blue-600 text-xs mt-1.5">
                            {notification.time}
                          </p>
                        </div>
                        <Button
                          variant="ghost"
                          size="sm"
                          onClick={() => markAsRead(notification.id)}
                          className="h-5 w-5 p-0 text-gray-400 hover:text-gray-600"
                        >
                          <div className="h-1.5 w-1.5 rounded-full bg-blue-500"></div>
                        </Button>
                      </div>
                    </div>
                  ))
              ) : (
                <div className="p-6 text-center">
                  <p className="text-gray-500 text-xs">
                    No unread notifications
                  </p>
                </div>
              )}
            </TabsContent>

            <TabsContent value="payment" className="space-y-2 mt-0">
              {notifications.filter(n => n.type === 'payment').length > 0 ? (
                notifications
                  .filter(n => n.type === 'payment')
                  .map(notification => (
                    <div
                      key={notification.id}
                      className={`p-3 rounded-lg ${notification.color} border border-gray-100 ${notification.read ? 'opacity-70' : ''}`}
                    >
                      <div className="flex items-start gap-2">
                        <div
                          className={`w-2 h-2 rounded-full ${notification.dotColor} mt-1.5 flex-shrink-0`}
                        />
                        <div className="flex-1 min-w-0">
                          <h4 className="font-medium text-gray-900 text-xs">
                            {notification.title}
                          </h4>
                          <p className="text-gray-700 text-xs mt-1">
                            {notification.description}
                          </p>
                          <p className="text-blue-600 text-xs mt-1.5">
                            {notification.time}
                          </p>
                        </div>
                        {!notification.read && (
                          <Button
                            variant="ghost"
                            size="sm"
                            onClick={() => markAsRead(notification.id)}
                            className="h-5 w-5 p-0 text-gray-400 hover:text-gray-600"
                          >
                            <div className="h-1.5 w-1.5 rounded-full bg-blue-500"></div>
                          </Button>
                        )}
                      </div>
                    </div>
                  ))
              ) : (
                <div className="p-6 text-center">
                  <p className="text-gray-500 text-xs">
                    No payment notifications
                  </p>
                </div>
              )}
            </TabsContent>

            {/* Chats tab - private group invitations */}
            <TabsContent value="chats" className="space-y-2 mt-0">
              {chatInvites.length > 0 ? (
                chatInvites.map(c => (
                  <div
                    key={c.id}
                    className={`p-3 rounded-lg ${c.read ? 'bg-gray-50' : 'bg-blue-50'} border border-gray-100`}
                  >
                    <div className="flex items-start gap-3">
                      {c.thumbnail ? (
                        <img
                          src={c.thumbnail}
                          alt={c.title}
                          className="h-8 w-8 rounded-full object-cover flex-shrink-0"
                        />
                      ) : (
                        <div className="h-8 w-8 rounded-full bg-gray-200 flex-shrink-0" />
                      )}
                      <div className="flex-1 min-w-0">
                        <h4 className="font-medium text-gray-900 text-xs">
                          {c.title}
                        </h4>
                        <p className="text-gray-700 text-xs mt-1">
                          You’ve been invited to join {c.title} by{' '}
                          {c.inviterName}
                        </p>
                        <p className="text-blue-600 text-[10px] mt-1">
                          {c.time}
                        </p>
                      </div>
                      <div className="flex items-center gap-2">
                        <Button
                          onClick={() => acceptInvite(c.token, c.id)}
                          variant="default"
                          className="h-6 px-2 py-1 text-xs"
                        >
                          Accept
                        </Button>
                        <Button
                          onClick={() => rejectInvite(c.token, c.id)}
                          variant="outline"
                          className="h-6 px-2 py-1 text-xs"
                        >
                          Reject
                        </Button>
                      </div>
                    </div>
                  </div>
                ))
              ) : (
                <div className="p-6 text-center">
                  <p className="text-gray-500 text-xs">
                    No chat notifications yet
                  </p>
                </div>
              )}
            </TabsContent>

            <TabsContent value="settings" className="space-y-3 mt-0">
              <h4 className="font-medium text-gray-900 text-sm">
                Notification Settings
              </h4>
              <Separator />

              <div className="space-y-2">
                <h5 className="text-xs font-medium text-gray-900">
                  Notification Methods
                </h5>

                <div className="flex items-center justify-between">
                  <Label
                    htmlFor="email-notifications"
                    className="flex flex-col"
                  >
                    <span className="text-xs text-gray-900">
                      Email Notifications
                    </span>
                    <span className="text-xs text-gray-500">
                      Receive notifications via email
                    </span>
                  </Label>
                  <Switch
                    id="email-notifications"
                    checked={notificationSettings.email}
                    onCheckedChange={checked => {
                      setNotificationSettings({
                        ...notificationSettings,
                        email: checked,
                      });
                      toast.success('Email notification settings updated');
                    }}
                    className="scale-75"
                  />
                </div>

                <div className="flex items-center justify-between">
                  <Label htmlFor="push-notifications" className="flex flex-col">
                    <span className="text-xs text-gray-900">
                      Push Notifications
                    </span>
                    <span className="text-xs text-gray-500">
                      Receive push notifications in-app
                    </span>
                  </Label>
                  <Switch
                    id="push-notifications"
                    checked={notificationSettings.push}
                    onCheckedChange={checked => {
                      setNotificationSettings({
                        ...notificationSettings,
                        push: checked,
                      });
                      toast.success('Push notification settings updated');
                    }}
                    className="scale-75"
                  />
                </div>
              </div>

              <Separator />

              <div className="space-y-2">
                <h5 className="text-xs font-medium text-gray-900">
                  Notification Types
                </h5>

                <div className="flex items-center justify-between">
                  <Label htmlFor="course-updates" className="flex flex-col">
                    <span className="text-xs text-gray-900">
                      Course Updates
                    </span>
                    <span className="text-xs text-gray-500">
                      New content, assignments, and feedback
                    </span>
                  </Label>
                  <Switch
                    id="course-updates"
                    checked={notificationSettings.courseUpdates}
                    onCheckedChange={checked => {
                      setNotificationSettings({
                        ...notificationSettings,
                        courseUpdates: checked,
                      });
                      toast.success('Course update settings updated');
                    }}
                    className="scale-75"
                  />
                </div>

                <div className="flex items-center justify-between">
                  <Label
                    htmlFor="assignment-reminders"
                    className="flex flex-col"
                  >
                    <span className="text-xs text-gray-900">
                      Assignment Reminders
                    </span>
                    <span className="text-xs text-gray-500">
                      Deadlines and due date notifications
                    </span>
                  </Label>
                  <Switch
                    id="assignment-reminders"
                    checked={notificationSettings.assignmentReminders}
                    onCheckedChange={checked => {
                      setNotificationSettings({
                        ...notificationSettings,
                        assignmentReminders: checked,
                      });
                      toast.success('Assignment reminder settings updated');
                    }}
                    className="scale-75"
                  />
                </div>

                <div className="flex items-center justify-between">
                  <Label
                    htmlFor="system-announcements"
                    className="flex flex-col"
                  >
                    <span className="text-xs text-gray-900">
                      System Announcements
                    </span>
                    <span className="text-xs text-gray-500">
                      Platform updates and maintenance notices
                    </span>
                  </Label>
                  <Switch
                    id="system-announcements"
                    checked={notificationSettings.systemAnnouncements}
                    onCheckedChange={checked => {
                      setNotificationSettings({
                        ...notificationSettings,
                        systemAnnouncements: checked,
                      });
                      toast.success('System announcement settings updated');
                    }}
                    className="scale-75"
                  />
                </div>

                <div className="flex items-center justify-between">
                  <Label htmlFor="group-activities" className="flex flex-col">
                    <span className="text-xs text-gray-900">
                      Group Activities
                    </span>
                    <span className="text-xs text-gray-500">
                      Updates from groups and study circles
                    </span>
                  </Label>
                  <Switch
                    id="group-activities"
                    checked={notificationSettings.groupActivities}
                    onCheckedChange={checked => {
                      setNotificationSettings({
                        ...notificationSettings,
                        groupActivities: checked,
                      });
                      toast.success('Group activity settings updated');
                    }}
                    className="scale-75"
                  />
                </div>

                <Separator />

                <div className="space-y-2">
                  <h5 className="text-xs font-medium text-gray-900">
                    Payment Notifications
                  </h5>

                  <div className="flex items-center justify-between">
                    <Label
                      htmlFor="payment-notifications"
                      className="flex flex-col"
                    >
                      <span className="text-xs text-gray-900">
                        Payment Notifications
                      </span>
                      <span className="text-xs text-gray-500">
                        Payment confirmations and receipts
                      </span>
                    </Label>
                    <Switch
                      id="payment-notifications"
                      checked={notificationSettings.paymentNotifications}
                      onCheckedChange={checked => {
                        setNotificationSettings({
                          ...notificationSettings,
                          paymentNotifications: checked,
                        });
                        toast.success('Payment notification settings updated');
                      }}
                      className="scale-75"
                    />
                  </div>

                  <div className="flex items-center justify-between">
                    <Label
                      htmlFor="payment-reminders"
                      className="flex flex-col"
                    >
                      <span className="text-xs text-gray-900">
                        Payment Reminders
                      </span>
                      <span className="text-xs text-gray-500">
                        Upcoming payment notifications
                      </span>
                    </Label>
                    <Switch
                      id="payment-reminders"
                      checked={notificationSettings.paymentReminders}
                      onCheckedChange={checked => {
                        setNotificationSettings({
                          ...notificationSettings,
                          paymentReminders: checked,
                        });
                        toast.success('Payment reminder settings updated');
                      }}
                      className="scale-75"
                    />
                  </div>

                  <div className="flex items-center justify-between">
                    <Label
                      htmlFor="payment-due-alerts"
                      className="flex flex-col"
                    >
                      <span className="text-xs text-gray-900">
                        Payment Due Alerts
                      </span>
                      <span className="text-xs text-gray-500">
                        Urgent payment due notifications
                      </span>
                    </Label>
                    <Switch
                      id="payment-due-alerts"
                      checked={notificationSettings.paymentDueAlerts}
                      onCheckedChange={checked => {
                        setNotificationSettings({
                          ...notificationSettings,
                          paymentDueAlerts: checked,
                        });
                        toast.success('Payment due alert settings updated');
                      }}
                      className="scale-75"
                    />
                  </div>
                </div>
              </div>
            </TabsContent>
          </div>

          {/* Fixed Mark All as Read button at bottom */}
          <div className="px-4 py-3 border-t border-gray-100 bg-white flex-shrink-0">
            <Button
              variant="outline"
              className="w-full h-8 border-gray-300 text-gray-700 hover:bg-gray-50 text-xs"
              onClick={handleMarkAllAsRead}
              disabled={isMarkingAllRead}
            >
              {isMarkingAllRead ? 'Marking as read...' : 'Mark All as Read'}
            </Button>
          </div>
        </Tabs>
      </DialogContent>
    </Dialog>
  );
}

export default NotificationModal;<|MERGE_RESOLUTION|>--- conflicted
+++ resolved
@@ -47,20 +47,6 @@
   // Load API notifications when provided
   useEffect(() => {
     if (Array.isArray(notificationsFromApi)) {
-<<<<<<< HEAD
-      const mapped = notificationsFromApi.map(n => ({
-        id: String(n.id ?? n._id ?? Math.random()),
-        type: (n.type || 'info').toString().toLowerCase(),
-        title: n.title || 'Notification',
-        description: n.message || n.description || '',
-        time: new Date(
-          n.created_at || n.createdAt || Date.now()
-        ).toLocaleString(),
-        color: n.read ? 'bg-gray-50' : 'bg-blue-50',
-        dotColor: n.read ? 'bg-gray-300' : 'bg-blue-500',
-        read: !!n.read,
-      }));
-=======
       const mapped = notificationsFromApi.map(n => {
         // Handle different field name variations for event notifications
         const notificationType = (
@@ -98,7 +84,6 @@
           original: n,
         };
       });
->>>>>>> 97798924
       console.log('All notifications from API:', notificationsFromApi);
       console.log('Mapped notifications:', mapped);
       console.log(
