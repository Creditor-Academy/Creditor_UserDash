import React, { useState, useRef, useEffect } from "react";
import { Link, useNavigate, useLocation } from "react-router-dom";
import { Input } from "@/components/ui/input";
import { Button } from "@/components/ui/button";
<<<<<<< HEAD
import { Search, Calendar, Mail, BellDot, BookOpen, Loader2, Lock, AlertCircle, Users, User, Menu as MenuIcon } from "lucide-react";
=======
import { Search, Calendar, Mail, BellDot, BookOpen, Loader2, Lock, AlertCircle, Users, User, Menu } from "lucide-react";
>>>>>>> 81e042ec
import ProfileDropdown from "./ProfileDropdown";
import NotificationModal from "./NotificationModal";
import InboxModal from "./InboxModal";
import CalendarModal from "./CalendarModal";
import UserDetailsModal from "@/components/UserDetailsModal";
import { search } from "@/services/searchService";
import { fetchUserCourses } from "@/services/courseService";
import { fetchDetailedUserProfile } from "@/services/userService";
import { useAuth } from "@/contexts/AuthContext";

<<<<<<< HEAD
export function DashboardHeader({ sidebarCollapsed, setSidebarCollapsed }) {
=======
export function DashboardHeader({ sidebarCollapsed, onMobileMenuClick }) {
>>>>>>> 81e042ec
  const { isInstructorOrAdmin } = useAuth();
  const [notificationModalOpen, setNotificationModalOpen] = useState(false);
  const [inboxModalOpen, setInboxModalOpen] = useState(false);
  const [calendarModalOpen, setCalendarModalOpen] = useState(false);
  const [searchQuery, setSearchQuery] = useState("");
  const [searchResults, setSearchResults] = useState(null);
  const [showDropdown, setShowDropdown] = useState(false);
  const [isSearching, setIsSearching] = useState(false);
  const [enrolledCourses, setEnrolledCourses] = useState([]);
  const [isLoadingEnrolled, setIsLoadingEnrolled] = useState(true);
  const [showEnrollmentAlert, setShowEnrollmentAlert] = useState(false);
  const [selectedCourseId, setSelectedCourseId] = useState(null);
  const [unreadNotifications, setUnreadNotifications] = useState(2); // Default count
  const [selectedResultIndex, setSelectedResultIndex] = useState(-1);
  const [showUserDetailsModal, setShowUserDetailsModal] = useState(false);
  const [selectedUser, setSelectedUser] = useState(null);
  const [userDetailsLoading, setUserDetailsLoading] = useState(false);
  const [userDetailsError, setUserDetailsError] = useState(null);
  const searchInputRef = useRef(null);
  const dropdownRef = useRef(null);
  const navigate = useNavigate();
  const location = useLocation();

  // Get current page title based on route
  const getPageTitle = () => {
    const path = location.pathname;
    if (path.includes('dashboard')) return 'Dashboard';
    if (path.includes('courses')) {
      if (path.includes('builder')) return 'Lesson Builder';
      if (path.includes('modules')) return 'Course Modules';
      return 'My Courses';
    }
    if (path.includes('profile')) return 'My Profile';
    if (path.includes('messages')) return 'Messages';
    if (path.includes('groups')) return 'Groups';
    if (path.includes('catalog')) return 'Course Catalog';
    if (path.includes('progress')) return 'My Progress';
    return 'Dashboard';
  };

  // Fetch enrolled courses on component mount
  useEffect(() => {
    const fetchEnrolledCourses = async () => {
      try {
        const courses = await fetchUserCourses();
        setEnrolledCourses(courses);
      } catch (error) {
        console.error('Failed to fetch enrolled courses:', error);
        setEnrolledCourses([]);
      } finally {
        setIsLoadingEnrolled(false);
      }
    };

    fetchEnrolledCourses();
  }, []);

  // Debounced search effect
  useEffect(() => {
    if (searchQuery.trim() === "") {
      setSearchResults(null);
      setShowDropdown(false);
      return;
    }

    const timeoutId = setTimeout(async () => {
      if (searchQuery.trim().length >= 2) {
        setIsSearching(true);
        try {
          const data = await search(searchQuery);
          setSearchResults(data);
          setShowDropdown(true);
        } catch (error) {
          console.error('Search failed:', error);
          setSearchResults({ results: { courses: [] } });
          setShowDropdown(true);
        } finally {
          setIsSearching(false);
        }
      }
    }, 300); // 300ms debounce

    return () => clearTimeout(timeoutId);
  }, [searchQuery]);

  // Hide dropdown on outside click
  useEffect(() => {
    function handleClickOutside(event) {
      if (
        dropdownRef.current &&
        !dropdownRef.current.contains(event.target) &&
        !searchInputRef.current.contains(event.target)
      ) {
        setShowDropdown(false);
      }
    }
    if (showDropdown) {
      document.addEventListener("mousedown", handleClickOutside);
    } else {
      document.removeEventListener("mousedown", handleClickOutside);
    }
    return () => {
      document.removeEventListener("mousedown", handleClickOutside);
    };
  }, [showDropdown]);

  // Handle keyboard navigation
  const handleKeyDown = (e) => {
    if (!showDropdown || !searchResults) return;

    const totalResults = (searchResults.results?.courses?.length || 0) + 
                        (isInstructorOrAdmin() ? (searchResults.results?.users?.length || 0) : 0);

    switch (e.key) {
      case 'ArrowDown':
        e.preventDefault();
        setSelectedResultIndex(prev => 
          prev < totalResults - 1 ? prev + 1 : 0
        );
        break;
      case 'ArrowUp':
        e.preventDefault();
        setSelectedResultIndex(prev => 
          prev > 0 ? prev - 1 : totalResults - 1
        );
        break;
      case 'Enter':
        e.preventDefault();
        if (selectedResultIndex >= 0) {
          // Navigate to the selected result
          const courses = searchResults.results?.courses || [];
          const users = searchResults.results?.users || [];
          
          if (selectedResultIndex < courses.length) {
            handleCourseClick(courses[selectedResultIndex].id);
          } else if (isInstructorOrAdmin()) {
            const userIndex = selectedResultIndex - courses.length;
            if (userIndex < users.length) {
              handleUserClick(users[userIndex].id);
            }
          }
        }
        break;
      case 'Escape':
        setShowDropdown(false);
        setSelectedResultIndex(-1);
        break;
    }
  };

  // Reset selected index when search results change
  useEffect(() => {
    setSelectedResultIndex(-1);
  }, [searchResults]);

  const handleCourseClick = (courseId) => {
    // Check if user is enrolled in this course
    const isEnrolled = enrolledCourses.some(course => course.id === courseId);
    
    if (isEnrolled) {
      setShowDropdown(false);
      setSearchQuery("");
      navigate(`/dashboard/courses/${courseId}/modules`);
    } else {
      // Show enrollment alert
      setSelectedCourseId(courseId);
      setShowEnrollmentAlert(true);
      setShowDropdown(false);
    }
  };

  const handleUserClick = async (userId) => {
    // Only instructors/admins can access user profiles
    if (isInstructorOrAdmin()) {
      setShowDropdown(false);
      setSearchQuery("");
      setUserDetailsError(null);
      setUserDetailsLoading(true);
      setShowUserDetailsModal(true);
      
      try {
        const userData = await fetchDetailedUserProfile(userId);
        setSelectedUser(userData);
      } catch (error) {
        console.error('Failed to fetch user details:', error);
        setUserDetailsError(error?.message || 'Failed to fetch user details');
      } finally {
        setUserDetailsLoading(false);
      }
    }
  };

  const handleSearchSubmit = (e) => {
    e.preventDefault();
    if (searchQuery.trim() !== "" && searchResults) {
      setShowDropdown(true);
    }
  };

  const closeEnrollmentAlert = () => {
    setShowEnrollmentAlert(false);
    setSelectedCourseId(null);
  };

  // Handle notification updates
  const handleNotificationUpdate = (newCount) => {
    setUnreadNotifications(newCount);
  };

  return (
    <>
      <header className="sticky top-0 z-30 w-full bg-white border-b border-gray-200 shadow-sm backdrop-blur-md bg-white/95">
        <div className="h-16 flex items-center justify-between px-4 sm:px-6">
          {/* Left: Mobile menu + Logo */}
          <div className="flex items-center gap-3">
            <button
              className="lg:hidden p-2 rounded-lg border border-gray-200 hover:bg-gray-50"
              aria-label="Open menu"
              onClick={() => onMobileMenuClick && onMobileMenuClick()}
            >
              <Menu className="h-5 w-5" />
            </button>
            <button
              className="flex items-center focus:outline-none"
              onClick={() => {
                if (window.location.pathname === '/dashboard') {
                  window.location.reload();
                } else {
                  window.location.href = '/dashboard';
                }
              }}
            >
              <h1 className="text-2xl font-bold bg-gradient-to-r from-blue-600 to-purple-600 bg-clip-text text-transparent">
                LMS Athena 
              </h1>
            </button>
          </div>
          
          {/* Toggle Sidebar */}
          <Button 
            variant="ghost" 
            size="icon" 
            className="md:hidden"
            onClick={() => setSidebarCollapsed(!sidebarCollapsed)}
          >
            <MenuIcon className="h-5 w-5" />
            <span className="sr-only">Toggle Menu</span>
          </Button>
          
          {/* Page Title */}
          {/* <h1 className="text-lg font-semibold">{getPageTitle()}</h1> */}
          
          {/* Search Bar */}
          <div className="hidden md:block flex-1 max-w-md mx-8 relative">
            <form onSubmit={handleSearchSubmit} className="relative">
              <span className="absolute left-4 top-1/2 transform -translate-y-1/2 h-5 w-5 text-gray-400">
                {isSearching ? (
                  <Loader2 className="h-5 w-5 animate-spin" />
                ) : (
                  <Search className="h-5 w-5" />
                )}
              </span>
              <input
                ref={searchInputRef}
                type="text"
                placeholder="Search courses and users..."
                value={searchQuery}
                onChange={(e) => setSearchQuery(e.target.value)}
                onKeyDown={handleKeyDown}
                className="pl-12 pr-4 py-3 w-full bg-gray-50 border-0 rounded-2xl text-gray-800 text-sm h-12 shadow-sm focus:bg-white focus:ring-2 focus:ring-blue-500 focus-visible:ring-2 focus-visible:ring-offset-0 transition-all duration-200"
                style={{ outline: 'none' }}
              />
            </form>

            {/* Search Results Dropdown */}
            {showDropdown && searchResults && (
              <div
                ref={dropdownRef}
                className="absolute top-full left-0 right-0 mt-2 bg-white rounded-lg shadow-lg border border-gray-200 max-h-96 overflow-y-auto z-50"
              >
                {/* Total Results Header */}
                {((searchResults.results?.courses?.length > 0) || (searchResults.results?.users?.length > 0)) && (
                  <div className="px-4 py-3 bg-gray-50 border-b border-gray-200">
                    <div className="text-sm font-medium text-gray-700">
                      Found {searchResults.results?.courses?.length || 0} course{(searchResults.results?.courses?.length || 0) !== 1 ? 's' : ''}
                      {isInstructorOrAdmin() && searchResults.results?.users?.length > 0 && (
                        <span> and {searchResults.results.users.length} user{(searchResults.results.users.length !== 1) ? 's' : ''}</span>
                      )}
                    </div>
                  </div>
                )}

                {/* Courses Section */}
                {searchResults.results?.courses?.length > 0 && (
                  <div className="p-4 border-b border-gray-100">
                    <h3 className="text-sm font-semibold text-gray-700 mb-3 flex items-center gap-2">
                      <BookOpen className="h-4 w-4" />
                      Courses ({searchResults.results.courses.length})
                    </h3>
                    <div className="space-y-2">
                      {searchResults.results.courses.map((course, index) => {
                        const isEnrolled = enrolledCourses.some(ec => ec.id === course.id);
                        const isSelected = selectedResultIndex === index;
                        return (
                          <button
                            key={course.id}
                            onClick={() => handleCourseClick(course.id)}
                            onMouseEnter={() => setSelectedResultIndex(index)}
                            onMouseLeave={() => setSelectedResultIndex(-1)}
                            className={`w-full text-left p-3 rounded-lg hover:bg-gray-50 transition-colors duration-200 flex items-center gap-3 ${
                              isSelected ? 'bg-blue-50' : ''
                            }`}
                          >
                            <BookOpen className="h-4 w-4 text-blue-600" />
                            <div className="flex-1">
                              <div className="font-medium text-gray-900">{course.title}</div>
                              <div className="text-sm text-gray-500 flex items-center gap-2">
                                Course
                                {isEnrolled ? (
                                  <span className="inline-flex items-center px-2 py-0.5 rounded-full text-xs font-medium bg-green-100 text-green-800">
                                    Enrolled
                                  </span>
                                ) : (
                                  <span className="inline-flex items-center px-2 py-0.5 rounded-full text-xs font-medium bg-gray-100 text-gray-600">
                                    <Lock className="h-3 w-3 mr-1" />
                                    Not Enrolled
                                  </span>
                                )}
                              </div>
                            </div>
                          </button>
                        );
                      })}
                    </div>
                  </div>
                )}

                {/* Users Section - Only show for instructors/admins */}
                {isInstructorOrAdmin() && searchResults.results?.users?.length > 0 && (
                  <div className="p-4">
                    <h3 className="text-sm font-semibold text-gray-700 mb-3 flex items-center gap-2">
                      <Users className="h-4 w-4" />
                      Users ({searchResults.results.users.length})
                    </h3>
                    <div className="space-y-2">
                      {searchResults.results.users.map((user, index) => {
                        const userRole = user.user_roles?.[0]?.role || 'user';
                        const roleColor = userRole === 'admin' ? 'bg-red-100 text-red-800' : 
                                        userRole === 'instructor' ? 'bg-blue-100 text-blue-800' : 
                                        'bg-gray-100 text-gray-600';
                        const isSelected = selectedResultIndex === searchResults.results.courses.length + index;
                        
                        return (
                          <button
                            key={user.id}
                            onClick={() => handleUserClick(user.id)}
                            onMouseEnter={() => setSelectedResultIndex(searchResults.results.courses.length + index)}
                            onMouseLeave={() => setSelectedResultIndex(-1)}
                            className={`w-full text-left p-3 rounded-lg hover:bg-gray-50 transition-colors duration-200 flex items-center gap-3 ${
                              isSelected ? 'bg-blue-50' : ''
                            }`}
                          >
                            <User className="h-4 w-4 text-green-600" />
                            <div className="flex-1">
                              <div className="font-medium text-gray-900">
                                {user.first_name} {user.last_name}
                              </div>
                              <div className="text-sm text-gray-500 flex items-center gap-2">
                                {user.email}
                                <span className={`inline-flex items-center px-2 py-0.5 rounded-full text-xs font-medium ${roleColor}`}>
                                  {userRole.charAt(0).toUpperCase() + userRole.slice(1)}
                                </span>
                              </div>
                            </div>
                          </button>
                        );
                      })}
                    </div>
                  </div>
                )}

                {/* Show message for non-instructors when users exist in search results */}
                {!isInstructorOrAdmin() && searchResults.results?.users?.length > 0 && (
                  <div className="p-4 border-t border-gray-100">
                    <div className="text-sm text-gray-500 text-center">
                      <Users className="h-4 w-4 mx-auto mb-2 text-gray-400" />
                      <p>User search results are available for instructors and administrators only.</p>
                    </div>
                  </div>
                )}

                {/* No Results Message */}
                {(!searchResults.results?.courses?.length && !searchResults.results?.users?.length) && (
                  <div className="p-4 text-center text-gray-500">
                    <Search className="h-8 w-8 mx-auto mb-2 text-gray-300" />
                    <p className="font-medium">No results found for "{searchQuery}"</p>
                    <p className="text-sm text-gray-400 mt-1">Try different keywords or check your spelling</p>
                  </div>
                )}

                {/* Loading State */}
                {isSearching && (
                  <div className="p-4 text-center text-gray-500">
                    <Loader2 className="h-6 w-6 mx-auto mb-2 animate-spin text-blue-500" />
                    <p>Searching...</p>
                  </div>
                )}

                {/* Keyboard Navigation Hints */}
                {showDropdown && searchResults && !isSearching && 
                 ((searchResults.results?.courses?.length > 0) || (searchResults.results?.users?.length > 0)) && (
                  <div className="px-4 py-2 bg-gray-50 border-t border-gray-200 text-xs text-gray-500">
                    <div className="flex items-center justify-center gap-4">
                      <span>↑↓ Navigate</span>
                      <span>Enter Select</span>
                      <span>Esc Close</span>
                    </div>
                  </div>
                )}
              </div>
            )}
          </div>

          {/* Right - Enhanced Icons and Profile */}
          <div className="flex items-center gap-3">
            
            {/* Notification Bell */}
            {/* <button
              onClick={() => setNotificationModalOpen(true)}
              className="relative p-2 text-gray-600 hover:text-gray-900 hover:bg-gray-100 rounded-lg transition-colors duration-200"
            >
              <BellDot className="h-6 w-6" />
              {unreadNotifications > 0 && (
                <span className="absolute -top-1 -right-1 h-5 w-5 bg-red-500 text-white text-xs rounded-full flex items-center justify-center font-medium">
                  {unreadNotifications > 9 ? '9+' : unreadNotifications}
                </span>
              )}
            </button> */}
            
            {/* Profile Dropdown */}
            <div className="ml-2">
              <ProfileDropdown />
            </div>
          </div>
        </div>
        
        {/* Calendar Modal */}
        <CalendarModal 
          open={calendarModalOpen} 
          onOpenChange={setCalendarModalOpen} 
        />
        
        {/* Notification Modal */}
        <NotificationModal 
          open={notificationModalOpen} 
          onOpenChange={setNotificationModalOpen}
          onNotificationUpdate={handleNotificationUpdate}
        />
        
        {/* Inbox Modal */}
        <InboxModal 
          open={inboxModalOpen} 
          onOpenChange={setInboxModalOpen} 
        />
        
        {/* User Details Modal */}
        <UserDetailsModal
          isOpen={showUserDetailsModal}
          onClose={() => {
            setShowUserDetailsModal(false);
            setSelectedUser(null);
          }}
          user={selectedUser}
          isLoading={userDetailsLoading}
          error={userDetailsError}
        />
      </header>

      {/* Enrollment Alert Modal */}
      {showEnrollmentAlert && (
        <div className="fixed inset-0 z-50 flex items-center justify-center bg-black bg-opacity-50">
          <div className="bg-white rounded-lg shadow-xl p-6 max-w-md w-full mx-4">
            <div className="flex items-center gap-3 mb-4">
              <div className="flex-shrink-0">
                <AlertCircle className="h-6 w-6 text-orange-500" />
              </div>
              <div>
                <h3 className="text-lg font-semibold text-gray-900">Course Not Enrolled</h3>
                <p className="text-sm text-gray-600">You need to enroll in this course to access its modules.</p>
              </div>
            </div>
            
            <div className="flex gap-3">
              <Button
                onClick={() => navigate('/dashboard/catalog')}
                className="flex-1 bg-blue-600 hover:bg-blue-700"
              >
                Browse Catalog
              </Button>
              <Button
                onClick={closeEnrollmentAlert}
                variant="outline"
                className="flex-1"
              >
                Close
              </Button>
            </div>
          </div>
        </div>
      )}
    </>
  );
}

export default DashboardHeader;<|MERGE_RESOLUTION|>--- conflicted
+++ resolved
@@ -2,11 +2,7 @@
 import { Link, useNavigate, useLocation } from "react-router-dom";
 import { Input } from "@/components/ui/input";
 import { Button } from "@/components/ui/button";
-<<<<<<< HEAD
 import { Search, Calendar, Mail, BellDot, BookOpen, Loader2, Lock, AlertCircle, Users, User, Menu as MenuIcon } from "lucide-react";
-=======
-import { Search, Calendar, Mail, BellDot, BookOpen, Loader2, Lock, AlertCircle, Users, User, Menu } from "lucide-react";
->>>>>>> 81e042ec
 import ProfileDropdown from "./ProfileDropdown";
 import NotificationModal from "./NotificationModal";
 import InboxModal from "./InboxModal";
@@ -17,11 +13,7 @@
 import { fetchDetailedUserProfile } from "@/services/userService";
 import { useAuth } from "@/contexts/AuthContext";
 
-<<<<<<< HEAD
 export function DashboardHeader({ sidebarCollapsed, setSidebarCollapsed }) {
-=======
-export function DashboardHeader({ sidebarCollapsed, onMobileMenuClick }) {
->>>>>>> 81e042ec
   const { isInstructorOrAdmin } = useAuth();
   const [notificationModalOpen, setNotificationModalOpen] = useState(false);
   const [inboxModalOpen, setInboxModalOpen] = useState(false);
@@ -234,31 +226,22 @@
   return (
     <>
       <header className="sticky top-0 z-30 w-full bg-white border-b border-gray-200 shadow-sm backdrop-blur-md bg-white/95">
-        <div className="h-16 flex items-center justify-between px-4 sm:px-6">
-          {/* Left: Mobile menu + Logo */}
-          <div className="flex items-center gap-3">
-            <button
-              className="lg:hidden p-2 rounded-lg border border-gray-200 hover:bg-gray-50"
-              aria-label="Open menu"
-              onClick={() => onMobileMenuClick && onMobileMenuClick()}
-            >
-              <Menu className="h-5 w-5" />
-            </button>
-            <button
-              className="flex items-center focus:outline-none"
-              onClick={() => {
-                if (window.location.pathname === '/dashboard') {
-                  window.location.reload();
-                } else {
-                  window.location.href = '/dashboard';
-                }
-              }}
-            >
-              <h1 className="text-2xl font-bold bg-gradient-to-r from-blue-600 to-purple-600 bg-clip-text text-transparent">
-                LMS Athena 
-              </h1>
-            </button>
-          </div>
+        <div className="container h-16 flex items-center justify-between px-6">
+          {/* Logo/Brand */}
+          <button
+            className="flex items-center focus:outline-none"
+            onClick={() => {
+              if (window.location.pathname === '/dashboard') {
+                window.location.reload();
+              } else {
+                window.location.href = '/dashboard';
+              }
+            }}
+          >
+            <h1 className="text-2xl font-bold bg-gradient-to-r from-blue-600 to-purple-600 bg-clip-text text-transparent">
+              LMS Athena 
+            </h1>
+          </button>
           
           {/* Toggle Sidebar */}
           <Button 
