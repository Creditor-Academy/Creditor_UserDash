import React, { useState, useRef, useEffect, useContext } from 'react';
import { Link, useNavigate, useLocation } from 'react-router-dom';
import { Input } from '@/components/ui/input';
import { Button } from '@/components/ui/button';
import {
  Search,
  Calendar,
  Mail,
  BellDot,
  BookOpen,
  Loader2,
  Lock,
  AlertCircle,
  Users,
  User,
  Menu,
  Menu as MenuIcon,
} from 'lucide-react';
import ProfileDropdown from './ProfileDropdown';
import NotificationModal from './NotificationModal';
import InboxModal from './InboxModal';
import CalendarModal from './CalendarModal';
import UserDetailsModal from '@/components/UserDetailsModal';
import CreditPurchaseModal from '@/components/credits/CreditPurchaseModal';
import CompactTokenDisplay from '@/components/courses/CompactTokenDisplay';
import { search } from '@/services/searchService';
import { fetchUserCourses } from '@/services/courseService';
import {
  fetchDetailedUserProfile,
  fetchUserCoursesByUserId,
  fetchAllUsersAdmin,
  fetchUserProfile,
  fetchPublicUserProfile,
} from '@/services/userService';
import { useAuth } from '@/contexts/AuthContext';
import { fetchNotifications } from '@/services/notificationService';
import { useCredits } from '@/contexts/CreditsContext';
import { SeasonalThemeContext } from '@/contexts/SeasonalThemeContext';

export function DashboardHeader({ sidebarCollapsed, onMobileMenuClick }) {
  const { isChristmasMode, toggleChristmasMode } =
    useContext(SeasonalThemeContext);
  const { isInstructorOrAdmin, hasRole } = useAuth();
  const { balance, addCredits } = useCredits();
  const [notificationModalOpen, setNotificationModalOpen] = useState(false);
  const [inboxModalOpen, setInboxModalOpen] = useState(false);
  const [calendarModalOpen, setCalendarModalOpen] = useState(false);
  const [creditsModalOpen, setCreditsModalOpen] = useState(false);
  const [searchQuery, setSearchQuery] = useState('');
  const [searchResults, setSearchResults] = useState(null);
  const [showDropdown, setShowDropdown] = useState(false);
  const [isSearching, setIsSearching] = useState(false);
  const [enrolledCourses, setEnrolledCourses] = useState([]);
  const [isLoadingEnrolled, setIsLoadingEnrolled] = useState(true);
  const [showEnrollmentAlert, setShowEnrollmentAlert] = useState(false);
  const [selectedCourseId, setSelectedCourseId] = useState(null);
  const [unreadNotifications, setUnreadNotifications] = useState(0);
  const [selectedResultIndex, setSelectedResultIndex] = useState(-1);
  const [showUserDetailsModal, setShowUserDetailsModal] = useState(false);
  const [selectedUser, setSelectedUser] = useState(null);
  const [userDetailsLoading, setUserDetailsLoading] = useState(false);
  const [userDetailsError, setUserDetailsError] = useState(null);
  const [apiNotifications, setApiNotifications] = useState([]);
  const [viewerTimezone, setViewerTimezone] = useState(null);
  const [showMobileSearch, setShowMobileSearch] = useState(false);
  const searchInputRef = useRef(null);
  const dropdownRef = useRef(null);
  const navigate = useNavigate();

  // Display helper: format credit points using USD-style units (K, M, B, T)
  // Show exact numbers for 100-999 range, clamp others to 100 and append '+' if clamped
  const formatCreditPoints = value => {
    const num = Number(value) || 0;
    const abs = Math.abs(num);
    const sign = num < 0 ? '-' : '';

    const formatWithClamp = (val, suffix) => {
      let display = val;
      let clamped = false;
      if (display > 100) {
        display = 100;
        clamped = true;
      }
      // Keep at most one decimal place; strip trailing .0
      const rounded = Math.round(display * 10) / 10;
      const text = rounded % 1 === 0 ? String(rounded) : rounded.toFixed(1);
      return `${sign}${text}${suffix}${clamped ? '+' : ''}`;
    };

    // Units in descending order for easy promotion (e.g., 100M -> 1B)
    const units = [
      { value: 1_000_000_000_000, suffix: 'T' },
      { value: 1_000_000_000, suffix: 'B' },
      { value: 1_000_000, suffix: 'M' },
      { value: 1_000, suffix: 'K' },
    ];

    for (let i = 0; i < units.length; i++) {
      const u = units[i];
      if (abs >= u.value) {
        const val = abs / u.value;
        // If value is at least 100 of this unit, promote to the next higher unit
        if (val >= 100 && i > 0) {
          const higher = units[i - 1];
          const hasPlus = abs > 100 * u.value; // strictly greater than the threshold
          return `${sign}1${higher.suffix}${hasPlus ? '+' : ''}`;
        }
        return formatWithClamp(val, u.suffix);
      }
    }

    // For values 100-999, show exact number without clamping
    if (abs >= 100 && abs < 1000) {
      return `${sign}${Math.round(abs)}`;
    }

    // For small values (< 100), show exact number
    // For large values (>= 1000), clamp to 100 and add +
    if (abs < 100) {
      return `${sign}${Math.round(abs)}`;
    } else {
      return `${sign}100+`;
    }
  };

  // Listen for a global request to open the credits modal
  useEffect(() => {
    const handler = () => setCreditsModalOpen(true);
    window.addEventListener('open-credits-modal', handler);
    return () => window.removeEventListener('open-credits-modal', handler);
  }, []);

  // Local notifications persistence helpers
  const LOCAL_NOTIFS_KEY = 'local_notifications';
  const READ_ALL_AT_KEY = 'notifications_read_all_at';
  const readLocalNotifications = () => {
    try {
      const raw = localStorage.getItem(LOCAL_NOTIFS_KEY);
      const parsed = raw ? JSON.parse(raw) : [];
      return Array.isArray(parsed) ? parsed : [];
    } catch {
      return [];
    }
  };
  const writeLocalNotifications = items => {
    try {
      localStorage.setItem(LOCAL_NOTIFS_KEY, JSON.stringify(items || []));
    } catch {}
  };
  const readReadAllAt = () => {
    try {
      return localStorage.getItem(READ_ALL_AT_KEY) || null;
    } catch {
      return null;
    }
  };
  const writeReadAllAt = isoString => {
    try {
      localStorage.setItem(READ_ALL_AT_KEY, isoString || '');
    } catch {}
  };

  // Fetch enrolled courses on component mount with caching
  useEffect(() => {
    const fetchEnrolledCourses = async () => {
      try {
        // Check if we have cached enrolled courses (valid for 5 minutes)
        const cached = localStorage.getItem('enrolledCourses');
        const cacheTime = localStorage.getItem('enrolledCoursesTime');
        const now = Date.now();
        const CACHE_DURATION = 5 * 60 * 1000; // 5 minutes

        if (cached && cacheTime && now - parseInt(cacheTime) < CACHE_DURATION) {
          console.log(
            '✅ Using cached enrolled courses - avoiding getCourses API call!'
          );
          setEnrolledCourses(JSON.parse(cached));
          setIsLoadingEnrolled(false);
          return;
        }

        console.log('🔄 Fetching enrolled courses from API...');
        const courses = await fetchUserCourses();
        setEnrolledCourses(courses);

        // Cache the results
        localStorage.setItem('enrolledCourses', JSON.stringify(courses));
        localStorage.setItem('enrolledCoursesTime', now.toString());
      } catch (error) {
        console.error('Failed to fetch enrolled courses:', error);
        setEnrolledCourses([]);
      } finally {
        setIsLoadingEnrolled(false);
      }
    };

    fetchEnrolledCourses();
  }, []);

  // Fetch current viewer profile to get timezone for consistent date formatting
  useEffect(() => {
    const loadViewerProfile = async () => {
      try {
        const profile = await fetchUserProfile();
        if (profile && (profile.timezone || profile.timeZone)) {
          setViewerTimezone(profile.timezone || profile.timeZone);
        }
      } catch (e) {
        // Non-fatal
      }
    };
    loadViewerProfile();
  }, []);

  // Centralized notifications fetcher
  const refreshNotifications = async () => {
    try {
      const response = await fetchNotifications();
      console.log('Full notification response:', response);
      console.log('Response data:', response.data);

      // Backend returns: { success: true, notifications: [...] }
      // Handle different possible response structures
      let notificationsRaw =
        response.data?.notifications ||
        response.data?.data?.notifications ||
        response.data?.data ||
        (Array.isArray(response.data) ? response.data : []);

      console.log('Parsed notifications raw:', notificationsRaw);
      // Do not show ticket-reply notifications to admins
      if (hasRole && hasRole('admin')) {
        notificationsRaw = notificationsRaw.filter(
          n => (n.type || n.related_type)?.toString().toUpperCase() !== 'TICKET'
        );
      }
      const readAllAt = readReadAllAt();
      const readAllAtTime = readAllAt ? new Date(readAllAt).getTime() : null;
      // Apply client-side read cutoff so items before readAllAt are treated as read
      const notifications = notificationsRaw.map(n => {
        if (!readAllAtTime) return n;
        const createdTime = n.created_at
          ? new Date(n.created_at).getTime()
          : null;
        if (createdTime && createdTime <= readAllAtTime) {
          return { ...n, read: true };
        }
        return n;
      });

      // Merge with local notifications currently in state by id
      setApiNotifications(prev => {
        const localItems = readLocalNotifications();
        const byId = new Map();
        [...localItems, ...notifications, ...prev].forEach(n =>
          byId.set(String(n.id ?? n._id), n)
        );
        const merged = Array.from(byId.values());
        return merged;
      });

      let localItems = readLocalNotifications().map(n => {
        if (!readAllAtTime) return n;
        const createdTime = n.created_at
          ? new Date(n.created_at).getTime()
          : null;
        if (createdTime && createdTime <= readAllAtTime) {
          return { ...n, read: true };
        }
        return n;
      });
      if (hasRole && hasRole('admin')) {
        localItems = localItems.filter(
          n => (n.type || n.related_type)?.toString().toUpperCase() !== 'TICKET'
        );
      }
      const unread = [...notifications, ...localItems].filter(
        n => !n.read
      ).length;
      setUnreadNotifications(unread);
    } catch (err) {
      console.error('Failed to fetch notifications:', err);
      // On failure, at least reflect local unread count
      const localItems = readLocalNotifications();
      setApiNotifications(prev => {
        const byId = new Map();
        [...localItems, ...prev].forEach(n =>
          byId.set(String(n.id ?? n._id), n)
        );
        return Array.from(byId.values());
      });
      setUnreadNotifications(localItems.filter(n => !n.read).length);
    }
  };

  // Retry helper to handle eventual consistency from backend
  const refreshNotificationsWithRetry = async () => {
    await refreshNotifications();
    setTimeout(() => {
      refreshNotifications();
    }, 1500);
  };

  // Initial notifications load: hydrate locals, then refresh from API
  useEffect(() => {
    const locals = readLocalNotifications();
    const readAllAt = readReadAllAt();
    const readAllAtTime = readAllAt ? new Date(readAllAt).getTime() : null;
    if (locals.length) {
      const normalizedLocals = readAllAtTime
        ? locals.map(n => {
            const t = n.created_at ? new Date(n.created_at).getTime() : null;
            return t && t <= readAllAtTime ? { ...n, read: true } : n;
          })
        : locals;
      setApiNotifications(prev => [...normalizedLocals, ...prev]);
      setUnreadNotifications(normalizedLocals.filter(n => !n.read).length);
    }
    refreshNotificationsWithRetry();
  }, []);

  // Refresh notifications when modal opens
  useEffect(() => {
    if (!notificationModalOpen) return;
    refreshNotificationsWithRetry();
  }, [notificationModalOpen]);

  // Listen for global refresh events (e.g., after creating a course)
  useEffect(() => {
    const handler = () => refreshNotificationsWithRetry();
    window.addEventListener('refresh-notifications', handler);
    return () => window.removeEventListener('refresh-notifications', handler);
  }, []);

  // Listen for adding a local notification (frontend fallback)
  useEffect(() => {
    const handler = e => {
      const incoming = e?.detail;
      if (!incoming) return;
      setApiNotifications(prev => [incoming, ...prev]);
      if (!incoming.read) setUnreadNotifications(prev => prev + 1);
      // Persist
      const locals = readLocalNotifications();
      writeLocalNotifications([incoming, ...locals]);
    };
    window.addEventListener('add-local-notification', handler);
    return () => window.removeEventListener('add-local-notification', handler);
  }, []);

  // Debounced search effect
  useEffect(() => {
    if (searchQuery.trim() === '') {
      setSearchResults(null);
      setShowDropdown(false);
      return;
    }

    const timeoutId = setTimeout(async () => {
      if (searchQuery.trim().length >= 2) {
        setIsSearching(true);
        try {
          const data = await search(searchQuery);
          // Ensure data has the correct structure
          if (data && data.results) {
            setSearchResults(data);
          } else {
            // Fallback structure if response doesn't match
            setSearchResults({
              results: {
                courses: [],
                users: [],
              },
            });
          }
          setShowDropdown(true);
        } catch (error) {
          console.error('Search failed:', error);
          setSearchResults({
            results: {
              courses: [],
              users: [],
            },
          });
          setShowDropdown(true);
        } finally {
          setIsSearching(false);
        }
      }
    }, 300); // 300ms debounce

    return () => clearTimeout(timeoutId);
  }, [searchQuery]);

  // Hide dropdown on outside click
  useEffect(() => {
    function handleClickOutside(event) {
      if (
        dropdownRef.current &&
        !dropdownRef.current.contains(event.target) &&
        !searchInputRef.current?.contains(event.target)
      ) {
        setShowDropdown(false);
      }
    }
    if (showDropdown) {
      document.addEventListener('mousedown', handleClickOutside);
    } else {
      document.removeEventListener('mousedown', handleClickOutside);
    }
    return () => {
      document.removeEventListener('mousedown', handleClickOutside);
    };
  }, [showDropdown]);

  // Handle keyboard navigation
  const handleKeyDown = e => {
    if (!showDropdown || !searchResults) return;

    const totalResults =
      (searchResults.results?.courses?.length || 0) +
      (searchResults.results?.users?.length || 0);

    switch (e.key) {
      case 'ArrowDown':
        e.preventDefault();
        setSelectedResultIndex(prev =>
          prev < totalResults - 1 ? prev + 1 : 0
        );
        break;
      case 'ArrowUp':
        e.preventDefault();
        setSelectedResultIndex(prev =>
          prev > 0 ? prev - 1 : totalResults - 1
        );
        break;
      case 'Enter':
        e.preventDefault();
        if (selectedResultIndex >= 0) {
          // Navigate to the selected result
          const courses = searchResults.results?.courses || [];
          const users = searchResults.results?.users || [];

          if (selectedResultIndex < courses.length) {
            handleCourseClick(courses[selectedResultIndex].id);
          } else {
            const userIndex = selectedResultIndex - courses.length;
            if (userIndex < users.length) {
              handleUserClick(users[userIndex].id);
            }
          }
        }
        break;
      case 'Escape':
        setShowDropdown(false);
        setSelectedResultIndex(-1);
        setShowMobileSearch(false);
        break;
    }
  };

  // Reset selected index when search results change
  useEffect(() => {
    setSelectedResultIndex(-1);
  }, [searchResults]);

  const handleCourseClick = courseId => {
    // Check if user is enrolled in this course
    const isEnrolled = enrolledCourses.some(course => course.id === courseId);

    if (isEnrolled) {
      setShowDropdown(false);
      setSearchQuery('');
      setShowMobileSearch(false);
      navigate(`/dashboard/courses/${courseId}/modules`);
    } else {
      // Show enrollment alert
      setSelectedCourseId(courseId);
      setShowEnrollmentAlert(true);
      setShowDropdown(false);
      setShowMobileSearch(false);
    }
  };

  const handleUserClick = async userId => {
    setShowDropdown(false);
    setSearchQuery('');
    setShowMobileSearch(false);
    setUserDetailsError(null);
    setUserDetailsLoading(true);
    setShowUserDetailsModal(true);

    try {
      if (isInstructorOrAdmin()) {
        // For instructors/admins, fetch detailed profile
        let userData = await fetchDetailedUserProfile(userId);

        // Fallback: if no activity_log/last_login present, try pulling from admin user list
        if (!userData?.activity_log || userData.activity_log.length === 0) {
          try {
            const allUsers = await fetchAllUsersAdmin();
            const match = (allUsers || []).find(u => u.id === userId);
            if (match?.activity_log && match.activity_log.length > 0) {
              userData = { ...userData, activity_log: match.activity_log };
            }
          } catch (e) {
            // Non-fatal: keep userData as-is
          }
        }

        setSelectedUser(userData);
      } else {
        // For regular users, fetch public-safe profile, then merge courses
        try {
          const publicProfile = await fetchPublicUserProfile(userId);
          try {
            const coursesData = await fetchUserCoursesByUserId(userId);
            setSelectedUser({ ...publicProfile, courses: coursesData || [] });
          } catch (coursesError) {
            console.warn('Could not fetch courses for user:', coursesError);
            setSelectedUser(publicProfile);
          }
        } catch (publicErr) {
          console.warn(
            'Could not fetch public user profile, fallback to search result user:',
            publicErr
          );
          const users = searchResults.results?.users || [];
          const fallback = users.find(user => user.id === userId);
          if (fallback) {
            setSelectedUser(fallback);
          } else {
            setUserDetailsError('User data not found');
          }
        }
      }
    } catch (error) {
      console.error('Failed to fetch user details:', error);
      setUserDetailsError(error?.message || 'Failed to fetch user details');
    } finally {
      setUserDetailsLoading(false);
    }
  };

  const handleSearchSubmit = e => {
    e.preventDefault();
    if (searchQuery.trim() !== '' && searchResults) {
      setShowDropdown(true);
    }
  };

  const closeEnrollmentAlert = () => {
    setShowEnrollmentAlert(false);
    setSelectedCourseId(null);
  };

  // Handle notification updates
  const handleNotificationUpdate = newCount => {
    setUnreadNotifications(newCount);
  };

  // Handler passed to modal when all marked as read
  // Note: The API call is already handled in NotificationModal.handleMarkAllAsRead()
  // This callback only handles local state updates and persistence
  const handleAllMarkedRead = () => {
    // Persist read-all cutoff and update local storage
    const nowIso = new Date().toISOString();
    writeReadAllAt(nowIso);
    const locals = readLocalNotifications();
    const updatedLocals = locals.map(n => ({ ...n, read: true }));
    writeLocalNotifications(updatedLocals);

    setApiNotifications(prev => prev.map(n => ({ ...n, read: true })));
    setUnreadNotifications(0);

    // Optionally re-fetch for UI sync
    setTimeout(() => {
      refreshNotifications();
    }, 500);
  };

  return (
    <>
      <header
        className={`app-header sticky top-0 z-30 w-full bg-white border-b border-gray-200 shadow-sm backdrop-blur-md bg-white/95 ${
          isChristmasMode ? 'christmas-app-header' : ''
        }`}
      >
        <div className="h-16 flex items-center justify-between px-4 sm:px-6">
          {/* Left: Mobile menu + Logo */}
          <div className="flex items-center gap-3">
            <button
              className="lg:hidden p-2 rounded-lg border border-gray-200 hover:bg-gray-50"
              aria-label="Open menu"
              onClick={() => onMobileMenuClick && onMobileMenuClick()}
            >
              <MenuIcon className="h-5 w-5" />
            </button>
            <button
              className="flex items-center focus:outline-none"
              onClick={() => {
                if (window.location.pathname === '/dashboard') {
                  window.location.reload();
                } else {
                  window.location.href = '/dashboard';
                }
              }}
            >
              <h1
                className={`text-base sm:text-lg font-bold ${
                  isChristmasMode
                    ? 'text-white drop-shadow-sm'
                    : 'bg-gradient-to-r from-blue-600 to-purple-600 bg-clip-text text-transparent'
                }`}
              >
                LMS Athena
              </h1>
            </button>
          </div>

          {/* Search Bar - Desktop */}
          <div className="hidden md:block flex-1 max-w-md mx-4 lg:mx-8 relative">
            <form onSubmit={handleSearchSubmit} className="relative">
              <span className="absolute left-4 top-1/2 transform -translate-y-1/2 h-5 w-5 text-gray-400">
                {isSearching ? (
                  <Loader2 className="h-5 w-5 animate-spin" />
                ) : (
                  <Search className="h-5 w-5" />
                )}
              </span>
              <input
                ref={searchInputRef}
                type="text"
                placeholder="Search courses and users..."
                value={searchQuery}
                onChange={e => setSearchQuery(e.target.value)}
                onKeyDown={handleKeyDown}
                className="pl-12 pr-4 py-3 w-full bg-gray-50 border-0 rounded-2xl text-gray-800 text-sm h-12 shadow-sm focus:bg-white focus:ring-2 focus:ring-blue-500 focus-visible:ring-2 focus-visible:ring-offset-0 transition-all duration-200"
                style={{ outline: 'none' }}
              />
            </form>

            {/* Search Results Dropdown */}
            {showDropdown && searchResults && (
              <div
                ref={dropdownRef}
                className="absolute top-full left-0 right-0 mt-2 bg-white rounded-lg shadow-lg border border-gray-200 max-h-96 overflow-y-auto z-50"
              >
                {/* Total Results Header */}
                {(searchResults.results?.courses?.length > 0 ||
                  searchResults.results?.users?.length > 0) && (
                  <div className="px-4 py-3 bg-gray-50 border-b border-gray-200">
                    <div className="text-sm font-medium text-gray-700">
                      Found {searchResults.results?.courses?.length || 0} course
                      {(searchResults.results?.courses?.length || 0) !== 1
                        ? 's'
                        : ''}
                      {searchResults.results?.users?.length > 0 && (
                        <span>
                          {' '}
                          and {searchResults.results.users.length} user
                          {searchResults.results.users.length !== 1 ? 's' : ''}
                        </span>
                      )}
                    </div>
                  </div>
                )}

                {/* Courses Section */}
                {searchResults.results?.courses?.length > 0 && (
                  <div className="p-4 border-b border-gray-100">
                    <h3 className="text-sm font-semibold text-gray-700 mb-3 flex items-center gap-2">
                      <BookOpen className="h-4 w-4" />
                      Courses ({searchResults.results.courses.length})
                    </h3>
                    <div className="space-y-2">
                      {searchResults.results.courses.map((course, index) => {
                        const isEnrolled = enrolledCourses.some(
                          ec => ec.id === course.id
                        );
                        const isSelected = selectedResultIndex === index;
                        return (
                          <button
                            key={course.id}
                            onClick={() => handleCourseClick(course.id)}
                            onMouseEnter={() => setSelectedResultIndex(index)}
                            onMouseLeave={() => setSelectedResultIndex(-1)}
                            className={`w-full text-left p-3 rounded-lg hover:bg-gray-50 transition-colors duration-200 flex items-center gap-3 ${
                              isSelected ? 'bg-blue-50' : ''
                            }`}
                          >
                            <BookOpen className="h-4 w-4 text-blue-600" />
                            <div className="flex-1">
                              <div className="font-medium text-gray-900">
                                {course.title}
                              </div>
                              <div className="text-sm text-gray-500 flex items-center gap-2">
                                Course
                                {isEnrolled ? (
                                  <span className="inline-flex items-center px-2 py-0.5 rounded-full text-xs font-medium bg-green-100 text-green-800">
                                    Enrolled
                                  </span>
                                ) : (
                                  <span className="inline-flex items-center px-2 py-0.5 rounded-full text-xs font-medium bg-gray-100 text-gray-600">
                                    <Lock className="h-3 w-3 mr-1" />
                                    Not Enrolled
                                  </span>
                                )}
                              </div>
                            </div>
                          </button>
                        );
                      })}
                    </div>
                  </div>
                )}

                {/* Users Section - Show for all users */}
                {searchResults.results?.users?.length > 0 && (
                  <div className="p-4">
                    <h3 className="text-sm font-semibold text-gray-700 mb-3 flex items-center gap-2">
                      <Users className="h-4 w-4" />
                      Users ({searchResults.results.users.length})
                    </h3>
                    <div className="space-y-2">
                      {searchResults.results.users.map((user, index) => {
                        const userRole = user.user_roles?.[0]?.role || 'user';
                        const roleColor =
                          userRole === 'admin'
                            ? 'bg-red-100 text-red-800'
                            : userRole === 'instructor'
                              ? 'bg-blue-100 text-blue-800'
                              : 'bg-gray-100 text-gray-600';
                        const isSelected =
                          selectedResultIndex ===
                          searchResults.results.courses.length + index;

                        return (
                          <button
                            key={user.id}
                            onClick={() => handleUserClick(user.id)}
                            onMouseEnter={() =>
                              setSelectedResultIndex(
                                searchResults.results.courses.length + index
                              )
                            }
                            onMouseLeave={() => setSelectedResultIndex(-1)}
                            className={`w-full text-left p-3 rounded-lg hover:bg-gray-50 transition-colors duration-200 flex items-center gap-3 ${
                              isSelected ? 'bg-blue-50' : ''
                            }`}
                          >
                            {user.image ? (
                              <img
                                src={user.image}
                                alt={`${user.first_name} ${user.last_name}`}
                                className="h-8 w-8 rounded-full object-cover flex-shrink-0"
                              />
                            ) : (
                              <User className="h-4 w-4 text-green-600" />
                            )}
                            <div className="flex-1">
                              <div className="font-medium text-gray-900">
                                {user.first_name} {user.last_name}
                              </div>
                              <div className="text-sm text-gray-500 flex items-center gap-2">
                                {user.email}
                                <span
                                  className={`inline-flex items-center px-2 py-0.5 rounded-full text-xs font-medium ${roleColor}`}
                                >
                                  {userRole.charAt(0).toUpperCase() +
                                    userRole.slice(1)}
                                </span>
                              </div>
                            </div>
                          </button>
                        );
                      })}
                    </div>
                  </div>
                )}

                {/* No Results Message */}
                {!searchResults.results?.courses?.length &&
                  !searchResults.results?.users?.length && (
                    <div className="p-4 text-center text-gray-500">
                      <Search className="h-8 w-8 mx-auto mb-2 text-gray-300" />
                      <p className="font-medium">
                        No results found for "{searchQuery}"
                      </p>
                      <p className="text-sm text-gray-400 mt-1">
                        Try different keywords or check your spelling
                      </p>
                    </div>
                  )}

                {/* Loading State */}
                {isSearching && (
                  <div className="p-4 text-center text-gray-500">
                    <Loader2 className="h-6 w-6 mx-auto mb-2 animate-spin text-blue-500" />
                    <p>Searching...</p>
                  </div>
                )}

                {/* Keyboard Navigation Hints */}
                {showDropdown &&
                  searchResults &&
                  !isSearching &&
                  (searchResults.results?.courses?.length > 0 ||
                    searchResults.results?.users?.length > 0) && (
                    <div className="px-4 py-2 bg-gray-50 border-t border-gray-200 text-xs text-gray-500">
                      <div className="flex items-center justify-center gap-4">
                        <span>↑↓ Navigate</span>
                        <span>Enter Select</span>
                        <span>Esc Close</span>
                      </div>
                    </div>
                  )}
              </div>
            )}
          </div>

          {/* Right - Enhanced Icons and Profile */}
          <div className="flex items-center gap-2 sm:gap-3">
            {/* Mobile Search Button */}
            <button
              onClick={() => setShowMobileSearch(!showMobileSearch)}
              className="md:hidden p-2 text-gray-600 hover:text-gray-900 hover:bg-gray-100 rounded-lg transition-colors duration-200"
              aria-label="Search"
            >
              <Search className="h-5 w-5" />
            </button>
<<<<<<< HEAD

            {/* Compact Token Display */}
            <div className="hidden lg:block">
              <CompactTokenDisplay />
            </div>

=======
            <button
              type="button"
              onClick={toggleChristmasMode}
              aria-pressed={isChristmasMode}
              className={`hidden sm:inline-flex items-center gap-2 rounded-full border px-3 py-1.5 text-xs font-semibold transition-colors christmas-toggle-btn ${
                isChristmasMode
                  ? 'text-white border-white/60 bg-white/20 hover:bg-white/30'
                  : 'text-gray-700 border-gray-200 hover:bg-gray-50'
              }`}
            >
              {isChristmasMode
                ? 'Disable Christmas Mode'
                : '🎄 Enable Christmas Mode'}
            </button>
>>>>>>> e8e1e827
            {/* Credits Badge */}
            <button
              onClick={() => setCreditsModalOpen(true)}
              className="group relative px-2 py-1.5 sm:px-3 sm:py-2 rounded-2xl border border-gray-200 bg-white/80 backdrop-blur hover:bg-white text-gray-900 flex items-center gap-1.5 sm:gap-2 shadow-sm hover:shadow transition-all"
              aria-label="Open credits purchase"
              title="Manage credits"
            >
              <span className="inline-flex items-center justify-center h-5 w-5 sm:h-6 sm:w-6 rounded-full bg-gradient-to-br from-yellow-400 to-yellow-300 text-black text-[9px] sm:text-[10px] font-extrabold shadow-inner">
                CP
              </span>
              <span className="text-xs sm:text-sm font-semibold tabular-nums tracking-wide">
                {formatCreditPoints(balance)}
              </span>
              <span className="ml-1 inline-flex items-center justify-center h-4 w-4 sm:h-5 sm:w-5 rounded-full bg-gray-100 text-gray-600 text-[10px] sm:text-xs font-bold group-hover:bg-blue-600 group-hover:text-white transition-colors">
                +
              </span>
            </button>

            {/* Notification Bell */}
            <button
              onClick={() => setNotificationModalOpen(true)}
              className="relative p-2 text-gray-600 hover:text-gray-900 hover:bg-gray-100 rounded-lg transition-colors duration-200"
              aria-label={isChristmasMode ? 'Jingle Alerts' : 'Notifications'}
              title={isChristmasMode ? 'Jingle Alerts' : 'Notifications'}
            >
              <BellDot className="h-5 w-5" />
              {unreadNotifications > 0 && (
                <span className="absolute -top-1 -right-1 h-5 w-5 bg-red-500 text-white text-xs rounded-full flex items-center justify-center font-medium">
                  {unreadNotifications > 99 ? '99+' : unreadNotifications}
                </span>
              )}
            </button>

            {/* Profile Dropdown */}
            <div className="ml-1 sm:ml-2">
              <ProfileDropdown />
            </div>
          </div>
        </div>

        {/* Mobile Search Bar */}
        {showMobileSearch && (
          <div className="md:hidden p-4 border-t border-gray-200 bg-white">
            <form onSubmit={handleSearchSubmit} className="relative">
              <span className="absolute left-4 top-1/2 transform -translate-y-1/2 h-5 w-5 text-gray-400">
                {isSearching ? (
                  <Loader2 className="h-5 w-5 animate-spin" />
                ) : (
                  <Search className="h-5 w-5" />
                )}
              </span>
              <input
                ref={searchInputRef}
                type="text"
                placeholder="Search courses and users..."
                value={searchQuery}
                onChange={e => setSearchQuery(e.target.value)}
                onKeyDown={handleKeyDown}
                className="pl-12 pr-4 py-3 w-full bg-gray-50 border-0 rounded-2xl text-gray-800 text-sm h-12 shadow-sm focus:bg-white focus:ring-2 focus:ring-blue-500 focus-visible:ring-2 focus-visible:ring-offset-0 transition-all duration-200"
                style={{ outline: 'none' }}
                autoFocus
              />
              <button
                type="button"
                onClick={() => {
                  setShowMobileSearch(false);
                  setShowDropdown(false);
                  setSearchQuery('');
                }}
                className="absolute right-3 top-1/2 transform -translate-y-1/2 text-gray-400 hover:text-gray-600"
              >
                ✕
              </button>
            </form>

            {/* Mobile Search Results Dropdown */}
            {showDropdown && searchResults && (
              <div
                ref={dropdownRef}
                className="absolute left-0 right-0 mt-2 bg-white rounded-lg shadow-lg border border-gray-200 max-h-96 overflow-y-auto z-50"
              >
                {/* Total Results Header */}
                {(searchResults.results?.courses?.length > 0 ||
                  searchResults.results?.users?.length > 0) && (
                  <div className="px-4 py-3 bg-gray-50 border-b border-gray-200">
                    <div className="text-sm font-medium text-gray-700">
                      Found {searchResults.results?.courses?.length || 0} course
                      {(searchResults.results?.courses?.length || 0) !== 1
                        ? 's'
                        : ''}
                      {searchResults.results?.users?.length > 0 && (
                        <span>
                          {' '}
                          and {searchResults.results.users.length} user
                          {searchResults.results.users.length !== 1 ? 's' : ''}
                        </span>
                      )}
                    </div>
                  </div>
                )}

                {/* Courses Section */}
                {searchResults.results?.courses?.length > 0 && (
                  <div className="p-4 border-b border-gray-100">
                    <h3 className="text-sm font-semibold text-gray-700 mb-3 flex items-center gap-2">
                      <BookOpen className="h-4 w-4" />
                      Courses ({searchResults.results.courses.length})
                    </h3>
                    <div className="space-y-2">
                      {searchResults.results.courses.map((course, index) => {
                        const isEnrolled = enrolledCourses.some(
                          ec => ec.id === course.id
                        );
                        const isSelected = selectedResultIndex === index;
                        return (
                          <button
                            key={course.id}
                            onClick={() => handleCourseClick(course.id)}
                            onMouseEnter={() => setSelectedResultIndex(index)}
                            onMouseLeave={() => setSelectedResultIndex(-1)}
                            className={`w-full text-left p-3 rounded-lg hover:bg-gray-50 transition-colors duration-200 flex items-center gap-3 ${
                              isSelected ? 'bg-blue-50' : ''
                            }`}
                          >
                            <BookOpen className="h-4 w-4 text-blue-600" />
                            <div className="flex-1">
                              <div className="font-medium text-gray-900">
                                {course.title}
                              </div>
                              <div className="text-sm text-gray-500 flex items-center gap-2">
                                Course
                                {isEnrolled ? (
                                  <span className="inline-flex items-center px-2 py-0.5 rounded-full text-xs font-medium bg-green-100 text-green-800">
                                    Enrolled
                                  </span>
                                ) : (
                                  <span className="inline-flex items-center px-2 py-0.5 rounded-full text-xs font-medium bg-gray-100 text-gray-600">
                                    <Lock className="h-3 w-3 mr-1" />
                                    Not Enrolled
                                  </span>
                                )}
                              </div>
                            </div>
                          </button>
                        );
                      })}
                    </div>
                  </div>
                )}

                {/* Users Section - Show for all users */}
                {searchResults.results?.users?.length > 0 && (
                  <div className="p-4">
                    <h3 className="text-sm font-semibold text-gray-700 mb-3 flex items-center gap-2">
                      <Users className="h-4 w-4" />
                      Users ({searchResults.results.users.length})
                    </h3>
                    <div className="space-y-2">
                      {searchResults.results.users.map((user, index) => {
                        const userRole = user.user_roles?.[0]?.role || 'user';
                        const roleColor =
                          userRole === 'admin'
                            ? 'bg-red-100 text-red-800'
                            : userRole === 'instructor'
                              ? 'bg-blue-100 text-blue-800'
                              : 'bg-gray-100 text-gray-600';
                        const isSelected =
                          selectedResultIndex ===
                          searchResults.results.courses.length + index;

                        return (
                          <button
                            key={user.id}
                            onClick={() => handleUserClick(user.id)}
                            onMouseEnter={() =>
                              setSelectedResultIndex(
                                searchResults.results.courses.length + index
                              )
                            }
                            onMouseLeave={() => setSelectedResultIndex(-1)}
                            className={`w-full text-left p-3 rounded-lg hover:bg-gray-50 transition-colors duration-200 flex items-center gap-3 ${
                              isSelected ? 'bg-blue-50' : ''
                            }`}
                          >
                            {user.image ? (
                              <img
                                src={user.image}
                                alt={`${user.first_name} ${user.last_name}`}
                                className="h-8 w-8 rounded-full object-cover flex-shrink-0"
                              />
                            ) : (
                              <User className="h-4 w-4 text-green-600" />
                            )}
                            <div className="flex-1">
                              <div className="font-medium text-gray-900">
                                {user.first_name} {user.last_name}
                              </div>
                              <div className="text-sm text-gray-500 flex items-center gap-2">
                                {user.email}
                                <span
                                  className={`inline-flex items-center px-2 py-0.5 rounded-full text-xs font-medium ${roleColor}`}
                                >
                                  {userRole.charAt(0).toUpperCase() +
                                    userRole.slice(1)}
                                </span>
                              </div>
                            </div>
                          </button>
                        );
                      })}
                    </div>
                  </div>
                )}

                {/* No Results Message */}
                {!searchResults.results?.courses?.length &&
                  !searchResults.results?.users?.length && (
                    <div className="p-4 text-center text-gray-500">
                      <Search className="h-8 w-8 mx-auto mb-2 text-gray-300" />
                      <p className="font-medium">
                        No results found for "{searchQuery}"
                      </p>
                      <p className="text-sm text-gray-400 mt-1">
                        Try different keywords or check your spelling
                      </p>
                    </div>
                  )}

                {/* Loading State */}
                {isSearching && (
                  <div className="p-4 text-center text-gray-500">
                    <Loader2 className="h-6 w-6 mx-auto mb-2 animate-spin text-blue-500" />
                    <p>Searching...</p>
                  </div>
                )}
              </div>
            )}
          </div>
        )}

        {/* Calendar Modal */}
        <CalendarModal
          open={calendarModalOpen}
          onOpenChange={setCalendarModalOpen}
        />

        {/* Notification Modal */}
        <NotificationModal
          open={notificationModalOpen}
          onOpenChange={setNotificationModalOpen}
          onNotificationUpdate={handleNotificationUpdate}
          notificationsFromApi={apiNotifications}
          onMarkedAllRead={handleAllMarkedRead}
        />

        {/* Inbox Modal */}
        <InboxModal open={inboxModalOpen} onOpenChange={setInboxModalOpen} />

        {/* User Details Modal */}
        <UserDetailsModal
          isOpen={showUserDetailsModal}
          onClose={() => {
            setShowUserDetailsModal(false);
            setSelectedUser(null);
          }}
          user={selectedUser}
          isLoading={userDetailsLoading}
          error={userDetailsError}
          isInstructorOrAdmin={isInstructorOrAdmin()}
          viewerTimezone={viewerTimezone}
        />
      </header>

      {/* Credits Modal - render outside header to center across full viewport */}
      <CreditPurchaseModal
        open={creditsModalOpen}
        onClose={() => setCreditsModalOpen(false)}
        balance={balance}
        onBalanceChange={(_, meta) => {
          const delta = meta?.added ?? 0;
          if (delta) addCredits(delta);
        }}
      />

      {/* Enrollment Alert Modal */}
      {showEnrollmentAlert && (
        <div className="fixed inset-0 z-50 flex items-center justify-center bg-black bg-opacity-50">
          <div className="bg-white rounded-lg shadow-xl p-6 max-w-md w-full mx-4">
            <div className="flex items-center gap-3 mb-4">
              <div className="flex-shrink-0">
                <AlertCircle className="h-6 w-6 text-orange-500" />
              </div>
              <div>
                <h3 className="text-lg font-semibold text-gray-900">
                  Course Not Enrolled
                </h3>
                <p className="text-sm text-gray-600">
                  You need to enroll in this course to access its modules.
                </p>
              </div>
            </div>

            <div className="flex gap-3">
              <Button
                onClick={() => navigate('/dashboard/catalog')}
                className="flex-1 bg-blue-600 hover:bg-blue-700"
              >
                Browse Catalog
              </Button>
              <Button
                onClick={closeEnrollmentAlert}
                variant="outline"
                className="flex-1"
              >
                Close
              </Button>
            </div>
          </div>
        </div>
      )}
    </>
  );
}

export default DashboardHeader;<|MERGE_RESOLUTION|>--- conflicted
+++ resolved
@@ -828,14 +828,12 @@
             >
               <Search className="h-5 w-5" />
             </button>
-<<<<<<< HEAD
 
             {/* Compact Token Display */}
             <div className="hidden lg:block">
               <CompactTokenDisplay />
             </div>
 
-=======
             <button
               type="button"
               onClick={toggleChristmasMode}
@@ -850,7 +848,6 @@
                 ? 'Disable Christmas Mode'
                 : '🎄 Enable Christmas Mode'}
             </button>
->>>>>>> e8e1e827
             {/* Credits Badge */}
             <button
               onClick={() => setCreditsModalOpen(true)}
