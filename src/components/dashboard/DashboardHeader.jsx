--- conflicted
+++ resolved
@@ -14,13 +14,8 @@
 import { useAuth } from "@/contexts/AuthContext";
 import { fetchNotifications, markAllNotificationsRead } from "@/services/notificationService";
 
-<<<<<<< HEAD
-export function DashboardHeader({ sidebarCollapsed, setSidebarCollapsed }) {
-  const { isInstructorOrAdmin } = useAuth();
-=======
 export function DashboardHeader({ sidebarCollapsed, onMobileMenuClick }) {
   const { isInstructorOrAdmin, hasRole } = useAuth();
->>>>>>> d5cc4e24
   const [notificationModalOpen, setNotificationModalOpen] = useState(false);
   const [inboxModalOpen, setInboxModalOpen] = useState(false);
   const [calendarModalOpen, setCalendarModalOpen] = useState(false);
@@ -42,24 +37,6 @@
   const searchInputRef = useRef(null);
   const dropdownRef = useRef(null);
   const navigate = useNavigate();
-  const location = useLocation();
-
-  // Get current page title based on route
-  const getPageTitle = () => {
-    const path = location.pathname;
-    if (path.includes('dashboard')) return 'Dashboard';
-    if (path.includes('courses')) {
-      if (path.includes('builder')) return 'Lesson Builder';
-      if (path.includes('modules')) return 'Course Modules';
-      return 'My Courses';
-    }
-    if (path.includes('profile')) return 'My Profile';
-    if (path.includes('messages')) return 'Messages';
-    if (path.includes('groups')) return 'Groups';
-    if (path.includes('catalog')) return 'Course Catalog';
-    if (path.includes('progress')) return 'My Progress';
-    return 'Dashboard';
-  };
 
   // Local notifications persistence helpers
   const LOCAL_NOTIFS_KEY = 'local_notifications';
