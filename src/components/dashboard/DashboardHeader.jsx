import React, { useState, useRef, useEffect, useContext } from 'react';
import { Link, useNavigate, useLocation } from 'react-router-dom';
import { Input } from '@/components/ui/input';
import { Button } from '@/components/ui/button';
import {
  Search,
  Calendar,
  Mail,
  BellDot,
  BookOpen,
  Loader2,
  Lock,
  AlertCircle,
  Users,
  User,
  Menu,
  Menu as MenuIcon,
} from 'lucide-react';
import ProfileDropdown from './ProfileDropdown';
import NotificationModal from './NotificationModal';
import InboxModal from './InboxModal';
import CalendarModal from './CalendarModal';
import UserDetailsModal from '@/components/UserDetailsModal';
import CreditPurchaseModal from '@/components/credits/CreditPurchaseModal';
import { search } from '@/services/searchService';
import { fetchUserCourses } from '@/services/courseService';
import {
  fetchDetailedUserProfile,
  fetchUserCoursesByUserId,
  fetchAllUsersAdmin,
  fetchUserProfile,
  fetchPublicUserProfile,
} from '@/services/userService';
import { useAuth } from '@/contexts/AuthContext';
import { fetchNotifications } from '@/services/notificationService';
import { useCredits } from '@/contexts/CreditsContext';
import { SeasonalThemeContext } from '@/contexts/SeasonalThemeContext';

export function DashboardHeader({ sidebarCollapsed, onMobileMenuClick }) {
  const { activeTheme, setTheme } = useContext(SeasonalThemeContext);
  const { isInstructorOrAdmin, hasRole } = useAuth();
  const { balance, addCredits } = useCredits();
  const [notificationModalOpen, setNotificationModalOpen] = useState(false);
  const [inboxModalOpen, setInboxModalOpen] = useState(false);
  const [calendarModalOpen, setCalendarModalOpen] = useState(false);
  const [creditsModalOpen, setCreditsModalOpen] = useState(false);
  const [searchQuery, setSearchQuery] = useState('');
  const [searchResults, setSearchResults] = useState(null);
  const [showDropdown, setShowDropdown] = useState(false);
  const [isSearching, setIsSearching] = useState(false);
  const [enrolledCourses, setEnrolledCourses] = useState([]);
  const [isLoadingEnrolled, setIsLoadingEnrolled] = useState(true);
  const [showEnrollmentAlert, setShowEnrollmentAlert] = useState(false);
  const [selectedCourseId, setSelectedCourseId] = useState(null);
  const [unreadNotifications, setUnreadNotifications] = useState(0);
  const [selectedResultIndex, setSelectedResultIndex] = useState(-1);
  const [showUserDetailsModal, setShowUserDetailsModal] = useState(false);
  const [selectedUser, setSelectedUser] = useState(null);
  const [userDetailsLoading, setUserDetailsLoading] = useState(false);
  const [userDetailsError, setUserDetailsError] = useState(null);
  const [apiNotifications, setApiNotifications] = useState([]);
  const [viewerTimezone, setViewerTimezone] = useState(null);
  const [showMobileSearch, setShowMobileSearch] = useState(false);
  const searchInputRef = useRef(null);
  const dropdownRef = useRef(null);
  const navigate = useNavigate();

  // Display helper: format credit points using USD-style units (K, M, B, T)
  // Show exact numbers for 100-999 range, clamp others to 100 and append '+' if clamped
  const formatCreditPoints = value => {
    const num = Number(value) || 0;
    const abs = Math.abs(num);
    const sign = num < 0 ? '-' : '';

    const formatWithClamp = (val, suffix) => {
      let display = val;
      let clamped = false;
      if (display > 100) {
        display = 100;
        clamped = true;
      }
      // Keep at most one decimal place; strip trailing .0
      const rounded = Math.round(display * 10) / 10;
      const text = rounded % 1 === 0 ? String(rounded) : rounded.toFixed(1);
      return `${sign}${text}${suffix}${clamped ? '+' : ''}`;
    };

    // Units in descending order for easy promotion (e.g., 100M -> 1B)
    const units = [
      { value: 1_000_000_000_000, suffix: 'T' },
      { value: 1_000_000_000, suffix: 'B' },
      { value: 1_000_000, suffix: 'M' },
      { value: 1_000, suffix: 'K' },
    ];

    for (let i = 0; i < units.length; i++) {
      const u = units[i];
      if (abs >= u.value) {
        const val = abs / u.value;
        // If value is at least 100 of this unit, promote to the next higher unit
        if (val >= 100 && i > 0) {
          const higher = units[i - 1];
          const hasPlus = abs > 100 * u.value; // strictly greater than the threshold
          return `${sign}1${higher.suffix}${hasPlus ? '+' : ''}`;
        }
        return formatWithClamp(val, u.suffix);
      }
    }

    // For values 100-999, show exact number without clamping
    if (abs >= 100 && abs < 1000) {
      return `${sign}${Math.round(abs)}`;
    }

    // For small values (< 100), show exact number
    // For large values (>= 1000), clamp to 100 and add +
    if (abs < 100) {
      return `${sign}${Math.round(abs)}`;
    } else {
      return `${sign}100+`;
    }
  };

  // Listen for a global request to open the credits modal
  useEffect(() => {
    const handler = () => setCreditsModalOpen(true);
    window.addEventListener('open-credits-modal', handler);
    return () => window.removeEventListener('open-credits-modal', handler);
  }, []);

  // Local notifications persistence helpers
  const LOCAL_NOTIFS_KEY = 'local_notifications';
  const READ_ALL_AT_KEY = 'notifications_read_all_at';
  const readLocalNotifications = () => {
    try {
      const raw = localStorage.getItem(LOCAL_NOTIFS_KEY);
      const parsed = raw ? JSON.parse(raw) : [];
      return Array.isArray(parsed) ? parsed : [];
    } catch {
      return [];
    }
  };
  const writeLocalNotifications = items => {
    try {
      localStorage.setItem(LOCAL_NOTIFS_KEY, JSON.stringify(items || []));
    } catch {}
  };
  const readReadAllAt = () => {
    try {
      return localStorage.getItem(READ_ALL_AT_KEY) || null;
    } catch {
      return null;
    }
  };
  const writeReadAllAt = isoString => {
    try {
      localStorage.setItem(READ_ALL_AT_KEY, isoString || '');
    } catch {}
  };

  // Fetch enrolled courses on component mount with caching
  useEffect(() => {
    const fetchEnrolledCourses = async () => {
      try {
        // Check if we have cached enrolled courses (valid for 5 minutes)
        const cached = localStorage.getItem('enrolledCourses');
        const cacheTime = localStorage.getItem('enrolledCoursesTime');
        const now = Date.now();
        const CACHE_DURATION = 5 * 60 * 1000; // 5 minutes

        if (cached && cacheTime && now - parseInt(cacheTime) < CACHE_DURATION) {
          console.log(
            '✅ Using cached enrolled courses - avoiding getCourses API call!'
          );
          setEnrolledCourses(JSON.parse(cached));
          setIsLoadingEnrolled(false);
          return;
        }

        console.log('🔄 Fetching enrolled courses from API...');
        const courses = await fetchUserCourses();
        setEnrolledCourses(courses);

        // Cache the results
        localStorage.setItem('enrolledCourses', JSON.stringify(courses));
        localStorage.setItem('enrolledCoursesTime', now.toString());
      } catch (error) {
        console.error('Failed to fetch enrolled courses:', error);
        setEnrolledCourses([]);
      } finally {
        setIsLoadingEnrolled(false);
      }
    };

    fetchEnrolledCourses();
  }, []);

  // Fetch current viewer profile to get timezone for consistent date formatting
  useEffect(() => {
    const loadViewerProfile = async () => {
      try {
        const profile = await fetchUserProfile();
        if (profile && (profile.timezone || profile.timeZone)) {
          setViewerTimezone(profile.timezone || profile.timeZone);
        }
      } catch (e) {
        // Non-fatal
      }
    };
    loadViewerProfile();
  }, []);

  // Centralized notifications fetcher
  const refreshNotifications = async () => {
    try {
      const response = await fetchNotifications();
      console.log('Full notification response:', response);
      console.log('Response data:', response.data);

      // Backend returns: { success: true, notifications: [...] }
      // Handle different possible response structures
      let notificationsRaw =
        response.data?.notifications ||
        response.data?.data?.notifications ||
        response.data?.data ||
        (Array.isArray(response.data) ? response.data : []);

      console.log('Parsed notifications raw:', notificationsRaw);
      // Do not show ticket-reply notifications to admins
      if (hasRole && hasRole('admin')) {
        notificationsRaw = notificationsRaw.filter(
          n => (n.type || n.related_type)?.toString().toUpperCase() !== 'TICKET'
        );
      }
      const readAllAt = readReadAllAt();
      const readAllAtTime = readAllAt ? new Date(readAllAt).getTime() : null;
      // Apply client-side read cutoff so items before readAllAt are treated as read
      const notifications = notificationsRaw.map(n => {
        if (!readAllAtTime) return n;
        const createdTime = n.created_at
          ? new Date(n.created_at).getTime()
          : null;
        if (createdTime && createdTime <= readAllAtTime) {
          return { ...n, read: true };
        }
        return n;
      });

      // Merge with local notifications currently in state by id
      setApiNotifications(prev => {
        const localItems = readLocalNotifications();
        const byId = new Map();
        [...localItems, ...notifications, ...prev].forEach(n =>
          byId.set(String(n.id ?? n._id), n)
        );
        const merged = Array.from(byId.values());
        return merged;
      });

      let localItems = readLocalNotifications().map(n => {
        if (!readAllAtTime) return n;
        const createdTime = n.created_at
          ? new Date(n.created_at).getTime()
          : null;
        if (createdTime && createdTime <= readAllAtTime) {
          return { ...n, read: true };
        }
        return n;
      });
      if (hasRole && hasRole('admin')) {
        localItems = localItems.filter(
          n => (n.type || n.related_type)?.toString().toUpperCase() !== 'TICKET'
        );
      }
      const unread = [...notifications, ...localItems].filter(
        n => !n.read
      ).length;
      setUnreadNotifications(unread);
    } catch (err) {
      console.error('Failed to fetch notifications:', err);
      // On failure, at least reflect local unread count
      const localItems = readLocalNotifications();
      setApiNotifications(prev => {
        const byId = new Map();
        [...localItems, ...prev].forEach(n =>
          byId.set(String(n.id ?? n._id), n)
        );
        return Array.from(byId.values());
      });
      setUnreadNotifications(localItems.filter(n => !n.read).length);
    }
  };

  // Retry helper to handle eventual consistency from backend
  const refreshNotificationsWithRetry = async () => {
    await refreshNotifications();
    setTimeout(() => {
      refreshNotifications();
    }, 1500);
  };

  // Initial notifications load: hydrate locals, then refresh from API
  useEffect(() => {
    const locals = readLocalNotifications();
    const readAllAt = readReadAllAt();
    const readAllAtTime = readAllAt ? new Date(readAllAt).getTime() : null;
    if (locals.length) {
      const normalizedLocals = readAllAtTime
        ? locals.map(n => {
            const t = n.created_at ? new Date(n.created_at).getTime() : null;
            return t && t <= readAllAtTime ? { ...n, read: true } : n;
          })
        : locals;
      setApiNotifications(prev => [...normalizedLocals, ...prev]);
      setUnreadNotifications(normalizedLocals.filter(n => !n.read).length);
    }
    refreshNotificationsWithRetry();
  }, []);

  // Refresh notifications when modal opens
  useEffect(() => {
    if (!notificationModalOpen) return;
    refreshNotificationsWithRetry();
  }, [notificationModalOpen]);

  // Listen for global refresh events (e.g., after creating a course)
  useEffect(() => {
    const handler = () => refreshNotificationsWithRetry();
    window.addEventListener('refresh-notifications', handler);
    return () => window.removeEventListener('refresh-notifications', handler);
  }, []);

  // Listen for adding a local notification (frontend fallback)
  useEffect(() => {
    const handler = e => {
      const incoming = e?.detail;
      if (!incoming) return;
      setApiNotifications(prev => [incoming, ...prev]);
      if (!incoming.read) setUnreadNotifications(prev => prev + 1);
      // Persist
      const locals = readLocalNotifications();
      writeLocalNotifications([incoming, ...locals]);
    };
    window.addEventListener('add-local-notification', handler);
    return () => window.removeEventListener('add-local-notification', handler);
  }, []);

  // Debounced search effect
  useEffect(() => {
    if (searchQuery.trim() === '') {
      setSearchResults(null);
      setShowDropdown(false);
      return;
    }

    const timeoutId = setTimeout(async () => {
      if (searchQuery.trim().length >= 2) {
        setIsSearching(true);
        try {
          const data = await search(searchQuery);
          // Ensure data has the correct structure
          if (data && data.results) {
            setSearchResults(data);
          } else {
            // Fallback structure if response doesn't match
            setSearchResults({
              results: {
                courses: [],
                users: [],
              },
            });
          }
          setShowDropdown(true);
        } catch (error) {
          console.error('Search failed:', error);
          setSearchResults({
            results: {
              courses: [],
              users: [],
            },
          });
          setShowDropdown(true);
        } finally {
          setIsSearching(false);
        }
      }
    }, 300); // 300ms debounce

    return () => clearTimeout(timeoutId);
  }, [searchQuery]);

  // Hide dropdown on outside click
  useEffect(() => {
    function handleClickOutside(event) {
      if (
        dropdownRef.current &&
        !dropdownRef.current.contains(event.target) &&
        !searchInputRef.current?.contains(event.target)
      ) {
        setShowDropdown(false);
      }
    }
    if (showDropdown) {
      document.addEventListener('mousedown', handleClickOutside);
    } else {
      document.removeEventListener('mousedown', handleClickOutside);
    }
    return () => {
      document.removeEventListener('mousedown', handleClickOutside);
    };
  }, [showDropdown]);

  // Handle keyboard navigation
  const handleKeyDown = e => {
    if (!showDropdown || !searchResults) return;

    const totalResults =
      (searchResults.results?.courses?.length || 0) +
      (searchResults.results?.users?.length || 0);

    switch (e.key) {
      case 'ArrowDown':
        e.preventDefault();
        setSelectedResultIndex(prev =>
          prev < totalResults - 1 ? prev + 1 : 0
        );
        break;
      case 'ArrowUp':
        e.preventDefault();
        setSelectedResultIndex(prev =>
          prev > 0 ? prev - 1 : totalResults - 1
        );
        break;
      case 'Enter':
        e.preventDefault();
        if (selectedResultIndex >= 0) {
          // Navigate to the selected result
          const courses = searchResults.results?.courses || [];
          const users = searchResults.results?.users || [];

          if (selectedResultIndex < courses.length) {
            handleCourseClick(courses[selectedResultIndex].id);
          } else {
            const userIndex = selectedResultIndex - courses.length;
            if (userIndex < users.length) {
              handleUserClick(users[userIndex].id);
            }
          }
        }
        break;
      case 'Escape':
        setShowDropdown(false);
        setSelectedResultIndex(-1);
        setShowMobileSearch(false);
        break;
    }
  };

  // Reset selected index when search results change
  useEffect(() => {
    setSelectedResultIndex(-1);
  }, [searchResults]);

  const handleCourseClick = courseId => {
    // Check if user is enrolled in this course
    const isEnrolled = enrolledCourses.some(course => course.id === courseId);

    if (isEnrolled) {
      setShowDropdown(false);
      setSearchQuery('');
      setShowMobileSearch(false);
      navigate(`/dashboard/courses/${courseId}/modules`);
    } else {
      // Show enrollment alert
      setSelectedCourseId(courseId);
      setShowEnrollmentAlert(true);
      setShowDropdown(false);
      setShowMobileSearch(false);
    }
  };

  const handleUserClick = async userId => {
    setShowDropdown(false);
    setSearchQuery('');
    setShowMobileSearch(false);
    setUserDetailsError(null);
    setUserDetailsLoading(true);
    setShowUserDetailsModal(true);

    try {
      if (isInstructorOrAdmin()) {
        // For instructors/admins, fetch detailed profile
        let userData = await fetchDetailedUserProfile(userId);

        // Fallback: if no activity_log/last_login present, try pulling from admin user list
        if (!userData?.activity_log || userData.activity_log.length === 0) {
          try {
            const allUsers = await fetchAllUsersAdmin();
            const match = (allUsers || []).find(u => u.id === userId);
            if (match?.activity_log && match.activity_log.length > 0) {
              userData = { ...userData, activity_log: match.activity_log };
            }
          } catch (e) {
            // Non-fatal: keep userData as-is
          }
        }

        setSelectedUser(userData);
      } else {
        // For regular users, fetch public-safe profile, then merge courses
        try {
          const publicProfile = await fetchPublicUserProfile(userId);
          try {
            const coursesData = await fetchUserCoursesByUserId(userId);
            setSelectedUser({ ...publicProfile, courses: coursesData || [] });
          } catch (coursesError) {
            console.warn('Could not fetch courses for user:', coursesError);
            setSelectedUser(publicProfile);
          }
        } catch (publicErr) {
          console.warn(
            'Could not fetch public user profile, fallback to search result user:',
            publicErr
          );
          const users = searchResults.results?.users || [];
          const fallback = users.find(user => user.id === userId);
          if (fallback) {
            setSelectedUser(fallback);
          } else {
            setUserDetailsError('User data not found');
          }
        }
      }
    } catch (error) {
      console.error('Failed to fetch user details:', error);
      setUserDetailsError(error?.message || 'Failed to fetch user details');
    } finally {
      setUserDetailsLoading(false);
    }
  };

  const handleSearchSubmit = e => {
    e.preventDefault();
    if (searchQuery.trim() !== '' && searchResults) {
      setShowDropdown(true);
    }
  };

  const closeEnrollmentAlert = () => {
    setShowEnrollmentAlert(false);
    setSelectedCourseId(null);
  };

  // Handle notification updates
  const handleNotificationUpdate = newCount => {
    setUnreadNotifications(newCount);
  };

  // Handler passed to modal when all marked as read
  // Note: The API call is already handled in NotificationModal.handleMarkAllAsRead()
  // This callback only handles local state updates and persistence
  const handleAllMarkedRead = () => {
    // Persist read-all cutoff and update local storage
    const nowIso = new Date().toISOString();
    writeReadAllAt(nowIso);
    const locals = readLocalNotifications();
    const updatedLocals = locals.map(n => ({ ...n, read: true }));
    writeLocalNotifications(updatedLocals);

    setApiNotifications(prev => prev.map(n => ({ ...n, read: true })));
    setUnreadNotifications(0);

    // Optionally re-fetch for UI sync
    setTimeout(() => {
      refreshNotifications();
    }, 500);
  };

  return (
    <>
      <header
        className={`app-header sticky top-0 z-30 w-full bg-white border-b border-gray-200 shadow-sm backdrop-blur-md bg-white/95 relative ${
          activeTheme === 'newYear' ? 'newyear-app-header' : ''
        }`}
      >
        <div className="h-16 flex items-center justify-between px-4 sm:px-6">
          {/* Left: Mobile menu + Logo */}
          <div className="flex items-center gap-3">
            <button
              className="lg:hidden p-2 rounded-lg border border-gray-200 hover:bg-gray-50"
              aria-label="Open menu"
              onClick={() => onMobileMenuClick && onMobileMenuClick()}
            >
              <MenuIcon className="h-5 w-5" />
            </button>
            <button
              className="flex items-center focus:outline-none"
              onClick={() => {
                if (window.location.pathname === '/dashboard') {
                  window.location.reload();
                } else {
                  window.location.href = '/dashboard';
                }
              }}
            >
              <h1
                className={`text-base sm:text-lg font-bold ${
                  activeTheme === 'newYear'
                    ? 'text-gray-900'
                    : 'bg-gradient-to-r from-blue-600 to-purple-600 bg-clip-text text-transparent'
                }`}
              >
                LMS Athena
              </h1>
            </button>
          </div>

          {/* Search Bar - Desktop */}
          <div className="hidden md:block flex-1 max-w-md mx-4 lg:mx-8 relative">
            <form onSubmit={handleSearchSubmit} className="relative">
              <span className="absolute left-4 top-1/2 transform -translate-y-1/2 h-5 w-5 text-gray-400">
                {isSearching ? (
                  <Loader2 className="h-5 w-5 animate-spin" />
                ) : (
                  <Search className="h-5 w-5" />
                )}
              </span>
              <input
                ref={searchInputRef}
                type="text"
                placeholder="Search courses and users..."
                value={searchQuery}
                onChange={e => setSearchQuery(e.target.value)}
                onKeyDown={handleKeyDown}
                className="pl-12 pr-4 py-3 w-full bg-gray-50 border-0 rounded-2xl text-gray-800 text-sm h-12 shadow-sm focus:bg-white focus:ring-2 focus:ring-blue-500 focus-visible:ring-2 focus-visible:ring-offset-0 transition-all duration-200"
                style={{ outline: 'none' }}
              />
            </form>

            {/* Search Results Dropdown */}
            {showDropdown && searchResults && (
              <div
                ref={dropdownRef}
<<<<<<< HEAD
                className="absolute top-full left-0 right-0 mt-2 bg-white solid-surface rounded-lg shadow-lg border border-gray-200 max-h-96 overflow-y-auto z-50"
=======
                className="absolute top-full left-0 right-0 mt-2 bg-white rounded-lg shadow-lg border border-gray-200 max-h-96 overflow-y-auto z-50 search-results-dropdown"
>>>>>>> ee97deeb
              >
                {/* Total Results Header */}
                {(searchResults.results?.courses?.length > 0 ||
                  searchResults.results?.users?.length > 0) && (
                  <div className="px-4 py-3 bg-gray-50 border-b border-gray-200">
                    <div className="text-sm font-medium text-gray-700">
                      Found {searchResults.results?.courses?.length || 0} course
                      {(searchResults.results?.courses?.length || 0) !== 1
                        ? 's'
                        : ''}
                      {searchResults.results?.users?.length > 0 && (
                        <span className="text-gray-700">
                          {' '}
                          and {searchResults.results.users.length} user
                          {searchResults.results.users.length !== 1 ? 's' : ''}
                        </span>
                      )}
                    </div>
                  </div>
                )}

                {/* Courses Section */}
                {searchResults.results?.courses?.length > 0 && (
                  <div className="p-4 border-b border-gray-100">
                    <h3 className="text-sm font-semibold text-gray-700 mb-3 flex items-center gap-2">
                      <BookOpen className="h-4 w-4" />
                      Courses ({searchResults.results.courses.length})
                    </h3>
                    <div className="space-y-2">
                      {searchResults.results.courses.map((course, index) => {
                        const isEnrolled = enrolledCourses.some(
                          ec => ec.id === course.id
                        );
                        const isSelected = selectedResultIndex === index;
                        return (
                          <button
                            key={course.id}
                            onClick={() => handleCourseClick(course.id)}
                            onMouseEnter={() => setSelectedResultIndex(index)}
                            onMouseLeave={() => setSelectedResultIndex(-1)}
                            className={`w-full text-left p-3 rounded-lg hover:bg-gray-50 transition-colors duration-200 flex items-center gap-3 ${
                              isSelected ? 'bg-blue-50' : ''
                            }`}
                          >
                            <BookOpen className="h-4 w-4 text-blue-600" />
                            <div className="flex-1">
                              <div className="font-medium text-gray-900">
                                {course.title}
                              </div>
                              <div className="text-sm text-gray-500 flex items-center gap-2">
                                Course
                                {isEnrolled ? (
                                  <span className="inline-flex items-center px-2 py-0.5 rounded-full text-xs font-medium bg-green-100 text-green-800">
                                    Enrolled
                                  </span>
                                ) : (
                                  <span className="inline-flex items-center px-2 py-0.5 rounded-full text-xs font-medium bg-gray-100 text-gray-600">
                                    <Lock className="h-3 w-3 mr-1" />
                                    Not Enrolled
                                  </span>
                                )}
                              </div>
                            </div>
                          </button>
                        );
                      })}
                    </div>
                  </div>
                )}

                {/* Users Section - Show for all users */}
                {searchResults.results?.users?.length > 0 && (
                  <div className="p-4">
                    <h3 className="text-sm font-semibold text-gray-700 mb-3 flex items-center gap-2">
                      <Users className="h-4 w-4" />
                      Users ({searchResults.results.users.length})
                    </h3>
                    <div className="space-y-2">
                      {searchResults.results.users.map((user, index) => {
                        const userRole = user.user_roles?.[0]?.role || 'user';
                        const roleColor =
                          userRole === 'admin'
                            ? 'bg-red-100 text-red-800'
                            : userRole === 'instructor'
                              ? 'bg-blue-100 text-blue-800'
                              : 'bg-gray-100 text-gray-600';
                        const isSelected =
                          selectedResultIndex ===
                          searchResults.results.courses.length + index;

                        return (
                          <button
                            key={user.id}
                            onClick={() => handleUserClick(user.id)}
                            onMouseEnter={() =>
                              setSelectedResultIndex(
                                searchResults.results.courses.length + index
                              )
                            }
                            onMouseLeave={() => setSelectedResultIndex(-1)}
                            className={`w-full text-left p-3 rounded-lg hover:bg-gray-50 transition-colors duration-200 flex items-center gap-3 ${
                              isSelected ? 'bg-blue-50' : ''
                            }`}
                          >
                            {user.image ? (
                              <img
                                src={user.image}
                                alt={`${user.first_name} ${user.last_name}`}
                                className="h-8 w-8 rounded-full object-cover flex-shrink-0"
                              />
                            ) : (
                              <User className="h-4 w-4 text-green-600" />
                            )}
                            <div className="flex-1">
                              <div className="font-medium text-gray-900">
                                {user.first_name} {user.last_name}
                              </div>
                              <div className="text-sm text-gray-500 flex items-center gap-2">
                                {user.email}
                                <span
                                  className={`inline-flex items-center px-2 py-0.5 rounded-full text-xs font-medium ${roleColor}`}
                                >
                                  {userRole.charAt(0).toUpperCase() +
                                    userRole.slice(1)}
                                </span>
                              </div>
                            </div>
                          </button>
                        );
                      })}
                    </div>
                  </div>
                )}

                {/* No Results Message */}
                {!searchResults.results?.courses?.length &&
                  !searchResults.results?.users?.length && (
                    <div className="p-4 text-center text-gray-500">
                      <Search className="h-8 w-8 mx-auto mb-2 text-gray-300" />
                      <p className="font-medium">
                        No results found for "{searchQuery}"
                      </p>
                      <p className="text-sm text-gray-400 mt-1">
                        Try different keywords or check your spelling
                      </p>
                    </div>
                  )}

                {/* Loading State */}
                {isSearching && (
                  <div className="p-4 text-center text-gray-500">
                    <Loader2 className="h-6 w-6 mx-auto mb-2 animate-spin text-blue-500" />
                    <p>Searching...</p>
                  </div>
                )}

                {/* Keyboard Navigation Hints */}
                {showDropdown &&
                  searchResults &&
                  !isSearching &&
                  (searchResults.results?.courses?.length > 0 ||
                    searchResults.results?.users?.length > 0) && (
                    <div className="px-4 py-2 bg-gray-50 border-t border-gray-200 text-xs text-gray-500">
                      <div className="flex items-center justify-center gap-4">
                        <span>↑↓ Navigate</span>
                        <span>Enter Select</span>
                        <span>Esc Close</span>
                      </div>
                    </div>
                  )}
              </div>
            )}
          </div>

          {/* Right - Enhanced Icons and Profile */}
          <div className="flex items-center gap-2 sm:gap-3">
            {/* Mobile Search Button */}
            <button
              onClick={() => setShowMobileSearch(!showMobileSearch)}
              className="md:hidden p-2 text-gray-600 hover:text-gray-900 hover:bg-gray-100 rounded-lg transition-colors duration-200"
              aria-label="Search"
            >
              <Search className="h-5 w-5" />
            </button>
            <button
              type="button"
              onClick={() =>
                setTheme(activeTheme === 'newYear' ? 'default' : 'newYear')
              }
              aria-pressed={activeTheme === 'newYear'}
              className={`hidden sm:inline-flex items-center gap-2 rounded-full border px-3 py-1.5 text-xs font-semibold transition-colors newyear-toggle-btn ${
                activeTheme === 'newYear'
                  ? 'text-gray-900 border-gray-300 bg-gray-50 hover:bg-gray-100'
                  : 'text-gray-700 border-gray-200 hover:bg-gray-50'
              }`}
            >
              {activeTheme === 'newYear'
                ? 'Disable New Year Theme'
                : '🎆 Enable New Year Theme'}
            </button>
            {/* Credits Badge */}
            <button
              onClick={() => setCreditsModalOpen(true)}
              className="group relative px-2 py-1.5 sm:px-3 sm:py-2 rounded-2xl border border-gray-200 bg-white/80 backdrop-blur hover:bg-white text-gray-900 flex items-center gap-1.5 sm:gap-2 shadow-sm hover:shadow transition-all"
              aria-label="Open credits purchase"
              title="Manage credits"
            >
              <span className="inline-flex items-center justify-center h-5 w-5 sm:h-6 sm:w-6 rounded-full bg-gradient-to-br from-yellow-400 to-yellow-300 text-black text-[9px] sm:text-[10px] font-extrabold shadow-inner">
                CP
              </span>
              <span className="text-xs sm:text-sm font-semibold tabular-nums tracking-wide">
                {formatCreditPoints(balance)}
              </span>
              <span className="ml-1 inline-flex items-center justify-center h-4 w-4 sm:h-5 sm:w-5 rounded-full bg-gray-100 text-gray-600 text-[10px] sm:text-xs font-bold group-hover:bg-blue-600 group-hover:text-white transition-colors">
                +
              </span>
            </button>

            {/* Notification Bell */}
            <button
              onClick={() => setNotificationModalOpen(true)}
              className="relative p-2 text-gray-600 hover:text-gray-900 hover:bg-gray-100 rounded-lg transition-colors duration-200"
              aria-label="Notifications"
              title="Notifications"
            >
              <BellDot className="h-5 w-5" />
              {unreadNotifications > 0 && (
                <span className="absolute -top-1 -right-1 h-5 w-5 bg-red-500 text-white text-xs rounded-full flex items-center justify-center font-medium">
                  {unreadNotifications > 99 ? '99+' : unreadNotifications}
                </span>
              )}
            </button>

            {/* Profile Dropdown */}
            <div className="ml-1 sm:ml-2">
              <ProfileDropdown />
            </div>
          </div>
        </div>

        {/* Mobile Search Bar */}
        {showMobileSearch && (
          <div className="md:hidden p-4 border-t border-gray-200 bg-white">
            <form onSubmit={handleSearchSubmit} className="relative">
              <span className="absolute left-4 top-1/2 transform -translate-y-1/2 h-5 w-5 text-gray-400">
                {isSearching ? (
                  <Loader2 className="h-5 w-5 animate-spin" />
                ) : (
                  <Search className="h-5 w-5" />
                )}
              </span>
              <input
                ref={searchInputRef}
                type="text"
                placeholder="Search courses and users..."
                value={searchQuery}
                onChange={e => setSearchQuery(e.target.value)}
                onKeyDown={handleKeyDown}
                className="pl-12 pr-4 py-3 w-full bg-gray-50 border-0 rounded-2xl text-gray-800 text-sm h-12 shadow-sm focus:bg-white focus:ring-2 focus:ring-blue-500 focus-visible:ring-2 focus-visible:ring-offset-0 transition-all duration-200"
                style={{ outline: 'none' }}
                autoFocus
              />
              <button
                type="button"
                onClick={() => {
                  setShowMobileSearch(false);
                  setShowDropdown(false);
                  setSearchQuery('');
                }}
                className="absolute right-3 top-1/2 transform -translate-y-1/2 text-gray-400 hover:text-gray-600"
              >
                ✕
              </button>
            </form>

            {/* Mobile Search Results Dropdown */}
            {showDropdown && searchResults && (
              <div
                ref={dropdownRef}
                className="absolute left-0 right-0 mt-2 bg-white rounded-lg shadow-lg border border-gray-200 max-h-96 overflow-y-auto z-50"
              >
                {/* Total Results Header */}
                {(searchResults.results?.courses?.length > 0 ||
                  searchResults.results?.users?.length > 0) && (
                  <div className="px-4 py-3 bg-gray-50 border-b border-gray-200">
                    <div className="text-sm font-medium text-gray-700">
                      Found {searchResults.results?.courses?.length || 0} course
                      {(searchResults.results?.courses?.length || 0) !== 1
                        ? 's'
                        : ''}
                      {searchResults.results?.users?.length > 0 && (
                        <span>
                          {' '}
                          and {searchResults.results.users.length} user
                          {searchResults.results.users.length !== 1 ? 's' : ''}
                        </span>
                      )}
                    </div>
                  </div>
                )}

                {/* Courses Section */}
                {searchResults.results?.courses?.length > 0 && (
                  <div className="p-4 border-b border-gray-100">
                    <h3 className="text-sm font-semibold text-gray-700 mb-3 flex items-center gap-2">
                      <BookOpen className="h-4 w-4" />
                      Courses ({searchResults.results.courses.length})
                    </h3>
                    <div className="space-y-2">
                      {searchResults.results.courses.map((course, index) => {
                        const isEnrolled = enrolledCourses.some(
                          ec => ec.id === course.id
                        );
                        const isSelected = selectedResultIndex === index;
                        return (
                          <button
                            key={course.id}
                            onClick={() => handleCourseClick(course.id)}
                            onMouseEnter={() => setSelectedResultIndex(index)}
                            onMouseLeave={() => setSelectedResultIndex(-1)}
                            className={`w-full text-left p-3 rounded-lg hover:bg-gray-50 transition-colors duration-200 flex items-center gap-3 ${
                              isSelected ? 'bg-blue-50' : ''
                            }`}
                          >
                            <BookOpen className="h-4 w-4 text-blue-600" />
                            <div className="flex-1">
                              <div className="font-medium text-gray-900">
                                {course.title}
                              </div>
                              <div className="text-sm text-gray-500 flex items-center gap-2">
                                Course
                                {isEnrolled ? (
                                  <span className="inline-flex items-center px-2 py-0.5 rounded-full text-xs font-medium bg-green-100 text-green-800">
                                    Enrolled
                                  </span>
                                ) : (
                                  <span className="inline-flex items-center px-2 py-0.5 rounded-full text-xs font-medium bg-gray-100 text-gray-600">
                                    <Lock className="h-3 w-3 mr-1" />
                                    Not Enrolled
                                  </span>
                                )}
                              </div>
                            </div>
                          </button>
                        );
                      })}
                    </div>
                  </div>
                )}

                {/* Users Section - Show for all users */}
                {searchResults.results?.users?.length > 0 && (
                  <div className="p-4">
                    <h3 className="text-sm font-semibold text-gray-700 mb-3 flex items-center gap-2">
                      <Users className="h-4 w-4" />
                      Users ({searchResults.results.users.length})
                    </h3>
                    <div className="space-y-2">
                      {searchResults.results.users.map((user, index) => {
                        const userRole = user.user_roles?.[0]?.role || 'user';
                        const roleColor =
                          userRole === 'admin'
                            ? 'bg-red-100 text-red-800'
                            : userRole === 'instructor'
                              ? 'bg-blue-100 text-blue-800'
                              : 'bg-gray-100 text-gray-600';
                        const isSelected =
                          selectedResultIndex ===
                          searchResults.results.courses.length + index;

                        return (
                          <button
                            key={user.id}
                            onClick={() => handleUserClick(user.id)}
                            onMouseEnter={() =>
                              setSelectedResultIndex(
                                searchResults.results.courses.length + index
                              )
                            }
                            onMouseLeave={() => setSelectedResultIndex(-1)}
                            className={`w-full text-left p-3 rounded-lg hover:bg-gray-50 transition-colors duration-200 flex items-center gap-3 ${
                              isSelected ? 'bg-blue-50' : ''
                            }`}
                          >
                            {user.image ? (
                              <img
                                src={user.image}
                                alt={`${user.first_name} ${user.last_name}`}
                                className="h-8 w-8 rounded-full object-cover flex-shrink-0"
                              />
                            ) : (
                              <User className="h-4 w-4 text-green-600" />
                            )}
                            <div className="flex-1">
                              <div className="font-medium text-gray-900">
                                {user.first_name} {user.last_name}
                              </div>
                              <div className="text-sm text-gray-500 flex items-center gap-2">
                                {user.email}
                                <span
                                  className={`inline-flex items-center px-2 py-0.5 rounded-full text-xs font-medium ${roleColor}`}
                                >
                                  {userRole.charAt(0).toUpperCase() +
                                    userRole.slice(1)}
                                </span>
                              </div>
                            </div>
                          </button>
                        );
                      })}
                    </div>
                  </div>
                )}

                {/* No Results Message */}
                {!searchResults.results?.courses?.length &&
                  !searchResults.results?.users?.length && (
                    <div className="p-4 text-center text-gray-500">
                      <Search className="h-8 w-8 mx-auto mb-2 text-gray-300" />
                      <p className="font-medium">
                        No results found for "{searchQuery}"
                      </p>
                      <p className="text-sm text-gray-400 mt-1">
                        Try different keywords or check your spelling
                      </p>
                    </div>
                  )}

                {/* Loading State */}
                {isSearching && (
                  <div className="p-4 text-center text-gray-500">
                    <Loader2 className="h-6 w-6 mx-auto mb-2 animate-spin text-blue-500" />
                    <p>Searching...</p>
                  </div>
                )}
              </div>
            )}
          </div>
        )}

        {/* Calendar Modal */}
        <CalendarModal
          open={calendarModalOpen}
          onOpenChange={setCalendarModalOpen}
        />

        {/* Notification Modal */}
        <NotificationModal
          open={notificationModalOpen}
          onOpenChange={setNotificationModalOpen}
          onNotificationUpdate={handleNotificationUpdate}
          notificationsFromApi={apiNotifications}
          onMarkedAllRead={handleAllMarkedRead}
        />

        {/* Inbox Modal */}
        <InboxModal open={inboxModalOpen} onOpenChange={setInboxModalOpen} />

        {/* User Details Modal */}
        <UserDetailsModal
          isOpen={showUserDetailsModal}
          onClose={() => {
            setShowUserDetailsModal(false);
            setSelectedUser(null);
          }}
          user={selectedUser}
          isLoading={userDetailsLoading}
          error={userDetailsError}
          isInstructorOrAdmin={isInstructorOrAdmin()}
          viewerTimezone={viewerTimezone}
        />
      </header>

      {/* Credits Modal - render outside header to center across full viewport */}
      <CreditPurchaseModal
        open={creditsModalOpen}
        onClose={() => setCreditsModalOpen(false)}
        balance={balance}
        onBalanceChange={(_, meta) => {
          const delta = meta?.added ?? 0;
          if (delta) addCredits(delta);
        }}
      />

      {/* Enrollment Alert Modal */}
      {showEnrollmentAlert && (
        <div className="fixed inset-0 z-50 flex items-center justify-center bg-black bg-opacity-50">
          <div className="bg-white rounded-lg shadow-xl p-6 max-w-md w-full mx-4">
            <div className="flex items-center gap-3 mb-4">
              <div className="flex-shrink-0">
                <AlertCircle className="h-6 w-6 text-orange-500" />
              </div>
              <div>
                <h3 className="text-lg font-semibold text-gray-900">
                  Course Not Enrolled
                </h3>
                <p className="text-sm text-gray-600">
                  You need to enroll in this course to access its modules.
                </p>
              </div>
            </div>

            <div className="flex gap-3">
              <Button
                onClick={() => navigate('/dashboard/catalog')}
                className="flex-1 bg-blue-600 hover:bg-blue-700"
              >
                Browse Catalog
              </Button>
              <Button
                onClick={closeEnrollmentAlert}
                variant="outline"
                className="flex-1"
              >
                Close
              </Button>
            </div>
          </div>
        </div>
      )}
    </>
  );
}

export default DashboardHeader;<|MERGE_RESOLUTION|>--- conflicted
+++ resolved
@@ -641,11 +641,7 @@
             {showDropdown && searchResults && (
               <div
                 ref={dropdownRef}
-<<<<<<< HEAD
-                className="absolute top-full left-0 right-0 mt-2 bg-white solid-surface rounded-lg shadow-lg border border-gray-200 max-h-96 overflow-y-auto z-50"
-=======
                 className="absolute top-full left-0 right-0 mt-2 bg-white rounded-lg shadow-lg border border-gray-200 max-h-96 overflow-y-auto z-50 search-results-dropdown"
->>>>>>> ee97deeb
               >
                 {/* Total Results Header */}
                 {(searchResults.results?.courses?.length > 0 ||
