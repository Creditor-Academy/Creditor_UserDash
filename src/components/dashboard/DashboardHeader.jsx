--- conflicted
+++ resolved
@@ -449,38 +449,6 @@
   return (
     <>
       <header className="sticky top-0 z-30 w-full bg-white border-b border-gray-200 shadow-sm backdrop-blur-md bg-white/95">
-<<<<<<< HEAD
-        <div className="container h-16 flex items-center justify-between px-6">
-          {/* Logo/Brand */}
-          <button
-            className="flex items-center focus:outline-none"
-            onClick={() => {
-              if (window.location.pathname === '/dashboard') {
-                window.location.reload();
-              } else {
-                window.location.href = '/dashboard';
-              }
-            }}
-          >
-            <h1 className="text-2xl font-bold bg-gradient-to-r from-blue-600 to-purple-600 bg-clip-text text-transparent">
-              LMS Athena 
-            </h1>
-          </button>
-          
-          {/* Toggle Sidebar */}
-          <Button 
-            variant="ghost" 
-            size="icon" 
-            className="md:hidden"
-            onClick={() => setSidebarCollapsed(!sidebarCollapsed)}
-          >
-            <MenuIcon className="h-5 w-5" />
-            <span className="sr-only">Toggle Menu</span>
-          </Button>
-          
-          {/* Page Title */}
-          {/* <h1 className="text-lg font-semibold">{getPageTitle()}</h1> */}
-=======
         <div className="h-16 flex items-center justify-between px-4 sm:px-6">
           {/* Left: Mobile menu + Logo */}
           <div className="flex items-center gap-3">
@@ -506,7 +474,6 @@
               </h1>
             </button>
           </div>
->>>>>>> 5c0ae291
           
           {/* Search Bar - Desktop */}
           <div className="hidden md:block flex-1 max-w-md mx-4 lg:mx-8 relative">
