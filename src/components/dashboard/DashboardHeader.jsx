--- conflicted
+++ resolved
@@ -33,10 +33,6 @@
   const [showEnrollmentAlert, setShowEnrollmentAlert] = useState(false);
   const [selectedCourseId, setSelectedCourseId] = useState(null);
   const [unreadNotifications, setUnreadNotifications] = useState(0);
-<<<<<<< HEAD
-  const [latestNotifications, setLatestNotifications] = useState([]);
-=======
->>>>>>> 63dda076
   const [selectedResultIndex, setSelectedResultIndex] = useState(-1);
   const [showUserDetailsModal, setShowUserDetailsModal] = useState(false);
   const [selectedUser, setSelectedUser] = useState(null);
@@ -49,28 +45,6 @@
   const dropdownRef = useRef(null);
   const navigate = useNavigate();
 
-<<<<<<< HEAD
-  // Poll notifications periodically for real-time badge updates
-  useEffect(() => {
-    let timerId;
-    const tick = async () => {
-      try {
-        const res = await fetchNotifications();
-        const list = res?.data?.notifications || res?.data?.data || [];
-        setLatestNotifications(list);
-        const unread = list.filter(n => !n.read).length;
-        setUnreadNotifications(unread);
-      } catch (e) {
-        // silent fail
-      }
-    };
-    // initial tick and 30s polling
-    tick();
-    timerId = setInterval(tick, 30000);
-    return () => clearInterval(timerId);
-  }, []);
-
-=======
   // Display helper: format credit points using USD-style units (K, M, B, T)
   // Show exact numbers for 100-999 range, clamp others to 100 and append '+' if clamped
   const formatCreditPoints = (value) => {
@@ -164,7 +138,6 @@
     } catch {}
   };
 
->>>>>>> 63dda076
   // Fetch enrolled courses on component mount
   useEffect(() => {
     const fetchEnrolledCourses = async () => {
@@ -760,19 +733,6 @@
               )}
             </button>
             
-            {/* Notification Bell */}
-            <button
-              onClick={() => setNotificationModalOpen(true)}
-              className="relative p-2 text-gray-600 hover:text-gray-900 hover:bg-gray-100 rounded-lg transition-colors duration-200"
-            >
-              <BellDot className="h-6 w-6" />
-              {unreadNotifications > 0 && (
-                <span className="absolute -top-1 -right-1 h-5 w-5 bg-red-500 text-white text-xs rounded-full flex items-center justify-center font-medium">
-                  {unreadNotifications > 9 ? '9+' : unreadNotifications}
-                </span>
-              )}
-            </button>
-
             {/* Profile Dropdown */}
             <div className="ml-1 sm:ml-2">
               <ProfileDropdown />
@@ -962,12 +922,8 @@
           open={notificationModalOpen} 
           onOpenChange={setNotificationModalOpen}
           onNotificationUpdate={handleNotificationUpdate}
-<<<<<<< HEAD
-          notificationsFromApi={latestNotifications}
-=======
           notificationsFromApi={apiNotifications}
           onMarkedAllRead={handleAllMarkedRead}
->>>>>>> 63dda076
         />
         
         {/* Inbox Modal */}
