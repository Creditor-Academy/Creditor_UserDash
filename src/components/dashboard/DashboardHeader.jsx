--- conflicted
+++ resolved
@@ -572,7 +572,6 @@
           <div className="flex items-center gap-3">
             
             {/* Notification Bell */}
-<<<<<<< HEAD
             <button
               onClick={() => setNotificationModalOpen(true)}
               className="relative p-2 text-gray-600 hover:text-gray-900 hover:bg-gray-100 rounded-lg transition-colors duration-200"
@@ -585,19 +584,6 @@
                 </span>
               )}
             </button>
-=======
-            {/* <button
-              onClick={() => setNotificationModalOpen(true)}
-              className="relative p-2 text-gray-600 hover:text-gray-900 hover:bg-gray-100 rounded-lg transition-colors duration-200"
-            >
-              <BellDot className="h-6 w-6" />
-              {unreadNotifications > 0 && (
-                <span className="absolute -top-1 -right-1 h-5 w-5 bg-red-500 text-white text-xs rounded-full flex items-center justify-center font-medium">
-                  {unreadNotifications > 9 ? '9+' : unreadNotifications}
-                </span>
-              )}
-            </button> */}
->>>>>>> c0211948
             
             {/* Profile Dropdown */}
             <div className="ml-2">
