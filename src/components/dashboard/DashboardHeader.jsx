import React, { useState, useRef, useEffect } from "react";
import { Link, useNavigate } from "react-router-dom";
import { Input } from "@/components/ui/input";
import { Button } from "@/components/ui/button";
import { Search, Calendar, Mail, BellDot, BookOpen, Loader2, Lock, AlertCircle, Users, User } from "lucide-react";
import ProfileDropdown from "./ProfileDropdown";
import NotificationModal from "./NotificationModal";
import InboxModal from "./InboxModal";
import CalendarModal from "./CalendarModal";
import UserDetailsModal from "@/components/UserDetailsModal";
import { search } from "@/services/searchService";
import { fetchUserCourses } from "@/services/courseService";
<<<<<<< HEAD
=======
import { fetchDetailedUserProfile } from "@/services/userService";
>>>>>>> 7cb56fc9
import { useAuth } from "@/contexts/AuthContext";

export function DashboardHeader() {
  const { isInstructorOrAdmin } = useAuth();
  const [notificationModalOpen, setNotificationModalOpen] = useState(false);
  const [inboxModalOpen, setInboxModalOpen] = useState(false);
  const [calendarModalOpen, setCalendarModalOpen] = useState(false);
  const [searchQuery, setSearchQuery] = useState("");
  const [searchResults, setSearchResults] = useState(null);
  const [showDropdown, setShowDropdown] = useState(false);
  const [isSearching, setIsSearching] = useState(false);
  const [enrolledCourses, setEnrolledCourses] = useState([]);
  const [isLoadingEnrolled, setIsLoadingEnrolled] = useState(true);
  const [showEnrollmentAlert, setShowEnrollmentAlert] = useState(false);
  const [selectedCourseId, setSelectedCourseId] = useState(null);
  const [unreadNotifications, setUnreadNotifications] = useState(2); // Default count
  const [selectedResultIndex, setSelectedResultIndex] = useState(-1);
<<<<<<< HEAD
=======
  const [showUserDetailsModal, setShowUserDetailsModal] = useState(false);
  const [selectedUser, setSelectedUser] = useState(null);
  const [userDetailsLoading, setUserDetailsLoading] = useState(false);
  const [userDetailsError, setUserDetailsError] = useState(null);
>>>>>>> 7cb56fc9
  const searchInputRef = useRef(null);
  const dropdownRef = useRef(null);
  const navigate = useNavigate();

  // Fetch enrolled courses on component mount
  useEffect(() => {
    const fetchEnrolledCourses = async () => {
      try {
        const courses = await fetchUserCourses();
        setEnrolledCourses(courses);
      } catch (error) {
        console.error('Failed to fetch enrolled courses:', error);
        setEnrolledCourses([]);
      } finally {
        setIsLoadingEnrolled(false);
      }
    };

    fetchEnrolledCourses();
  }, []);

  // Debounced search effect
  useEffect(() => {
    if (searchQuery.trim() === "") {
      setSearchResults(null);
      setShowDropdown(false);
      return;
    }

    const timeoutId = setTimeout(async () => {
      if (searchQuery.trim().length >= 2) {
        setIsSearching(true);
        try {
          const data = await search(searchQuery);
          setSearchResults(data);
          setShowDropdown(true);
        } catch (error) {
          console.error('Search failed:', error);
          setSearchResults({ results: { courses: [] } });
          setShowDropdown(true);
        } finally {
          setIsSearching(false);
        }
      }
    }, 300); // 300ms debounce

    return () => clearTimeout(timeoutId);
  }, [searchQuery]);

  // Hide dropdown on outside click
  useEffect(() => {
    function handleClickOutside(event) {
      if (
        dropdownRef.current &&
        !dropdownRef.current.contains(event.target) &&
        !searchInputRef.current.contains(event.target)
      ) {
        setShowDropdown(false);
      }
    }
    if (showDropdown) {
      document.addEventListener("mousedown", handleClickOutside);
    } else {
      document.removeEventListener("mousedown", handleClickOutside);
    }
    return () => {
      document.removeEventListener("mousedown", handleClickOutside);
    };
  }, [showDropdown]);

  // Handle keyboard navigation
  const handleKeyDown = (e) => {
    if (!showDropdown || !searchResults) return;

    const totalResults = (searchResults.results?.courses?.length || 0) + 
                        (isInstructorOrAdmin() ? (searchResults.results?.users?.length || 0) : 0);

    switch (e.key) {
      case 'ArrowDown':
        e.preventDefault();
        setSelectedResultIndex(prev => 
          prev < totalResults - 1 ? prev + 1 : 0
        );
        break;
      case 'ArrowUp':
        e.preventDefault();
        setSelectedResultIndex(prev => 
          prev > 0 ? prev - 1 : totalResults - 1
        );
        break;
      case 'Enter':
        e.preventDefault();
        if (selectedResultIndex >= 0) {
          // Navigate to the selected result
          const courses = searchResults.results?.courses || [];
          const users = searchResults.results?.users || [];
          
          if (selectedResultIndex < courses.length) {
            handleCourseClick(courses[selectedResultIndex].id);
          } else if (isInstructorOrAdmin()) {
            const userIndex = selectedResultIndex - courses.length;
            if (userIndex < users.length) {
              handleUserClick(users[userIndex].id);
            }
          }
        }
        break;
      case 'Escape':
        setShowDropdown(false);
        setSelectedResultIndex(-1);
        break;
    }
  };

  // Reset selected index when search results change
  useEffect(() => {
    setSelectedResultIndex(-1);
  }, [searchResults]);

  const handleCourseClick = (courseId) => {
    // Check if user is enrolled in this course
    const isEnrolled = enrolledCourses.some(course => course.id === courseId);
    
    if (isEnrolled) {
      setShowDropdown(false);
      setSearchQuery("");
      navigate(`/dashboard/courses/${courseId}/modules`);
    } else {
      // Show enrollment alert
      setSelectedCourseId(courseId);
      setShowEnrollmentAlert(true);
      setShowDropdown(false);
    }
  };

<<<<<<< HEAD
  const handleUserClick = (userId) => {
=======
  const handleUserClick = async (userId) => {
>>>>>>> 7cb56fc9
    // Only instructors/admins can access user profiles
    if (isInstructorOrAdmin()) {
      setShowDropdown(false);
      setSearchQuery("");
<<<<<<< HEAD
      navigate(`/dashboard/manage-users?userId=${userId}`);
=======
      setUserDetailsError(null);
      setUserDetailsLoading(true);
      setShowUserDetailsModal(true);
      
      try {
        const userData = await fetchDetailedUserProfile(userId);
        setSelectedUser(userData);
      } catch (error) {
        console.error('Failed to fetch user details:', error);
        setUserDetailsError(error?.message || 'Failed to fetch user details');
      } finally {
        setUserDetailsLoading(false);
      }
>>>>>>> 7cb56fc9
    }
  };

  const handleSearchSubmit = (e) => {
    e.preventDefault();
    if (searchQuery.trim() !== "" && searchResults) {
      setShowDropdown(true);
    }
  };

  const closeEnrollmentAlert = () => {
    setShowEnrollmentAlert(false);
    setSelectedCourseId(null);
  };

  // Handle notification updates
  const handleNotificationUpdate = (newCount) => {
    setUnreadNotifications(newCount);
  };

  return (
    <>
      <header className="sticky top-0 z-30 w-full bg-white border-b border-gray-200 shadow-sm backdrop-blur-md bg-white/95">
        <div className="container h-16 flex items-center justify-between px-6">
          {/* Logo/Brand */}
          <button
            className="flex items-center focus:outline-none"
            onClick={() => {
              if (window.location.pathname === '/dashboard') {
                window.location.reload();
              } else {
                window.location.href = '/dashboard';
              }
            }}
          >
            <h1 className="text-2xl font-bold bg-gradient-to-r from-blue-600 to-purple-600 bg-clip-text text-transparent">
              LMS Athena 
            </h1>
          </button>
          
          {/* Search Bar */}
          <div className="flex-1 max-w-md mx-8 relative">
            <form onSubmit={handleSearchSubmit} className="relative">
              <span className="absolute left-4 top-1/2 transform -translate-y-1/2 h-5 w-5 text-gray-400">
                {isSearching ? (
                  <Loader2 className="h-5 w-5 animate-spin" />
                ) : (
                  <Search className="h-5 w-5" />
                )}
              </span>
              <input
                ref={searchInputRef}
                type="text"
                placeholder="Search courses and users..."
                value={searchQuery}
                onChange={(e) => setSearchQuery(e.target.value)}
                onKeyDown={handleKeyDown}
                className="pl-12 pr-4 py-3 w-full bg-gray-50 border-0 rounded-2xl text-gray-800 text-sm h-12 shadow-sm focus:bg-white focus:ring-2 focus:ring-blue-500 focus-visible:ring-2 focus-visible:ring-offset-0 transition-all duration-200"
                style={{ outline: 'none' }}
              />
            </form>

            {/* Search Results Dropdown */}
            {showDropdown && searchResults && (
              <div
                ref={dropdownRef}
                className="absolute top-full left-0 right-0 mt-2 bg-white rounded-lg shadow-lg border border-gray-200 max-h-96 overflow-y-auto z-50"
              >
                {/* Total Results Header */}
                {((searchResults.results?.courses?.length > 0) || (searchResults.results?.users?.length > 0)) && (
                  <div className="px-4 py-3 bg-gray-50 border-b border-gray-200">
                    <div className="text-sm font-medium text-gray-700">
                      Found {searchResults.results?.courses?.length || 0} course{(searchResults.results?.courses?.length || 0) !== 1 ? 's' : ''}
                      {isInstructorOrAdmin() && searchResults.results?.users?.length > 0 && (
                        <span> and {searchResults.results.users.length} user{(searchResults.results.users.length !== 1) ? 's' : ''}</span>
                      )}
                    </div>
                  </div>
                )}

                {/* Courses Section */}
                {searchResults.results?.courses?.length > 0 && (
                  <div className="p-4 border-b border-gray-100">
                    <h3 className="text-sm font-semibold text-gray-700 mb-3 flex items-center gap-2">
                      <BookOpen className="h-4 w-4" />
                      Courses ({searchResults.results.courses.length})
                    </h3>
                    <div className="space-y-2">
                      {searchResults.results.courses.map((course, index) => {
                        const isEnrolled = enrolledCourses.some(ec => ec.id === course.id);
                        const isSelected = selectedResultIndex === index;
                        return (
                          <button
                            key={course.id}
                            onClick={() => handleCourseClick(course.id)}
                            onMouseEnter={() => setSelectedResultIndex(index)}
                            onMouseLeave={() => setSelectedResultIndex(-1)}
                            className={`w-full text-left p-3 rounded-lg hover:bg-gray-50 transition-colors duration-200 flex items-center gap-3 ${
                              isSelected ? 'bg-blue-50' : ''
                            }`}
                          >
                            <BookOpen className="h-4 w-4 text-blue-600" />
                            <div className="flex-1">
                              <div className="font-medium text-gray-900">{course.title}</div>
                              <div className="text-sm text-gray-500 flex items-center gap-2">
                                Course
                                {isEnrolled ? (
                                  <span className="inline-flex items-center px-2 py-0.5 rounded-full text-xs font-medium bg-green-100 text-green-800">
                                    Enrolled
                                  </span>
                                ) : (
                                  <span className="inline-flex items-center px-2 py-0.5 rounded-full text-xs font-medium bg-gray-100 text-gray-600">
                                    <Lock className="h-3 w-3 mr-1" />
                                    Not Enrolled
                                  </span>
                                )}
                              </div>
                            </div>
                          </button>
                        );
                      })}
                    </div>
                  </div>
                )}

                {/* Users Section - Only show for instructors/admins */}
                {isInstructorOrAdmin() && searchResults.results?.users?.length > 0 && (
                  <div className="p-4">
                    <h3 className="text-sm font-semibold text-gray-700 mb-3 flex items-center gap-2">
                      <Users className="h-4 w-4" />
                      Users ({searchResults.results.users.length})
                    </h3>
                    <div className="space-y-2">
                      {searchResults.results.users.map((user, index) => {
                        const userRole = user.user_roles?.[0]?.role || 'user';
                        const roleColor = userRole === 'admin' ? 'bg-red-100 text-red-800' : 
                                        userRole === 'instructor' ? 'bg-blue-100 text-blue-800' : 
                                        'bg-gray-100 text-gray-600';
                        const isSelected = selectedResultIndex === searchResults.results.courses.length + index;
                        
                        return (
                          <button
                            key={user.id}
                            onClick={() => handleUserClick(user.id)}
                            onMouseEnter={() => setSelectedResultIndex(searchResults.results.courses.length + index)}
                            onMouseLeave={() => setSelectedResultIndex(-1)}
                            className={`w-full text-left p-3 rounded-lg hover:bg-gray-50 transition-colors duration-200 flex items-center gap-3 ${
                              isSelected ? 'bg-blue-50' : ''
                            }`}
                          >
                            <User className="h-4 w-4 text-green-600" />
                            <div className="flex-1">
                              <div className="font-medium text-gray-900">
                                {user.first_name} {user.last_name}
                              </div>
                              <div className="text-sm text-gray-500 flex items-center gap-2">
                                {user.email}
                                <span className={`inline-flex items-center px-2 py-0.5 rounded-full text-xs font-medium ${roleColor}`}>
                                  {userRole.charAt(0).toUpperCase() + userRole.slice(1)}
                                </span>
                              </div>
                            </div>
                          </button>
                        );
                      })}
                    </div>
                  </div>
                )}

                {/* Show message for non-instructors when users exist in search results */}
                {!isInstructorOrAdmin() && searchResults.results?.users?.length > 0 && (
                  <div className="p-4 border-t border-gray-100">
                    <div className="text-sm text-gray-500 text-center">
                      <Users className="h-4 w-4 mx-auto mb-2 text-gray-400" />
                      <p>User search results are available for instructors and administrators only.</p>
                    </div>
                  </div>
                )}

                {/* No Results Message */}
                {(!searchResults.results?.courses?.length && !searchResults.results?.users?.length) && (
                  <div className="p-4 text-center text-gray-500">
                    <Search className="h-8 w-8 mx-auto mb-2 text-gray-300" />
                    <p className="font-medium">No results found for "{searchQuery}"</p>
                    <p className="text-sm text-gray-400 mt-1">Try different keywords or check your spelling</p>
                  </div>
                )}

                {/* Loading State */}
                {isSearching && (
                  <div className="p-4 text-center text-gray-500">
                    <Loader2 className="h-6 w-6 mx-auto mb-2 animate-spin text-blue-500" />
                    <p>Searching...</p>
                  </div>
                )}

                {/* Keyboard Navigation Hints */}
                {showDropdown && searchResults && !isSearching && 
                 ((searchResults.results?.courses?.length > 0) || (searchResults.results?.users?.length > 0)) && (
                  <div className="px-4 py-2 bg-gray-50 border-t border-gray-200 text-xs text-gray-500">
                    <div className="flex items-center justify-center gap-4">
                      <span>↑↓ Navigate</span>
                      <span>Enter Select</span>
                      <span>Esc Close</span>
                    </div>
                  </div>
                )}
              </div>
            )}
          </div>

          {/* Right - Enhanced Icons and Profile */}
          <div className="flex items-center gap-3">
            
            {/* Profile Dropdown */}
            <div className="ml-2">
              <ProfileDropdown />
            </div>
          </div>
        </div>
        
        {/* Calendar Modal */}
        <CalendarModal 
          open={calendarModalOpen} 
          onOpenChange={setCalendarModalOpen} 
        />
        
        {/* Notification Modal */}
        <NotificationModal 
          open={notificationModalOpen} 
          onOpenChange={setNotificationModalOpen}
          onNotificationUpdate={handleNotificationUpdate}
        />
        
        {/* Inbox Modal */}
        <InboxModal 
          open={inboxModalOpen} 
          onOpenChange={setInboxModalOpen} 
        />
        
        {/* User Details Modal */}
        <UserDetailsModal
          isOpen={showUserDetailsModal}
          onClose={() => {
            setShowUserDetailsModal(false);
            setSelectedUser(null);
          }}
          user={selectedUser}
          isLoading={userDetailsLoading}
          error={userDetailsError}
        />
      </header>

      {/* Enrollment Alert Modal */}
      {showEnrollmentAlert && (
        <div className="fixed inset-0 z-50 flex items-center justify-center bg-black bg-opacity-50">
          <div className="bg-white rounded-lg shadow-xl p-6 max-w-md w-full mx-4">
            <div className="flex items-center gap-3 mb-4">
              <div className="flex-shrink-0">
                <AlertCircle className="h-6 w-6 text-orange-500" />
              </div>
              <div>
                <h3 className="text-lg font-semibold text-gray-900">Course Not Enrolled</h3>
                <p className="text-sm text-gray-600">You need to enroll in this course to access its modules.</p>
              </div>
            </div>
            
            <div className="flex gap-3">
              <Button
                onClick={() => navigate('/dashboard/catalog')}
                className="flex-1 bg-blue-600 hover:bg-blue-700"
              >
                Browse Catalog
              </Button>
              <Button
                onClick={closeEnrollmentAlert}
                variant="outline"
                className="flex-1"
              >
                Close
              </Button>
            </div>
          </div>
        </div>
      )}
    </>
  );
}

export default DashboardHeader;<|MERGE_RESOLUTION|>--- conflicted
+++ resolved
@@ -10,10 +10,7 @@
 import UserDetailsModal from "@/components/UserDetailsModal";
 import { search } from "@/services/searchService";
 import { fetchUserCourses } from "@/services/courseService";
-<<<<<<< HEAD
-=======
 import { fetchDetailedUserProfile } from "@/services/userService";
->>>>>>> 7cb56fc9
 import { useAuth } from "@/contexts/AuthContext";
 
 export function DashboardHeader() {
@@ -31,13 +28,10 @@
   const [selectedCourseId, setSelectedCourseId] = useState(null);
   const [unreadNotifications, setUnreadNotifications] = useState(2); // Default count
   const [selectedResultIndex, setSelectedResultIndex] = useState(-1);
-<<<<<<< HEAD
-=======
   const [showUserDetailsModal, setShowUserDetailsModal] = useState(false);
   const [selectedUser, setSelectedUser] = useState(null);
   const [userDetailsLoading, setUserDetailsLoading] = useState(false);
   const [userDetailsError, setUserDetailsError] = useState(null);
->>>>>>> 7cb56fc9
   const searchInputRef = useRef(null);
   const dropdownRef = useRef(null);
   const navigate = useNavigate();
@@ -173,18 +167,11 @@
     }
   };
 
-<<<<<<< HEAD
-  const handleUserClick = (userId) => {
-=======
   const handleUserClick = async (userId) => {
->>>>>>> 7cb56fc9
     // Only instructors/admins can access user profiles
     if (isInstructorOrAdmin()) {
       setShowDropdown(false);
       setSearchQuery("");
-<<<<<<< HEAD
-      navigate(`/dashboard/manage-users?userId=${userId}`);
-=======
       setUserDetailsError(null);
       setUserDetailsLoading(true);
       setShowUserDetailsModal(true);
@@ -198,7 +185,6 @@
       } finally {
         setUserDetailsLoading(false);
       }
->>>>>>> 7cb56fc9
     }
   };
 
