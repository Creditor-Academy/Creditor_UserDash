import React, { useState, useRef, useEffect } from "react";
import { Link, useNavigate, useLocation } from "react-router-dom";
import { Input } from "@/components/ui/input";
import { Button } from "@/components/ui/button";
<<<<<<< HEAD
import { Search, Calendar, Mail, BellDot, BookOpen, Loader2, Lock, AlertCircle, Users, User, Menu, Menu as MenuIcon } from "lucide-react";
=======
import { Search, Calendar, Mail, BellDot, BookOpen, Loader2, Lock, AlertCircle, Users, User, Menu as MenuIcon } from "lucide-react";
>>>>>>> e4a442f3
import ProfileDropdown from "./ProfileDropdown";
import NotificationModal from "./NotificationModal";
import InboxModal from "./InboxModal";
import CalendarModal from "./CalendarModal";
import UserDetailsModal from "@/components/UserDetailsModal";
import CreditPurchaseModal from "@/components/credits/CreditPurchaseModal";
import { search } from "@/services/searchService";
import { fetchUserCourses } from "@/services/courseService";
import { fetchDetailedUserProfile, fetchUserCoursesByUserId, fetchAllUsersAdmin, fetchUserProfile, fetchPublicUserProfile } from "@/services/userService";
import { useAuth } from "@/contexts/AuthContext";
import { fetchNotifications, markAllNotificationsRead } from "@/services/notificationService";
import { useCredits } from "@/contexts/CreditsContext";

export function DashboardHeader({ sidebarCollapsed, onMobileMenuClick }) {
  const { isInstructorOrAdmin, hasRole } = useAuth();
  const { balance, addCredits } = useCredits();
  const [notificationModalOpen, setNotificationModalOpen] = useState(false);
  const [inboxModalOpen, setInboxModalOpen] = useState(false);
  const [calendarModalOpen, setCalendarModalOpen] = useState(false);
  const [creditsModalOpen, setCreditsModalOpen] = useState(false);
  const [searchQuery, setSearchQuery] = useState("");
  const [searchResults, setSearchResults] = useState(null);
  const [showDropdown, setShowDropdown] = useState(false);
  const [isSearching, setIsSearching] = useState(false);
  const [enrolledCourses, setEnrolledCourses] = useState([]);
  const [isLoadingEnrolled, setIsLoadingEnrolled] = useState(true);
  const [showEnrollmentAlert, setShowEnrollmentAlert] = useState(false);
  const [selectedCourseId, setSelectedCourseId] = useState(null);
  const [unreadNotifications, setUnreadNotifications] = useState(0);
  const [selectedResultIndex, setSelectedResultIndex] = useState(-1);
  const [showUserDetailsModal, setShowUserDetailsModal] = useState(false);
  const [selectedUser, setSelectedUser] = useState(null);
  const [userDetailsLoading, setUserDetailsLoading] = useState(false);
  const [userDetailsError, setUserDetailsError] = useState(null);
  const [apiNotifications, setApiNotifications] = useState([]);
  const [viewerTimezone, setViewerTimezone] = useState(null);
  const [showMobileSearch, setShowMobileSearch] = useState(false);
  const searchInputRef = useRef(null);
  const dropdownRef = useRef(null);
  const navigate = useNavigate();

  // Listen for a global request to open the credits modal
  useEffect(() => {
    const handler = () => setCreditsModalOpen(true);
    window.addEventListener('open-credits-modal', handler);
    return () => window.removeEventListener('open-credits-modal', handler);
  }, []);

  // Local notifications persistence helpers
  const LOCAL_NOTIFS_KEY = 'local_notifications';
  const READ_ALL_AT_KEY = 'notifications_read_all_at';
  const readLocalNotifications = () => {
    try {
      const raw = localStorage.getItem(LOCAL_NOTIFS_KEY);
      const parsed = raw ? JSON.parse(raw) : [];
      return Array.isArray(parsed) ? parsed : [];
    } catch {
      return [];
    }
  };
  const writeLocalNotifications = (items) => {
    try {
      localStorage.setItem(LOCAL_NOTIFS_KEY, JSON.stringify(items || []));
    } catch {}
  };
  const readReadAllAt = () => {
    try {
      return localStorage.getItem(READ_ALL_AT_KEY) || null;
    } catch {
      return null;
    }
  };
  const writeReadAllAt = (isoString) => {
    try {
      localStorage.setItem(READ_ALL_AT_KEY, isoString || "");
    } catch {}
  };

  // Fetch enrolled courses on component mount
  useEffect(() => {
    const fetchEnrolledCourses = async () => {
      try {
        const courses = await fetchUserCourses();
        setEnrolledCourses(courses);
      } catch (error) {
        console.error('Failed to fetch enrolled courses:', error);
        setEnrolledCourses([]);
      } finally {
        setIsLoadingEnrolled(false);
      }
    };

    fetchEnrolledCourses();
  }, []);

  // Fetch current viewer profile to get timezone for consistent date formatting
  useEffect(() => {
    const loadViewerProfile = async () => {
      try {
        const profile = await fetchUserProfile();
        if (profile && (profile.timezone || profile.timeZone)) {
          setViewerTimezone(profile.timezone || profile.timeZone);
        }
      } catch (e) {
        // Non-fatal
      }
    };
    loadViewerProfile();
  }, []);

  // Centralized notifications fetcher
  const refreshNotifications = async () => {
    try {
      const response = await fetchNotifications();
      // Backend returns: { success: true, notifications: [...] }
      let notificationsRaw = response.data?.notifications || [];
      // Do not show ticket-reply notifications to admins
      if (hasRole && hasRole('admin')) {
        notificationsRaw = notificationsRaw.filter(n =>
          (n.type || n.related_type)?.toString().toUpperCase() !== 'TICKET'
        );
      }
      const readAllAt = readReadAllAt();
      const readAllAtTime = readAllAt ? new Date(readAllAt).getTime() : null;
      // Apply client-side read cutoff so items before readAllAt are treated as read
      const notifications = notificationsRaw.map(n => {
        if (!readAllAtTime) return n;
        const createdTime = n.created_at ? new Date(n.created_at).getTime() : null;
        if (createdTime && createdTime <= readAllAtTime) {
          return { ...n, read: true };
        }
        return n;
      });
      
      // Merge with local notifications currently in state by id
      setApiNotifications(prev => {
        const localItems = readLocalNotifications();
        const byId = new Map();
        [...localItems, ...notifications, ...prev].forEach(n => byId.set(String(n.id ?? n._id), n));
        const merged = Array.from(byId.values());
        return merged;
      });
      
      let localItems = readLocalNotifications().map(n => {
        if (!readAllAtTime) return n;
        const createdTime = n.created_at ? new Date(n.created_at).getTime() : null;
        if (createdTime && createdTime <= readAllAtTime) {
          return { ...n, read: true };
        }
        return n;
      });
      if (hasRole && hasRole('admin')) {
        localItems = localItems.filter(n =>
          (n.type || n.related_type)?.toString().toUpperCase() !== 'TICKET'
        );
      }
      const unread = [...notifications, ...localItems].filter(n => !n.read).length;
      setUnreadNotifications(unread);
    } catch (err) {
      console.error("Failed to fetch notifications:", err);
      // On failure, at least reflect local unread count
      const localItems = readLocalNotifications();
      setApiNotifications(prev => {
        const byId = new Map();
        [...localItems, ...prev].forEach(n => byId.set(String(n.id ?? n._id), n));
        return Array.from(byId.values());
      });
      setUnreadNotifications(localItems.filter(n => !n.read).length);
    }
  };

  // Retry helper to handle eventual consistency from backend
  const refreshNotificationsWithRetry = async () => {
    await refreshNotifications();
    setTimeout(() => {
      refreshNotifications();
    }, 1500);
  };

  // Initial notifications load: hydrate locals, then refresh from API
  useEffect(() => {
    const locals = readLocalNotifications();
    const readAllAt = readReadAllAt();
    const readAllAtTime = readAllAt ? new Date(readAllAt).getTime() : null;
    if (locals.length) {
      const normalizedLocals = readAllAtTime
        ? locals.map(n => {
            const t = n.created_at ? new Date(n.created_at).getTime() : null;
            return (t && t <= readAllAtTime) ? { ...n, read: true } : n;
          })
        : locals;
      setApiNotifications(prev => [...normalizedLocals, ...prev]);
      setUnreadNotifications(normalizedLocals.filter(n => !n.read).length);
    }
    refreshNotificationsWithRetry();
  }, []);

  // Refresh notifications when modal opens
  useEffect(() => {
    if (!notificationModalOpen) return;
    refreshNotificationsWithRetry();
  }, [notificationModalOpen]);

  // Listen for global refresh events (e.g., after creating a course)
  useEffect(() => {
    const handler = () => refreshNotificationsWithRetry();
    window.addEventListener('refresh-notifications', handler);
    return () => window.removeEventListener('refresh-notifications', handler);
  }, []);

  // Listen for adding a local notification (frontend fallback)
  useEffect(() => {
    const handler = (e) => {
      const incoming = e?.detail;
      if (!incoming) return;
      setApiNotifications(prev => [incoming, ...prev]);
      if (!incoming.read) setUnreadNotifications(prev => prev + 1);
      // Persist
      const locals = readLocalNotifications();
      writeLocalNotifications([incoming, ...locals]);
    };
    window.addEventListener('add-local-notification', handler);
    return () => window.removeEventListener('add-local-notification', handler);
  }, []);

  // Debounced search effect
  useEffect(() => {
    if (searchQuery.trim() === "") {
      setSearchResults(null);
      setShowDropdown(false);
      return;
    }

    const timeoutId = setTimeout(async () => {
      if (searchQuery.trim().length >= 2) {
        setIsSearching(true);
        try {
          const data = await search(searchQuery);
          setSearchResults(data);
          setShowDropdown(true);
        } catch (error) {
          console.error('Search failed:', error);
          setSearchResults({ results: { courses: [] } });
          setShowDropdown(true);
        } finally {
          setIsSearching(false);
        }
      }
    }, 300); // 300ms debounce

    return () => clearTimeout(timeoutId);
  }, [searchQuery]);

  // Hide dropdown on outside click
  useEffect(() => {
    function handleClickOutside(event) {
      if (
        dropdownRef.current &&
        !dropdownRef.current.contains(event.target) &&
        !searchInputRef.current?.contains(event.target)
      ) {
        setShowDropdown(false);
      }
    }
    if (showDropdown) {
      document.addEventListener("mousedown", handleClickOutside);
    } else {
      document.removeEventListener("mousedown", handleClickOutside);
    }
    return () => {
      document.removeEventListener("mousedown", handleClickOutside);
    };
  }, [showDropdown]);

  // Handle keyboard navigation
  const handleKeyDown = (e) => {
    if (!showDropdown || !searchResults) return;

    const totalResults = (searchResults.results?.courses?.length || 0) + 
                        (searchResults.results?.users?.length || 0);

    switch (e.key) {
      case 'ArrowDown':
        e.preventDefault();
        setSelectedResultIndex(prev => 
          prev < totalResults - 1 ? prev + 1 : 0
        );
        break;
      case 'ArrowUp':
        e.preventDefault();
        setSelectedResultIndex(prev => 
          prev > 0 ? prev - 1 : totalResults - 1
        );
        break;
      case 'Enter':
        e.preventDefault();
        if (selectedResultIndex >= 0) {
          // Navigate to the selected result
          const courses = searchResults.results?.courses || [];
          const users = searchResults.results?.users || [];
          
          if (selectedResultIndex < courses.length) {
            handleCourseClick(courses[selectedResultIndex].id);
          } else {
            const userIndex = selectedResultIndex - courses.length;
            if (userIndex < users.length) {
              handleUserClick(users[userIndex].id);
            }
          }
        }
        break;
      case 'Escape':
        setShowDropdown(false);
        setSelectedResultIndex(-1);
        setShowMobileSearch(false);
        break;
    }
  };

  // Reset selected index when search results change
  useEffect(() => {
    setSelectedResultIndex(-1);
  }, [searchResults]);

  const handleCourseClick = (courseId) => {
    // Check if user is enrolled in this course
    const isEnrolled = enrolledCourses.some(course => course.id === courseId);
    
    if (isEnrolled) {
      setShowDropdown(false);
      setSearchQuery("");
      setShowMobileSearch(false);
      navigate(`/dashboard/courses/${courseId}/modules`);
    } else {
      // Show enrollment alert
      setSelectedCourseId(courseId);
      setShowEnrollmentAlert(true);
      setShowDropdown(false);
      setShowMobileSearch(false);
    }
  };

  const handleUserClick = async (userId) => {
    setShowDropdown(false);
    setSearchQuery("");
    setShowMobileSearch(false);
    setUserDetailsError(null);
    setUserDetailsLoading(true);
    setShowUserDetailsModal(true);
    
    try {
      if (isInstructorOrAdmin()) {
        // For instructors/admins, fetch detailed profile
        let userData = await fetchDetailedUserProfile(userId);

        // Fallback: if no activity_log/last_login present, try pulling from admin user list
        if (!userData?.activity_log || userData.activity_log.length === 0) {
          try {
            const allUsers = await fetchAllUsersAdmin();
            const match = (allUsers || []).find(u => u.id === userId);
            if (match?.activity_log && match.activity_log.length > 0) {
              userData = { ...userData, activity_log: match.activity_log };
            }
          } catch (e) {
            // Non-fatal: keep userData as-is
          }
        }

        setSelectedUser(userData);
      } else {
        // For regular users, fetch public-safe profile, then merge courses
        try {
          const publicProfile = await fetchPublicUserProfile(userId);
          try {
            const coursesData = await fetchUserCoursesByUserId(userId);
            setSelectedUser({ ...publicProfile, courses: coursesData || [] });
          } catch (coursesError) {
            console.warn('Could not fetch courses for user:', coursesError);
            setSelectedUser(publicProfile);
          }
        } catch (publicErr) {
          console.warn('Could not fetch public user profile, fallback to search result user:', publicErr);
          const users = searchResults.results?.users || [];
          const fallback = users.find(user => user.id === userId);
          if (fallback) {
            setSelectedUser(fallback);
          } else {
            setUserDetailsError('User data not found');
          }
        }
      }
    } catch (error) {
      console.error('Failed to fetch user details:', error);
      setUserDetailsError(error?.message || 'Failed to fetch user details');
    } finally {
      setUserDetailsLoading(false);
    }
  };

  const handleSearchSubmit = (e) => {
    e.preventDefault();
    if (searchQuery.trim() !== "" && searchResults) {
      setShowDropdown(true);
    }
  };

  const closeEnrollmentAlert = () => {
    setShowEnrollmentAlert(false);
    setSelectedCourseId(null);
  };

  // Handle notification updates
  const handleNotificationUpdate = (newCount) => {
    setUnreadNotifications(newCount);
  };

  // Handler passed to modal when all marked as read
  const handleAllMarkedRead = async () => {
    try {
      // Try to call backend to mark all as read (if route is enabled)
      await markAllNotificationsRead();
      console.log('Backend marked all notifications as read');
    } catch (error) {
      console.warn('Backend mark as read failed, using frontend fallback:', error);
    }
    
    // Persist read-all cutoff and update local storage
    const nowIso = new Date().toISOString();
    writeReadAllAt(nowIso);
    const locals = readLocalNotifications();
    const updatedLocals = locals.map(n => ({ ...n, read: true }));
    writeLocalNotifications(updatedLocals);
    
    // Update state
    setApiNotifications(prev => prev.map(n => ({ ...n, read: true })));
    setUnreadNotifications(0);
    
    // Refresh notifications from backend to ensure consistency
    setTimeout(() => {
      refreshNotifications();
    }, 500);
  };

  return (
    <>
      <header className="sticky top-0 z-30 w-full bg-white border-b border-gray-200 shadow-sm backdrop-blur-md bg-white/95">
        <div className="h-16 flex items-center justify-between px-4 sm:px-6">
          {/* Left: Mobile menu + Logo */}
          <div className="flex items-center gap-3">
            <button
              className="lg:hidden p-2 rounded-lg border border-gray-200 hover:bg-gray-50"
              aria-label="Open menu"
              onClick={() => onMobileMenuClick && onMobileMenuClick()}
            >
              <MenuIcon className="h-5 w-5" />
            </button>
            <button
              className="flex items-center focus:outline-none"
              onClick={() => {
                if (window.location.pathname === '/dashboard') {
                  window.location.reload();
                } else {
                  window.location.href = '/dashboard';
                }
              }}
            >
              <h1 className="text-xl sm:text-2xl font-bold bg-gradient-to-r from-blue-600 to-purple-600 bg-clip-text text-transparent">
                LMS Athena 
              </h1>
            </button>
          </div>
          
          {/* Search Bar - Desktop */}
          <div className="hidden md:block flex-1 max-w-md mx-4 lg:mx-8 relative">
            <form onSubmit={handleSearchSubmit} className="relative">
              <span className="absolute left-4 top-1/2 transform -translate-y-1/2 h-5 w-5 text-gray-400">
                {isSearching ? (
                  <Loader2 className="h-5 w-5 animate-spin" />
                ) : (
                  <Search className="h-5 w-5" />
                )}
              </span>
              <input
                ref={searchInputRef}
                type="text"
                placeholder="Search courses and users..."
                value={searchQuery}
                onChange={(e) => setSearchQuery(e.target.value)}
                onKeyDown={handleKeyDown}
                className="pl-12 pr-4 py-3 w-full bg-gray-50 border-0 rounded-2xl text-gray-800 text-sm h-12 shadow-sm focus:bg-white focus:ring-2 focus:ring-blue-500 focus-visible:ring-2 focus-visible:ring-offset-0 transition-all duration-200"
                style={{ outline: 'none' }}
              />
            </form>

            {/* Search Results Dropdown */}
            {showDropdown && searchResults && (
              <div
                ref={dropdownRef}
                className="absolute top-full left-0 right-0 mt-2 bg-white rounded-lg shadow-lg border border-gray-200 max-h-96 overflow-y-auto z-50"
              >
                {/* Total Results Header */}
                {((searchResults.results?.courses?.length > 0) || (searchResults.results?.users?.length > 0)) && (
                  <div className="px-4 py-3 bg-gray-50 border-b border-gray-200">
                    <div className="text-sm font-medium text-gray-700">
                      Found {searchResults.results?.courses?.length || 0} course{(searchResults.results?.courses?.length || 0) !== 1 ? 's' : ''}
                      {searchResults.results?.users?.length > 0 && (
                        <span> and {searchResults.results.users.length} user{(searchResults.results.users.length !== 1) ? 's' : ''}</span>
                      )}
                    </div>
                  </div>
                )}

                {/* Courses Section */}
                {searchResults.results?.courses?.length > 0 && (
                  <div className="p-4 border-b border-gray-100">
                    <h3 className="text-sm font-semibold text-gray-700 mb-3 flex items-center gap-2">
                      <BookOpen className="h-4 w-4" />
                      Courses ({searchResults.results.courses.length})
                    </h3>
                    <div className="space-y-2">
                      {searchResults.results.courses.map((course, index) => {
                        const isEnrolled = enrolledCourses.some(ec => ec.id === course.id);
                        const isSelected = selectedResultIndex === index;
                        return (
                          <button
                            key={course.id}
                            onClick={() => handleCourseClick(course.id)}
                            onMouseEnter={() => setSelectedResultIndex(index)}
                            onMouseLeave={() => setSelectedResultIndex(-1)}
                            className={`w-full text-left p-3 rounded-lg hover:bg-gray-50 transition-colors duration-200 flex items-center gap-3 ${
                              isSelected ? 'bg-blue-50' : ''
                            }`}
                          >
                            <BookOpen className="h-4 w-4 text-blue-600" />
                            <div className="flex-1">
                              <div className="font-medium text-gray-900">{course.title}</div>
                              <div className="text-sm text-gray-500 flex items-center gap-2">
                                Course
                                {isEnrolled ? (
                                  <span className="inline-flex items-center px-2 py-0.5 rounded-full text-xs font-medium bg-green-100 text-green-800">
                                    Enrolled
                                  </span>
                                ) : (
                                  <span className="inline-flex items-center px-2 py-0.5 rounded-full text-xs font-medium bg-gray-100 text-gray-600">
                                    <Lock className="h-3 w-3 mr-1" />
                                    Not Enrolled
                                  </span>
                                )}
                              </div>
                            </div>
                          </button>
                        );
                      })}
                    </div>
                  </div>
                )}

                {/* Users Section - Show for all users */}
                {searchResults.results?.users?.length > 0 && (
                  <div className="p-4">
                    <h3 className="text-sm font-semibold text-gray-700 mb-3 flex items-center gap-2">
                      <Users className="h-4 w-4" />
                      Users ({searchResults.results.users.length})
                    </h3>
                    <div className="space-y-2">
                      {searchResults.results.users.map((user, index) => {
                        const userRole = user.user_roles?.[0]?.role || 'user';
                        const roleColor = userRole === 'admin' ? 'bg-red-100 text-red-800' : 
                                        userRole === 'instructor' ? 'bg-blue-100 text-blue-800' : 
                                        'bg-gray-100 text-gray-600';
                        const isSelected = selectedResultIndex === searchResults.results.courses.length + index;
                        
                        return (
                          <button
                            key={user.id}
                            onClick={() => handleUserClick(user.id)}
                            onMouseEnter={() => setSelectedResultIndex(searchResults.results.courses.length + index)}
                            onMouseLeave={() => setSelectedResultIndex(-1)}
                            className={`w-full text-left p-3 rounded-lg hover:bg-gray-50 transition-colors duration-200 flex items-center gap-3 ${
                              isSelected ? 'bg-blue-50' : ''
                            }`}
                          >
                            {user.image ? (
                              <img
                                src={user.image}
                                alt={`${user.first_name} ${user.last_name}`}
                                className="h-8 w-8 rounded-full object-cover flex-shrink-0"
                              />
                            ) : (
                              <User className="h-4 w-4 text-green-600" />
                            )}
                            <div className="flex-1">
                              <div className="font-medium text-gray-900">
                                {user.first_name} {user.last_name}
                              </div>
                              <div className="text-sm text-gray-500 flex items-center gap-2">
                                {user.email}
                                <span className={`inline-flex items-center px-2 py-0.5 rounded-full text-xs font-medium ${roleColor}`}>
                                  {userRole.charAt(0).toUpperCase() + userRole.slice(1)}
                                </span>
                              </div>
                            </div>
                          </button>
                        );
                      })}
                    </div>
                  </div>
                )}


                {/* No Results Message */}
                {(!searchResults.results?.courses?.length && !searchResults.results?.users?.length) && (
                  <div className="p-4 text-center text-gray-500">
                    <Search className="h-8 w-8 mx-auto mb-2 text-gray-300" />
                    <p className="font-medium">No results found for "{searchQuery}"</p>
                    <p className="text-sm text-gray-400 mt-1">Try different keywords or check your spelling</p>
                  </div>
                )}

                {/* Loading State */}
                {isSearching && (
                  <div className="p-4 text-center text-gray-500">
                    <Loader2 className="h-6 w-6 mx-auto mb-2 animate-spin text-blue-500" />
                    <p>Searching...</p>
                  </div>
                )}

                {/* Keyboard Navigation Hints */}
                {showDropdown && searchResults && !isSearching && 
                 ((searchResults.results?.courses?.length > 0) || (searchResults.results?.users?.length > 0)) && (
                  <div className="px-4 py-2 bg-gray-50 border-t border-gray-200 text-xs text-gray-500">
                    <div className="flex items-center justify-center gap-4">
                      <span>↑↓ Navigate</span>
                      <span>Enter Select</span>
                      <span>Esc Close</span>
                    </div>
                  </div>
                )}
              </div>
            )}
          </div>

          {/* Right - Enhanced Icons and Profile */}
          <div className="flex items-center gap-2 sm:gap-3">
            {/* Mobile Search Button */}
            <button
              onClick={() => setShowMobileSearch(!showMobileSearch)}
              className="md:hidden p-2 text-gray-600 hover:text-gray-900 hover:bg-gray-100 rounded-lg transition-colors duration-200"
              aria-label="Search"
            >
              <Search className="h-5 w-5" />
            </button>
            {/* Credits Badge */}
            <button
              onClick={() => setCreditsModalOpen(true)}
              className="group relative px-3 py-2 rounded-2xl border border-gray-200 bg-white/80 backdrop-blur hover:bg-white text-gray-900 flex items-center gap-2 shadow-sm hover:shadow transition-all"
              aria-label="Open credits purchase"
              title="Manage credits"
            >
              <span className="inline-flex items-center justify-center h-6 w-6 rounded-full bg-gradient-to-br from-yellow-400 to-yellow-300 text-black text-[10px] font-extrabold shadow-inner">
                CP
              </span>
              <span className="text-sm font-semibold tabular-nums tracking-wide">{balance}</span>
              <span className="ml-1 inline-flex items-center justify-center h-5 w-5 rounded-full bg-gray-100 text-gray-600 text-xs font-bold group-hover:bg-blue-600 group-hover:text-white transition-colors">+</span>
            </button>
            
            {/* Notification Bell */}
            <button
              onClick={() => setNotificationModalOpen(true)}
              className="relative p-2 text-gray-600 hover:text-gray-900 hover:bg-gray-100 rounded-lg transition-colors duration-200"
              aria-label="Notifications"
            >
              <BellDot className="h-5 w-5" />
              {unreadNotifications > 0 && (
                <span className="absolute -top-1 -right-1 h-5 w-5 bg-red-500 text-white text-xs rounded-full flex items-center justify-center font-medium">
                  {unreadNotifications > 99 ? '99+' : unreadNotifications}
                </span>
              )}
            </button>
            
            {/* Profile Dropdown */}
            <div className="ml-1 sm:ml-2">
              <ProfileDropdown />
            </div>
          </div>
        </div>
        
        {/* Mobile Search Bar */}
        {showMobileSearch && (
          <div className="md:hidden p-4 border-t border-gray-200 bg-white">
            <form onSubmit={handleSearchSubmit} className="relative">
              <span className="absolute left-4 top-1/2 transform -translate-y-1/2 h-5 w-5 text-gray-400">
                {isSearching ? (
                  <Loader2 className="h-5 w-5 animate-spin" />
                ) : (
                  <Search className="h-5 w-5" />
                )}
              </span>
              <input
                ref={searchInputRef}
                type="text"
                placeholder="Search courses and users..."
                value={searchQuery}
                onChange={(e) => setSearchQuery(e.target.value)}
                onKeyDown={handleKeyDown}
                className="pl-12 pr-4 py-3 w-full bg-gray-50 border-0 rounded-2xl text-gray-800 text-sm h-12 shadow-sm focus:bg-white focus:ring-2 focus:ring-blue-500 focus-visible:ring-2 focus-visible:ring-offset-0 transition-all duration-200"
                style={{ outline: 'none' }}
                autoFocus
              />
              <button
                type="button"
                onClick={() => {
                  setShowMobileSearch(false);
                  setShowDropdown(false);
                  setSearchQuery("");
                }}
                className="absolute right-3 top-1/2 transform -translate-y-1/2 text-gray-400 hover:text-gray-600"
              >
                ✕
              </button>
            </form>

            {/* Mobile Search Results Dropdown */}
            {showDropdown && searchResults && (
              <div
                ref={dropdownRef}
                className="absolute left-0 right-0 mt-2 bg-white rounded-lg shadow-lg border border-gray-200 max-h-96 overflow-y-auto z-50"
              >
                {/* Total Results Header */}
                {((searchResults.results?.courses?.length > 0) || (searchResults.results?.users?.length > 0)) && (
                  <div className="px-4 py-3 bg-gray-50 border-b border-gray-200">
                    <div className="text-sm font-medium text-gray-700">
                      Found {searchResults.results?.courses?.length || 0} course{(searchResults.results?.courses?.length || 0) !== 1 ? 's' : ''}
                      {searchResults.results?.users?.length > 0 && (
                        <span> and {searchResults.results.users.length} user{(searchResults.results.users.length !== 1) ? 's' : ''}</span>
                      )}
                    </div>
                  </div>
                )}

                {/* Courses Section */}
                {searchResults.results?.courses?.length > 0 && (
                  <div className="p-4 border-b border-gray-100">
                    <h3 className="text-sm font-semibold text-gray-700 mb-3 flex items-center gap-2">
                      <BookOpen className="h-4 w-4" />
                      Courses ({searchResults.results.courses.length})
                    </h3>
                    <div className="space-y-2">
                      {searchResults.results.courses.map((course, index) => {
                        const isEnrolled = enrolledCourses.some(ec => ec.id === course.id);
                        const isSelected = selectedResultIndex === index;
                        return (
                          <button
                            key={course.id}
                            onClick={() => handleCourseClick(course.id)}
                            onMouseEnter={() => setSelectedResultIndex(index)}
                            onMouseLeave={() => setSelectedResultIndex(-1)}
                            className={`w-full text-left p-3 rounded-lg hover:bg-gray-50 transition-colors duration-200 flex items-center gap-3 ${
                              isSelected ? 'bg-blue-50' : ''
                            }`}
                          >
                            <BookOpen className="h-4 w-4 text-blue-600" />
                            <div className="flex-1">
                              <div className="font-medium text-gray-900">{course.title}</div>
                              <div className="text-sm text-gray-500 flex items-center gap-2">
                                Course
                                {isEnrolled ? (
                                  <span className="inline-flex items-center px-2 py-0.5 rounded-full text-xs font-medium bg-green-100 text-green-800">
                                    Enrolled
                                  </span>
                                ) : (
                                  <span className="inline-flex items-center px-2 py-0.5 rounded-full text-xs font-medium bg-gray-100 text-gray-600">
                                    <Lock className="h-3 w-3 mr-1" />
                                    Not Enrolled
                                  </span>
                                )}
                              </div>
                            </div>
                          </button>
                        );
                      })}
                    </div>
                  </div>
                )}

                {/* Users Section - Show for all users */}
                {searchResults.results?.users?.length > 0 && (
                  <div className="p-4">
                    <h3 className="text-sm font-semibold text-gray-700 mb-3 flex items-center gap-2">
                      <Users className="h-4 w-4" />
                      Users ({searchResults.results.users.length})
                    </h3>
                    <div className="space-y-2">
                      {searchResults.results.users.map((user, index) => {
                        const userRole = user.user_roles?.[0]?.role || 'user';
                        const roleColor = userRole === 'admin' ? 'bg-red-100 text-red-800' : 
                                        userRole === 'instructor' ? 'bg-blue-100 text-blue-800' : 
                                        'bg-gray-100 text-gray-600';
                        const isSelected = selectedResultIndex === searchResults.results.courses.length + index;
                        
                        return (
                          <button
                            key={user.id}
                            onClick={() => handleUserClick(user.id)}
                            onMouseEnter={() => setSelectedResultIndex(searchResults.results.courses.length + index)}
                            onMouseLeave={() => setSelectedResultIndex(-1)}
                            className={`w-full text-left p-3 rounded-lg hover:bg-gray-50 transition-colors duration-200 flex items-center gap-3 ${
                              isSelected ? 'bg-blue-50' : ''
                            }`}
                          >
                            {user.image ? (
                              <img
                                src={user.image}
                                alt={`${user.first_name} ${user.last_name}`}
                                className="h-8 w-8 rounded-full object-cover flex-shrink-0"
                              />
                            ) : (
                              <User className="h-4 w-4 text-green-600" />
                            )}
                            <div className="flex-1">
                              <div className="font-medium text-gray-900">
                                {user.first_name} {user.last_name}
                              </div>
                              <div className="text-sm text-gray-500 flex items-center gap-2">
                                {user.email}
                                <span className={`inline-flex items-center px-2 py-0.5 rounded-full text-xs font-medium ${roleColor}`}>
                                  {userRole.charAt(0).toUpperCase() + userRole.slice(1)}
                                </span>
                              </div>
                            </div>
                          </button>
                        );
                      })}
                    </div>
                  </div>
                )}

                {/* No Results Message */}
                {(!searchResults.results?.courses?.length && !searchResults.results?.users?.length) && (
                  <div className="p-4 text-center text-gray-500">
                    <Search className="h-8 w-8 mx-auto mb-2 text-gray-300" />
                    <p className="font-medium">No results found for "{searchQuery}"</p>
                    <p className="text-sm text-gray-400 mt-1">Try different keywords or check your spelling</p>
                  </div>
                )}

                {/* Loading State */}
                {isSearching && (
                  <div className="p-4 text-center text-gray-500">
                    <Loader2 className="h-6 w-6 mx-auto mb-2 animate-spin text-blue-500" />
                    <p>Searching...</p>
                  </div>
                )}
              </div>
            )}
          </div>
        )}
        
        {/* Calendar Modal */}
        <CalendarModal 
          open={calendarModalOpen} 
          onOpenChange={setCalendarModalOpen} 
        />
        
        {/* Notification Modal */}
        <NotificationModal 
          open={notificationModalOpen} 
          onOpenChange={setNotificationModalOpen}
          onNotificationUpdate={handleNotificationUpdate}
          notificationsFromApi={apiNotifications}
          onMarkedAllRead={handleAllMarkedRead}
        />
        
        {/* Inbox Modal */}
        <InboxModal 
          open={inboxModalOpen} 
          onOpenChange={setInboxModalOpen} 
        />
        
        {/* User Details Modal */}
        <UserDetailsModal
          isOpen={showUserDetailsModal}
          onClose={() => {
            setShowUserDetailsModal(false);
            setSelectedUser(null);
          }}
          user={selectedUser}
          isLoading={userDetailsLoading}
          error={userDetailsError}
          isInstructorOrAdmin={isInstructorOrAdmin()}
          viewerTimezone={viewerTimezone}
        />
      </header>

      {/* Credits Modal - render outside header to center across full viewport */}
      <CreditPurchaseModal 
        open={creditsModalOpen} 
        onClose={() => setCreditsModalOpen(false)}
        balance={balance}
        onBalanceChange={(_, meta) => {
          const delta = meta?.added ?? 0;
          if (delta) addCredits(delta);
        }}
      />

      {/* Enrollment Alert Modal */}
      {showEnrollmentAlert && (
        <div className="fixed inset-0 z-50 flex items-center justify-center bg-black bg-opacity-50">
          <div className="bg-white rounded-lg shadow-xl p-6 max-w-md w-full mx-4">
            <div className="flex items-center gap-3 mb-4">
              <div className="flex-shrink-0">
                <AlertCircle className="h-6 w-6 text-orange-500" />
              </div>
              <div>
                <h3 className="text-lg font-semibold text-gray-900">Course Not Enrolled</h3>
                <p className="text-sm text-gray-600">You need to enroll in this course to access its modules.</p>
              </div>
            </div>
            
            <div className="flex gap-3">
              <Button
                onClick={() => navigate('/dashboard/catalog')}
                className="flex-1 bg-blue-600 hover:bg-blue-700"
              >
                Browse Catalog
              </Button>
              <Button
                onClick={closeEnrollmentAlert}
                variant="outline"
                className="flex-1"
              >
                Close
              </Button>
            </div>
          </div>
        </div>
      )}
    </>
  );
}

export default DashboardHeader;<|MERGE_RESOLUTION|>--- conflicted
+++ resolved
@@ -2,11 +2,7 @@
 import { Link, useNavigate, useLocation } from "react-router-dom";
 import { Input } from "@/components/ui/input";
 import { Button } from "@/components/ui/button";
-<<<<<<< HEAD
 import { Search, Calendar, Mail, BellDot, BookOpen, Loader2, Lock, AlertCircle, Users, User, Menu, Menu as MenuIcon } from "lucide-react";
-=======
-import { Search, Calendar, Mail, BellDot, BookOpen, Loader2, Lock, AlertCircle, Users, User, Menu as MenuIcon } from "lucide-react";
->>>>>>> e4a442f3
 import ProfileDropdown from "./ProfileDropdown";
 import NotificationModal from "./NotificationModal";
 import InboxModal from "./InboxModal";
