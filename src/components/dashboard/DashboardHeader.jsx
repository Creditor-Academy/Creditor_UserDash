import React, { useState, useRef, useEffect } from "react";
import { Link, useNavigate } from "react-router-dom";
import { Input } from "@/components/ui/input";
import { Button } from "@/components/ui/button";
import { Search, Calendar, Mail, BellDot, BookOpen, Loader2, Lock, AlertCircle, Users, User, Menu } from "lucide-react";
import ProfileDropdown from "./ProfileDropdown";
import NotificationModal from "./NotificationModal";
import InboxModal from "./InboxModal";
import CalendarModal from "./CalendarModal";
import UserDetailsModal from "@/components/UserDetailsModal";
import CreditPurchaseModal from "@/components/credits/CreditPurchaseModal";
import { search } from "@/services/searchService";
import { fetchUserCourses } from "@/services/courseService";
import { fetchDetailedUserProfile, fetchUserCoursesByUserId, fetchAllUsersAdmin, fetchUserProfile, fetchPublicUserProfile } from "@/services/userService";
import { useAuth } from "@/contexts/AuthContext";
import { fetchNotifications } from "@/services/notificationService";
import { useCredits } from "@/contexts/CreditsContext";

export function DashboardHeader({ sidebarCollapsed, onMobileMenuClick }) {
  const { isInstructorOrAdmin, hasRole } = useAuth();
  const { balance, addCredits } = useCredits();
  const [notificationModalOpen, setNotificationModalOpen] = useState(false);
  const [inboxModalOpen, setInboxModalOpen] = useState(false);
  const [calendarModalOpen, setCalendarModalOpen] = useState(false);
  const [creditsModalOpen, setCreditsModalOpen] = useState(false);
  const [searchQuery, setSearchQuery] = useState("");
  const [searchResults, setSearchResults] = useState(null);
  const [showDropdown, setShowDropdown] = useState(false);
  const [isSearching, setIsSearching] = useState(false);
  const [enrolledCourses, setEnrolledCourses] = useState([]);
  const [isLoadingEnrolled, setIsLoadingEnrolled] = useState(true);
  const [showEnrollmentAlert, setShowEnrollmentAlert] = useState(false);
  const [selectedCourseId, setSelectedCourseId] = useState(null);
  const [unreadNotifications, setUnreadNotifications] = useState(0);
  const [selectedResultIndex, setSelectedResultIndex] = useState(-1);
  const [showUserDetailsModal, setShowUserDetailsModal] = useState(false);
  const [selectedUser, setSelectedUser] = useState(null);
  const [userDetailsLoading, setUserDetailsLoading] = useState(false);
  const [userDetailsError, setUserDetailsError] = useState(null);
  const [apiNotifications, setApiNotifications] = useState([]);
  const [viewerTimezone, setViewerTimezone] = useState(null);
  const [showMobileSearch, setShowMobileSearch] = useState(false);
  const searchInputRef = useRef(null);
  const dropdownRef = useRef(null);
  const navigate = useNavigate();

  // Display helper: format credit points using USD-style units (K, M, B, T)
  // Show exact numbers for 100-999 range, clamp others to 100 and append '+' if clamped
  const formatCreditPoints = (value) => {
    const num = Number(value) || 0;
    const abs = Math.abs(num);
    const sign = num < 0 ? '-' : '';

    const formatWithClamp = (val, suffix) => {
      let display = val;
      let clamped = false;
      if (display > 100) {
        display = 100;
        clamped = true;
      }
      // Keep at most one decimal place; strip trailing .0
      const rounded = Math.round(display * 10) / 10;
      const text = (rounded % 1 === 0) ? String(rounded) : rounded.toFixed(1);
      return `${sign}${text}${suffix}${clamped ? '+' : ''}`;
    };

    // Units in descending order for easy promotion (e.g., 100M -> 1B)
    const units = [
      { value: 1_000_000_000_000, suffix: 'T' },
      { value: 1_000_000_000, suffix: 'B' },
      { value: 1_000_000, suffix: 'M' },
      { value: 1_000, suffix: 'K' },
    ];

    for (let i = 0; i < units.length; i++) {
      const u = units[i];
      if (abs >= u.value) {
        const val = abs / u.value;
        // If value is at least 100 of this unit, promote to the next higher unit
        if (val >= 100 && i > 0) {
          const higher = units[i - 1];
          const hasPlus = abs > 100 * u.value; // strictly greater than the threshold
          return `${sign}1${higher.suffix}${hasPlus ? '+' : ''}`;
        }
        return formatWithClamp(val, u.suffix);
      }
    }

    // For values 100-999, show exact number without clamping
    if (abs >= 100 && abs < 1000) {
      return `${sign}${Math.round(abs)}`;
    }

    // For small values (< 100), show exact number
    // For large values (>= 1000), clamp to 100 and add +
    if (abs < 100) {
      return `${sign}${Math.round(abs)}`;
    } else {
      return `${sign}100+`;
    }
  };

  // Listen for a global request to open the credits modal
  useEffect(() => {
    const handler = () => setCreditsModalOpen(true);
    window.addEventListener('open-credits-modal', handler);
    return () => window.removeEventListener('open-credits-modal', handler);
  }, []);

  // Local notifications persistence helpers
  const LOCAL_NOTIFS_KEY = 'local_notifications';
  const READ_ALL_AT_KEY = 'notifications_read_all_at';
  const readLocalNotifications = () => {
    try {
      const raw = localStorage.getItem(LOCAL_NOTIFS_KEY);
      const parsed = raw ? JSON.parse(raw) : [];
      return Array.isArray(parsed) ? parsed : [];
    } catch {
      return [];
    }
  };
  const writeLocalNotifications = (items) => {
    try {
      localStorage.setItem(LOCAL_NOTIFS_KEY, JSON.stringify(items || []));
    } catch {}
  };
  const readReadAllAt = () => {
    try {
      return localStorage.getItem(READ_ALL_AT_KEY) || null;
    } catch {
      return null;
    }
  };
  const writeReadAllAt = (isoString) => {
    try {
      localStorage.setItem(READ_ALL_AT_KEY, isoString || "");
    } catch {}
  };

  // Fetch enrolled courses on component mount
  useEffect(() => {
    const fetchEnrolledCourses = async () => {
      try {
        const courses = await fetchUserCourses();
        setEnrolledCourses(courses);
      } catch (error) {
        console.error('Failed to fetch enrolled courses:', error);
        setEnrolledCourses([]);
      } finally {
        setIsLoadingEnrolled(false);
      }
    };

    fetchEnrolledCourses();
  }, []);

  // Fetch current viewer profile to get timezone for consistent date formatting
  useEffect(() => {
    const loadViewerProfile = async () => {
      try {
        const profile = await fetchUserProfile();
        if (profile && (profile.timezone || profile.timeZone)) {
          setViewerTimezone(profile.timezone || profile.timeZone);
        }
      } catch (e) {
        // Non-fatal
      }
    };
    loadViewerProfile();
  }, []);

  // Centralized notifications fetcher
  const refreshNotifications = async () => {
    try {
      const response = await fetchNotifications();
      // Backend returns: { success: true, notifications: [...] }
      let notificationsRaw = response.data?.notifications || [];
      // Do not show ticket-reply notifications to admins
      if (hasRole && hasRole('admin')) {
        notificationsRaw = notificationsRaw.filter(n =>
          (n.type || n.related_type)?.toString().toUpperCase() !== 'TICKET'
        );
      }
      const readAllAt = readReadAllAt();
      const readAllAtTime = readAllAt ? new Date(readAllAt).getTime() : null;
      // Apply client-side read cutoff so items before readAllAt are treated as read
      const notifications = notificationsRaw.map(n => {
        if (!readAllAtTime) return n;
        const createdTime = n.created_at ? new Date(n.created_at).getTime() : null;
        if (createdTime && createdTime <= readAllAtTime) {
          return { ...n, read: true };
        }
        return n;
      });
      
      // Merge with local notifications currently in state by id
      setApiNotifications(prev => {
        const localItems = readLocalNotifications();
        const byId = new Map();
        [...localItems, ...notifications, ...prev].forEach(n => byId.set(String(n.id ?? n._id), n));
        const merged = Array.from(byId.values());
        return merged;
      });
      
      let localItems = readLocalNotifications().map(n => {
        if (!readAllAtTime) return n;
        const createdTime = n.created_at ? new Date(n.created_at).getTime() : null;
        if (createdTime && createdTime <= readAllAtTime) {
          return { ...n, read: true };
        }
        return n;
      });
      if (hasRole && hasRole('admin')) {
        localItems = localItems.filter(n =>
          (n.type || n.related_type)?.toString().toUpperCase() !== 'TICKET'
        );
      }
      const unread = [...notifications, ...localItems].filter(n => !n.read).length;
      setUnreadNotifications(unread);
    } catch (err) {
      console.error("Failed to fetch notifications:", err);
      // On failure, at least reflect local unread count
      const localItems = readLocalNotifications();
      setApiNotifications(prev => {
        const byId = new Map();
        [...localItems, ...prev].forEach(n => byId.set(String(n.id ?? n._id), n));
        return Array.from(byId.values());
      });
      setUnreadNotifications(localItems.filter(n => !n.read).length);
    }
  };

  // Retry helper to handle eventual consistency from backend
  const refreshNotificationsWithRetry = async () => {
    await refreshNotifications();
    setTimeout(() => {
      refreshNotifications();
    }, 1500);
  };

  // Initial notifications load: hydrate locals, then refresh from API
  useEffect(() => {
    const locals = readLocalNotifications();
    const readAllAt = readReadAllAt();
    const readAllAtTime = readAllAt ? new Date(readAllAt).getTime() : null;
    if (locals.length) {
      const normalizedLocals = readAllAtTime
        ? locals.map(n => {
            const t = n.created_at ? new Date(n.created_at).getTime() : null;
            return (t && t <= readAllAtTime) ? { ...n, read: true } : n;
          })
        : locals;
      setApiNotifications(prev => [...normalizedLocals, ...prev]);
      setUnreadNotifications(normalizedLocals.filter(n => !n.read).length);
    }
    refreshNotificationsWithRetry();
  }, []);

  // Refresh notifications when modal opens
  useEffect(() => {
    if (!notificationModalOpen) return;
    refreshNotificationsWithRetry();
  }, [notificationModalOpen]);

  // Listen for global refresh events (e.g., after creating a course)
  useEffect(() => {
    const handler = () => refreshNotificationsWithRetry();
    window.addEventListener('refresh-notifications', handler);
    return () => window.removeEventListener('refresh-notifications', handler);
  }, []);

  // Listen for adding a local notification (frontend fallback)
  useEffect(() => {
    const handler = (e) => {
      const incoming = e?.detail;
      if (!incoming) return;
      setApiNotifications(prev => [incoming, ...prev]);
      if (!incoming.read) setUnreadNotifications(prev => prev + 1);
      // Persist
      const locals = readLocalNotifications();
      writeLocalNotifications([incoming, ...locals]);
    };
    window.addEventListener('add-local-notification', handler);
    return () => window.removeEventListener('add-local-notification', handler);
  }, []);

  // Debounced search effect
  useEffect(() => {
    if (searchQuery.trim() === "") {
      setSearchResults(null);
      setShowDropdown(false);
      return;
    }

    const timeoutId = setTimeout(async () => {
      if (searchQuery.trim().length >= 2) {
        setIsSearching(true);
        try {
          const data = await search(searchQuery);
          setSearchResults(data);
          setShowDropdown(true);
        } catch (error) {
          console.error('Search failed:', error);
          setSearchResults({ results: { courses: [] } });
          setShowDropdown(true);
        } finally {
          setIsSearching(false);
        }
      }
    }, 300); // 300ms debounce

    return () => clearTimeout(timeoutId);
  }, [searchQuery]);

  // Hide dropdown on outside click
  useEffect(() => {
    function handleClickOutside(event) {
      if (
        dropdownRef.current &&
        !dropdownRef.current.contains(event.target) &&
        !searchInputRef.current?.contains(event.target)
      ) {
        setShowDropdown(false);
      }
    }
    if (showDropdown) {
      document.addEventListener("mousedown", handleClickOutside);
    } else {
      document.removeEventListener("mousedown", handleClickOutside);
    }
    return () => {
      document.removeEventListener("mousedown", handleClickOutside);
    };
  }, [showDropdown]);

  // Handle keyboard navigation
  const handleKeyDown = (e) => {
    if (!showDropdown || !searchResults) return;

    const totalResults = (searchResults.results?.courses?.length || 0) + 
                        (searchResults.results?.users?.length || 0);

    switch (e.key) {
      case 'ArrowDown':
        e.preventDefault();
        setSelectedResultIndex(prev => 
          prev < totalResults - 1 ? prev + 1 : 0
        );
        break;
      case 'ArrowUp':
        e.preventDefault();
        setSelectedResultIndex(prev => 
          prev > 0 ? prev - 1 : totalResults - 1
        );
        break;
      case 'Enter':
        e.preventDefault();
        if (selectedResultIndex >= 0) {
          // Navigate to the selected result
          const courses = searchResults.results?.courses || [];
          const users = searchResults.results?.users || [];
          
          if (selectedResultIndex < courses.length) {
            handleCourseClick(courses[selectedResultIndex].id);
          } else {
            const userIndex = selectedResultIndex - courses.length;
            if (userIndex < users.length) {
              handleUserClick(users[userIndex].id);
            }
          }
        }
        break;
      case 'Escape':
        setShowDropdown(false);
        setSelectedResultIndex(-1);
        setShowMobileSearch(false);
        break;
    }
  };

  // Reset selected index when search results change
  useEffect(() => {
    setSelectedResultIndex(-1);
  }, [searchResults]);

  const handleCourseClick = (courseId) => {
    // Check if user is enrolled in this course
    const isEnrolled = enrolledCourses.some(course => course.id === courseId);
    
    if (isEnrolled) {
      setShowDropdown(false);
      setSearchQuery("");
      setShowMobileSearch(false);
      navigate(`/dashboard/courses/${courseId}/modules`);
    } else {
      // Show enrollment alert
      setSelectedCourseId(courseId);
      setShowEnrollmentAlert(true);
      setShowDropdown(false);
      setShowMobileSearch(false);
    }
  };

  const handleUserClick = async (userId) => {
    setShowDropdown(false);
    setSearchQuery("");
    setShowMobileSearch(false);
    setUserDetailsError(null);
    setUserDetailsLoading(true);
    setShowUserDetailsModal(true);
    
    try {
      if (isInstructorOrAdmin()) {
        // For instructors/admins, fetch detailed profile
        let userData = await fetchDetailedUserProfile(userId);

        // Fallback: if no activity_log/last_login present, try pulling from admin user list
        if (!userData?.activity_log || userData.activity_log.length === 0) {
          try {
            const allUsers = await fetchAllUsersAdmin();
            const match = (allUsers || []).find(u => u.id === userId);
            if (match?.activity_log && match.activity_log.length > 0) {
              userData = { ...userData, activity_log: match.activity_log };
            }
          } catch (e) {
            // Non-fatal: keep userData as-is
          }
        }

        setSelectedUser(userData);
      } else {
        // For regular users, fetch public-safe profile, then merge courses
        try {
          const publicProfile = await fetchPublicUserProfile(userId);
          try {
            const coursesData = await fetchUserCoursesByUserId(userId);
            setSelectedUser({ ...publicProfile, courses: coursesData || [] });
          } catch (coursesError) {
            console.warn('Could not fetch courses for user:', coursesError);
            setSelectedUser(publicProfile);
          }
        } catch (publicErr) {
          console.warn('Could not fetch public user profile, fallback to search result user:', publicErr);
          const users = searchResults.results?.users || [];
          const fallback = users.find(user => user.id === userId);
          if (fallback) {
            setSelectedUser(fallback);
          } else {
            setUserDetailsError('User data not found');
          }
        }
      }
    } catch (error) {
      console.error('Failed to fetch user details:', error);
      setUserDetailsError(error?.message || 'Failed to fetch user details');
    } finally {
      setUserDetailsLoading(false);
    }
  };

  const handleSearchSubmit = (e) => {
    e.preventDefault();
    if (searchQuery.trim() !== "" && searchResults) {
      setShowDropdown(true);
    }
  };

  const closeEnrollmentAlert = () => {
    setShowEnrollmentAlert(false);
    setSelectedCourseId(null);
  };

  // Handle notification updates
  const handleNotificationUpdate = (newCount) => {
    setUnreadNotifications(newCount);
  };

  // Handler passed to modal when all marked as read
<<<<<<< HEAD
  // Note: The API call is already handled in NotificationModal.handleMarkAllAsRead()
  // This callback only handles local state updates and persistence
  const handleAllMarkedRead = () => {
    // Persist read-all cutoff and update local storage
=======
  const handleAllMarkedRead = () => {
    // Only update local persistence and state
>>>>>>> d6be291c
    const nowIso = new Date().toISOString();
    writeReadAllAt(nowIso);
    const locals = readLocalNotifications();
    const updatedLocals = locals.map(n => ({ ...n, read: true }));
    writeLocalNotifications(updatedLocals);

    setApiNotifications(prev => prev.map(n => ({ ...n, read: true })));
    setUnreadNotifications(0);

    // Optionally re-fetch for UI sync
    setTimeout(() => {
      refreshNotifications();
    }, 500);
  };

  return (
    <>
      <header className="sticky top-0 z-30 w-full bg-white border-b border-gray-200 shadow-sm backdrop-blur-md bg-white/95">
        <div className="h-16 flex items-center justify-between px-4 sm:px-6">
          {/* Left: Mobile menu + Logo */}
          <div className="flex items-center gap-3">
            <button
              className="lg:hidden p-2 rounded-lg border border-gray-200 hover:bg-gray-50"
              aria-label="Open menu"
              onClick={() => onMobileMenuClick && onMobileMenuClick()}
            >
              <Menu className="h-5 w-5" />
            </button>
            <button
              className="flex items-center focus:outline-none"
              onClick={() => {
                if (window.location.pathname === '/dashboard') {
                  window.location.reload();
                } else {
                  window.location.href = '/dashboard';
                }
              }}
            >
              <h1 className="text-base sm:text-lg font-bold bg-gradient-to-r from-blue-600 to-purple-600 bg-clip-text text-transparent">
                LMS Athena 
              </h1>
            </button>
          </div>
          
          {/* Search Bar - Desktop */}
          <div className="hidden md:block flex-1 max-w-md mx-4 lg:mx-8 relative">
            <form onSubmit={handleSearchSubmit} className="relative">
              <span className="absolute left-4 top-1/2 transform -translate-y-1/2 h-5 w-5 text-gray-400">
                {isSearching ? (
                  <Loader2 className="h-5 w-5 animate-spin" />
                ) : (
                  <Search className="h-5 w-5" />
                )}
              </span>
              <input
                ref={searchInputRef}
                type="text"
                placeholder="Search courses and users..."
                value={searchQuery}
                onChange={(e) => setSearchQuery(e.target.value)}
                onKeyDown={handleKeyDown}
                className="pl-12 pr-4 py-3 w-full bg-gray-50 border-0 rounded-2xl text-gray-800 text-sm h-12 shadow-sm focus:bg-white focus:ring-2 focus:ring-blue-500 focus-visible:ring-2 focus-visible:ring-offset-0 transition-all duration-200"
                style={{ outline: 'none' }}
              />
            </form>

            {/* Search Results Dropdown */}
            {showDropdown && searchResults && (
              <div
                ref={dropdownRef}
                className="absolute top-full left-0 right-0 mt-2 bg-white rounded-lg shadow-lg border border-gray-200 max-h-96 overflow-y-auto z-50"
              >
                {/* Total Results Header */}
                {((searchResults.results?.courses?.length > 0) || (searchResults.results?.users?.length > 0)) && (
                  <div className="px-4 py-3 bg-gray-50 border-b border-gray-200">
                    <div className="text-sm font-medium text-gray-700">
                      Found {searchResults.results?.courses?.length || 0} course{(searchResults.results?.courses?.length || 0) !== 1 ? 's' : ''}
                      {searchResults.results?.users?.length > 0 && (
                        <span> and {searchResults.results.users.length} user{(searchResults.results.users.length !== 1) ? 's' : ''}</span>
                      )}
                    </div>
                  </div>
                )}

                {/* Courses Section */}
                {searchResults.results?.courses?.length > 0 && (
                  <div className="p-4 border-b border-gray-100">
                    <h3 className="text-sm font-semibold text-gray-700 mb-3 flex items-center gap-2">
                      <BookOpen className="h-4 w-4" />
                      Courses ({searchResults.results.courses.length})
                    </h3>
                    <div className="space-y-2">
                      {searchResults.results.courses.map((course, index) => {
                        const isEnrolled = enrolledCourses.some(ec => ec.id === course.id);
                        const isSelected = selectedResultIndex === index;
                        return (
                          <button
                            key={course.id}
                            onClick={() => handleCourseClick(course.id)}
                            onMouseEnter={() => setSelectedResultIndex(index)}
                            onMouseLeave={() => setSelectedResultIndex(-1)}
                            className={`w-full text-left p-3 rounded-lg hover:bg-gray-50 transition-colors duration-200 flex items-center gap-3 ${
                              isSelected ? 'bg-blue-50' : ''
                            }`}
                          >
                            <BookOpen className="h-4 w-4 text-blue-600" />
                            <div className="flex-1">
                              <div className="font-medium text-gray-900">{course.title}</div>
                              <div className="text-sm text-gray-500 flex items-center gap-2">
                                Course
                                {isEnrolled ? (
                                  <span className="inline-flex items-center px-2 py-0.5 rounded-full text-xs font-medium bg-green-100 text-green-800">
                                    Enrolled
                                  </span>
                                ) : (
                                  <span className="inline-flex items-center px-2 py-0.5 rounded-full text-xs font-medium bg-gray-100 text-gray-600">
                                    <Lock className="h-3 w-3 mr-1" />
                                    Not Enrolled
                                  </span>
                                )}
                              </div>
                            </div>
                          </button>
                        );
                      })}
                    </div>
                  </div>
                )}

                {/* Users Section - Show for all users */}
                {searchResults.results?.users?.length > 0 && (
                  <div className="p-4">
                    <h3 className="text-sm font-semibold text-gray-700 mb-3 flex items-center gap-2">
                      <Users className="h-4 w-4" />
                      Users ({searchResults.results.users.length})
                    </h3>
                    <div className="space-y-2">
                      {searchResults.results.users.map((user, index) => {
                        const userRole = user.user_roles?.[0]?.role || 'user';
                        const roleColor = userRole === 'admin' ? 'bg-red-100 text-red-800' : 
                                        userRole === 'instructor' ? 'bg-blue-100 text-blue-800' : 
                                        'bg-gray-100 text-gray-600';
                        const isSelected = selectedResultIndex === searchResults.results.courses.length + index;
                        
                        return (
                          <button
                            key={user.id}
                            onClick={() => handleUserClick(user.id)}
                            onMouseEnter={() => setSelectedResultIndex(searchResults.results.courses.length + index)}
                            onMouseLeave={() => setSelectedResultIndex(-1)}
                            className={`w-full text-left p-3 rounded-lg hover:bg-gray-50 transition-colors duration-200 flex items-center gap-3 ${
                              isSelected ? 'bg-blue-50' : ''
                            }`}
                          >
                            {user.image ? (
                              <img
                                src={user.image}
                                alt={`${user.first_name} ${user.last_name}`}
                                className="h-8 w-8 rounded-full object-cover flex-shrink-0"
                              />
                            ) : (
                              <User className="h-4 w-4 text-green-600" />
                            )}
                            <div className="flex-1">
                              <div className="font-medium text-gray-900">
                                {user.first_name} {user.last_name}
                              </div>
                              <div className="text-sm text-gray-500 flex items-center gap-2">
                                {user.email}
                                <span className={`inline-flex items-center px-2 py-0.5 rounded-full text-xs font-medium ${roleColor}`}>
                                  {userRole.charAt(0).toUpperCase() + userRole.slice(1)}
                                </span>
                              </div>
                            </div>
                          </button>
                        );
                      })}
                    </div>
                  </div>
                )}


                {/* No Results Message */}
                {(!searchResults.results?.courses?.length && !searchResults.results?.users?.length) && (
                  <div className="p-4 text-center text-gray-500">
                    <Search className="h-8 w-8 mx-auto mb-2 text-gray-300" />
                    <p className="font-medium">No results found for "{searchQuery}"</p>
                    <p className="text-sm text-gray-400 mt-1">Try different keywords or check your spelling</p>
                  </div>
                )}

                {/* Loading State */}
                {isSearching && (
                  <div className="p-4 text-center text-gray-500">
                    <Loader2 className="h-6 w-6 mx-auto mb-2 animate-spin text-blue-500" />
                    <p>Searching...</p>
                  </div>
                )}

                {/* Keyboard Navigation Hints */}
                {showDropdown && searchResults && !isSearching && 
                 ((searchResults.results?.courses?.length > 0) || (searchResults.results?.users?.length > 0)) && (
                  <div className="px-4 py-2 bg-gray-50 border-t border-gray-200 text-xs text-gray-500">
                    <div className="flex items-center justify-center gap-4">
                      <span>↑↓ Navigate</span>
                      <span>Enter Select</span>
                      <span>Esc Close</span>
                    </div>
                  </div>
                )}
              </div>
            )}
          </div>

          {/* Right - Enhanced Icons and Profile */}
          <div className="flex items-center gap-2 sm:gap-3">
            {/* Mobile Search Button */}
            <button
              onClick={() => setShowMobileSearch(!showMobileSearch)}
              className="md:hidden p-2 text-gray-600 hover:text-gray-900 hover:bg-gray-100 rounded-lg transition-colors duration-200"
              aria-label="Search"
            >
              <Search className="h-5 w-5" />
            </button>
            {/* Credits Badge */}
            <button
              onClick={() => setCreditsModalOpen(true)}
              className="group relative px-2 py-1.5 sm:px-3 sm:py-2 rounded-2xl border border-gray-200 bg-white/80 backdrop-blur hover:bg-white text-gray-900 flex items-center gap-1.5 sm:gap-2 shadow-sm hover:shadow transition-all"
              aria-label="Open credits purchase"
              title="Manage credits"
            >
              <span className="inline-flex items-center justify-center h-5 w-5 sm:h-6 sm:w-6 rounded-full bg-gradient-to-br from-yellow-400 to-yellow-300 text-black text-[9px] sm:text-[10px] font-extrabold shadow-inner">
                CP
              </span>
              <span className="text-xs sm:text-sm font-semibold tabular-nums tracking-wide">{formatCreditPoints(balance)}</span>
              <span className="ml-1 inline-flex items-center justify-center h-4 w-4 sm:h-5 sm:w-5 rounded-full bg-gray-100 text-gray-600 text-[10px] sm:text-xs font-bold group-hover:bg-blue-600 group-hover:text-white transition-colors">+</span>
            </button>
            
            {/* Notification Bell */}
            <button
              onClick={() => setNotificationModalOpen(true)}
              className="relative p-2 text-gray-600 hover:text-gray-900 hover:bg-gray-100 rounded-lg transition-colors duration-200"
              aria-label="Notifications"
            >
              <BellDot className="h-5 w-5" />
              {unreadNotifications > 0 && (
                <span className="absolute -top-1 -right-1 h-5 w-5 bg-red-500 text-white text-xs rounded-full flex items-center justify-center font-medium">
                  {unreadNotifications > 99 ? '99+' : unreadNotifications}
                </span>
              )}
            </button>
            
            {/* Profile Dropdown */}
            <div className="ml-1 sm:ml-2">
              <ProfileDropdown />
            </div>
          </div>
        </div>
        
        {/* Mobile Search Bar */}
        {showMobileSearch && (
          <div className="md:hidden p-4 border-t border-gray-200 bg-white">
            <form onSubmit={handleSearchSubmit} className="relative">
              <span className="absolute left-4 top-1/2 transform -translate-y-1/2 h-5 w-5 text-gray-400">
                {isSearching ? (
                  <Loader2 className="h-5 w-5 animate-spin" />
                ) : (
                  <Search className="h-5 w-5" />
                )}
              </span>
              <input
                ref={searchInputRef}
                type="text"
                placeholder="Search courses and users..."
                value={searchQuery}
                onChange={(e) => setSearchQuery(e.target.value)}
                onKeyDown={handleKeyDown}
                className="pl-12 pr-4 py-3 w-full bg-gray-50 border-0 rounded-2xl text-gray-800 text-sm h-12 shadow-sm focus:bg-white focus:ring-2 focus:ring-blue-500 focus-visible:ring-2 focus-visible:ring-offset-0 transition-all duration-200"
                style={{ outline: 'none' }}
                autoFocus
              />
              <button
                type="button"
                onClick={() => {
                  setShowMobileSearch(false);
                  setShowDropdown(false);
                  setSearchQuery("");
                }}
                className="absolute right-3 top-1/2 transform -translate-y-1/2 text-gray-400 hover:text-gray-600"
              >
                ✕
              </button>
            </form>

            {/* Mobile Search Results Dropdown */}
            {showDropdown && searchResults && (
              <div
                ref={dropdownRef}
                className="absolute left-0 right-0 mt-2 bg-white rounded-lg shadow-lg border border-gray-200 max-h-96 overflow-y-auto z-50"
              >
                {/* Total Results Header */}
                {((searchResults.results?.courses?.length > 0) || (searchResults.results?.users?.length > 0)) && (
                  <div className="px-4 py-3 bg-gray-50 border-b border-gray-200">
                    <div className="text-sm font-medium text-gray-700">
                      Found {searchResults.results?.courses?.length || 0} course{(searchResults.results?.courses?.length || 0) !== 1 ? 's' : ''}
                      {searchResults.results?.users?.length > 0 && (
                        <span> and {searchResults.results.users.length} user{(searchResults.results.users.length !== 1) ? 's' : ''}</span>
                      )}
                    </div>
                  </div>
                )}

                {/* Courses Section */}
                {searchResults.results?.courses?.length > 0 && (
                  <div className="p-4 border-b border-gray-100">
                    <h3 className="text-sm font-semibold text-gray-700 mb-3 flex items-center gap-2">
                      <BookOpen className="h-4 w-4" />
                      Courses ({searchResults.results.courses.length})
                    </h3>
                    <div className="space-y-2">
                      {searchResults.results.courses.map((course, index) => {
                        const isEnrolled = enrolledCourses.some(ec => ec.id === course.id);
                        const isSelected = selectedResultIndex === index;
                        return (
                          <button
                            key={course.id}
                            onClick={() => handleCourseClick(course.id)}
                            onMouseEnter={() => setSelectedResultIndex(index)}
                            onMouseLeave={() => setSelectedResultIndex(-1)}
                            className={`w-full text-left p-3 rounded-lg hover:bg-gray-50 transition-colors duration-200 flex items-center gap-3 ${
                              isSelected ? 'bg-blue-50' : ''
                            }`}
                          >
                            <BookOpen className="h-4 w-4 text-blue-600" />
                            <div className="flex-1">
                              <div className="font-medium text-gray-900">{course.title}</div>
                              <div className="text-sm text-gray-500 flex items-center gap-2">
                                Course
                                {isEnrolled ? (
                                  <span className="inline-flex items-center px-2 py-0.5 rounded-full text-xs font-medium bg-green-100 text-green-800">
                                    Enrolled
                                  </span>
                                ) : (
                                  <span className="inline-flex items-center px-2 py-0.5 rounded-full text-xs font-medium bg-gray-100 text-gray-600">
                                    <Lock className="h-3 w-3 mr-1" />
                                    Not Enrolled
                                  </span>
                                )}
                              </div>
                            </div>
                          </button>
                        );
                      })}
                    </div>
                  </div>
                )}

                {/* Users Section - Show for all users */}
                {searchResults.results?.users?.length > 0 && (
                  <div className="p-4">
                    <h3 className="text-sm font-semibold text-gray-700 mb-3 flex items-center gap-2">
                      <Users className="h-4 w-4" />
                      Users ({searchResults.results.users.length})
                    </h3>
                    <div className="space-y-2">
                      {searchResults.results.users.map((user, index) => {
                        const userRole = user.user_roles?.[0]?.role || 'user';
                        const roleColor = userRole === 'admin' ? 'bg-red-100 text-red-800' : 
                                        userRole === 'instructor' ? 'bg-blue-100 text-blue-800' : 
                                        'bg-gray-100 text-gray-600';
                        const isSelected = selectedResultIndex === searchResults.results.courses.length + index;
                        
                        return (
                          <button
                            key={user.id}
                            onClick={() => handleUserClick(user.id)}
                            onMouseEnter={() => setSelectedResultIndex(searchResults.results.courses.length + index)}
                            onMouseLeave={() => setSelectedResultIndex(-1)}
                            className={`w-full text-left p-3 rounded-lg hover:bg-gray-50 transition-colors duration-200 flex items-center gap-3 ${
                              isSelected ? 'bg-blue-50' : ''
                            }`}
                          >
                            {user.image ? (
                              <img
                                src={user.image}
                                alt={`${user.first_name} ${user.last_name}`}
                                className="h-8 w-8 rounded-full object-cover flex-shrink-0"
                              />
                            ) : (
                              <User className="h-4 w-4 text-green-600" />
                            )}
                            <div className="flex-1">
                              <div className="font-medium text-gray-900">
                                {user.first_name} {user.last_name}
                              </div>
                              <div className="text-sm text-gray-500 flex items-center gap-2">
                                {user.email}
                                <span className={`inline-flex items-center px-2 py-0.5 rounded-full text-xs font-medium ${roleColor}`}>
                                  {userRole.charAt(0).toUpperCase() + userRole.slice(1)}
                                </span>
                              </div>
                            </div>
                          </button>
                        );
                      })}
                    </div>
                  </div>
                )}

                {/* No Results Message */}
                {(!searchResults.results?.courses?.length && !searchResults.results?.users?.length) && (
                  <div className="p-4 text-center text-gray-500">
                    <Search className="h-8 w-8 mx-auto mb-2 text-gray-300" />
                    <p className="font-medium">No results found for "{searchQuery}"</p>
                    <p className="text-sm text-gray-400 mt-1">Try different keywords or check your spelling</p>
                  </div>
                )}

                {/* Loading State */}
                {isSearching && (
                  <div className="p-4 text-center text-gray-500">
                    <Loader2 className="h-6 w-6 mx-auto mb-2 animate-spin text-blue-500" />
                    <p>Searching...</p>
                  </div>
                )}
              </div>
            )}
          </div>
        )}
        
        {/* Calendar Modal */}
        <CalendarModal 
          open={calendarModalOpen} 
          onOpenChange={setCalendarModalOpen} 
        />
        
        {/* Notification Modal */}
        <NotificationModal 
          open={notificationModalOpen} 
          onOpenChange={setNotificationModalOpen}
          onNotificationUpdate={handleNotificationUpdate}
          notificationsFromApi={apiNotifications}
          onMarkedAllRead={handleAllMarkedRead}
        />
        
        {/* Inbox Modal */}
        <InboxModal 
          open={inboxModalOpen} 
          onOpenChange={setInboxModalOpen} 
        />
        
        {/* User Details Modal */}
        <UserDetailsModal
          isOpen={showUserDetailsModal}
          onClose={() => {
            setShowUserDetailsModal(false);
            setSelectedUser(null);
          }}
          user={selectedUser}
          isLoading={userDetailsLoading}
          error={userDetailsError}
          isInstructorOrAdmin={isInstructorOrAdmin()}
          viewerTimezone={viewerTimezone}
        />
      </header>

      {/* Credits Modal - render outside header to center across full viewport */}
      <CreditPurchaseModal 
        open={creditsModalOpen} 
        onClose={() => setCreditsModalOpen(false)}
        balance={balance}
        onBalanceChange={(_, meta) => {
          const delta = meta?.added ?? 0;
          if (delta) addCredits(delta);
        }}
      />

      {/* Enrollment Alert Modal */}
      {showEnrollmentAlert && (
        <div className="fixed inset-0 z-50 flex items-center justify-center bg-black bg-opacity-50">
          <div className="bg-white rounded-lg shadow-xl p-6 max-w-md w-full mx-4">
            <div className="flex items-center gap-3 mb-4">
              <div className="flex-shrink-0">
                <AlertCircle className="h-6 w-6 text-orange-500" />
              </div>
              <div>
                <h3 className="text-lg font-semibold text-gray-900">Course Not Enrolled</h3>
                <p className="text-sm text-gray-600">You need to enroll in this course to access its modules.</p>
              </div>
            </div>
            
            <div className="flex gap-3">
              <Button
                onClick={() => navigate('/dashboard/catalog')}
                className="flex-1 bg-blue-600 hover:bg-blue-700"
              >
                Browse Catalog
              </Button>
              <Button
                onClick={closeEnrollmentAlert}
                variant="outline"
                className="flex-1"
              >
                Close
              </Button>
            </div>
          </div>
        </div>
      )}
    </>
  );
}

export default DashboardHeader;<|MERGE_RESOLUTION|>--- conflicted
+++ resolved
@@ -476,15 +476,10 @@
   };
 
   // Handler passed to modal when all marked as read
-<<<<<<< HEAD
   // Note: The API call is already handled in NotificationModal.handleMarkAllAsRead()
   // This callback only handles local state updates and persistence
   const handleAllMarkedRead = () => {
     // Persist read-all cutoff and update local storage
-=======
-  const handleAllMarkedRead = () => {
-    // Only update local persistence and state
->>>>>>> d6be291c
     const nowIso = new Date().toISOString();
     writeReadAllAt(nowIso);
     const locals = readLocalNotifications();
