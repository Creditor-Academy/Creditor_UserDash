import React, { useEffect, useRef, useState } from 'react';
import {
  Carousel,
  CarouselContent,
  CarouselItem,
  CarouselNext,
  CarouselPrevious
} from "@/components/ui/carousel";

const carouselItems = [
  // {
  //   id: 0,
  //   type: "video",
  //   videoUrl: "https://athena-user-assets.s3.eu-north-1.amazonaws.com/allAthenaAssets/This+Saturday.mp4",
  //   title: "This Saturday",
  //   course: "Upcoming Event",
  //   order: 1
  // },
  {
    id: 1,
    type: "image",
<<<<<<< HEAD
    image: "https://athena-user-assets.s3.eu-north-1.amazonaws.com/Upcoming_events_Banner/01Nov.png",
    course: "18th Oct",
=======
    image: "https://athena-user-assets.s3.eu-north-1.amazonaws.com/Upcoming_events_Banner/15nov.png",
    course: "8th Nov",
>>>>>>> 3b44f792
    
  },
];

export function DashboardCarousel() {
  const nextBtnRef = useRef(null);
  const prevBtnRef = useRef(null);
  const carouselApiRef = useRef(null);
  const intervalRef = useRef(null);
  const videoRef = useRef(null);
  const [currentSlide, setCurrentSlide] = useState(0);

  const startAutoAdvance = () => {
    if (intervalRef.current) {
      clearInterval(intervalRef.current);
    }
    intervalRef.current = setInterval(() => {
      if (nextBtnRef.current) {
        nextBtnRef.current.click();
      }
    }, 5000);
  };

  const stopAutoAdvance = () => {
    if (intervalRef.current) {
      clearInterval(intervalRef.current);
      intervalRef.current = null;
    }
  };

  useEffect(() => {
    startAutoAdvance();
    return () => {
      if (intervalRef.current) {
        clearInterval(intervalRef.current);
      }
    };
  }, []);


  return (
    <div className="group relative w-full max-w-4xl mx-auto">
      {/* Section header */}
      <div className="mb-4 px-1">
        <div className="flex items-center gap-2 mb-1">
          <span className="text-[11px] font-semibold uppercase tracking-wider px-2 py-0.5 rounded-full bg-blue-50 text-blue-700 border border-blue-200">Featured</span>
          <span className="text-[11px] text-gray-400">|</span>
          <span className="text-[11px] text-gray-500">Upcoming</span>
        </div>
        <h2 className="text-2xl sm:text-3xl font-bold text-gray-900 leading-tight">Upcoming Events</h2>
        <p className="text-gray-500 text-sm sm:text-base">Discover what’s events upcoming for you</p>
        <div className="mt-2 h-1 w-24 rounded-full bg-gradient-to-r from-blue-500/40 via-purple-500/40 to-emerald-500/40" />
      </div>
      {/* Removed outer decorative border to match banner bounds */}
      
      <Carousel
        opts={{
          align: "center",
          loop: true
        }}
        className="w-full relative z-10 px-1"
        setApi={(api) => {
          carouselApiRef.current = api;
          if (api) {
            api.on('select', () => {
              const newSlide = api.selectedScrollSnap();
              setCurrentSlide(newSlide);
              
              // Check if current slide is a video and restart it
              const currentItem = carouselItems[newSlide];
              if (currentItem && currentItem.type === "video" && videoRef.current) {
                videoRef.current.currentTime = 0;
                videoRef.current.play();
              }
            });
          }
        }}
      >
        <CarouselContent>
          {carouselItems.map((item, index) => (
            <CarouselItem key={item.id} className="md:basis-full">
              <div className="relative w-full overflow-hidden rounded-2xl shadow-2xl bg-white border border-gray-100">
                <div className="relative w-full h-[200px] sm:h-[250px] md:h-[300px] lg:h-[350px] bg-white flex items-center justify-center p-2 sm:p-3">
                  {item.type === "video" ? (
                    <video
                      ref={videoRef}
                      src={item.videoUrl}
                      autoPlay
                      muted
                      loop
                      playsInline
                      className="max-w-full max-h-full object-contain transition-all duration-700 select-none rounded-lg"
                      onMouseEnter={(e) => {
                        e.target.muted = false;
                      }}
                      onMouseLeave={(e) => {
                        e.target.muted = true;
                      }}
                    />
                  ) : (
                    <img
                      src={item.image}
                      alt={`${item.title} – ${item.course}`}
                      loading="lazy"
                      draggable={false}
                      className="max-w-full max-h-full object-contain transition-all duration-700 select-none"
                    />
                  )}
                  {/* No text overlays to avoid clashing with banner text */}
                </div>
              </div>
            </CarouselItem>
          ))}
        </CarouselContent>

        {/* Enhanced navigation arrows */}
        <CarouselPrevious
          ref={prevBtnRef}
          className="absolute left-4 top-1/2 -translate-y-1/2 opacity-0 group-hover:opacity-100 transition-all duration-300 bg-white/90 hover:bg-white text-gray-700 hover:text-gray-900 border border-gray-200 hover:border-gray-300 rounded-full shadow-lg hover:shadow-xl p-3 w-12 h-12 backdrop-blur-sm hover:scale-110"
        />
        <CarouselNext
          ref={nextBtnRef}
          className="absolute right-4 top-1/2 -translate-y-1/2 opacity-0 group-hover:opacity-100 transition-all duration-300 bg-white/90 hover:bg-white text-gray-700 hover:text-gray-900 border border-gray-200 hover:border-gray-300 rounded-full shadow-lg hover:shadow-xl p-3 w-12 h-12 backdrop-blur-sm hover:scale-110"
        />

        {/* Slide indicators */}
        <div className="absolute bottom-4 left-1/2 transform -translate-x-1/2 flex space-x-2 z-10">
          {carouselItems.map((_, index) => (
            <button
              key={index}
              className={`w-3 h-3 rounded-full transition-all duration-300 ${
                index === currentSlide
                  ? 'bg-blue-600 shadow-lg scale-125'
                  : 'bg-blue-300 hover:bg-blue-400'
              }`}
              onClick={() => {
                if (carouselApiRef.current) {
                  carouselApiRef.current.scrollTo(index);
                }
              }}
            />
          ))}
        </div>

        {/* Removed dark overlays to avoid any grayish background tint */}
      </Carousel>
      
      {/* Subtle bottom accent line */}
      <div className="absolute bottom-0 left-1/2 transform -translate-x-1/2 w-24 h-1 bg-gradient-to-r from-transparent via-blue-500/30 to-transparent rounded-full"></div>
    </div>
  );
}

export default DashboardCarousel;<|MERGE_RESOLUTION|>--- conflicted
+++ resolved
@@ -19,13 +19,8 @@
   {
     id: 1,
     type: "image",
-<<<<<<< HEAD
-    image: "https://athena-user-assets.s3.eu-north-1.amazonaws.com/Upcoming_events_Banner/01Nov.png",
-    course: "18th Oct",
-=======
     image: "https://athena-user-assets.s3.eu-north-1.amazonaws.com/Upcoming_events_Banner/15nov.png",
     course: "8th Nov",
->>>>>>> 3b44f792
     
   },
 ];
