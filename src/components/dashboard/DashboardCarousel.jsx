--- conflicted
+++ resolved
@@ -18,18 +18,10 @@
   // },
   {
     id: 1,
-<<<<<<< HEAD
-    type: "image",
-    image: "https://athena-user-assets.s3.eu-north-1.amazonaws.com/Upcoming_events_Banner/15nov.png",
-    title: "This Saturday",
-    course: "8th Nov",
-    
-=======
     type: 'image',
     image:
       'https://athena-user-assets.s3.eu-north-1.amazonaws.com/Upcoming_events_Banner/15nov.png',
     course: '8th Nov',
->>>>>>> 1f4652da
   },
   {
     id: 2,
@@ -105,15 +97,8 @@
 
       <Carousel
         opts={{
-<<<<<<< HEAD
-          align: "center",
-          loop: true,
-          // Slow down the embla scroll animation for a smoother feel
-          duration: 40
-=======
           align: 'center',
           loop: true,
->>>>>>> 1f4652da
         }}
         className="w-full relative z-10 px-1"
         setApi={api => {
