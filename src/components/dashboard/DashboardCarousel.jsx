--- conflicted
+++ resolved
@@ -18,37 +18,12 @@
   // },
   {
     id: 1,
-<<<<<<< HEAD
     type: "image",
     image: "https://lesson-banners.s3.us-east-1.amazonaws.com/Upcoming_Courses_Banner/22nov.png",
     title: "This Saturday",
     course: "8th Nov",
     
   },
-=======
-    type: 'image',
-    image:
-      'https://athena-user-assets.s3.eu-north-1.amazonaws.com/Upcoming_events_Banner/15nov.png',
-    title: 'This Saturday',
-    course: '8th Nov',
-  },
-  {
-    id: 2,
-    type: 'image',
-    image:
-      'https://athena-user-assets.s3.eu-north-1.amazonaws.com/Upcoming_events_Banner/Event3.png',
-    title: 'Upcoming Event',
-    course: 'Banner 2',
-  },
-  {
-    id: 3,
-    type: 'image',
-    image:
-      'https://athena-user-assets.s3.eu-north-1.amazonaws.com/Upcoming_events_Banner/Event2.png',
-    title: 'Upcoming Event',
-    course: 'Banner 3',
-  },
->>>>>>> 2ca583e6
 ];
 
 export function DashboardCarousel() {
