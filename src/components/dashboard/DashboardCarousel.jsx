import React, { useEffect, useRef, useState } from 'react';
import {
  Carousel,
  CarouselContent,
  CarouselItem,
  CarouselNext,
  CarouselPrevious,
} from '@/components/ui/carousel';

const carouselItems = [
  // {
  //   id: 0,
  //   type: "video",
  //   videoUrl: "https://athena-user-assets.s3.eu-north-1.amazonaws.com/allAthenaAssets/This+Saturday.mp4",
  //   title: "This Saturday",
  //   course: "Upcoming Event",
  //   order: 1
  // },
  {
    id: 1,
<<<<<<< HEAD
    type: "image",
    image: "https://athena-user-assets.s3.eu-north-1.amazonaws.com/Upcoming_events_Banner/8thNov.png",
    course: "8th Nov",
    
=======
    type: 'image',
    image:
      'https://athena-user-assets.s3.eu-north-1.amazonaws.com/Upcoming_events_Banner/01Nov.png',
    course: '18th Oct',
>>>>>>> c82437e7
  },
];

export function DashboardCarousel() {
  const nextBtnRef = useRef(null);
  const prevBtnRef = useRef(null);
  const carouselApiRef = useRef(null);
  const intervalRef = useRef(null);
  const videoRef = useRef(null);
  const [currentSlide, setCurrentSlide] = useState(0);

  const startAutoAdvance = () => {
    if (intervalRef.current) {
      clearInterval(intervalRef.current);
    }
    intervalRef.current = setInterval(() => {
      if (nextBtnRef.current) {
        nextBtnRef.current.click();
      }
    }, 5000);
  };

  const stopAutoAdvance = () => {
    if (intervalRef.current) {
      clearInterval(intervalRef.current);
      intervalRef.current = null;
    }
  };

  useEffect(() => {
    startAutoAdvance();
    return () => {
      if (intervalRef.current) {
        clearInterval(intervalRef.current);
      }
    };
  }, []);

  return (
    <div className="group relative w-full max-w-4xl mx-auto">
      {/* Section header */}
      <div className="mb-4 px-1">
        <div className="flex items-center gap-2 mb-1">
          <span className="text-[11px] font-semibold uppercase tracking-wider px-2 py-0.5 rounded-full bg-blue-50 text-blue-700 border border-blue-200">
            Featured
          </span>
          <span className="text-[11px] text-gray-400">|</span>
          <span className="text-[11px] text-gray-500">Upcoming</span>
        </div>
        <h2 className="text-2xl sm:text-3xl font-bold text-gray-900 leading-tight">
          Upcoming Events
        </h2>
        <p className="text-gray-500 text-sm sm:text-base">
          Discover what’s events upcoming for you
        </p>
        <div className="mt-2 h-1 w-24 rounded-full bg-gradient-to-r from-blue-500/40 via-purple-500/40 to-emerald-500/40" />
      </div>
      {/* Removed outer decorative border to match banner bounds */}

      <Carousel
        opts={{
          align: 'center',
          loop: true,
        }}
        className="w-full relative z-10 px-1"
        setApi={api => {
          carouselApiRef.current = api;
          if (api) {
            api.on('select', () => {
              const newSlide = api.selectedScrollSnap();
              setCurrentSlide(newSlide);

              // Check if current slide is a video and restart it
              const currentItem = carouselItems[newSlide];
              if (
                currentItem &&
                currentItem.type === 'video' &&
                videoRef.current
              ) {
                videoRef.current.currentTime = 0;
                videoRef.current.play();
              }
            });
          }
        }}
      >
        <CarouselContent>
          {carouselItems.map((item, index) => (
            <CarouselItem key={item.id} className="md:basis-full">
              <div className="relative w-full overflow-hidden rounded-2xl shadow-2xl bg-white border border-gray-100">
                <div className="relative w-full h-[200px] sm:h-[250px] md:h-[300px] lg:h-[350px] bg-white flex items-center justify-center p-2 sm:p-3">
                  {item.type === 'video' ? (
                    <video
                      ref={videoRef}
                      src={item.videoUrl}
                      autoPlay
                      muted
                      loop
                      playsInline
                      className="max-w-full max-h-full object-contain transition-all duration-700 select-none rounded-lg"
                      onMouseEnter={e => {
                        e.target.muted = false;
                      }}
                      onMouseLeave={e => {
                        e.target.muted = true;
                      }}
                    />
                  ) : (
                    <img
                      src={item.image}
                      alt={`${item.title} – ${item.course}`}
                      loading="lazy"
                      draggable={false}
                      className="max-w-full max-h-full object-contain transition-all duration-700 select-none"
                    />
                  )}
                  {/* No text overlays to avoid clashing with banner text */}
                </div>
              </div>
            </CarouselItem>
          ))}
        </CarouselContent>

        {/* Enhanced navigation arrows */}
        <CarouselPrevious
          ref={prevBtnRef}
          className="absolute left-4 top-1/2 -translate-y-1/2 opacity-0 group-hover:opacity-100 transition-all duration-300 bg-white/90 hover:bg-white text-gray-700 hover:text-gray-900 border border-gray-200 hover:border-gray-300 rounded-full shadow-lg hover:shadow-xl p-3 w-12 h-12 backdrop-blur-sm hover:scale-110"
        />
        <CarouselNext
          ref={nextBtnRef}
          className="absolute right-4 top-1/2 -translate-y-1/2 opacity-0 group-hover:opacity-100 transition-all duration-300 bg-white/90 hover:bg-white text-gray-700 hover:text-gray-900 border border-gray-200 hover:border-gray-300 rounded-full shadow-lg hover:shadow-xl p-3 w-12 h-12 backdrop-blur-sm hover:scale-110"
        />

        {/* Slide indicators */}
        <div className="absolute bottom-4 left-1/2 transform -translate-x-1/2 flex space-x-2 z-10">
          {carouselItems.map((_, index) => (
            <button
              key={index}
              className={`w-3 h-3 rounded-full transition-all duration-300 ${
                index === currentSlide
                  ? 'bg-blue-600 shadow-lg scale-125'
                  : 'bg-blue-300 hover:bg-blue-400'
              }`}
              onClick={() => {
                if (carouselApiRef.current) {
                  carouselApiRef.current.scrollTo(index);
                }
              }}
            />
          ))}
        </div>

        {/* Removed dark overlays to avoid any grayish background tint */}
      </Carousel>

      {/* Subtle bottom accent line */}
      <div className="absolute bottom-0 left-1/2 transform -translate-x-1/2 w-24 h-1 bg-gradient-to-r from-transparent via-blue-500/30 to-transparent rounded-full"></div>
    </div>
  );
}

export default DashboardCarousel;<|MERGE_RESOLUTION|>--- conflicted
+++ resolved
@@ -18,17 +18,10 @@
   // },
   {
     id: 1,
-<<<<<<< HEAD
-    type: "image",
-    image: "https://athena-user-assets.s3.eu-north-1.amazonaws.com/Upcoming_events_Banner/8thNov.png",
-    course: "8th Nov",
-    
-=======
     type: 'image',
     image:
       'https://athena-user-assets.s3.eu-north-1.amazonaws.com/Upcoming_events_Banner/01Nov.png',
     course: '18th Oct',
->>>>>>> c82437e7
   },
 ];
 
