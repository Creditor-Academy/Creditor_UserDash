import React, { useEffect, useRef, useState } from 'react';
import {
  Carousel,
  CarouselContent,
  CarouselItem,
  CarouselNext,
  CarouselPrevious,
} from '@/components/ui/carousel';

const carouselItems = [
  // {
  //   id: 0,
  //   type: "video",
  //   videoUrl: "https://athena-user-assets.s3.eu-north-1.amazonaws.com/allAthenaAssets/This+Saturday.mp4",
  //   title: "This Saturday",
  //   course: "Upcoming Event",
  //   order: 1
  // },
  {
    id: 1,
<<<<<<< HEAD
    type: 'image',
    image:
      'https://athena-user-assets.s3.eu-north-1.amazonaws.com/Upcoming_events_Banner/15nov.png',
    course: '8th Nov',
=======
    type: "image",
    image: "https://athena-user-assets.s3.eu-north-1.amazonaws.com/Upcoming_events_Banner/15nov.png",
    title: "This Saturday",
    course: "8th Nov",
    
>>>>>>> e09900d6
  },
  {
    id: 2,
    type: "image",
    image: "https://athena-user-assets.s3.eu-north-1.amazonaws.com/Upcoming_events_Banner/Event3.png",
    title: "Upcoming Event",
    course: "Banner 2"
  },
  {
    id: 3,
    type: "image",
    image: "https://athena-user-assets.s3.eu-north-1.amazonaws.com/Upcoming_events_Banner/Event2.png",
    title: "Upcoming Event",
    course: "Banner 3"
  },
];

export function DashboardCarousel() {
  const nextBtnRef = useRef(null);
  const prevBtnRef = useRef(null);
  const carouselApiRef = useRef(null);
  const intervalRef = useRef(null);
  const videoRef = useRef(null);
  const [currentSlide, setCurrentSlide] = useState(0);

  const startAutoAdvance = () => {
    if (intervalRef.current) {
      clearInterval(intervalRef.current);
    }
    intervalRef.current = setInterval(() => {
      if (nextBtnRef.current) {
        nextBtnRef.current.click();
      }
    }, 6000);
  };

  const stopAutoAdvance = () => {
    if (intervalRef.current) {
      clearInterval(intervalRef.current);
      intervalRef.current = null;
    }
  };

  useEffect(() => {
    startAutoAdvance();
    return () => {
      if (intervalRef.current) {
        clearInterval(intervalRef.current);
      }
    };
  }, []);

  return (
    <div className="group relative w-full max-w-4xl mx-auto">
      {/* Section header */}
      <div className="mb-4 px-1">
        <div className="flex items-center gap-2 mb-1">
          <span className="text-[11px] font-semibold uppercase tracking-wider px-2 py-0.5 rounded-full bg-blue-50 text-blue-700 border border-blue-200">
            Featured
          </span>
          <span className="text-[11px] text-gray-400">|</span>
          <span className="text-[11px] text-gray-500">Upcoming</span>
        </div>
        <h2 className="text-2xl sm:text-3xl font-bold text-gray-900 leading-tight">
          Upcoming Events
        </h2>
        <p className="text-gray-500 text-sm sm:text-base">
          Discover what’s events upcoming for you
        </p>
        <div className="mt-2 h-1 w-24 rounded-full bg-gradient-to-r from-blue-500/40 via-purple-500/40 to-emerald-500/40" />
      </div>
      {/* Removed outer decorative border to match banner bounds */}

      <Carousel
        opts={{
<<<<<<< HEAD
          align: 'center',
          loop: true,
=======
          align: "center",
          loop: true,
          // Slow down the embla scroll animation for a smoother feel
          duration: 40
>>>>>>> e09900d6
        }}
        className="w-full relative z-10 px-1"
        setApi={api => {
          carouselApiRef.current = api;
          if (api) {
            api.on('select', () => {
              const newSlide = api.selectedScrollSnap();
              setCurrentSlide(newSlide);

              // Check if current slide is a video and restart it
              const currentItem = carouselItems[newSlide];
              if (
                currentItem &&
                currentItem.type === 'video' &&
                videoRef.current
              ) {
                videoRef.current.currentTime = 0;
                videoRef.current.play();
              }
            });
          }
        }}
      >
        <CarouselContent>
          {carouselItems.map((item, index) => (
            <CarouselItem key={item.id} className="md:basis-full">
              <div className="relative w-full overflow-hidden rounded-2xl shadow-2xl bg-white border border-gray-100">
                <div className="relative w-full h-[200px] sm:h-[250px] md:h-[300px] lg:h-[350px] bg-white flex items-center justify-center p-2 sm:p-3">
                  {item.type === 'video' ? (
                    <video
                      ref={videoRef}
                      src={item.videoUrl}
                      autoPlay
                      muted
                      loop
                      playsInline
                      className="max-w-full max-h-full object-contain transition-all duration-700 select-none rounded-lg"
                      onMouseEnter={e => {
                        e.target.muted = false;
                      }}
                      onMouseLeave={e => {
                        e.target.muted = true;
                      }}
                    />
                  ) : (
                    <img
                      src={item.image}
                      alt={item.title ? `${item.title} – ${item.course || ''}`.trim() : (item.course || 'Banner')}
                      loading="lazy"
                      draggable={false}
                      referrerPolicy="no-referrer"
                      className="max-w-full max-h-full object-contain transition-all duration-700 select-none"
                    />
                  )}
                  {/* No text overlays to avoid clashing with banner text */}
                </div>
              </div>
            </CarouselItem>
          ))}
        </CarouselContent>

        {/* Enhanced navigation arrows */}
        <CarouselPrevious
          ref={prevBtnRef}
          className="absolute left-4 top-1/2 -translate-y-1/2 opacity-0 group-hover:opacity-100 transition-all duration-300 bg-white/90 hover:bg-white text-gray-700 hover:text-gray-900 border border-gray-200 hover:border-gray-300 rounded-full shadow-lg hover:shadow-xl p-3 w-12 h-12 backdrop-blur-sm hover:scale-110"
        />
        <CarouselNext
          ref={nextBtnRef}
          className="absolute right-4 top-1/2 -translate-y-1/2 opacity-0 group-hover:opacity-100 transition-all duration-300 bg-white/90 hover:bg-white text-gray-700 hover:text-gray-900 border border-gray-200 hover:border-gray-300 rounded-full shadow-lg hover:shadow-xl p-3 w-12 h-12 backdrop-blur-sm hover:scale-110"
        />

        {/* Slide indicators */}
        <div className="absolute bottom-4 left-1/2 transform -translate-x-1/2 flex space-x-2 z-10">
          {carouselItems.map((_, index) => (
            <button
              key={index}
              className={`w-3 h-3 rounded-full transition-all duration-300 ${
                index === currentSlide
                  ? 'bg-blue-600 shadow-lg scale-125'
                  : 'bg-blue-300 hover:bg-blue-400'
              }`}
              onClick={() => {
                if (carouselApiRef.current) {
                  carouselApiRef.current.scrollTo(index);
                }
              }}
            />
          ))}
        </div>

        {/* Removed dark overlays to avoid any grayish background tint */}
      </Carousel>

      {/* Subtle bottom accent line */}
      <div className="absolute bottom-0 left-1/2 transform -translate-x-1/2 w-24 h-1 bg-gradient-to-r from-transparent via-blue-500/30 to-transparent rounded-full"></div>
    </div>
  );
}

export default DashboardCarousel;<|MERGE_RESOLUTION|>--- conflicted
+++ resolved
@@ -18,32 +18,27 @@
   // },
   {
     id: 1,
-<<<<<<< HEAD
     type: 'image',
     image:
       'https://athena-user-assets.s3.eu-north-1.amazonaws.com/Upcoming_events_Banner/15nov.png',
+    title: 'This Saturday',
     course: '8th Nov',
-=======
-    type: "image",
-    image: "https://athena-user-assets.s3.eu-north-1.amazonaws.com/Upcoming_events_Banner/15nov.png",
-    title: "This Saturday",
-    course: "8th Nov",
-    
->>>>>>> e09900d6
   },
   {
     id: 2,
-    type: "image",
-    image: "https://athena-user-assets.s3.eu-north-1.amazonaws.com/Upcoming_events_Banner/Event3.png",
-    title: "Upcoming Event",
-    course: "Banner 2"
+    type: 'image',
+    image:
+      'https://athena-user-assets.s3.eu-north-1.amazonaws.com/Upcoming_events_Banner/Event3.png',
+    title: 'Upcoming Event',
+    course: 'Banner 2',
   },
   {
     id: 3,
-    type: "image",
-    image: "https://athena-user-assets.s3.eu-north-1.amazonaws.com/Upcoming_events_Banner/Event2.png",
-    title: "Upcoming Event",
-    course: "Banner 3"
+    type: 'image',
+    image:
+      'https://athena-user-assets.s3.eu-north-1.amazonaws.com/Upcoming_events_Banner/Event2.png',
+    title: 'Upcoming Event',
+    course: 'Banner 3',
   },
 ];
 
@@ -105,15 +100,10 @@
 
       <Carousel
         opts={{
-<<<<<<< HEAD
           align: 'center',
           loop: true,
-=======
-          align: "center",
-          loop: true,
           // Slow down the embla scroll animation for a smoother feel
-          duration: 40
->>>>>>> e09900d6
+          duration: 40,
         }}
         className="w-full relative z-10 px-1"
         setApi={api => {
@@ -161,7 +151,11 @@
                   ) : (
                     <img
                       src={item.image}
-                      alt={item.title ? `${item.title} – ${item.course || ''}`.trim() : (item.course || 'Banner')}
+                      alt={
+                        item.title
+                          ? `${item.title} – ${item.course || ''}`.trim()
+                          : item.course || 'Banner'
+                      }
                       loading="lazy"
                       draggable={false}
                       referrerPolicy="no-referrer"
