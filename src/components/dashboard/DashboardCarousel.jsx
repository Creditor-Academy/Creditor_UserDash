import React, { useEffect, useRef, useState } from 'react';
import {
  Carousel,
  CarouselContent,
  CarouselItem,
  CarouselNext,
  CarouselPrevious
} from "@/components/ui/carousel";

const carouselItems = [
  {
    id: 1,
<<<<<<< HEAD
    image: "https://lesson-banners.s3.us-east-1.amazonaws.com/Dashboard-banners/junior.png",
=======
    image: "https://lesson-banners.s3.us-east-1.amazonaws.com/Dashboard-banners/Become+%2B+SOV.png",
>>>>>>> fb11cee0
    link: "/banner1"
  },
  {
    id: 2,
<<<<<<< HEAD
    image: "https://lesson-banners.s3.us-east-1.amazonaws.com/Dashboard-banners/sov%2Bbecome_private.png",
=======
    image: "https://lesson-banners.s3.us-east-1.amazonaws.com/Dashboard-banners/Private+business.png",
>>>>>>> fb11cee0
    link: "/banner2"
  },
  {
    id: 3,
<<<<<<< HEAD
    image: "https://lesson-banners.s3.us-east-1.amazonaws.com/Dashboard-banners/Masterclass.png",
=======
    image: "https://lesson-banners.s3.us-east-1.amazonaws.com/Dashboard-banners/masterclass.jpg",
>>>>>>> fb11cee0
    link: "/banner3"
  },
  {
    id: 4,
<<<<<<< HEAD
    image: "https://lesson-banners.s3.us-east-1.amazonaws.com/Dashboard-banners/senior.png",
=======
    image: "https://lesson-banners.s3.us-east-1.amazonaws.com/Dashboard-banners/Operate+Private.png",
>>>>>>> fb11cee0
    link: "/banner4"
  }
];

export function DashboardCarousel() {
  const nextBtnRef = useRef(null);
  const [currentSlide, setCurrentSlide] = useState(0);

  useEffect(() => {
    const interval = setInterval(() => {
      if (nextBtnRef.current) {
        nextBtnRef.current.click();
      }
    }, 5000);

    return () => clearInterval(interval);
  }, []);

<<<<<<< HEAD
  return (
    <div className="group relative w-full">
=======
  const handleSlideChange = (index) => {
    setCurrentSlide(index);
  };

  return (
    <div className="group relative w-full max-w-4xl mx-auto">
      {/* Subtle decorative border */}
      <div className="absolute inset-0 rounded-2xl bg-gradient-to-r from-blue-500/10 via-purple-500/10 to-emerald-500/10 p-[2px] pointer-events-none">
        <div className="w-full h-full rounded-2xl bg-white"></div>
      </div>
      
>>>>>>> fb11cee0
      <Carousel
        opts={{
          align: "center",
          loop: true
        }}
        className="w-full relative z-10"
        onSlideChange={handleSlideChange}
      >
        <CarouselContent>
<<<<<<< HEAD
          {carouselItems.map((item) => (
            <CarouselItem key={item.id} className="md:basis-full">
              <div className="relative w-full overflow-hidden rounded-xl shadow-lg">
                <a href={item.link} className="block w-full">
                  <img
                    src={item.image}
                    alt={`Banner ${item.id}`}
                    className="w-full h-auto object-contain max-h-[400px] transition-transform duration-300"
                    style={{ minHeight: '200px' }}
                  />
                </a>
=======
          {carouselItems.map((item, index) => (
            <CarouselItem key={item.id} className="md:basis-full">
              <div className="relative w-full overflow-hidden rounded-2xl shadow-2xl bg-gradient-to-br from-gray-50 to-white border border-gray-100">
                <div className="block w-full cursor-pointer select-none transform transition-all duration-500 hover:scale-[1.02]">
                  <div className="relative w-full h-[200px] sm:h-[250px] md:h-[300px] lg:h-[350px]">
                    <img
                      src={item.image}
                      alt={`Banner ${item.id}`}
                      loading="lazy"
                      draggable={false}
                      className={`absolute inset-0 w-full h-full object-cover transition-all duration-700 select-none ${
                        item.id === 1 ? 'object-top' : 'object-center'
                      }`}
                    />
                    {/* Subtle overlay gradient */}
                    <div className="absolute inset-0 bg-gradient-to-t from-black/5 via-transparent to-transparent pointer-events-none" />
                    
                    {/* Subtle corner accent */}
                    <div className="absolute top-4 right-4 w-2 h-2 bg-gradient-to-br from-blue-500 to-purple-600 rounded-full opacity-60"></div>
                  </div>
                </div>
>>>>>>> fb11cee0
              </div>
            </CarouselItem>
          ))}
        </CarouselContent>

<<<<<<< HEAD
        {/* Overlay arrows: hidden by default, visible on hover */}
        <CarouselPrevious
          className="absolute left-2 top-1/2 -translate-y-1/2 opacity-0 group-hover:opacity-100 transition-opacity bg-white/80 hover:bg-white text-gray-800 border border-gray-300 rounded-full shadow p-2"
        />
        <CarouselNext
          ref={nextBtnRef}
          className="absolute right-2 top-1/2 -translate-y-1/2 opacity-0 group-hover:opacity-100 transition-opacity bg-white/80 hover:bg-white text-gray-800 border border-gray-300 rounded-full shadow p-2"
        />
      </Carousel>
=======
        {/* Enhanced navigation arrows */}
        <CarouselPrevious
          className="absolute left-4 top-1/2 -translate-y-1/2 opacity-0 group-hover:opacity-100 transition-all duration-300 bg-white/90 hover:bg-white text-gray-700 hover:text-gray-900 border border-gray-200 hover:border-gray-300 rounded-full shadow-lg hover:shadow-xl p-3 w-12 h-12 backdrop-blur-sm hover:scale-110"
        />
        <CarouselNext
          ref={nextBtnRef}
          className="absolute right-4 top-1/2 -translate-y-1/2 opacity-0 group-hover:opacity-100 transition-all duration-300 bg-white/90 hover:bg-white text-gray-700 hover:text-gray-900 border border-gray-200 hover:border-gray-300 rounded-full shadow-lg hover:shadow-xl p-3 w-12 h-12 backdrop-blur-sm hover:scale-110"
        />

        {/* Slide indicators */}
        <div className="absolute bottom-4 left-1/2 transform -translate-x-1/2 flex space-x-2 z-10">
          {carouselItems.map((_, index) => (
            <button
              key={index}
              className={`w-3 h-3 rounded-full transition-all duration-300 ${
                index === currentSlide
                  ? 'bg-white shadow-lg scale-125'
                  : 'bg-white/50 hover:bg-white/75'
              }`}
              onClick={() => {
                // This would need to be connected to the carousel API
                // For now, it's just visual
              }}
            />
          ))}
        </div>

        {/* Subtle gradient overlays for better text readability */}
        <div className="absolute inset-0 pointer-events-none">
          <div className="absolute top-0 left-0 right-0 h-16 bg-gradient-to-b from-black/10 to-transparent" />
          <div className="absolute bottom-0 left-0 right-0 h-16 bg-gradient-to-t from-black/10 to-transparent" />
        </div>
      </Carousel>
      
      {/* Subtle bottom accent line */}
      <div className="absolute bottom-0 left-1/2 transform -translate-x-1/2 w-24 h-1 bg-gradient-to-r from-transparent via-blue-500/30 to-transparent rounded-full"></div>
>>>>>>> fb11cee0
    </div>
  );
}

export default DashboardCarousel;<|MERGE_RESOLUTION|>--- conflicted
+++ resolved
@@ -10,38 +10,22 @@
 const carouselItems = [
   {
     id: 1,
-<<<<<<< HEAD
-    image: "https://lesson-banners.s3.us-east-1.amazonaws.com/Dashboard-banners/junior.png",
-=======
     image: "https://lesson-banners.s3.us-east-1.amazonaws.com/Dashboard-banners/Become+%2B+SOV.png",
->>>>>>> fb11cee0
     link: "/banner1"
   },
   {
     id: 2,
-<<<<<<< HEAD
-    image: "https://lesson-banners.s3.us-east-1.amazonaws.com/Dashboard-banners/sov%2Bbecome_private.png",
-=======
     image: "https://lesson-banners.s3.us-east-1.amazonaws.com/Dashboard-banners/Private+business.png",
->>>>>>> fb11cee0
     link: "/banner2"
   },
   {
     id: 3,
-<<<<<<< HEAD
-    image: "https://lesson-banners.s3.us-east-1.amazonaws.com/Dashboard-banners/Masterclass.png",
-=======
     image: "https://lesson-banners.s3.us-east-1.amazonaws.com/Dashboard-banners/masterclass.jpg",
->>>>>>> fb11cee0
     link: "/banner3"
   },
   {
     id: 4,
-<<<<<<< HEAD
-    image: "https://lesson-banners.s3.us-east-1.amazonaws.com/Dashboard-banners/senior.png",
-=======
     image: "https://lesson-banners.s3.us-east-1.amazonaws.com/Dashboard-banners/Operate+Private.png",
->>>>>>> fb11cee0
     link: "/banner4"
   }
 ];
@@ -60,10 +44,6 @@
     return () => clearInterval(interval);
   }, []);
 
-<<<<<<< HEAD
-  return (
-    <div className="group relative w-full">
-=======
   const handleSlideChange = (index) => {
     setCurrentSlide(index);
   };
@@ -75,7 +55,6 @@
         <div className="w-full h-full rounded-2xl bg-white"></div>
       </div>
       
->>>>>>> fb11cee0
       <Carousel
         opts={{
           align: "center",
@@ -85,19 +64,6 @@
         onSlideChange={handleSlideChange}
       >
         <CarouselContent>
-<<<<<<< HEAD
-          {carouselItems.map((item) => (
-            <CarouselItem key={item.id} className="md:basis-full">
-              <div className="relative w-full overflow-hidden rounded-xl shadow-lg">
-                <a href={item.link} className="block w-full">
-                  <img
-                    src={item.image}
-                    alt={`Banner ${item.id}`}
-                    className="w-full h-auto object-contain max-h-[400px] transition-transform duration-300"
-                    style={{ minHeight: '200px' }}
-                  />
-                </a>
-=======
           {carouselItems.map((item, index) => (
             <CarouselItem key={item.id} className="md:basis-full">
               <div className="relative w-full overflow-hidden rounded-2xl shadow-2xl bg-gradient-to-br from-gray-50 to-white border border-gray-100">
@@ -119,23 +85,11 @@
                     <div className="absolute top-4 right-4 w-2 h-2 bg-gradient-to-br from-blue-500 to-purple-600 rounded-full opacity-60"></div>
                   </div>
                 </div>
->>>>>>> fb11cee0
               </div>
             </CarouselItem>
           ))}
         </CarouselContent>
 
-<<<<<<< HEAD
-        {/* Overlay arrows: hidden by default, visible on hover */}
-        <CarouselPrevious
-          className="absolute left-2 top-1/2 -translate-y-1/2 opacity-0 group-hover:opacity-100 transition-opacity bg-white/80 hover:bg-white text-gray-800 border border-gray-300 rounded-full shadow p-2"
-        />
-        <CarouselNext
-          ref={nextBtnRef}
-          className="absolute right-2 top-1/2 -translate-y-1/2 opacity-0 group-hover:opacity-100 transition-opacity bg-white/80 hover:bg-white text-gray-800 border border-gray-300 rounded-full shadow p-2"
-        />
-      </Carousel>
-=======
         {/* Enhanced navigation arrows */}
         <CarouselPrevious
           className="absolute left-4 top-1/2 -translate-y-1/2 opacity-0 group-hover:opacity-100 transition-all duration-300 bg-white/90 hover:bg-white text-gray-700 hover:text-gray-900 border border-gray-200 hover:border-gray-300 rounded-full shadow-lg hover:shadow-xl p-3 w-12 h-12 backdrop-blur-sm hover:scale-110"
@@ -172,7 +126,6 @@
       
       {/* Subtle bottom accent line */}
       <div className="absolute bottom-0 left-1/2 transform -translate-x-1/2 w-24 h-1 bg-gradient-to-r from-transparent via-blue-500/30 to-transparent rounded-full"></div>
->>>>>>> fb11cee0
     </div>
   );
 }
