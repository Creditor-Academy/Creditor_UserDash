import React, { useEffect, useRef, useState } from 'react';
import {
  Carousel,
  CarouselContent,
  CarouselItem,
  CarouselNext,
  CarouselPrevious,
} from '@/components/ui/carousel';

const carouselItems = [
  // {
  //   id: 0,
  //   type: "video",
  //   videoUrl: "https://athena-user-assets.s3.eu-north-1.amazonaws.com/allAthenaAssets/This+Saturday.mp4",
  //   title: "This Saturday",
  //   course: "Upcoming Event",
  //   order: 1
  // },
  {
    id: 1,
<<<<<<< HEAD
    type: 'image',
    image:
      'https://athena-user-assets.s3.eu-north-1.amazonaws.com/Upcoming_events_Banner/01Nov.png',
    course: '18th Oct',
=======
    type: "image",
    image: "https://athena-user-assets.s3.eu-north-1.amazonaws.com/Upcoming_events_Banner/15nov.png",
    course: "8th Nov",
    
>>>>>>> bc2d7af8
  },
];

export function DashboardCarousel() {
  const nextBtnRef = useRef(null);
  const prevBtnRef = useRef(null);
  const carouselApiRef = useRef(null);
  const intervalRef = useRef(null);
  const videoRef = useRef(null);
  const [currentSlide, setCurrentSlide] = useState(0);

  const startAutoAdvance = () => {
    if (intervalRef.current) {
      clearInterval(intervalRef.current);
    }
    intervalRef.current = setInterval(() => {
      if (nextBtnRef.current) {
        nextBtnRef.current.click();
      }
    }, 5000);
  };

  const stopAutoAdvance = () => {
    if (intervalRef.current) {
      clearInterval(intervalRef.current);
      intervalRef.current = null;
    }
  };

  useEffect(() => {
    startAutoAdvance();
    return () => {
      if (intervalRef.current) {
        clearInterval(intervalRef.current);
      }
    };
  }, []);

  return (
    <div className="group relative w-full max-w-4xl mx-auto">
      {/* Section header */}
      <div className="mb-4 px-1">
        <div className="flex items-center gap-2 mb-1">
          <span className="text-[11px] font-semibold uppercase tracking-wider px-2 py-0.5 rounded-full bg-blue-50 text-blue-700 border border-blue-200">
            Featured
          </span>
          <span className="text-[11px] text-gray-400">|</span>
          <span className="text-[11px] text-gray-500">Upcoming</span>
        </div>
        <h2 className="text-2xl sm:text-3xl font-bold text-gray-900 leading-tight">
          Upcoming Events
        </h2>
        <p className="text-gray-500 text-sm sm:text-base">
          Discover what’s events upcoming for you
        </p>
        <div className="mt-2 h-1 w-24 rounded-full bg-gradient-to-r from-blue-500/40 via-purple-500/40 to-emerald-500/40" />
      </div>
      {/* Removed outer decorative border to match banner bounds */}

      <Carousel
        opts={{
          align: 'center',
          loop: true,
        }}
        className="w-full relative z-10 px-1"
        setApi={api => {
          carouselApiRef.current = api;
          if (api) {
            api.on('select', () => {
              const newSlide = api.selectedScrollSnap();
              setCurrentSlide(newSlide);

              // Check if current slide is a video and restart it
              const currentItem = carouselItems[newSlide];
              if (
                currentItem &&
                currentItem.type === 'video' &&
                videoRef.current
              ) {
                videoRef.current.currentTime = 0;
                videoRef.current.play();
              }
            });
          }
        }}
      >
        <CarouselContent>
          {carouselItems.map((item, index) => (
            <CarouselItem key={item.id} className="md:basis-full">
              <div className="relative w-full overflow-hidden rounded-2xl shadow-2xl bg-white border border-gray-100">
                <div className="relative w-full h-[200px] sm:h-[250px] md:h-[300px] lg:h-[350px] bg-white flex items-center justify-center p-2 sm:p-3">
                  {item.type === 'video' ? (
                    <video
                      ref={videoRef}
                      src={item.videoUrl}
                      autoPlay
                      muted
                      loop
                      playsInline
                      className="max-w-full max-h-full object-contain transition-all duration-700 select-none rounded-lg"
                      onMouseEnter={e => {
                        e.target.muted = false;
                      }}
                      onMouseLeave={e => {
                        e.target.muted = true;
                      }}
                    />
                  ) : (
                    <img
                      src={item.image}
                      alt={`${item.title} – ${item.course}`}
                      loading="lazy"
                      draggable={false}
                      className="max-w-full max-h-full object-contain transition-all duration-700 select-none"
                    />
                  )}
                  {/* No text overlays to avoid clashing with banner text */}
                </div>
              </div>
            </CarouselItem>
          ))}
        </CarouselContent>

        {/* Enhanced navigation arrows */}
        <CarouselPrevious
          ref={prevBtnRef}
          className="absolute left-4 top-1/2 -translate-y-1/2 opacity-0 group-hover:opacity-100 transition-all duration-300 bg-white/90 hover:bg-white text-gray-700 hover:text-gray-900 border border-gray-200 hover:border-gray-300 rounded-full shadow-lg hover:shadow-xl p-3 w-12 h-12 backdrop-blur-sm hover:scale-110"
        />
        <CarouselNext
          ref={nextBtnRef}
          className="absolute right-4 top-1/2 -translate-y-1/2 opacity-0 group-hover:opacity-100 transition-all duration-300 bg-white/90 hover:bg-white text-gray-700 hover:text-gray-900 border border-gray-200 hover:border-gray-300 rounded-full shadow-lg hover:shadow-xl p-3 w-12 h-12 backdrop-blur-sm hover:scale-110"
        />

        {/* Slide indicators */}
        <div className="absolute bottom-4 left-1/2 transform -translate-x-1/2 flex space-x-2 z-10">
          {carouselItems.map((_, index) => (
            <button
              key={index}
              className={`w-3 h-3 rounded-full transition-all duration-300 ${
                index === currentSlide
                  ? 'bg-blue-600 shadow-lg scale-125'
                  : 'bg-blue-300 hover:bg-blue-400'
              }`}
              onClick={() => {
                if (carouselApiRef.current) {
                  carouselApiRef.current.scrollTo(index);
                }
              }}
            />
          ))}
        </div>

        {/* Removed dark overlays to avoid any grayish background tint */}
      </Carousel>

      {/* Subtle bottom accent line */}
      <div className="absolute bottom-0 left-1/2 transform -translate-x-1/2 w-24 h-1 bg-gradient-to-r from-transparent via-blue-500/30 to-transparent rounded-full"></div>
    </div>
  );
}

export default DashboardCarousel;<|MERGE_RESOLUTION|>--- conflicted
+++ resolved
@@ -18,17 +18,10 @@
   // },
   {
     id: 1,
-<<<<<<< HEAD
     type: 'image',
     image:
-      'https://athena-user-assets.s3.eu-north-1.amazonaws.com/Upcoming_events_Banner/01Nov.png',
-    course: '18th Oct',
-=======
-    type: "image",
-    image: "https://athena-user-assets.s3.eu-north-1.amazonaws.com/Upcoming_events_Banner/15nov.png",
-    course: "8th Nov",
-    
->>>>>>> bc2d7af8
+      'https://athena-user-assets.s3.eu-north-1.amazonaws.com/Upcoming_events_Banner/15nov.png',
+    course: '8th Nov',
   },
 ];
 
