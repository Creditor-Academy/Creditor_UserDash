import { Link } from "react-router-dom";
import { useEffect, useState } from "react";
import {
  DropdownMenu,
  DropdownMenuContent,
  DropdownMenuGroup,
  DropdownMenuItem,
  DropdownMenuLabel,
  DropdownMenuSeparator,
  DropdownMenuTrigger,
} from "@/components/ui/dropdown-menu";
import { Avatar, AvatarFallback, AvatarImage } from "@/components/ui/avatar";
import { User, LogOut, Book, Library, GraduationCap } from "lucide-react";
<<<<<<< HEAD
import { getUserAvatarUrl, getUserAvatarUrlSync, refreshAvatarFromBackend } from "@/lib/avatar-utils";
=======
import { getUserAvatarUrl, getUserAvatarUrlSync, refreshAvatarFromBackend, validateAvatarImage } from "@/lib/avatar-utils";
>>>>>>> 7cb56fc9
import { motion } from "framer-motion";
import { useNavigate } from "react-router-dom";
import { fetchUserProfile, clearUserData, updateProfilePicture } from "@/services/userService";
import { useUser } from "@/contexts/UserContext";
import { useAuth } from "@/contexts/AuthContext";
import { toast } from "sonner";

export function ProfileDropdown() {
  const [userAvatar, setUserAvatar] = useState(getUserAvatarUrlSync());
<<<<<<< HEAD
  const { userProfile } = useUser();
=======
  const { userProfile, setUserProfile } = useUser();
>>>>>>> 7cb56fc9
  const { logout: logoutAuth } = useAuth();
  const navigate = useNavigate();
  
  useEffect(() => {
    // Load avatar from backend on component mount
    const loadAvatarFromBackend = async () => {
      try {
        const avatarUrl = await refreshAvatarFromBackend();
        setUserAvatar(avatarUrl);
      } catch (error) {
        console.warn('Failed to load avatar from backend:', error);
        // Keep using localStorage fallback
      }
    };

    loadAvatarFromBackend();
    
    // Set up event listener for avatar changes
    const handleAvatarChange = () => {
      setUserAvatar(getUserAvatarUrlSync());
    };
    
    window.addEventListener("storage", handleAvatarChange);
    window.addEventListener("user-avatar-updated", handleAvatarChange);
    window.addEventListener("userProfileUpdated", handleAvatarChange);
    
    // Clean up event listener
    return () => {
      window.removeEventListener("storage", handleAvatarChange);
      window.removeEventListener("user-avatar-updated", handleAvatarChange);
      window.removeEventListener("userProfileUpdated", handleAvatarChange);
    };
  }, []);

  const handleLogout = async () => {
    try {
      // Use the logout function from AuthContext which handles everything
      await logoutAuth();
    } catch (error) {
      console.error('Logout error:', error);
      // Even if there's an error, redirect to home
      window.location.href = '/';
    }
  };

  const handlePictureUpload = async (event) => {
    const file = event.target.files[0];
    if (!file) return;

    const validation = validateAvatarImage(file);
    if (!validation.valid) {
      toast.error(validation.message);
      return;
    }

    const formData = new FormData();
    formData.append('profilePicture', file);

    try {
      const result = await updateProfilePicture(formData);
      if (result.success) {
        const newImageUrl = result.data.imageUrl;
        localStorage.setItem('userAvatar', newImageUrl);
        window.dispatchEvent(new Event('user-avatar-updated'));
        toast.success("Profile picture updated!")
        if (setUserProfile) {
            setUserProfile(prev => ({...prev, image: newImageUrl}));
        }
      } else {
        console.error("Failed to upload profile picture:", result.message);
        toast.error("Failed to upload profile picture.")
      }
    } catch (error) {
      console.error("Error uploading profile picture:", error);
      toast.error("Error uploading profile picture.")
    }
  };
  
  return (
    <DropdownMenu>
      <DropdownMenuTrigger asChild>
        <motion.button 
          className="relative flex items-center gap-2 rounded-full outline-none focus-visible:ring-2 focus-visible:ring-primary focus-visible:ring-offset-2 transition-all duration-300 hover:bg-accent/60 p-1"
          whileHover={{ scale: 1.05 }}
          whileTap={{ scale: 0.98 }}
        >
          <div className="relative group/avatar">
            <Avatar className="h-9 w-9 border border-border shadow-sm transition-all duration-300 group-hover/avatar:border-primary/30">
              <AvatarImage src={userAvatar} alt="User avatar" className="transition-all duration-500 group-hover/avatar:scale-110" />
              <AvatarFallback useSvgFallback={true} initials="AJ" className="bg-gradient-to-tr from-primary/80 to-primary text-white">
                <motion.span animate={{ scale: [1, 1.1, 1] }} transition={{ duration: 2, repeat: Infinity, repeatType: "reverse" }}>
                  AJ
                </motion.span>
              </AvatarFallback>
            </Avatar>
            <div className="absolute inset-0 bg-primary/0 rounded-full transition-colors duration-300 group-hover/avatar:bg-primary/10 animate-pulse-subtle"></div>
          </div>
          <div className="hidden md:block text-left group/text">
            <p className="text-sm font-semibold group-hover/text:text-primary transition-colors duration-300">
              {userProfile ? `${userProfile.first_name || ''} ${userProfile.last_name || ''}`.trim() || 'User' : 'User'}
            </p>
            <p className="text-xs text-muted-foreground group-hover/text:text-primary/70 transition-colors duration-300">
              {userProfile?.email || 'Loading...'}
            </p>
          </div>
        </motion.button>
      </DropdownMenuTrigger>
      <DropdownMenuContent className="w-56 shadow-lg border-primary/20 animate-scale-in backdrop-blur-sm bg-background/95" align="end" sideOffset={8}>
        <DropdownMenuLabel className="text-primary/80">My Account</DropdownMenuLabel>
        <DropdownMenuSeparator className="bg-primary/10" />
        <DropdownMenuGroup>
          <DropdownMenuItem asChild>
            <Link to="/dashboard/profile" className="w-full cursor-pointer transition-colors duration-300 hover:text-primary hover:bg-primary/5 group/menu rounded-md">
              <User className="mr-2 h-4 w-4 transition-all duration-300 group-hover/menu:text-primary group-hover/menu:scale-110" />
              <span className="transition-all duration-200">Profile</span>
            </Link>
          </DropdownMenuItem>
          {/* <DropdownMenuItem onSelect={(e) => e.preventDefault()} className="w-full cursor-pointer transition-colors duration-300 hover:text-primary hover:bg-primary/5 group/menu rounded-md"> */}
            {/* <label htmlFor="profile-picture-upload" className="w-full cursor-pointer flex items-center"> */}
              {/* <User className="mr-2 h-4 w-4 transition-all duration-300 group-hover/menu:text-primary group-hover/menu:scale-110" /> */}
              {/* <span>Change Picture</span> */}
            {/* </label> */}
            {/* <input id="profile-picture-upload" type="file" accept="image/*" className="hidden" onChange={handlePictureUpload} /> */}
          {/* </DropdownMenuItem> */}
        </DropdownMenuGroup>
        <DropdownMenuSeparator className="bg-primary/10" />
        <DropdownMenuItem 
          className="text-red-600 focus:text-red-600 cursor-pointer hover:bg-red-50 dark:hover:bg-red-950/20 group/logout rounded-md"
          onClick={handleLogout}
        >
          <LogOut className="mr-2 h-4 w-4 transition-all duration-300 group-hover/logout:translate-x-1" />
          <span>Log out</span>
        </DropdownMenuItem>
      </DropdownMenuContent>
    </DropdownMenu>
  );
}

export default ProfileDropdown;<|MERGE_RESOLUTION|>--- conflicted
+++ resolved
@@ -11,11 +11,7 @@
 } from "@/components/ui/dropdown-menu";
 import { Avatar, AvatarFallback, AvatarImage } from "@/components/ui/avatar";
 import { User, LogOut, Book, Library, GraduationCap } from "lucide-react";
-<<<<<<< HEAD
-import { getUserAvatarUrl, getUserAvatarUrlSync, refreshAvatarFromBackend } from "@/lib/avatar-utils";
-=======
 import { getUserAvatarUrl, getUserAvatarUrlSync, refreshAvatarFromBackend, validateAvatarImage } from "@/lib/avatar-utils";
->>>>>>> 7cb56fc9
 import { motion } from "framer-motion";
 import { useNavigate } from "react-router-dom";
 import { fetchUserProfile, clearUserData, updateProfilePicture } from "@/services/userService";
@@ -25,11 +21,7 @@
 
 export function ProfileDropdown() {
   const [userAvatar, setUserAvatar] = useState(getUserAvatarUrlSync());
-<<<<<<< HEAD
-  const { userProfile } = useUser();
-=======
   const { userProfile, setUserProfile } = useUser();
->>>>>>> 7cb56fc9
   const { logout: logoutAuth } = useAuth();
   const navigate = useNavigate();
   
