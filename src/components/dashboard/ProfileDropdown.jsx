import { Link } from "react-router-dom";
import { useEffect, useState } from "react";
import {
  DropdownMenu,
  DropdownMenuContent,
  DropdownMenuGroup,
  DropdownMenuItem,
  DropdownMenuLabel,
  DropdownMenuSeparator,
  DropdownMenuTrigger,
} from "@/components/ui/dropdown-menu";
import { Avatar, AvatarFallback, AvatarImage } from "@/components/ui/avatar";
import { User, LogOut, Book, Library, GraduationCap } from "lucide-react";
import { getUserAvatarUrl } from "@/lib/avatar-utils";
import { motion } from "framer-motion";
import { useNavigate } from "react-router-dom";
import { fetchUserProfile, clearUserData } from "@/services/userService";
import { useUser } from "@/contexts/UserContext";
import { useAuth } from "@/contexts/AuthContext";

export function ProfileDropdown() {
  const [userAvatar, setUserAvatar] = useState(getUserAvatarUrl());
  const { userProfile } = useUser();
  const { logout: logoutAuth } = useAuth();
  const navigate = useNavigate();
  
  useEffect(() => {
    // Load avatar from localStorage if available
    setUserAvatar(getUserAvatarUrl());
    
    // Set up event listener for avatar changes
    const handleAvatarChange = () => {
      setUserAvatar(getUserAvatarUrl());
    };
    
    window.addEventListener("storage", handleAvatarChange);
    window.addEventListener("user-avatar-updated", handleAvatarChange);
    window.addEventListener("userProfileUpdated", handleAvatarChange);
    
    // Clean up event listener
    return () => {
      window.removeEventListener("storage", handleAvatarChange);
      window.removeEventListener("user-avatar-updated", handleAvatarChange);
      window.removeEventListener("userProfileUpdated", handleAvatarChange);
    };
  }, []);

<<<<<<< HEAD
  const handleLogout = () => {
    // Clear all user data
    clearUserData();
    logoutAuth(); // Use AuthContext logout
    
    // Dispatch event to trigger UserContext refresh
    window.dispatchEvent(new Event('userRoleChanged'));
    
    // Redirect to landing page
    window.location.href = "/";
=======
  const handleLogout = async () => {
    try {
      // Use the logout function from AuthContext which handles everything
      await logoutAuth();
    } catch (error) {
      console.error('Logout error:', error);
      // Even if there's an error, redirect to home
      window.location.href = '/';
    }
>>>>>>> 7f5b49f5
  };
  
  return (
    <DropdownMenu>
      <DropdownMenuTrigger asChild>
        <motion.button 
          className="relative flex items-center gap-2 rounded-full outline-none focus-visible:ring-2 focus-visible:ring-primary focus-visible:ring-offset-2 transition-all duration-300 hover:bg-accent/60 p-1"
          whileHover={{ scale: 1.05 }}
          whileTap={{ scale: 0.98 }}
        >
          <div className="relative group/avatar">
            <Avatar className="h-9 w-9 border border-border shadow-sm transition-all duration-300 group-hover/avatar:border-primary/30">
              <AvatarImage src={userAvatar} alt="User avatar" className="transition-all duration-500 group-hover/avatar:scale-110" />
              <AvatarFallback useSvgFallback={true} initials="AJ" className="bg-gradient-to-tr from-primary/80 to-primary text-white">
                <motion.span animate={{ scale: [1, 1.1, 1] }} transition={{ duration: 2, repeat: Infinity, repeatType: "reverse" }}>
                  AJ
                </motion.span>
              </AvatarFallback>
            </Avatar>
            <div className="absolute inset-0 bg-primary/0 rounded-full transition-colors duration-300 group-hover/avatar:bg-primary/10 animate-pulse-subtle"></div>
          </div>
          <div className="hidden md:block text-left group/text">
            <p className="text-sm font-semibold group-hover/text:text-primary transition-colors duration-300">
              {userProfile ? `${userProfile.first_name || ''} ${userProfile.last_name || ''}`.trim() || 'User' : 'User'}
            </p>
            <p className="text-xs text-muted-foreground group-hover/text:text-primary/70 transition-colors duration-300">
              {userProfile?.email || 'Loading...'}
            </p>
          </div>
        </motion.button>
      </DropdownMenuTrigger>
      <DropdownMenuContent className="w-56 shadow-lg border-primary/20 animate-scale-in backdrop-blur-sm bg-background/95" align="end" sideOffset={8}>
        <DropdownMenuLabel className="text-primary/80">My Account</DropdownMenuLabel>
        <DropdownMenuSeparator className="bg-primary/10" />
        <DropdownMenuGroup>
          <DropdownMenuItem asChild>
            <Link to="/dashboard/profile" className="w-full cursor-pointer transition-colors duration-300 hover:text-primary hover:bg-primary/5 group/menu rounded-md">
              <User className="mr-2 h-4 w-4 transition-all duration-300 group-hover/menu:text-primary group-hover/menu:scale-110" />
              <span className="transition-all duration-200">Profile</span>
            </Link>
          </DropdownMenuItem>
        </DropdownMenuGroup>
        <DropdownMenuSeparator className="bg-primary/10" />
        <DropdownMenuItem 
          className="text-red-600 focus:text-red-600 cursor-pointer hover:bg-red-50 dark:hover:bg-red-950/20 group/logout rounded-md"
          onClick={handleLogout}
        >
          <LogOut className="mr-2 h-4 w-4 transition-all duration-300 group-hover/logout:translate-x-1" />
          <span>Log out</span>
        </DropdownMenuItem>
      </DropdownMenuContent>
    </DropdownMenu>
  );
}

export default ProfileDropdown;<|MERGE_RESOLUTION|>--- conflicted
+++ resolved
@@ -45,18 +45,6 @@
     };
   }, []);
 
-<<<<<<< HEAD
-  const handleLogout = () => {
-    // Clear all user data
-    clearUserData();
-    logoutAuth(); // Use AuthContext logout
-    
-    // Dispatch event to trigger UserContext refresh
-    window.dispatchEvent(new Event('userRoleChanged'));
-    
-    // Redirect to landing page
-    window.location.href = "/";
-=======
   const handleLogout = async () => {
     try {
       // Use the logout function from AuthContext which handles everything
@@ -66,7 +54,6 @@
       // Even if there's an error, redirect to home
       window.location.href = '/';
     }
->>>>>>> 7f5b49f5
   };
   
   return (
