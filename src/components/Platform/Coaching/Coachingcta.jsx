--- conflicted
+++ resolved
@@ -30,12 +30,8 @@
 
             {/* Description */}
             <p className="text-sm lg:text-base text-gray-300 mb-6 leading-relaxed">
-<<<<<<< HEAD
               Book a demo or start a free trial to discover how coaching and
-              webinars can help you scale your business with Athena LM.
-=======
-            Book a demo or start a free trial to discover how coaching and webinars can help you scale your business with Athena LMS.
->>>>>>> bc2d7af8
+              webinars can help you scale your business with Athena LMS.
             </p>
 
             {/* CTA Buttons */}
