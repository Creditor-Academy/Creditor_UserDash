import React, { useEffect, useRef, useState } from 'react';
import PaulImage from '../../assets/Paul.jpeg';
import JavedImage from '../../assets/Javed.webp';
import logo from '../../assets/logo.webp';

const CoFounderQuote = () => {
  // Slides: Paul and placeholder for Mr. Javed Irshad
  const slides = [
    {
      quote:
        'Visionary leader with over 15 years of experience in educational technology. Passionate about creating learning solutions that transform lives and bridge the gap between traditional and digital education.',
      name: 'Mr. PaulMichael Rowland',
      role: 'Co-Founder',
      image: PaulImage,
    },
    {
      quote:
        'Education specialist with 25 years of experience, including 8 years in e-learning and content writing. Expert in designing engaging learning experiences that captivate and educate.',
      name: 'Mr. Javed Irshad',
      role: 'Co-Founder',
      // Placeholder visual for now (replace with headshot when ready)
      image: JavedImage,
    },
  ];

  const [active, setActive] = useState(0);
  const intervalRef = useRef(null);

  useEffect(() => {
    // Autoplay slider
    intervalRef.current = setInterval(() => {
      setActive((prev) => (prev + 1) % slides.length);
    }, 6000);
    return () => clearInterval(intervalRef.current);
  }, [slides.length]);

  return (
    <section
      className="py-20 relative overflow-hidden"
      style={{
        background:
          'linear-gradient(135deg, #1e40af 0%, #3b82f6 50%, #60a5fa 100%)',
      }}
    >
      {/* Animated Grid Background - Right Side */}
      <div
        className="absolute right-0 top-0 bottom-0 pointer-events-none"
        style={{
          width: '60%',
          background: `
            linear-gradient(90deg, transparent 0%, rgba(255,255,255,0.03) 100%),
            repeating-linear-gradient(
              0deg,
              transparent,
              transparent 50px,
              rgba(255, 255, 255, 0.05) 50px,
              rgba(255, 255, 255, 0.05) 51px
            ),
            repeating-linear-gradient(
              90deg,
              transparent,
              transparent 50px,
              rgba(255, 255, 255, 0.05) 50px,
              rgba(255, 255, 255, 0.05) 51px
            )
          `,
          maskImage: 'linear-gradient(to left, black 30%, transparent 100%)',
          WebkitMaskImage:
            'linear-gradient(to left, black 30%, transparent 100%)',
          animation: 'gridPulse 4s ease-in-out infinite',
        }}
      />

      {/* Background Logo - Visible on the left */}
      <div
        className="absolute left-0 top-1/2 -translate-y-1/2 -translate-x-1/4 opacity-10 pointer-events-none"
        style={{ width: '700px', height: '700px' }}
      >
<<<<<<< HEAD
        <img src={Logo} alt="" className="w-full h-full object-contain" />
=======
        <img 
          src={logo} 
          alt="" 
          className="w-full h-full object-contain"
        />
>>>>>>> 36a989b0
      </div>

      {/* Keyframe Animation */}
      <style>{`
        @keyframes gridPulse {
          0%, 100% {
            opacity: 0.5;
          }
          50% {
            opacity: 0.8;
          }
        }
      `}</style>
<<<<<<< HEAD

      <div className="max-w-6xl mx-auto px-4 sm:px-6 lg:px-8 relative z-10">
        <div className="grid md:grid-cols-2 gap-12 items-center">
          {/* Quote Section */}
          <div className="space-y-6">
            {/* Quote */}
            <blockquote
              className="text-2xl md:text-3xl font-normal text-white leading-relaxed"
              style={{ fontFamily: 'Georgia, Times New Roman, serif' }}
            >
              "We don't just create courses—we architect learning experiences
              that inspire, engage, and transform. Every interaction is an
              opportunity to unlock human potential and drive meaningful
              change."
            </blockquote>

            {/* Attribution */}
            <div className="space-y-1">
              <p
                className="text-lg font-semibold text-white"
                style={{ fontFamily: 'Georgia, Times New Roman, serif' }}
              >
                PaulMichael Rowland
              </p>
              <p
                className="text-base text-gray-300"
                style={{ fontFamily: 'Arial, sans-serif' }}
              >
                Founder
              </p>
            </div>
          </div>

          {/* Profile Image */}
          <div className="flex justify-center md:justify-end">
            <div className="relative">
              <div className="w-64 h-64">
                <img
                  src={PaulImage}
                  alt="PaulMichael Rowland - Founder"
                  className="w-full h-full object-cover rounded-full"
                />
=======
      
      <div className="max-w-5xl mx-auto px-4 sm:px-6 lg:px-8 relative z-10">
        {/* Slider wrapper */}
        <div className="overflow-hidden">
          <div
            className="flex transition-transform duration-700 ease-in-out"
            style={{ transform: `translateX(-${active * 100}%)` }}
          >
            {slides.map((s, idx) => (
              <div key={idx} className="min-w-full">
                <div className="grid md:grid-cols-2 gap-12 items-center">
                  {/* Text Section */}
                  <div className="space-y-6">
                    <blockquote className="text-2xl md:text-3xl font-normal text-white leading-relaxed" style={{ fontFamily: 'Georgia, Times New Roman, serif' }}>
                      {s.quote}
                    </blockquote>
                    <div className="space-y-1">
                      <p className="text-lg font-semibold text-white" style={{ fontFamily: 'Georgia, Times New Roman, serif' }}>
                        {s.name}
                      </p>
                      <p className="text-base text-gray-200" style={{ fontFamily: 'Arial, sans-serif' }}>
                        {s.role}
                      </p>
                    </div>
                  </div>

                  {/* Profile Image */}
                  <div className="flex justify-center md:justify-end">
                    <div className="relative">
                      <div className="w-52 h-52">
                        <img
                          src={s.image}
                          alt={`${s.name} - ${s.role}`}
                          className={`w-full h-full ${s.image === logo ? 'object-contain p-6 bg-white/5 rounded-full' : 'object-cover'} rounded-full`}
                        />
                      </div>
                      <div className="absolute -top-4 -right-4 w-8 h-8 bg-blue-500 rounded-full opacity-20"></div>
                      <div className="absolute -bottom-4 -left-4 w-6 h-6 bg-indigo-400 rounded-full opacity-30"></div>
                    </div>
                  </div>
                </div>
>>>>>>> 36a989b0
              </div>
            ))}
          </div>
        </div>

        {/* Slider controls */}
        <div className="mt-6 flex items-center justify-center gap-2">
          {slides.map((_, i) => (
            <span
              key={i}
              className={`h-2.5 w-2.5 rounded-full transition-opacity ${
                active === i ? 'bg-white' : 'bg-white/50'
              }`}
            />
          ))}
        </div>
      </div>
    </section>
  );
};

export default CoFounderQuote;

<|MERGE_RESOLUTION|>--- conflicted
+++ resolved
@@ -29,7 +29,7 @@
   useEffect(() => {
     // Autoplay slider
     intervalRef.current = setInterval(() => {
-      setActive((prev) => (prev + 1) % slides.length);
+      setActive(prev => (prev + 1) % slides.length);
     }, 6000);
     return () => clearInterval(intervalRef.current);
   }, [slides.length]);
@@ -76,15 +76,7 @@
         className="absolute left-0 top-1/2 -translate-y-1/2 -translate-x-1/4 opacity-10 pointer-events-none"
         style={{ width: '700px', height: '700px' }}
       >
-<<<<<<< HEAD
-        <img src={Logo} alt="" className="w-full h-full object-contain" />
-=======
-        <img 
-          src={logo} 
-          alt="" 
-          className="w-full h-full object-contain"
-        />
->>>>>>> 36a989b0
+        <img src={logo} alt="" className="w-full h-full object-contain" />
       </div>
 
       {/* Keyframe Animation */}
@@ -98,51 +90,7 @@
           }
         }
       `}</style>
-<<<<<<< HEAD
 
-      <div className="max-w-6xl mx-auto px-4 sm:px-6 lg:px-8 relative z-10">
-        <div className="grid md:grid-cols-2 gap-12 items-center">
-          {/* Quote Section */}
-          <div className="space-y-6">
-            {/* Quote */}
-            <blockquote
-              className="text-2xl md:text-3xl font-normal text-white leading-relaxed"
-              style={{ fontFamily: 'Georgia, Times New Roman, serif' }}
-            >
-              "We don't just create courses—we architect learning experiences
-              that inspire, engage, and transform. Every interaction is an
-              opportunity to unlock human potential and drive meaningful
-              change."
-            </blockquote>
-
-            {/* Attribution */}
-            <div className="space-y-1">
-              <p
-                className="text-lg font-semibold text-white"
-                style={{ fontFamily: 'Georgia, Times New Roman, serif' }}
-              >
-                PaulMichael Rowland
-              </p>
-              <p
-                className="text-base text-gray-300"
-                style={{ fontFamily: 'Arial, sans-serif' }}
-              >
-                Founder
-              </p>
-            </div>
-          </div>
-
-          {/* Profile Image */}
-          <div className="flex justify-center md:justify-end">
-            <div className="relative">
-              <div className="w-64 h-64">
-                <img
-                  src={PaulImage}
-                  alt="PaulMichael Rowland - Founder"
-                  className="w-full h-full object-cover rounded-full"
-                />
-=======
-      
       <div className="max-w-5xl mx-auto px-4 sm:px-6 lg:px-8 relative z-10">
         {/* Slider wrapper */}
         <div className="overflow-hidden">
@@ -155,14 +103,25 @@
                 <div className="grid md:grid-cols-2 gap-12 items-center">
                   {/* Text Section */}
                   <div className="space-y-6">
-                    <blockquote className="text-2xl md:text-3xl font-normal text-white leading-relaxed" style={{ fontFamily: 'Georgia, Times New Roman, serif' }}>
+                    <blockquote
+                      className="text-2xl md:text-3xl font-normal text-white leading-relaxed"
+                      style={{ fontFamily: 'Georgia, Times New Roman, serif' }}
+                    >
                       {s.quote}
                     </blockquote>
                     <div className="space-y-1">
-                      <p className="text-lg font-semibold text-white" style={{ fontFamily: 'Georgia, Times New Roman, serif' }}>
+                      <p
+                        className="text-lg font-semibold text-white"
+                        style={{
+                          fontFamily: 'Georgia, Times New Roman, serif',
+                        }}
+                      >
                         {s.name}
                       </p>
-                      <p className="text-base text-gray-200" style={{ fontFamily: 'Arial, sans-serif' }}>
+                      <p
+                        className="text-base text-gray-200"
+                        style={{ fontFamily: 'Arial, sans-serif' }}
+                      >
                         {s.role}
                       </p>
                     </div>
@@ -183,7 +142,6 @@
                     </div>
                   </div>
                 </div>
->>>>>>> 36a989b0
               </div>
             ))}
           </div>
@@ -205,5 +163,4 @@
   );
 };
 
-export default CoFounderQuote;
-
+export default CoFounderQuote;