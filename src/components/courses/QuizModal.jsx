--- conflicted
+++ resolved
@@ -1,12 +1,8 @@
 import React, { useState, useEffect } from 'react';
 import { Button } from '@/components/ui/button';
 import { Input } from '@/components/ui/input';
-<<<<<<< HEAD
 import { createQuiz, bulkUploadQuestions, updateQuiz } from '@/services/quizServices';
-=======
-import { createQuiz, bulkUploadQuestions } from '@/services/quizServices';
 import { createNotification } from '@/services/notificationService';
->>>>>>> fcc761a6
 
 const QUIZ_TYPES = [
   { label: 'Final', value: 'FINAL' },
@@ -125,7 +121,6 @@
     setLoading(true);
     setError('');
     try {
-<<<<<<< HEAD
       if (editingQuiz && !isAddingQuestions) {
         // Update existing quiz - send only changed fields
         const normalizedForm = {
@@ -179,21 +174,6 @@
         setStep(2);
         if (onQuizCreated) onQuizCreated(created);
       }
-=======
-      const quizData = {
-        module_id: moduleId,
-        ...form,
-        maxAttempts: Number(form.maxAttempts),
-        time_estimate: Number(form.time_estimate),
-        max_score: Number(form.max_score),
-        min_score: Number(form.min_score),
-      };
-      const created = await createQuiz(quizData);
-      // Extract quiz id from possible response shapes
-      let quizId = created?.data?.id || created?.data?._id || created?.id || created?._id;
-      setCreatedQuiz({ ...created, id: quizId });
-      setStep(2);
-      if (onQuizCreated) onQuizCreated(created);
 
       // Notify globally (backend + local fallback)
       try {
@@ -216,7 +196,6 @@
         created_at: now.toISOString(),
         read: false,
       }}));
->>>>>>> fcc761a6
     } catch (err) {
       setError(editingQuiz && !isAddingQuestions ? 'Failed to update quiz. Please try again.' : 'Failed to create quiz. Please try again.');
     } finally {
@@ -432,9 +411,7 @@
       await bulkUploadQuestions(quizId, payload);
       setStep(3);
       if (onQuizCreated) onQuizCreated();
-<<<<<<< HEAD
       if (onQuizUpdated) onQuizUpdated();
-=======
 
       // Notify globally about questions submission
       try {
@@ -455,7 +432,6 @@
         created_at: now.toISOString(),
         read: false,
       }}));
->>>>>>> fcc761a6
     } catch (err) {
       console.error('Bulk upload error:', err);
       setError(`Failed to upload questions: ${err.message || 'Please try again.'}`);
