--- conflicted
+++ resolved
@@ -2,10 +2,7 @@
 import { Button } from '@/components/ui/button';
 import { Input } from '@/components/ui/input';
 import { createQuiz, bulkUploadQuestions, updateQuiz } from '@/services/quizServices';
-<<<<<<< HEAD
-=======
 import { createNotification } from '@/services/notificationService';
->>>>>>> 9b9f1e92
 
 const QUIZ_TYPES = [
   { label: 'Final', value: 'FINAL' },
@@ -22,9 +19,6 @@
   { label: 'Drag and Drop Categories', value: 'CATEGORIZATION' },
 ];
 
-<<<<<<< HEAD
-const QuizModal = ({ isOpen, onClose, moduleId, onQuizCreated, editingQuiz, onQuizUpdated, isAddingQuestions }) => {
-=======
 // Alternative question type values that might be expected by the backend
 const BACKEND_QUESTION_TYPES = {
   MCQ_SINGLE: 'MCQ_SINGLE',
@@ -45,7 +39,6 @@
   onQuizUpdated = null,
   isAddingQuestions = false 
 }) => {
->>>>>>> 9b9f1e92
   const [form, setForm] = useState({
     title: '',
     type: 'FINAL',
@@ -72,33 +65,10 @@
     },
   ]);
 
-<<<<<<< HEAD
-  useEffect(() => {
-    if (editingQuiz) {
-      if (isAddingQuestions) {
-        // If adding questions to existing quiz, go directly to step 2
-        setStep(2);
-        setCreatedQuiz(editingQuiz);
-      } else {
-        // If editing quiz details, populate form and stay on step 1
-        setForm({
-          title: editingQuiz.title || '',
-          type: editingQuiz.type || 'FINAL',
-          maxAttempts: editingQuiz.maxAttempts || 5,
-          time_estimate: editingQuiz.time_estimate || 30,
-          max_score: editingQuiz.max_score || 100,
-          min_score: editingQuiz.min_score || 40,
-        });
-        setStep(1);
-      }
-    } else {
-      // Reset form when not editing
-=======
   // Reset state when modal opens/closes or when editing quiz changes
   useEffect(() => {
     if (!isOpen) {
       // Reset all state when modal closes
->>>>>>> 9b9f1e92
       setForm({
         title: '',
         type: 'FINAL',
@@ -108,10 +78,6 @@
         min_score: 40,
       });
       setStep(1);
-<<<<<<< HEAD
-    }
-  }, [editingQuiz, isAddingQuestions]);
-=======
       setLoading(false);
       setError('');
       setCreatedQuiz(null);
@@ -143,7 +109,6 @@
       setStep(2);
     }
   }, [isOpen, editingQuiz, isAddingQuestions]);
->>>>>>> 9b9f1e92
 
   if (!isOpen) return null;
 
@@ -160,36 +125,6 @@
     setLoading(true);
     setError('');
     try {
-<<<<<<< HEAD
-      const quizData = {
-        module_id: moduleId,
-        ...form,
-        maxAttempts: Number(form.maxAttempts),
-        time_estimate: Number(form.time_estimate),
-        max_score: Number(form.max_score),
-        min_score: Number(form.min_score),
-      };
-      let created;
-      if (editingQuiz) {
-        // Many backends disallow changing module_id during update. Send only editable fields.
-        const { module_id: _omitModuleId, ...updatableFields } = quizData;
-        created = await updateQuiz(editingQuiz.id, updatableFields);
-      } else {
-        created = await createQuiz(quizData);
-      }
-      // Extract quiz id from possible response shapes
-      let quizId = created?.data?.id || created?.data?._id || created?.id || created?._id;
-      setCreatedQuiz({ ...created, id: quizId });
-      if (editingQuiz) {
-        if (onQuizUpdated) onQuizUpdated(created);
-        onClose();
-      } else {
-        setStep(2);
-        if (onQuizCreated) onQuizCreated(created);
-      }
-    } catch (err) {
-      setError(editingQuiz ? 'Failed to update quiz. Please try again.' : 'Failed to create quiz. Please try again.');
-=======
       if (editingQuiz && !isAddingQuestions) {
         // Update existing quiz - send only changed fields
         const normalizedForm = {
@@ -267,7 +202,6 @@
       }}));
     } catch (err) {
       setError(editingQuiz && !isAddingQuestions ? 'Failed to update quiz. Please try again.' : 'Failed to create quiz. Please try again.');
->>>>>>> 9b9f1e92
     } finally {
       setLoading(false);
     }
@@ -679,11 +613,7 @@
       <div className="fixed inset-0 z-50 flex items-center justify-center bg-black bg-opacity-50">
         <div className="bg-white rounded-lg shadow-xl w-full max-w-2xl p-6 overflow-y-auto max-h-[90vh]">
           <h2 className="text-xl font-semibold mb-4">
-<<<<<<< HEAD
-            {isAddingQuestions ? `Add Questions to "${editingQuiz?.title}"` : 'Add Questions'}
-=======
             {isAddingQuestions ? 'Add Questions to Quiz' : 'Add Questions'}
->>>>>>> 9b9f1e92
           </h2>
           {questions.map((q, qIdx) => (
             <div key={qIdx} className="mb-6 border-b pb-4">
@@ -868,15 +798,9 @@
           <Button variant="outline" onClick={handleAddQuestion}>Add Another Question</Button>
           {error && <div className="text-red-600 text-sm mt-2">{error}</div>}
           <div className="flex justify-end gap-2 mt-6">
-<<<<<<< HEAD
-            <Button onClick={onClose} variant="outline" disabled={loading}>Cancel</Button>
-            <Button onClick={handleBulkUpload} loading={loading} disabled={loading}>
-              {isAddingQuestions ? 'Add Questions' : 'Submit Questions'}
-=======
             <Button onClick={handleClose} variant="outline" disabled={loading}>Cancel</Button>
             <Button onClick={handleBulkUpload} disabled={loading}>
               {loading ? 'Submitting...' : 'Submit Questions'}
->>>>>>> 9b9f1e92
             </Button>
           </div>
         </div>
@@ -890,20 +814,6 @@
       <div className="fixed inset-0 z-50 flex items-center justify-center bg-black bg-opacity-50">
         <div className="bg-white rounded-lg shadow-xl w-full max-w-lg p-6">
           <h2 className="text-xl font-semibold mb-4">
-<<<<<<< HEAD
-            {isAddingQuestions ? 'Questions Added!' : 'Quiz Created!'}
-          </h2>
-          <p className="mb-4 text-gray-600">
-            {isAddingQuestions 
-              ? `Questions have been successfully added to "${editingQuiz?.title}".`
-              : 'Your quiz and questions have been successfully created.'
-            }
-          </p>
-          <Button onClick={() => {
-            if (onQuizCreated) onQuizCreated();
-            onClose();
-          }} variant="outline">Close</Button>
-=======
             {editingQuiz ? 'Quiz Updated!' : 'Quiz Created!'}
           </h2>
           <p className="mb-4 text-gray-600">
@@ -913,7 +823,6 @@
             }
           </p>
           <Button onClick={handleClose} variant="outline">Close</Button>
->>>>>>> 9b9f1e92
         </div>
       </div>
     );
@@ -923,13 +832,9 @@
   return (
     <div className="fixed inset-0 z-50 flex items-center justify-center bg-black bg-opacity-50">
       <div className="bg-white rounded-lg shadow-xl w-full max-w-lg p-6">
-<<<<<<< HEAD
-        <h2 className="text-xl font-semibold mb-4">{editingQuiz ? 'Edit Quiz' : 'Create Quiz'}</h2>
-=======
         <h2 className="text-xl font-semibold mb-4">
           {editingQuiz ? 'Edit Quiz' : 'Create Quiz'}
         </h2>
->>>>>>> 9b9f1e92
         <div className="space-y-4">
           <div>
             <label className="block text-sm font-medium text-gray-700 mb-1">Module ID</label>
@@ -960,15 +865,9 @@
           {error && <div className="text-red-600 text-sm">{error}</div>}
         </div>
         <div className="flex justify-end gap-2 mt-6">
-<<<<<<< HEAD
-          <Button onClick={onClose} variant="outline" disabled={loading}>Cancel</Button>
-          <Button onClick={handleNext} loading={loading} disabled={loading || !form.title}>
-            {editingQuiz ? 'Update Quiz' : 'Next'}
-=======
           <Button onClick={handleClose} variant="outline" disabled={loading}>Cancel</Button>
           <Button onClick={handleNext} disabled={loading || !form.title}>
             {loading ? 'Processing...' : (editingQuiz ? 'Update Quiz' : 'Next')}
->>>>>>> 9b9f1e92
           </Button>
         </div>
       </div>
