--- conflicted
+++ resolved
@@ -12,52 +12,35 @@
       title: 'AI Course',
       description: 'Upcoming Feature',
       icon: Sparkles,
-<<<<<<< HEAD
-      color: 'bg-purple-500 hover:bg-purple-600',
-=======
       gradient: 'from-purple-500 to-indigo-600',
       hoverGradient: 'from-purple-600 to-indigo-700',
       disabled: true,
       disabledGradient: 'from-gray-200 to-gray-300',
->>>>>>> 8fc32f5a
     },
     {
       id: 'blank',
       title: 'Manual Course',
       description: 'Create from scratch',
       icon: PenTool,
-<<<<<<< HEAD
-      color: 'bg-gray-600 hover:bg-gray-700',
-=======
       gradient: 'from-slate-700 to-slate-800',
       hoverGradient: 'from-slate-800 to-slate-900',
       disabled: false,
->>>>>>> 8fc32f5a
     },
   ];
 
   const overlayVariants = {
     hidden: { opacity: 0 },
-<<<<<<< HEAD
-    visible: { opacity: 1 },
-=======
     visible: {
       opacity: 1,
       transition: { duration: 0.2 },
     },
->>>>>>> 8fc32f5a
   };
 
   const modalVariants = {
     hidden: {
       opacity: 0,
-<<<<<<< HEAD
-      scale: 0.95,
-      y: 20,
-=======
       scale: 0.96,
       y: 10,
->>>>>>> 8fc32f5a
     },
     visible: {
       opacity: 1,
@@ -65,13 +48,8 @@
       y: 0,
       transition: {
         type: 'spring',
-<<<<<<< HEAD
-        stiffness: 300,
-        damping: 30,
-=======
         stiffness: 400,
         damping: 25,
->>>>>>> 8fc32f5a
       },
     },
     exit: {
@@ -79,11 +57,6 @@
       scale: 0.96,
       y: 10,
       transition: {
-<<<<<<< HEAD
-        duration: 0.2,
-      },
-    },
-=======
         duration: 0.15,
       },
     },
@@ -99,7 +72,6 @@
         duration: 0.3,
       },
     }),
->>>>>>> 8fc32f5a
   };
 
   if (!isOpen) return null;
@@ -111,11 +83,7 @@
         initial="hidden"
         animate="visible"
         exit="hidden"
-<<<<<<< HEAD
-        className="fixed inset-0 bg-black/40 z-40 flex items-center justify-center p-4"
-=======
         className="fixed inset-0 bg-black/50 backdrop-blur-sm z-40 flex items-center justify-center p-4"
->>>>>>> 8fc32f5a
         onClick={e => {
           // Only close if clicking the backdrop itself
           if (e.target === e.currentTarget) {
@@ -128,11 +96,7 @@
           initial="hidden"
           animate="visible"
           exit="exit"
-<<<<<<< HEAD
-          className="bg-white rounded-xl shadow-2xl max-w-sm w-full"
-=======
           className="bg-white rounded-2xl shadow-2xl max-w-md w-full border border-gray-100 overflow-hidden"
->>>>>>> 8fc32f5a
           onClick={e => e.stopPropagation()}
         >
           {/* Header */}
@@ -158,17 +122,6 @@
           </div>
 
           {/* Content */}
-<<<<<<< HEAD
-          <div className="p-4">
-            <div className="grid grid-cols-2 gap-3">
-              {courseOptions.map(option => (
-                <motion.div
-                  key={option.id}
-                  whileHover={{ scale: 1.05 }}
-                  whileTap={{ scale: 0.95 }}
-                  className={`${option.color} rounded-lg p-4 cursor-pointer transition-all duration-200 text-white text-center group`}
-                  onClick={e => {
-=======
           <div className="p-6">
             <div className="grid grid-cols-2 gap-4">
               {courseOptions.map((option, index) => (
@@ -203,7 +156,6 @@
                       e.stopPropagation();
                       return;
                     }
->>>>>>> 8fc32f5a
                     e.preventDefault();
                     e.stopPropagation();
                     onSelectOption(option.id);
