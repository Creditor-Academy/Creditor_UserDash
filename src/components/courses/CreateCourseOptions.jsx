import React, { useState } from 'react';
import { motion, AnimatePresence } from 'framer-motion';
import { Sparkles, PenTool, X } from 'lucide-react';
import { Button } from '@/components/ui/button';

const CreateCourseOptions = ({ isOpen, onClose, onSelectOption }) => {
  const [hoveredOption, setHoveredOption] = useState(null);

  const courseOptions = [
    {
      id: 'ai',
      title: 'AI Course',
      description: 'Upcoming Feature',
      icon: Sparkles,
<<<<<<< HEAD
      gradient: 'from-purple-500 to-indigo-600',
      hoverGradient: 'from-purple-600 to-indigo-700',
      disabled: true,
      disabledGradient: 'from-gray-200 to-gray-300',
=======
      color: 'bg-purple-500 hover:bg-purple-600',
>>>>>>> 801d8c9f
    },
    {
      id: 'blank',
      title: 'Manual Course',
      description: 'Create from scratch',
      icon: PenTool,
<<<<<<< HEAD
      gradient: 'from-slate-700 to-slate-800',
      hoverGradient: 'from-slate-800 to-slate-900',
      disabled: false,
=======
      color: 'bg-gray-600 hover:bg-gray-700',
>>>>>>> 801d8c9f
    },
  ];

  const overlayVariants = {
    hidden: { opacity: 0 },
<<<<<<< HEAD
    visible: {
      opacity: 1,
      transition: { duration: 0.2 },
    },
=======
    visible: { opacity: 1 },
>>>>>>> 801d8c9f
  };

  const modalVariants = {
    hidden: {
      opacity: 0,
<<<<<<< HEAD
      scale: 0.96,
      y: 10,
=======
      scale: 0.95,
      y: 20,
>>>>>>> 801d8c9f
    },
    visible: {
      opacity: 1,
      scale: 1,
      y: 0,
      transition: {
        type: 'spring',
<<<<<<< HEAD
        stiffness: 400,
        damping: 25,
=======
        stiffness: 300,
        damping: 30,
>>>>>>> 801d8c9f
      },
    },
    exit: {
      opacity: 0,
      scale: 0.96,
      y: 10,
      transition: {
<<<<<<< HEAD
        duration: 0.15,
      },
    },
  };

  const optionVariants = {
    hidden: { opacity: 0, y: 10 },
    visible: i => ({
      opacity: 1,
      y: 0,
      transition: {
        delay: i * 0.1,
        duration: 0.3,
      },
    }),
=======
        duration: 0.2,
      },
    },
>>>>>>> 801d8c9f
  };

  if (!isOpen) return null;

  return (
    <AnimatePresence>
      <motion.div
        variants={overlayVariants}
        initial="hidden"
        animate="visible"
        exit="hidden"
<<<<<<< HEAD
        className="fixed inset-0 bg-black/50 backdrop-blur-sm z-40 flex items-center justify-center p-4"
=======
        className="fixed inset-0 bg-black/40 z-40 flex items-center justify-center p-4"
>>>>>>> 801d8c9f
        onClick={e => {
          // Only close if clicking the backdrop itself
          if (e.target === e.currentTarget) {
            onClose();
          }
        }}
      >
        <motion.div
          variants={modalVariants}
          initial="hidden"
          animate="visible"
          exit="exit"
<<<<<<< HEAD
          className="bg-white rounded-2xl shadow-2xl max-w-md w-full border border-gray-100 overflow-hidden"
=======
          className="bg-white rounded-xl shadow-2xl max-w-sm w-full"
>>>>>>> 801d8c9f
          onClick={e => e.stopPropagation()}
        >
          {/* Header */}
          <div className="flex items-center justify-between px-6 py-5 border-b border-gray-100 bg-gradient-to-r from-gray-50 to-white">
            <div>
              <h2 className="text-xl font-semibold text-gray-900 tracking-tight">
                Create Course
              </h2>
              <p className="text-xs text-gray-500 mt-0.5">
                Choose your course creation method
              </p>
            </div>
            <Button
              variant="ghost"
              size="icon"
              onClick={onClose}
              className="rounded-full hover:bg-gray-100 h-9 w-9 transition-colors"
              aria-label="Close dialog"
              title="Close course creation options"
            >
              <X className="w-4 h-4 text-gray-500" />
            </Button>
          </div>

          {/* Content */}
<<<<<<< HEAD
          <div className="p-6">
            <div className="grid grid-cols-2 gap-4">
              {courseOptions.map((option, index) => (
                <motion.div
                  key={option.id}
                  custom={index}
                  variants={optionVariants}
                  initial="hidden"
                  animate="visible"
                  whileHover={
                    option.disabled
                      ? {}
                      : {
                          scale: 1.03,
                          y: -2,
                          transition: { duration: 0.2 },
                        }
                  }
                  whileTap={option.disabled ? {} : { scale: 0.98 }}
                  className={`
                    relative rounded-xl p-5 
                    ${
                      option.disabled
                        ? `bg-gradient-to-br ${option.disabledGradient} cursor-not-allowed opacity-60`
                        : `bg-gradient-to-br ${option.gradient} cursor-pointer shadow-lg hover:shadow-xl`
                    }
                    transition-all duration-300 text-white group overflow-hidden
                  `}
                  onClick={e => {
                    if (option.disabled) {
                      e.preventDefault();
                      e.stopPropagation();
                      return;
                    }
=======
          <div className="p-4">
            <div className="grid grid-cols-2 gap-3">
              {courseOptions.map(option => (
                <motion.div
                  key={option.id}
                  whileHover={{ scale: 1.05 }}
                  whileTap={{ scale: 0.95 }}
                  className={`${option.color} rounded-lg p-4 cursor-pointer transition-all duration-200 text-white text-center group`}
                  onClick={e => {
>>>>>>> 801d8c9f
                    e.preventDefault();
                    e.stopPropagation();
                    onSelectOption(option.id);
                  }}
                  onMouseEnter={() =>
                    !option.disabled && setHoveredOption(option.id)
                  }
                  onMouseLeave={() => setHoveredOption(null)}
                >
                  {/* Shine effect on hover */}
                  {!option.disabled && hoveredOption === option.id && (
                    <motion.div
                      className="absolute inset-0 bg-gradient-to-r from-transparent via-white/20 to-transparent"
                      initial={{ x: '-100%' }}
                      animate={{ x: '100%' }}
                      transition={{ duration: 0.6 }}
                    />
                  )}

                  <div className="flex flex-col items-center space-y-3 relative z-10">
                    <motion.div
                      animate={
                        option.disabled
                          ? {}
                          : {
                              rotate:
                                hoveredOption === option.id
                                  ? [0, -10, 10, -10, 0]
                                  : 0,
                              scale: hoveredOption === option.id ? 1.1 : 1,
                            }
                      }
                      transition={{ duration: 0.3 }}
                    >
                      <option.icon className="w-10 h-10" strokeWidth={2} />
                    </motion.div>
                    <div className="text-center">
                      <span className="text-sm font-semibold block">
                        {option.title}
                      </span>
                      <span className="text-xs opacity-90 mt-1 block">
                        {option.description}
                      </span>
                    </div>
                  </div>

                  {option.disabled && (
                    <motion.div
                      className="absolute inset-0 flex items-center justify-center bg-black/30 rounded-xl backdrop-blur-[1px]"
                      initial={{ opacity: 0 }}
                      animate={{ opacity: 1 }}
                    >
                      {/* <motion.span 
                        className="text-xs font-semibold text-white bg-black/60 px-3 py-1.5 rounded-full backdrop-blur-sm border border-white/20"
                        initial={{ scale: 0.9 }}
                        animate={{ scale: 1 }}
                        transition={{ delay: 0.1 }}
                      >
                        Coming Soon
                      </motion.span> */}
                    </motion.div>
                  )}
                </motion.div>
              ))}
            </div>

            <motion.div
              initial={{ opacity: 0, y: 5 }}
              animate={{ opacity: 1, y: 0 }}
              transition={{ delay: 0.3 }}
              className="mt-5 pt-4 border-t border-gray-100"
            >
              <p className="text-xs text-gray-500 text-center leading-relaxed">
                <span className="font-medium text-gray-600">AI Course</span> is
                an upcoming feature that will help you create courses faster
                with intelligent automation.
              </p>
            </motion.div>
          </div>
        </motion.div>
      </motion.div>
    </AnimatePresence>
  );
};

export default CreateCourseOptions;<|MERGE_RESOLUTION|>--- conflicted
+++ resolved
@@ -12,52 +12,27 @@
       title: 'AI Course',
       description: 'Upcoming Feature',
       icon: Sparkles,
-<<<<<<< HEAD
-      gradient: 'from-purple-500 to-indigo-600',
-      hoverGradient: 'from-purple-600 to-indigo-700',
-      disabled: true,
-      disabledGradient: 'from-gray-200 to-gray-300',
-=======
       color: 'bg-purple-500 hover:bg-purple-600',
->>>>>>> 801d8c9f
     },
     {
       id: 'blank',
       title: 'Manual Course',
       description: 'Create from scratch',
       icon: PenTool,
-<<<<<<< HEAD
-      gradient: 'from-slate-700 to-slate-800',
-      hoverGradient: 'from-slate-800 to-slate-900',
-      disabled: false,
-=======
       color: 'bg-gray-600 hover:bg-gray-700',
->>>>>>> 801d8c9f
     },
   ];
 
   const overlayVariants = {
     hidden: { opacity: 0 },
-<<<<<<< HEAD
-    visible: {
-      opacity: 1,
-      transition: { duration: 0.2 },
-    },
-=======
     visible: { opacity: 1 },
->>>>>>> 801d8c9f
   };
 
   const modalVariants = {
     hidden: {
       opacity: 0,
-<<<<<<< HEAD
-      scale: 0.96,
-      y: 10,
-=======
       scale: 0.95,
       y: 20,
->>>>>>> 801d8c9f
     },
     visible: {
       opacity: 1,
@@ -65,13 +40,8 @@
       y: 0,
       transition: {
         type: 'spring',
-<<<<<<< HEAD
-        stiffness: 400,
-        damping: 25,
-=======
         stiffness: 300,
         damping: 30,
->>>>>>> 801d8c9f
       },
     },
     exit: {
@@ -79,7 +49,6 @@
       scale: 0.96,
       y: 10,
       transition: {
-<<<<<<< HEAD
         duration: 0.15,
       },
     },
@@ -91,15 +60,9 @@
       opacity: 1,
       y: 0,
       transition: {
-        delay: i * 0.1,
-        duration: 0.3,
+        duration: 0.2,
       },
     }),
-=======
-        duration: 0.2,
-      },
-    },
->>>>>>> 801d8c9f
   };
 
   if (!isOpen) return null;
@@ -111,11 +74,7 @@
         initial="hidden"
         animate="visible"
         exit="hidden"
-<<<<<<< HEAD
-        className="fixed inset-0 bg-black/50 backdrop-blur-sm z-40 flex items-center justify-center p-4"
-=======
         className="fixed inset-0 bg-black/40 z-40 flex items-center justify-center p-4"
->>>>>>> 801d8c9f
         onClick={e => {
           // Only close if clicking the backdrop itself
           if (e.target === e.currentTarget) {
@@ -128,11 +87,7 @@
           initial="hidden"
           animate="visible"
           exit="exit"
-<<<<<<< HEAD
-          className="bg-white rounded-2xl shadow-2xl max-w-md w-full border border-gray-100 overflow-hidden"
-=======
           className="bg-white rounded-xl shadow-2xl max-w-sm w-full"
->>>>>>> 801d8c9f
           onClick={e => e.stopPropagation()}
         >
           {/* Header */}
@@ -158,42 +113,6 @@
           </div>
 
           {/* Content */}
-<<<<<<< HEAD
-          <div className="p-6">
-            <div className="grid grid-cols-2 gap-4">
-              {courseOptions.map((option, index) => (
-                <motion.div
-                  key={option.id}
-                  custom={index}
-                  variants={optionVariants}
-                  initial="hidden"
-                  animate="visible"
-                  whileHover={
-                    option.disabled
-                      ? {}
-                      : {
-                          scale: 1.03,
-                          y: -2,
-                          transition: { duration: 0.2 },
-                        }
-                  }
-                  whileTap={option.disabled ? {} : { scale: 0.98 }}
-                  className={`
-                    relative rounded-xl p-5 
-                    ${
-                      option.disabled
-                        ? `bg-gradient-to-br ${option.disabledGradient} cursor-not-allowed opacity-60`
-                        : `bg-gradient-to-br ${option.gradient} cursor-pointer shadow-lg hover:shadow-xl`
-                    }
-                    transition-all duration-300 text-white group overflow-hidden
-                  `}
-                  onClick={e => {
-                    if (option.disabled) {
-                      e.preventDefault();
-                      e.stopPropagation();
-                      return;
-                    }
-=======
           <div className="p-4">
             <div className="grid grid-cols-2 gap-3">
               {courseOptions.map(option => (
@@ -203,7 +122,6 @@
                   whileTap={{ scale: 0.95 }}
                   className={`${option.color} rounded-lg p-4 cursor-pointer transition-all duration-200 text-white text-center group`}
                   onClick={e => {
->>>>>>> 801d8c9f
                     e.preventDefault();
                     e.stopPropagation();
                     onSelectOption(option.id);
