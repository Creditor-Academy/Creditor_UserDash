import React, { useState, useEffect } from "react";
import { Link, useLocation, useNavigate } from "react-router-dom";
import { cn } from "@/lib/utils";
import { Button } from "@/components/ui/button";
import {
  Book,
  BookOpen,
  ChevronLeft,
  ChevronRight,
  Home,
  Users,
  BookText,
  BarChart,
  MessageSquare,
  HelpCircle,
  FileQuestion,
  Contact,
  ChevronDown,
  Gamepad2,
  GraduationCap,
  Library,
  School,
  Bot,
  CreditCard
} from "lucide-react";
import { currentUserId } from "@/data/currentUser";
import { getUserRole } from "@/services/userService";
import { useAuth } from "@/contexts/AuthContext";
import {
  Tooltip,
  TooltipContent,
  TooltipProvider,
  TooltipTrigger,
} from "@/components/ui/tooltip";
import {
  DropdownMenu,
  DropdownMenuContent,
  DropdownMenuItem,
  DropdownMenuTrigger,
} from "@/components/ui/dropdown-menu";
import { motion } from "framer-motion";

const SidebarItem = ({ icon: Icon, label, href, active, collapsed, dropdownContent, onNavigate, external }) => {
  const handleClick = () => {
    if (external) {
      window.open(href, '_blank', 'noopener,noreferrer');
      return;
    }
    if (onNavigate) {
      onNavigate(href);
    }
  };

  if (dropdownContent) {
    return (
      <button
        onClick={handleClick}
        className={cn(
          "flex items-center gap-3 rounded-xl px-3 py-2.5 transition-all duration-200 w-full text-left",
          active
            ? "bg-blue-50 text-blue-600 border-l-4 border-blue-500 shadow-sm font-medium"
            : "text-gray-600 hover:text-gray-900 hover:bg-gray-50"
        )}
      >
        <Icon size={collapsed ? 24 : 20} />
        {!collapsed && <span className="font-medium">{label}</span>}
      </button>
    );
  }

  return (
    <TooltipProvider>
      <Tooltip>
        <TooltipTrigger asChild>
          <motion.div whileTap={{ scale: 0.98 }}>
            {external ? (
              <button
                onClick={handleClick}
                className={cn(
                  "flex items-center gap-4 px-4 py-3 mx-2 rounded-xl transition-all duration-200 relative group w-full text-left",
                  collapsed ? "justify-center px-2" : "",
                  active
                    ? "bg-gradient-to-r from-blue-50 to-blue-100 text-blue-700 shadow-md border-l-4 border-blue-600 font-semibold"
                    : "text-gray-600 hover:text-gray-900 hover:bg-gradient-to-r hover:from-gray-50 hover:to-gray-100 hover:shadow-sm"
                )}
              >
                <Icon size={collapsed ? 24 : 20} className={cn(
                  "transition-all duration-200",
                  active ? "text-blue-700" : "text-gray-500 group-hover:text-gray-700"
                )} />
                {!collapsed && (
                  <span className={cn(
                    "transition-colors duration-200",
                    active ? "font-semibold text-blue-700" : "text-gray-700 group-hover:text-gray-900"
                  )}>
                    {label}
                  </span>
                )}
              </button>
            ) : (
              <Link
                to={href}
                onClick={handleClick}
                className={cn(
                  "flex items-center gap-4 px-4 py-3 mx-2 rounded-xl transition-all duration-200 relative group",
                  collapsed ? "justify-center px-2" : "",
                  active
                    ? "bg-gradient-to-r from-blue-50 to-blue-100 text-blue-700 shadow-md border-l-4 border-blue-600 font-semibold"
                    : "text-gray-600 hover:text-gray-900 hover:bg-gradient-to-r hover:from-gray-50 hover:to-gray-100 hover:shadow-sm"
                )}
              >
                <Icon size={collapsed ? 24 : 20} className={cn(
                  "transition-all duration-200",
                  active ? "text-blue-700" : "text-gray-500 group-hover:text-gray-700"
                )} />
                {!collapsed && (
                  <span className={cn(
                    "transition-colors duration-200",
                    active ? "font-semibold text-blue-700" : "text-gray-700 group-hover:text-gray-900"
                  )}>
                    {label}
                  </span>
                )}
              </Link>
            )}
          </motion.div>
        </TooltipTrigger>
        {collapsed && (
          <TooltipContent 
            side="right" 
            className="bg-gray-900 border-gray-700 text-white shadow-xl"
          >
            {label}
          </TooltipContent>
        )}
      </Tooltip>
    </TooltipProvider>
  );
};

export function Sidebar({ collapsed, setCollapsed, onCreditorCardClick }) {
  const location = useLocation();
  const navigate = useNavigate();
  const { userRole, isInstructorOrAdmin } = useAuth();
  const [moreOpen, setMoreOpen] = useState(false);

  const isActive = (path) => {
    if (path === "/dashboard") {
      // Only active on the dashboard root, not on subpages
      return location.pathname === "/dashboard";
    }
    return location.pathname === path;
  };

  const handleNavigate = (path) => {
    // Keep sidebar collapsed when on instructor portal
    if (collapsed && path !== "/instructor") {
      setCollapsed(false);
    }
    // Collapse sidebar when navigating to instructor portal
    if (path === "/instructor") {
      setCollapsed(true);
    }
  };

  const handleLogoClick = () => {
    if (window.location.pathname === '/dashboard') {
      window.location.reload();
    } else {
      navigate('/dashboard');
    }
    if (collapsed) {
      setCollapsed(false);
    }
  };

<<<<<<< HEAD
=======
  const handleCreditorCardClick = () => {
    if (onCreditorCardClick) {
      onCreditorCardClick();
    }
  };

  // Replace localStorage logic with a constant for testing
  const isScormAllowed = allowedScormUserIds.includes(currentUserId);
>>>>>>> e9c829c0

  // Help section navigation items
  const helpItems = [
    // { icon: FileQuestion, label: "FAQs", path: "/dashboard/faqs" },
    // { icon: MessageSquare, label: "Contact Support", path: "/dashboard/support" },
    // { icon: BookOpen, label: "User Guides", path: "/dashboard/guides" },
    { icon: Contact, label: "Create Ticket", path: "/dashboard/support/ticket" },
    { icon: FileQuestion, label: "My Tickets", path: "/dashboard/support/tickets" }
  ];

  // Animation variants with smooth transition
  const sidebarVariants = {
    expanded: { 
      width: "17rem",
      transition: { type: "spring", stiffness: 400, damping: 40 }
    },
    collapsed: { 
      width: "4.5rem",
      transition: { type: "spring", stiffness: 400, damping: 40 }
    }
  };

  const listVariants = {
    hidden: { opacity: 0 },
    show: {
      opacity: 1,
      transition: {
        staggerChildren: 0.05
      }
    }
  };

  const itemVariants = {
    hidden: { x: -10, opacity: 0 },
    show: { x: 0, opacity: 1, transition: { type: "spring", stiffness: 300 } }
  };

  return (
    <motion.div
      className="h-screen sticky top-0 flex flex-col bg-white border-r border-gray-200 shadow-lg z-20"
      variants={sidebarVariants}
      animate={collapsed ? "collapsed" : "expanded"}
      initial={false}
    >
      {/* Header */}
      <div className={cn(
        "flex items-center border-b border-gray-200 p-4 bg-gradient-to-r from-blue-600 to-blue-700 shadow-md",
        collapsed ? "justify-center" : "justify-between"
      )}>
        {!collapsed && (
          <motion.button
            onClick={handleLogoClick}
            className="font-bold text-xl flex items-center gap-3 text-white hover:opacity-90 transition-opacity duration-200 cursor-pointer"
            initial={{ opacity: 0 }}
            animate={{ opacity: 1 }}
            exit={{ opacity: 0 }}
            transition={{ duration: 0.3 }}
            whileHover={{ scale: 1.02 }}
            whileTap={{ scale: 0.98 }}
          >
            <div className="w-10 h-10 bg-white rounded-xl flex items-center justify-center shadow-lg">
              <BookOpen size={22} className="text-blue-600" />
            </div>
            <div className="flex flex-col">
              <span className="text-white text-base leading-tight font-bold">Creditor</span>
              <span className="text-blue-100 text-sm leading-tight font-medium">Academy</span>
            </div>
          </motion.button>
        )}
        
        {collapsed && (
          <TooltipProvider>
            <Tooltip>
              <TooltipTrigger asChild>
                <motion.button
                  onClick={handleLogoClick}
                  className="cursor-pointer"
                  initial={{ scale: 0 }}
                  animate={{ scale: 1 }}
                  transition={{ duration: 0.5 }}
                  whileHover={{ scale: 1.05 }}
                  whileTap={{ scale: 0.95 }}
                >
                  <div className="w-10 h-10 bg-white rounded-xl flex items-center justify-center shadow-lg">
                    <BookOpen size={22} className="text-blue-600" />
                  </div>
                </motion.button>
              </TooltipTrigger>
              <TooltipContent side="right" className="bg-gray-900 text-white shadow-xl">
                Creditor Academy
              </TooltipContent>
            </Tooltip>
          </TooltipProvider>
        )}

        {!collapsed && (
          <motion.div whileHover={{ scale: 1.05 }} whileTap={{ scale: 0.95 }}>
            <Button
              variant="ghost"
              size="icon"
              onClick={() => setCollapsed(!collapsed)}
              className="text-white hover:bg-white/20 border-none rounded-lg"
            >
              <ChevronLeft size={18} />
            </Button>
          </motion.div>
        )}
        
        {collapsed && (
          <div className="absolute -right-3 top-1/2 transform -translate-y-1/2">
            <motion.div whileHover={{ scale: 1.05 }} whileTap={{ scale: 0.95 }}>
              <Button
                variant="ghost"
                size="icon"
                onClick={() => setCollapsed(false)}
                className="h-8 w-8 bg-white text-blue-600 hover:bg-gray-50 border border-gray-200 rounded-full shadow-lg"
              >
                <ChevronRight size={16} />
              </Button>
            </motion.div>
          </div>
        )}
      </div>

      {/* Navigation Items */}
      <div className="flex-1 overflow-y-auto py-6 flex flex-col bg-gradient-to-b from-gray-50 to-white custom-scrollbar">
        <motion.div 
          className="space-y-2 px-2"
          variants={listVariants}
          initial="hidden"
          animate="show"
        >
          {!moreOpen && (
          <>
          <motion.div variants={itemVariants}>
            <SidebarItem
              icon={Home}
              label="Dashboard"
              href="/dashboard"
              active={isActive("/dashboard")}
              collapsed={collapsed}
              onNavigate={handleNavigate}
            />
          </motion.div>
          
          <motion.div variants={itemVariants}>
            <SidebarItem
              icon={Book}
              label="My Courses"
              href="/dashboard/courses"
              active={isActive("/dashboard/courses")}
              collapsed={collapsed}
              onNavigate={handleNavigate}
            />
          </motion.div>

          <motion.div variants={itemVariants}>
            <SidebarItem
              icon={Users}
              label="Study Groups"
              href="/dashboard/groups"
              active={isActive("/dashboard/groups")}
              collapsed={collapsed}
              onNavigate={handleNavigate}
            />
          </motion.div>

          <motion.div variants={itemVariants}>
            <SidebarItem
              icon={Library}
              label="Course Catalog"
              href="/dashboard/catalog"
              active={isActive("/dashboard/catalog")}
              collapsed={collapsed}
              onNavigate={handleNavigate}
            />
          </motion.div>
          
          {/* Messages moved above More toggle */}
          <motion.div variants={itemVariants}>
            <SidebarItem
              icon={MessageSquare}
              label="Messages"
              href="/dashboard/messages"
              active={isActive("/dashboard/messages")}
              collapsed={collapsed}
              onNavigate={handleNavigate}
            />
          </motion.div>

          {/* Creditor Card */}
          <motion.div variants={itemVariants}>
            <SidebarItem
              icon={CreditCard}
              label="Creditor Card"
              href="#"
              active={false}
              collapsed={collapsed}
              onNavigate={handleCreditorCardClick}
            />
          </motion.div>
          </>
          )}

          {/* More section toggle */}
          {!collapsed && (
            <motion.div variants={itemVariants}>
              <div className="px-3 pt-2">
                <motion.button
                  onClick={() => setMoreOpen((v) => !v)}
                  aria-label={moreOpen ? "Show less options" : "Show more options"}
                  className={cn(
                    "w-full flex items-center justify-between rounded-full px-3 py-2 text-xs font-medium transition-colors",
                    moreOpen
                      ? "bg-blue-50 text-blue-700"
                      : "bg-white text-gray-700 hover:bg-gray-50"
                  )}
                  whileTap={{ scale: 0.98 }}
                >
                  <span>{moreOpen ? "Less" : "More"}</span>
                  <ChevronDown size={14} className={cn("transition-transform", moreOpen ? "-rotate-180" : "rotate-0")} />
                </motion.button>
              </div>
            </motion.div>
          )}

          {/* Collapsible More items – when open, hide others */}
          {moreOpen && (
            <motion.div
              key="more-open"
              initial={{ opacity: 0, y: -4 }}
              animate={{ opacity: 1, y: 0 }}
              exit={{ opacity: 0, y: -4 }}
              className="mt-1"
            >
              <div className="space-y-2">
                <SidebarItem
                  icon={Bot}
                  label="Credit chatbot"
                  href="/dashboard/chatbot"
                  active={isActive("/dashboard/chatbot")}
                  collapsed={collapsed}
                  onNavigate={handleNavigate}
                />
                <SidebarItem
                  icon={Gamepad2}
                  label="Games"
                  href="https://game-open-scene.vercel.app/"
                  active={false}
                  collapsed={collapsed}
                  onNavigate={handleNavigate}
                  external={true}
                />
                {/* Less control now unified with the More link above; hide duplicate */}
              </div>
            </motion.div>
          )}

          {/* <motion.div variants={itemVariants}>
            <SidebarItem
              icon={BarChart}
              label="My Progress"
              href="/progress"
              active={isActive("/progress")}
              collapsed={collapsed}
              onNavigate={handleNavigate}
            />
          </motion.div> */}

          
          {/* Instructor Portal - only for admin or instructor */}
          {!moreOpen && isInstructorOrAdmin() && (
            <motion.div variants={itemVariants}>
              <SidebarItem
                icon={GraduationCap}
                label="Instructor Portal"
                href="/instructor"
                active={isActive("/instructor")}
                collapsed={collapsed}
                onNavigate={handleNavigate}
              />
            </motion.div>
          )}


        </motion.div>
      </div>

      {/* Help & Support Footer  */}
      <motion.div 
        className="border-t border-gray-200 p-4 bg-gradient-to-r from-gray-50 to-gray-100"
        variants={itemVariants}
      >
        {collapsed ? (
          <TooltipProvider>
            <Tooltip>
              <TooltipTrigger asChild>
                <DropdownMenu>
                  <DropdownMenuTrigger asChild>
                    <motion.button 
                      className="w-full flex justify-center p-3 hover:bg-gray-200 rounded-xl transition-all duration-200 text-gray-600 group shadow-sm"
                      whileTap={{ scale: 0.98 }}
                    >
                      <HelpCircle size={24} />
                    </motion.button>
                  </DropdownMenuTrigger>
                  <DropdownMenuContent 
                    side="right" 
                    align="start" 
                    className="w-56 bg-white border-gray-200 shadow-xl rounded-xl"
                  >
                    {helpItems.map((item, index) => (
                      <DropdownMenuItem key={index} asChild>
                        <Link to={item.path} className="flex items-center gap-3 cursor-pointer hover:bg-gray-50 text-gray-700 rounded-lg p-2">
                          <item.icon size={16} />
                          <span>{item.label}</span>
                        </Link>
                      </DropdownMenuItem>
                    ))}
                  </DropdownMenuContent>
                </DropdownMenu>
              </TooltipTrigger>
              <TooltipContent side="right" className="bg-gray-900 text-white shadow-xl">Help & Support</TooltipContent>
            </Tooltip>
          </TooltipProvider>
        ) : (
          <DropdownMenu>
            <DropdownMenuTrigger asChild>
              <motion.button 
                className="w-full justify-start px-4 py-3 text-sm font-semibold bg-white hover:bg-gray-100 rounded-xl flex items-center gap-3 group transition-all duration-200 text-gray-700 shadow-sm border border-gray-200"
                whileTap={{ y: 0 }}
              >
                <HelpCircle size={18} />
                <span>Help & Support</span>
                <ChevronDown size={14} className="ml-auto transition-transform duration-200 group-hover:rotate-180" />
              </motion.button>
            </DropdownMenuTrigger>
            <DropdownMenuContent 
              align="end" 
              className="w-56 bg-white border-gray-200 shadow-xl rounded-xl"
            >
              {helpItems.map((item, index) => (
                <motion.div
                  key={index}
                  initial={{ opacity: 0, y: 5 }}
                  animate={{ opacity: 1, y: 0 }}
                  transition={{ delay: index * 0.03 }}
                >
                  <DropdownMenuItem asChild>
                    <Link to={item.path} className="flex items-center gap-3 cursor-pointer hover:bg-gray-50 text-gray-700 rounded-lg p-2">
                      <item.icon size={16} className="text-gray-500" />
                      <span>{item.label}</span>
                    </Link>
                  </DropdownMenuItem>
                </motion.div>
              ))}
            </DropdownMenuContent>
          </DropdownMenu>
        )}
      </motion.div> 

    </motion.div>
  );
}

export default Sidebar;<|MERGE_RESOLUTION|>--- conflicted
+++ resolved
@@ -174,8 +174,6 @@
     }
   };
 
-<<<<<<< HEAD
-=======
   const handleCreditorCardClick = () => {
     if (onCreditorCardClick) {
       onCreditorCardClick();
@@ -184,7 +182,6 @@
 
   // Replace localStorage logic with a constant for testing
   const isScormAllowed = allowedScormUserIds.includes(currentUserId);
->>>>>>> e9c829c0
 
   // Help section navigation items
   const helpItems = [
