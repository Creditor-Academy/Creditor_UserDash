import React, { useState, useEffect, useContext } from 'react';
import { Link, useLocation, useNavigate } from 'react-router-dom';
import { cn } from '@/lib/utils';
import { Button } from '@/components/ui/button';
import {
  Book,
  BookOpen,
  ChevronLeft,
  ChevronRight,
  Home,
  Users,
  BookText,
  BarChart,
  MessageSquare,
  HelpCircle,
  FileQuestion,
  Contact,
  ChevronDown,
  Gamepad2,
  GraduationCap,
  Library,
  School,
  Bot,
  CreditCard,
  CalendarDays,
  Handshake,
} from 'lucide-react';
import { currentUserId } from '@/data/currentUser';
import { getUserRole } from '@/services/userService';
import { useAuth } from '@/contexts/AuthContext';
import {
  Tooltip,
  TooltipContent,
  TooltipProvider,
  TooltipTrigger,
} from '@/components/ui/tooltip';
import {
  DropdownMenu,
  DropdownMenuContent,
  DropdownMenuItem,
  DropdownMenuTrigger,
} from '@/components/ui/dropdown-menu';
import { motion } from 'framer-motion';
import { SeasonalThemeContext } from '@/contexts/SeasonalThemeContext';
import caTextLogo from '@/assets/CA_text_logo.png';
import caManLogo from '@/assets/CA_man_logo.png';

const SidebarItem = ({
  icon: Icon,
  label,
  href,
  active,
  collapsed,
  dropdownContent,
  onNavigate,
  external,
  showNewYearAccent,
  newYearAccent,
}) => {
  const handleClick = () => {
    if (external) {
      window.open(href, '_blank', 'noopener,noreferrer');
      return;
    }
    if (onNavigate) {
      onNavigate(href);
    }
  };

  if (dropdownContent) {
    return (
      <button
        onClick={handleClick}
        className={cn(
          'sidebar-menu-item flex items-center gap-3 rounded-xl px-3 py-2.5 transition-all duration-200 w-full text-left',
          active
            ? 'sidebar-menu-item-active bg-blue-50 text-blue-600 border-l-4 border-blue-500 shadow-sm font-medium'
            : 'text-gray-600 hover:text-gray-900 hover:bg-gray-50'
        )}
      >
        <Icon size={collapsed ? 24 : 20} />
        {!collapsed && (
          <span className="font-medium sidebar-menu-label">{label}</span>
        )}
        {!collapsed && showNewYearAccent && (
          <span className="ny-sidebar-accent" aria-hidden="true">
            {newYearAccent}
          </span>
        )}
      </button>
    );
  }

  return (
    <TooltipProvider>
      <Tooltip>
        <TooltipTrigger asChild>
          <motion.div whileTap={{ scale: 0.98 }}>
            {external ? (
              <button
                onClick={handleClick}
                className={cn(
                  'sidebar-menu-item flex items-center gap-4 px-4 py-3 mx-2 rounded-xl transition-all duration-200 relative group w-full text-left',
                  collapsed ? 'justify-center px-2' : '',
                  active
                    ? 'sidebar-menu-item-active bg-gradient-to-r from-blue-50 to-blue-100 text-blue-700 shadow-md border-l-4 border-blue-600 font-semibold'
                    : 'text-gray-600 hover:text-gray-900 hover:bg-gradient-to-r hover:from-gray-50 hover:to-gray-100 hover:shadow-sm'
                )}
              >
                <Icon
                  size={collapsed ? 24 : 20}
                  className={cn(
                    'transition-all duration-200',
                    active
                      ? 'text-blue-700'
                      : 'text-gray-500 group-hover:text-gray-700'
                  )}
                />
                {!collapsed && (
                  <span
                    className={cn(
                      'sidebar-menu-label transition-colors duration-200',
                      active
                        ? 'font-semibold text-blue-700'
                        : 'text-gray-700 group-hover:text-gray-900'
                    )}
                  >
                    {label}
                  </span>
                )}
                {!collapsed && showNewYearAccent && (
                  <span className="ny-sidebar-accent" aria-hidden="true">
                    {newYearAccent}
                  </span>
                )}
              </button>
            ) : (
              <Link
                to={href}
                onClick={handleClick}
                className={cn(
                  'sidebar-menu-item flex items-center gap-4 px-4 py-3 mx-2 rounded-xl transition-all duration-200 relative group',
                  collapsed ? 'justify-center px-2' : '',
                  active
                    ? 'sidebar-menu-item-active bg-gradient-to-r from-blue-50 to-blue-100 text-blue-700 shadow-md border-l-4 border-blue-600 font-semibold'
                    : 'text-gray-600 hover:text-gray-900 hover:bg-gradient-to-r hover:from-gray-50 hover:to-gray-100 hover:shadow-sm'
                )}
              >
                <Icon
                  size={collapsed ? 24 : 20}
                  className={cn(
                    'transition-all duration-200',
                    active
                      ? 'text-blue-700'
                      : 'text-gray-500 group-hover:text-gray-700'
                  )}
                />
                {!collapsed && (
                  <span
                    className={cn(
                      'sidebar-menu-label transition-colors duration-200',
                      active
                        ? 'font-semibold text-blue-700'
                        : 'text-gray-700 group-hover:text-gray-900'
                    )}
                  >
                    {label}
                  </span>
                )}
                {!collapsed && showNewYearAccent && (
                  <span className="ny-sidebar-accent" aria-hidden="true">
                    {newYearAccent}
                  </span>
                )}
              </Link>
            )}
          </motion.div>
        </TooltipTrigger>
        {collapsed && (
          <TooltipContent
            side="right"
            className="bg-gray-900 border-gray-700 text-white shadow-xl"
          >
            {label}
          </TooltipContent>
        )}
      </Tooltip>
    </TooltipProvider>
  );
};

export function Sidebar({ collapsed, setCollapsed, onCreditorCardClick }) {
  const location = useLocation();
  const navigate = useNavigate();
  const { userRole, isInstructorOrAdmin } = useAuth();
  const [moreOpen, setMoreOpen] = useState(false);
  const { activeTheme } = useContext(SeasonalThemeContext);
  const isNewYear = activeTheme === 'newYear';

  const getNewYearAccentForLabel = sidebarLabel => {
    switch (sidebarLabel) {
      case 'Dashboard':
        return '✨';
      case 'My Courses':
        return '📚';
      case 'Study Groups':
        return '🎊';
      case 'Course Catalog':
        return '🎆';
      case 'Attendance':
        return '🗓️';
      case 'Messages':
        return '💬';
      case 'Sponsor Center':
        return '🎁';
      case 'Creditor Card':
        return '💳';
      default:
        return '✨';
    }
  };

  const isActive = path => {
    if (path === '/dashboard') {
      // Only active on the dashboard root, not on subpages
      return location.pathname === '/dashboard';
    }
    return location.pathname === path;
  };

  const handleNavigate = path => {
    if (collapsed && path !== '/instructor') {
      setCollapsed(false);
    }

    if (path === '/instructor') {
      setCollapsed(true);
    }

    navigate(path); // ✅ THIS WAS MISSING
  };

  const handleLogoClick = () => {
    if (window.location.pathname === '/dashboard') {
      window.location.reload();
    } else {
      navigate('/dashboard');
    }
    if (collapsed) {
      setCollapsed(false);
    }
  };

  const handleCreditorCardClick = () => {
    if (onCreditorCardClick) {
      onCreditorCardClick();
    }
  };

  // Replace localStorage logic with a constant for testing
  // const isScormAllowed = allowedScormUserIds.includes(currentUserId);

  // Help section navigation items
  const helpItems = [
    // { icon: FileQuestion, label: "FAQs", path: "/dashboard/faqs" },
    // { icon: MessageSquare, label: "Contact Support", path: "/dashboard/support" },
    // { icon: BookOpen, label: "User Guides", path: "/dashboard/guides" },
    {
      icon: Contact,
      label: 'Create Ticket',
      path: '/dashboard/support/ticket',
    },
    {
      icon: FileQuestion,
      label: 'My Tickets',
      path: '/dashboard/support/tickets',
    },
  ];

  // Animation variants with smooth transition
  const sidebarVariants = {
    expanded: {
      width: '17rem',
      transition: { type: 'spring', stiffness: 400, damping: 40 },
    },
    collapsed: {
      width: '4.5rem',
      transition: { type: 'spring', stiffness: 400, damping: 40 },
    },
  };

  const listVariants = {
    hidden: { opacity: 0 },
    show: {
      opacity: 1,
      transition: {
        staggerChildren: 0.05,
      },
    },
  };

  const itemVariants = {
    hidden: { x: -10, opacity: 0 },
    show: { x: 0, opacity: 1, transition: { type: 'spring', stiffness: 300 } },
  };

  return (
    <motion.div
      className="sidebar-panel h-screen sticky top-0 flex flex-col bg-white border-r border-gray-200 shadow-lg z-20"
      variants={sidebarVariants}
      animate={collapsed ? 'collapsed' : 'expanded'}
      initial={false}
    >
      {/* Header */}
      <div
        className={cn(
<<<<<<< HEAD
          'sidebar-header relative flex items-center border-b border-gray-200 p-4 pr-0 bg-gradient-to-r from-blue-600 to-blue-700 shadow-md',
          collapsed ? 'justify-center' : 'justify-between'
        )}
      >
        <div className="sidebar-lights" aria-hidden="true" />

=======
          'sidebar-header relative flex items-center border-b border-gray-200 p-4 bg-gradient-to-r from-blue-600 to-blue-700 shadow-md',
          collapsed ? 'justify-center' : 'justify-between',
          activeTheme === 'newYear' ? 'newyear-sidebar-header' : ''
        )}
      >
>>>>>>> ee97deeb
        {!collapsed && (
          <motion.button
            onClick={handleLogoClick}
            className="font-bold text-xl flex items-center gap-3 text-white hover:opacity-90 transition-opacity duration-200 cursor-pointer"
            initial={{ opacity: 0 }}
            animate={{ opacity: 1 }}
            exit={{ opacity: 0 }}
            transition={{ duration: 0.3 }}
            whileTap={{ scale: 0.98 }}
          >
            <div className="relative sidebar-logo-mark">
              <div className="w-10 h-10 bg-white rounded-xl flex items-center justify-center shadow-lg overflow-hidden">
                <img
                  src={caManLogo}
                  alt="Creditor Academy Logo"
                  className="w-full h-full object-contain p-1"
                />
              </div>
            </div>
            <img
              src={caTextLogo}
              alt="Creditor Academy"
              className="h-8 w-auto object-contain"
            />
          </motion.button>
        )}

        {collapsed && (
          <TooltipProvider>
            <Tooltip>
              <TooltipTrigger asChild>
                <motion.button
                  onClick={handleLogoClick}
                  className="cursor-pointer"
                  initial={{ scale: 0 }}
                  animate={{ scale: 1 }}
                  transition={{ duration: 0.5 }}
                  whileHover={{ scale: 1.05 }}
                  whileTap={{ scale: 0.95 }}
                >
                  <div className="relative sidebar-logo-mark">
                    <div className="w-10 h-10 bg-white rounded-xl flex items-center justify-center shadow-lg overflow-hidden">
                      <img
                        src={caManLogo}
                        alt="Creditor Academy Logo"
                        className="w-full h-full object-contain p-1"
                      />
                    </div>
                  </div>
                </motion.button>
              </TooltipTrigger>
              <TooltipContent
                side="right"
                className="bg-gray-900 text-white shadow-xl"
              >
                Creditor Academy
              </TooltipContent>
            </Tooltip>
          </TooltipProvider>
        )}

        {!collapsed && (
          <motion.div whileHover={{ scale: 1.05 }} whileTap={{ scale: 0.95 }}>
            <Button
              variant="ghost"
              size="icon"
              onClick={() => setCollapsed(!collapsed)}
              className="text-white hover:bg-white/20 rounded-lg"
            >
              <ChevronLeft size={18} />
            </Button>
          </motion.div>
        )}

        {collapsed && (
          <div className="absolute -right-3 top-1/2 transform -translate-y-1/2">
            <motion.div whileHover={{ scale: 1.05 }} whileTap={{ scale: 0.95 }}>
              <Button
                variant="ghost"
                size="icon"
                onClick={() => setCollapsed(false)}
                className="h-8 w-8 bg-white text-blue-600 hover:bg-gray-50 border border-gray-200 rounded-full shadow-lg"
              >
                <ChevronRight size={16} />
              </Button>
            </motion.div>
          </div>
        )}
      </div>

      {/* Navigation Items */}
      <div className="flex-1 overflow-y-auto py-6 flex flex-col bg-gradient-to-b from-gray-50 to-white custom-scrollbar">
        <motion.div
          className="space-y-2 px-2"
          variants={listVariants}
          initial="hidden"
          animate="show"
        >
          {!moreOpen && (
            <>
              <motion.div variants={itemVariants}>
                <SidebarItem
                  icon={Home}
                  label="Dashboard"
                  href="/dashboard"
                  active={isActive('/dashboard')}
                  collapsed={collapsed}
                  onNavigate={handleNavigate}
                  showNewYearAccent={isNewYear}
                  newYearAccent={getNewYearAccentForLabel('Dashboard')}
                />
              </motion.div>

              <motion.div variants={itemVariants}>
                <SidebarItem
                  icon={Book}
                  label="My Courses"
                  href="/dashboard/courses"
                  active={isActive('/dashboard/courses')}
                  collapsed={collapsed}
                  onNavigate={handleNavigate}
                  showNewYearAccent={isNewYear}
                  newYearAccent={getNewYearAccentForLabel('My Courses')}
                />
              </motion.div>

              <motion.div variants={itemVariants}>
                <SidebarItem
                  icon={Users}
                  label="Study Groups"
                  href="/dashboard/groups"
                  active={isActive('/dashboard/groups')}
                  collapsed={collapsed}
                  onNavigate={handleNavigate}
                  showNewYearAccent={isNewYear}
                  newYearAccent={getNewYearAccentForLabel('Study Groups')}
                />
              </motion.div>

              <motion.div variants={itemVariants}>
                <SidebarItem
                  icon={Library}
                  label="Course Catalog"
                  href="/dashboard/catalog"
                  active={isActive('/dashboard/catalog')}
                  collapsed={collapsed}
                  onNavigate={handleNavigate}
                  showNewYearAccent={isNewYear}
                  newYearAccent={getNewYearAccentForLabel('Course Catalog')}
                />
              </motion.div>

              <motion.div variants={itemVariants}>
                <SidebarItem
                  icon={CalendarDays}
                  label="Attendance"
                  href="/dashboard/attendance"
                  active={isActive('/dashboard/attendance')}
                  collapsed={collapsed}
                  onNavigate={handleNavigate}
                  showNewYearAccent={isNewYear}
                  newYearAccent={getNewYearAccentForLabel('Attendance')}
                />
              </motion.div>

              {/* Messages moved above More toggle */}
              <motion.div variants={itemVariants}>
                <SidebarItem
                  icon={MessageSquare}
                  label="Messages"
                  href="/dashboard/messages"
                  active={isActive('/dashboard/messages')}
                  collapsed={collapsed}
                  onNavigate={handleNavigate}
                  showNewYearAccent={isNewYear}
                  newYearAccent={getNewYearAccentForLabel('Messages')}
                />
              </motion.div>

              <motion.div variants={itemVariants}>
                <SidebarItem
                  icon={Handshake}
                  label="Sponsor Center"
                  href="/dashboard/sponsor-center/submit"
                  active={location.pathname.startsWith(
                    '/dashboard/sponsor-center'
                  )}
                  collapsed={collapsed}
                  onNavigate={handleNavigate}
                  showNewYearAccent={isNewYear}
                  newYearAccent={getNewYearAccentForLabel('Sponsor Center')}
                />
              </motion.div>

              {/* Creditor Card */}
              <motion.div variants={itemVariants}>
                <SidebarItem
                  icon={CreditCard}
                  label="Creditor Card"
                  collapsed={collapsed}
                  onNavigate={handleCreditorCardClick}
                  showNewYearAccent={isNewYear}
                  newYearAccent={getNewYearAccentForLabel('Creditor Card')}
                />
              </motion.div>
            </>
          )}

          {/* More section toggle */}
          {!collapsed && (
            <motion.div variants={itemVariants}>
              <div className="px-3 pt-2">
                <motion.button
                  onClick={() => setMoreOpen(v => !v)}
                  aria-label={
                    moreOpen ? 'Show less options' : 'Show more options'
                  }
                  className={cn(
                    'w-full flex items-center justify-between rounded-full px-3 py-2 text-xs font-medium transition-colors',
                    moreOpen
                      ? 'bg-blue-50 text-blue-700'
                      : 'bg-white text-gray-700 hover:bg-gray-50'
                  )}
                  whileTap={{ scale: 0.98 }}
                >
                  <span>{moreOpen ? 'Less' : 'More'}</span>
                  <ChevronDown
                    size={14}
                    className={cn(
                      'transition-transform',
                      moreOpen ? '-rotate-180' : 'rotate-0'
                    )}
                  />
                </motion.button>
              </div>
            </motion.div>
          )}

          {/* Collapsible More items – when open, hide others */}
          {moreOpen && (
            <motion.div
              key="more-open"
              initial={{ opacity: 0, y: -4 }}
              animate={{ opacity: 1, y: 0 }}
              exit={{ opacity: 0, y: -4 }}
              className="mt-1"
            >
              <div className="space-y-2">
                <SidebarItem
                  icon={Bot}
                  label="Credit chatbot"
                  href="/dashboard/chatbot"
                  active={isActive('/dashboard/chatbot')}
                  collapsed={collapsed}
                  onNavigate={handleNavigate}
                />
                <SidebarItem
                  icon={Gamepad2}
                  label="Games"
                  href="https://game-open-scene.vercel.app/"
                  active={false}
                  collapsed={collapsed}
                  onNavigate={handleNavigate}
                  external={true}
                />
                {/* Less control now unified with the More link above; hide duplicate */}
              </div>
            </motion.div>
          )}

          {/* <motion.div variants={itemVariants}>
            <SidebarItem
              icon={BarChart}
              label="My Progress"
              href="/progress"
              active={isActive("/progress")}
              collapsed={collapsed}
              onNavigate={handleNavigate}
            />
          </motion.div> */}

          {/* Instructor Portal - only for admin or instructor */}
          {!moreOpen && isInstructorOrAdmin() && (
            <motion.div variants={itemVariants}>
              <SidebarItem
                icon={GraduationCap}
                label="Instructor Portal"
                href="/instructor"
                active={isActive('/instructor')}
                collapsed={collapsed}
                onNavigate={handleNavigate}
              />
            </motion.div>
          )}
        </motion.div>
      </div>

      {/* Help & Support Footer  */}
      <motion.div
        className="border-t border-gray-200 p-4 bg-gradient-to-r from-gray-50 to-gray-100"
        variants={itemVariants}
      >
        {collapsed ? (
          <DropdownMenu>
            <TooltipProvider>
              <Tooltip>
                <TooltipTrigger asChild>
                  <DropdownMenuTrigger asChild>
                    <Button
                      variant="ghost"
                      className="w-full flex justify-center p-3 hover:bg-gray-200 rounded-xl transition-all duration-200 text-gray-600 group shadow-sm"
                    >
                      <HelpCircle size={24} />
                    </Button>
                  </DropdownMenuTrigger>
                </TooltipTrigger>
                <TooltipContent
                  side="right"
                  className="bg-gray-900 text-white shadow-xl"
                >
                  Help & Support
                </TooltipContent>
              </Tooltip>
            </TooltipProvider>
            <DropdownMenuContent
              side="right"
              align="start"
              className="w-56 bg-white border-gray-200 shadow-xl rounded-xl"
            >
              {helpItems.map((item, index) => (
                <DropdownMenuItem key={index} asChild>
                  <Link
                    to={item.path}
                    className="flex items-center gap-3 cursor-pointer hover:bg-gray-50 text-gray-700 rounded-lg p-2"
                  >
                    <item.icon size={16} />
                    <span>{item.label}</span>
                  </Link>
                </DropdownMenuItem>
              ))}
            </DropdownMenuContent>
          </DropdownMenu>
        ) : (
          <DropdownMenu>
            <DropdownMenuTrigger asChild>
              <Button
                variant="ghost"
                className="w-full justify-start px-4 py-3 text-sm font-semibold bg-white hover:bg-gray-100 rounded-xl flex items-center gap-3 group transition-all duration-200 text-gray-700 shadow-sm border border-gray-200"
              >
                <HelpCircle size={18} />
                <span>Help & Support</span>
                <ChevronDown
                  size={14}
                  className="ml-auto transition-transform duration-200 group-hover:rotate-180"
                />
              </Button>
            </DropdownMenuTrigger>
            <DropdownMenuContent
              align="end"
              className="w-56 bg-white border-gray-200 shadow-xl rounded-xl"
            >
              {helpItems.map((item, index) => (
                <motion.div
                  key={index}
                  initial={{ opacity: 0, y: 5 }}
                  animate={{ opacity: 1, y: 0 }}
                  transition={{ delay: index * 0.03 }}
                >
                  <DropdownMenuItem asChild>
                    <Link
                      to={item.path}
                      className="flex items-center gap-3 cursor-pointer hover:bg-gray-50 text-gray-700 rounded-lg p-2"
                    >
                      <item.icon size={16} className="text-gray-500" />
                      <span>{item.label}</span>
                    </Link>
                  </DropdownMenuItem>
                </motion.div>
              ))}
            </DropdownMenuContent>
          </DropdownMenu>
        )}
      </motion.div>

      {isNewYear && (
        <style>{`
          .ny-sidebar-accent {
            position: absolute;
            right: 14px;
            top: 50%;
            transform: translateY(-50%);
            font-size: 14px;
            opacity: 0.95;
            filter: drop-shadow(0 10px 14px rgba(2, 6, 23, 0.14));
            animation: ny-accent-twinkle 1.8s ease-in-out infinite;
            pointer-events: none;
          }

          @keyframes ny-accent-twinkle {
            0% { transform: translateY(-50%) scale(1); opacity: 0.8; }
            50% { transform: translateY(calc(-50% - 1px)) scale(1.08); opacity: 1; }
            100% { transform: translateY(-50%) scale(1); opacity: 0.85; }
          }

          @media (prefers-reduced-motion: reduce) {
            .ny-sidebar-accent {
              animation: none !important;
            }
          }
        `}</style>
      )}
    </motion.div>
  );
}

export default Sidebar;<|MERGE_RESOLUTION|>--- conflicted
+++ resolved
@@ -314,20 +314,12 @@
       {/* Header */}
       <div
         className={cn(
-<<<<<<< HEAD
           'sidebar-header relative flex items-center border-b border-gray-200 p-4 pr-0 bg-gradient-to-r from-blue-600 to-blue-700 shadow-md',
           collapsed ? 'justify-center' : 'justify-between'
         )}
       >
         <div className="sidebar-lights" aria-hidden="true" />
 
-=======
-          'sidebar-header relative flex items-center border-b border-gray-200 p-4 bg-gradient-to-r from-blue-600 to-blue-700 shadow-md',
-          collapsed ? 'justify-center' : 'justify-between',
-          activeTheme === 'newYear' ? 'newyear-sidebar-header' : ''
-        )}
-      >
->>>>>>> ee97deeb
         {!collapsed && (
           <motion.button
             onClick={handleLogoClick}
