import React, { useState, useEffect, useContext } from 'react';
import { Link, useLocation, useNavigate } from 'react-router-dom';
import { cn } from '@/lib/utils';
import { Button } from '@/components/ui/button';
import {
  Book,
  BookOpen,
  ChevronLeft,
  ChevronRight,
  Home,
  Users,
  BookText,
  BarChart,
  MessageSquare,
  HelpCircle,
  FileQuestion,
  Contact,
  ChevronDown,
  Gamepad2,
  GraduationCap,
  Library,
  School,
  Bot,
  CreditCard,
  CalendarDays,
  Handshake,
} from 'lucide-react';
import { currentUserId } from '@/data/currentUser';
import { getUserRole } from '@/services/userService';
import { useAuth } from '@/contexts/AuthContext';
import { useUser } from '@/contexts/UserContext';
import api from '@/services/apiClient';
import {
  Tooltip,
  TooltipContent,
  TooltipProvider,
  TooltipTrigger,
} from '@/components/ui/tooltip';
import {
  DropdownMenu,
  DropdownMenuContent,
  DropdownMenuItem,
  DropdownMenuTrigger,
} from '@/components/ui/dropdown-menu';
import { motion } from 'framer-motion';
import { SeasonalThemeContext } from '@/contexts/SeasonalThemeContext';

const SidebarItem = ({
  icon: Icon,
  label,
  href,
  active,
  collapsed,
  dropdownContent,
  onNavigate,
  external,
  showNewYearAccent,
  newYearAccent,
}) => {
  const handleClick = () => {
    if (external) {
      window.open(href, '_blank', 'noopener,noreferrer');
      return;
    }
    if (onNavigate) {
      onNavigate(href);
    }
  };

  if (dropdownContent) {
    return (
      <button
        onClick={handleClick}
        className={cn(
          'sidebar-menu-item flex items-center gap-3 rounded-xl px-3 py-2.5 transition-all duration-200 w-full text-left',
          active
            ? 'sidebar-menu-item-active bg-blue-50 text-blue-600 border-l-4 border-blue-500 shadow-sm font-medium'
            : 'text-gray-600 hover:text-gray-900 hover:bg-gray-50'
        )}
      >
        <Icon size={collapsed ? 24 : 20} />
        {!collapsed && (
          <span className="font-medium sidebar-menu-label">{label}</span>
        )}
        {!collapsed && showNewYearAccent && (
          <span className="ny-sidebar-accent" aria-hidden="true">
            {newYearAccent}
          </span>
        )}
      </button>
    );
  }

  return (
    <TooltipProvider>
      <Tooltip>
        <TooltipTrigger asChild>
          <motion.div whileTap={{ scale: 0.98 }}>
            {external ? (
              <button
                onClick={handleClick}
                className={cn(
                  'sidebar-menu-item flex items-center gap-4 px-4 py-3 mx-2 rounded-xl transition-all duration-200 relative group w-full text-left',
                  collapsed ? 'justify-center px-2' : '',
                  active
                    ? 'sidebar-menu-item-active bg-gradient-to-r from-blue-50 to-blue-100 text-blue-700 shadow-md border-l-4 border-blue-600 font-semibold'
                    : 'text-gray-600 hover:text-gray-900 hover:bg-gradient-to-r hover:from-gray-50 hover:to-gray-100 hover:shadow-sm'
                )}
              >
                <Icon
                  size={collapsed ? 24 : 20}
                  className={cn(
                    'transition-all duration-200',
                    active
                      ? 'text-blue-700'
                      : 'text-gray-500 group-hover:text-gray-700'
                  )}
                />
                {!collapsed && (
                  <span
                    className={cn(
                      'sidebar-menu-label transition-colors duration-200',
                      active
                        ? 'font-semibold text-blue-700'
                        : 'text-gray-700 group-hover:text-gray-900'
                    )}
                  >
                    {label}
                  </span>
                )}
                {!collapsed && showNewYearAccent && (
                  <span className="ny-sidebar-accent" aria-hidden="true">
                    {newYearAccent}
                  </span>
                )}
              </button>
            ) : (
              <Link
                to={href}
                onClick={handleClick}
                className={cn(
                  'sidebar-menu-item flex items-center gap-4 px-4 py-3 mx-2 rounded-xl transition-all duration-200 relative group',
                  collapsed ? 'justify-center px-2' : '',
                  active
                    ? 'sidebar-menu-item-active bg-gradient-to-r from-blue-50 to-blue-100 text-blue-700 shadow-md border-l-4 border-blue-600 font-semibold'
                    : 'text-gray-600 hover:text-gray-900 hover:bg-gradient-to-r hover:from-gray-50 hover:to-gray-100 hover:shadow-sm'
                )}
              >
                <Icon
                  size={collapsed ? 24 : 20}
                  className={cn(
                    'transition-all duration-200',
                    active
                      ? 'text-blue-700'
                      : 'text-gray-500 group-hover:text-gray-700'
                  )}
                />
                {!collapsed && (
                  <span
                    className={cn(
                      'sidebar-menu-label transition-colors duration-200',
                      active
                        ? 'font-semibold text-blue-700'
                        : 'text-gray-700 group-hover:text-gray-900'
                    )}
                  >
                    {label}
                  </span>
                )}
                {!collapsed && showNewYearAccent && (
                  <span className="ny-sidebar-accent" aria-hidden="true">
                    {newYearAccent}
                  </span>
                )}
              </Link>
            )}
          </motion.div>
        </TooltipTrigger>
        {collapsed && (
          <TooltipContent
            side="right"
            className="bg-gray-900 border-gray-700 text-white shadow-xl"
          >
            {label}
          </TooltipContent>
        )}
      </Tooltip>
    </TooltipProvider>
  );
};

export function Sidebar({ collapsed, setCollapsed, onCreditorCardClick }) {
  const location = useLocation();
  const navigate = useNavigate();
  const { userRole, isInstructorOrAdmin } = useAuth();
  const { userProfile } = useUser();
  const [moreOpen, setMoreOpen] = useState(false);
<<<<<<< HEAD
  const [organizationName, setOrganizationName] = useState('Creditor Academy');
  const [logoUrl, setLogoUrl] = useState(null);
  const { isChristmasMode } = useContext(SeasonalThemeContext);
=======
  const { activeTheme } = useContext(SeasonalThemeContext);
  const isNewYear = activeTheme === 'newYear';

  const getNewYearAccentForLabel = sidebarLabel => {
    switch (sidebarLabel) {
      case 'Dashboard':
        return '✨';
      case 'My Courses':
        return '📚';
      case 'Study Groups':
        return '🎊';
      case 'Course Catalog':
        return '🎆';
      case 'Attendance':
        return '🗓️';
      case 'Messages':
        return '💬';
      case 'Sponsor Center':
        return '🎁';
      case 'Creditor Card':
        return '💳';
      default:
        return '✨';
    }
  };
>>>>>>> ee97deeb

  // Fetch organization name and logo from user profile
  useEffect(() => {
    // First, try to get organization data from userProfile context
    if (userProfile && userProfile.organizations) {
      if (userProfile.organizations.name) {
        console.log(
          'Organization name from context:',
          userProfile.organizations.name
        );
        setOrganizationName(userProfile.organizations.name);
      }
      if (userProfile.organizations.logo_url) {
        console.log(
          'Organization logo from context:',
          userProfile.organizations.logo_url
        );
        setLogoUrl(userProfile.organizations.logo_url);
      }
      return;
    }

    // If not in context, fetch from API
    const fetchOrganizationData = async () => {
      try {
        const response = await api.get('/api/user/getUserProfile');
        console.log('UserProfile API Response:', response.data);

        // Handle different response structures
        const data = response.data?.data || response.data;

        if (data && data.organizations) {
          if (data.organizations.name) {
            console.log('Organization name found:', data.organizations.name);
            setOrganizationName(data.organizations.name);
          }
          if (data.organizations.logo_url) {
            console.log(
              'Organization logo found:',
              data.organizations.logo_url
            );
            setLogoUrl(data.organizations.logo_url);
          }
        } else {
          console.warn('Organization data not found in response:', data);
        }
      } catch (error) {
        console.error('Error fetching organization data:', error);
        // Keep default "Creditor Academy" on error
      }
    };

    fetchOrganizationData();
  }, [userProfile]);

  const isActive = path => {
    if (path === '/dashboard') {
      // Only active on the dashboard root, not on subpages
      return location.pathname === '/dashboard';
    }
    return location.pathname === path;
  };

  const handleNavigate = path => {
    // Keep sidebar collapsed when on instructor portal
    if (collapsed && path !== '/instructor') {
      setCollapsed(false);
    }
    // Collapse sidebar when navigating to instructor portal
    if (path === '/instructor') {
      setCollapsed(true);
    }
  };

  const handleLogoClick = () => {
    if (window.location.pathname === '/dashboard') {
      window.location.reload();
    } else {
      navigate('/dashboard');
    }
    if (collapsed) {
      setCollapsed(false);
    }
  };

  const handleCreditorCardClick = () => {
    if (onCreditorCardClick) {
      onCreditorCardClick();
    }
  };

  // Replace localStorage logic with a constant for testing
  // const isScormAllowed = allowedScormUserIds.includes(currentUserId);

  // Help section navigation items
  const helpItems = [
    // { icon: FileQuestion, label: "FAQs", path: "/dashboard/faqs" },
    // { icon: MessageSquare, label: "Contact Support", path: "/dashboard/support" },
    // { icon: BookOpen, label: "User Guides", path: "/dashboard/guides" },
    {
      icon: Contact,
      label: 'Create Ticket',
      path: '/dashboard/support/ticket',
    },
    {
      icon: FileQuestion,
      label: 'My Tickets',
      path: '/dashboard/support/tickets',
    },
  ];

  // Animation variants with smooth transition
  const sidebarVariants = {
    expanded: {
      width: '17rem',
      transition: { type: 'spring', stiffness: 400, damping: 40 },
    },
    collapsed: {
      width: '4.5rem',
      transition: { type: 'spring', stiffness: 400, damping: 40 },
    },
  };

  const listVariants = {
    hidden: { opacity: 0 },
    show: {
      opacity: 1,
      transition: {
        staggerChildren: 0.05,
      },
    },
  };

  const itemVariants = {
    hidden: { x: -10, opacity: 0 },
    show: { x: 0, opacity: 1, transition: { type: 'spring', stiffness: 300 } },
  };

  return (
    <motion.div
      className="sidebar-panel h-screen sticky top-0 flex flex-col bg-white border-r border-gray-200 shadow-lg z-20"
      variants={sidebarVariants}
      animate={collapsed ? 'collapsed' : 'expanded'}
      initial={false}
    >
      {/* Header */}
      <div
        className={cn(
          'sidebar-header relative flex items-center border-b border-gray-200 p-4 bg-gradient-to-r from-blue-600 to-blue-700 shadow-md',
          collapsed ? 'justify-center' : 'justify-between',
          activeTheme === 'newYear' ? 'newyear-sidebar-header' : ''
        )}
      >
        {!collapsed && (
          <motion.button
            onClick={handleLogoClick}
            className="font-bold text-xl flex items-center gap-3 text-white hover:opacity-90 transition-opacity duration-200 cursor-pointer"
            initial={{ opacity: 0 }}
            animate={{ opacity: 1 }}
            exit={{ opacity: 0 }}
            transition={{ duration: 0.3 }}
            whileHover={{ scale: 1.02 }}
            whileTap={{ scale: 0.98 }}
          >
            {logoUrl && (
              <img
                src={logoUrl}
                alt={`${organizationName} Logo`}
                className="object-cover"
                style={{
                  height: '4rem',
                  width: '4rem',
                  borderRadius: '50%',
                  boxShadow: '0 4px 6px rgba(0, 0, 0, 0.3)',
                }}
                onError={e => {
                  // Hide image if it fails to load
                  e.target.style.display = 'none';
                }}
              />
            )}
            <h1
              className="font-bold"
              style={{ color: 'white', fontSize: '1.3rem' }}
            >
              {organizationName}
            </h1>
          </motion.button>
        )}

        {collapsed && (
          <TooltipProvider>
            <Tooltip>
              <TooltipTrigger asChild>
                <motion.button
                  onClick={handleLogoClick}
                  className="cursor-pointer"
                  initial={{ scale: 0 }}
                  animate={{ scale: 1 }}
                  transition={{ duration: 0.5 }}
                  whileHover={{ scale: 1.05 }}
                  whileTap={{ scale: 0.95 }}
                >
                  <div className="w-10 h-10 bg-white rounded-xl flex items-center justify-center shadow-lg">
                    <span className="text-blue-600 font-bold text-sm">CA</span>
                  </div>
                </motion.button>
              </TooltipTrigger>
              <TooltipContent
                side="right"
                className="bg-gray-900 text-white shadow-xl"
              >
                Creditor Academy
              </TooltipContent>
            </Tooltip>
          </TooltipProvider>
        )}

        {!collapsed && (
          <motion.div whileHover={{ scale: 1.05 }} whileTap={{ scale: 0.95 }}>
            <Button
              variant="ghost"
              size="icon"
              onClick={() => setCollapsed(!collapsed)}
              className="text-white hover:bg-white/20 border-none rounded-lg"
            >
              <ChevronLeft size={18} />
            </Button>
          </motion.div>
        )}

        {collapsed && (
          <div className="absolute -right-3 top-1/2 transform -translate-y-1/2">
            <motion.div whileHover={{ scale: 1.05 }} whileTap={{ scale: 0.95 }}>
              <Button
                variant="ghost"
                size="icon"
                onClick={() => setCollapsed(false)}
                className="h-8 w-8 bg-white text-blue-600 hover:bg-gray-50 border border-gray-200 rounded-full shadow-lg"
              >
                <ChevronRight size={16} />
              </Button>
            </motion.div>
          </div>
        )}
      </div>

      {/* Navigation Items */}
      <div className="flex-1 overflow-y-auto py-6 flex flex-col bg-gradient-to-b from-gray-50 to-white custom-scrollbar">
        <motion.div
          className="space-y-2 px-2"
          variants={listVariants}
          initial="hidden"
          animate="show"
        >
          {!moreOpen && (
            <>
              <motion.div variants={itemVariants}>
                <SidebarItem
                  icon={Home}
                  label="Dashboard"
                  href="/dashboard"
                  active={isActive('/dashboard')}
                  collapsed={collapsed}
                  onNavigate={handleNavigate}
                  showNewYearAccent={isNewYear}
                  newYearAccent={getNewYearAccentForLabel('Dashboard')}
                />
              </motion.div>

              <motion.div variants={itemVariants}>
                <SidebarItem
                  icon={Book}
                  label="My Courses"
                  href="/dashboard/courses"
                  active={isActive('/dashboard/courses')}
                  collapsed={collapsed}
                  onNavigate={handleNavigate}
                  showNewYearAccent={isNewYear}
                  newYearAccent={getNewYearAccentForLabel('My Courses')}
                />
              </motion.div>

              <motion.div variants={itemVariants}>
                <SidebarItem
                  icon={Users}
                  label="Study Groups"
                  href="/dashboard/groups"
                  active={isActive('/dashboard/groups')}
                  collapsed={collapsed}
                  onNavigate={handleNavigate}
                  showNewYearAccent={isNewYear}
                  newYearAccent={getNewYearAccentForLabel('Study Groups')}
                />
              </motion.div>

              <motion.div variants={itemVariants}>
                <SidebarItem
                  icon={Library}
                  label="Course Catalog"
                  href="/dashboard/catalog"
                  active={isActive('/dashboard/catalog')}
                  collapsed={collapsed}
                  onNavigate={handleNavigate}
                  showNewYearAccent={isNewYear}
                  newYearAccent={getNewYearAccentForLabel('Course Catalog')}
                />
              </motion.div>

              <motion.div variants={itemVariants}>
                <SidebarItem
                  icon={CalendarDays}
                  label="Attendance"
                  href="/dashboard/attendance"
                  active={isActive('/dashboard/attendance')}
                  collapsed={collapsed}
                  onNavigate={handleNavigate}
                  showNewYearAccent={isNewYear}
                  newYearAccent={getNewYearAccentForLabel('Attendance')}
                />
              </motion.div>

              {/* Messages moved above More toggle */}
              <motion.div variants={itemVariants}>
                <SidebarItem
                  icon={MessageSquare}
                  label="Messages"
                  href="/dashboard/messages"
                  active={isActive('/dashboard/messages')}
                  collapsed={collapsed}
                  onNavigate={handleNavigate}
                  showNewYearAccent={isNewYear}
                  newYearAccent={getNewYearAccentForLabel('Messages')}
                />
              </motion.div>

              <motion.div variants={itemVariants}>
                <SidebarItem
                  icon={Handshake}
                  label="Sponsor Center"
                  href="/dashboard/sponsor-center/submit"
                  active={location.pathname.startsWith(
                    '/dashboard/sponsor-center'
                  )}
                  collapsed={collapsed}
                  onNavigate={handleNavigate}
                  showNewYearAccent={isNewYear}
                  newYearAccent={getNewYearAccentForLabel('Sponsor Center')}
                />
              </motion.div>

              {/* Creditor Card */}
              <motion.div variants={itemVariants}>
                <SidebarItem
                  icon={CreditCard}
                  label="Creditor Card"
                  href="#"
                  active={false}
                  collapsed={collapsed}
                  onNavigate={handleCreditorCardClick}
                  showNewYearAccent={isNewYear}
                  newYearAccent={getNewYearAccentForLabel('Creditor Card')}
                />
              </motion.div>
            </>
          )}

          {/* More section toggle */}
          {!collapsed && (
            <motion.div variants={itemVariants}>
              <div className="px-3 pt-2">
                <motion.button
                  onClick={() => setMoreOpen(v => !v)}
                  aria-label={
                    moreOpen ? 'Show less options' : 'Show more options'
                  }
                  className={cn(
                    'w-full flex items-center justify-between rounded-full px-3 py-2 text-xs font-medium transition-colors',
                    moreOpen
                      ? 'bg-blue-50 text-blue-700'
                      : 'bg-white text-gray-700 hover:bg-gray-50'
                  )}
                  whileTap={{ scale: 0.98 }}
                >
                  <span>{moreOpen ? 'Less' : 'More'}</span>
                  <ChevronDown
                    size={14}
                    className={cn(
                      'transition-transform',
                      moreOpen ? '-rotate-180' : 'rotate-0'
                    )}
                  />
                </motion.button>
              </div>
            </motion.div>
          )}

          {/* Collapsible More items – when open, hide others */}
          {moreOpen && (
            <motion.div
              key="more-open"
              initial={{ opacity: 0, y: -4 }}
              animate={{ opacity: 1, y: 0 }}
              exit={{ opacity: 0, y: -4 }}
              className="mt-1"
            >
              <div className="space-y-2">
                <SidebarItem
                  icon={Bot}
                  label="Credit chatbot"
                  href="/dashboard/chatbot"
                  active={isActive('/dashboard/chatbot')}
                  collapsed={collapsed}
                  onNavigate={handleNavigate}
                />
                <SidebarItem
                  icon={Gamepad2}
                  label="Games"
                  href="https://game-open-scene.vercel.app/"
                  active={false}
                  collapsed={collapsed}
                  onNavigate={handleNavigate}
                  external={true}
                />
                {/* Less control now unified with the More link above; hide duplicate */}
              </div>
            </motion.div>
          )}

          {/* <motion.div variants={itemVariants}>
            <SidebarItem
              icon={BarChart}
              label="My Progress"
              href="/progress"
              active={isActive("/progress")}
              collapsed={collapsed}
              onNavigate={handleNavigate}
            />
          </motion.div> */}

          {/* Instructor Portal - only for admin or instructor */}
          {!moreOpen && isInstructorOrAdmin() && (
            <motion.div variants={itemVariants}>
              <SidebarItem
                icon={GraduationCap}
                label="Instructor Portal"
                href="/instructor"
                active={isActive('/instructor')}
                collapsed={collapsed}
                onNavigate={handleNavigate}
              />
            </motion.div>
          )}
        </motion.div>
      </div>

      {/* Help & Support Footer  */}
      <motion.div
        className="border-t border-gray-200 p-4 bg-gradient-to-r from-gray-50 to-gray-100"
        variants={itemVariants}
      >
        {collapsed ? (
          <DropdownMenu>
            <TooltipProvider>
              <Tooltip>
                <TooltipTrigger asChild>
                  <DropdownMenuTrigger asChild>
                    <Button
                      variant="ghost"
                      className="w-full flex justify-center p-3 hover:bg-gray-200 rounded-xl transition-all duration-200 text-gray-600 group shadow-sm"
                    >
                      <HelpCircle size={24} />
                    </Button>
                  </DropdownMenuTrigger>
                </TooltipTrigger>
                <TooltipContent
                  side="right"
                  className="bg-gray-900 text-white shadow-xl"
                >
                  Help & Support
                </TooltipContent>
              </Tooltip>
            </TooltipProvider>
            <DropdownMenuContent
              side="right"
              align="start"
              className="w-56 bg-white border-gray-200 shadow-xl rounded-xl"
            >
              {helpItems.map((item, index) => (
                <DropdownMenuItem key={index} asChild>
                  <Link
                    to={item.path}
                    className="flex items-center gap-3 cursor-pointer hover:bg-gray-50 text-gray-700 rounded-lg p-2"
                  >
                    <item.icon size={16} />
                    <span>{item.label}</span>
                  </Link>
                </DropdownMenuItem>
              ))}
            </DropdownMenuContent>
          </DropdownMenu>
        ) : (
          <DropdownMenu>
            <DropdownMenuTrigger asChild>
              <Button
                variant="ghost"
                className="w-full justify-start px-4 py-3 text-sm font-semibold bg-white hover:bg-gray-100 rounded-xl flex items-center gap-3 group transition-all duration-200 text-gray-700 shadow-sm border border-gray-200"
              >
                <HelpCircle size={18} />
                <span>Help & Support</span>
                <ChevronDown
                  size={14}
                  className="ml-auto transition-transform duration-200 group-hover:rotate-180"
                />
              </Button>
            </DropdownMenuTrigger>
            <DropdownMenuContent
              align="end"
              className="w-56 bg-white border-gray-200 shadow-xl rounded-xl"
            >
              {helpItems.map((item, index) => (
                <motion.div
                  key={index}
                  initial={{ opacity: 0, y: 5 }}
                  animate={{ opacity: 1, y: 0 }}
                  transition={{ delay: index * 0.03 }}
                >
                  <DropdownMenuItem asChild>
                    <Link
                      to={item.path}
                      className="flex items-center gap-3 cursor-pointer hover:bg-gray-50 text-gray-700 rounded-lg p-2"
                    >
                      <item.icon size={16} className="text-gray-500" />
                      <span>{item.label}</span>
                    </Link>
                  </DropdownMenuItem>
                </motion.div>
              ))}
            </DropdownMenuContent>
          </DropdownMenu>
        )}
      </motion.div>

      {isNewYear && (
        <style>{`
          .ny-sidebar-accent {
            position: absolute;
            right: 14px;
            top: 50%;
            transform: translateY(-50%);
            font-size: 14px;
            opacity: 0.95;
            filter: drop-shadow(0 10px 14px rgba(2, 6, 23, 0.14));
            animation: ny-accent-twinkle 1.8s ease-in-out infinite;
            pointer-events: none;
          }

          @keyframes ny-accent-twinkle {
            0% { transform: translateY(-50%) scale(1); opacity: 0.8; }
            50% { transform: translateY(calc(-50% - 1px)) scale(1.08); opacity: 1; }
            100% { transform: translateY(-50%) scale(1); opacity: 0.85; }
          }

          @media (prefers-reduced-motion: reduce) {
            .ny-sidebar-accent {
              animation: none !important;
            }
          }
        `}</style>
      )}
    </motion.div>
  );
}

export default Sidebar;<|MERGE_RESOLUTION|>--- conflicted
+++ resolved
@@ -195,12 +195,63 @@
   const { userRole, isInstructorOrAdmin } = useAuth();
   const { userProfile } = useUser();
   const [moreOpen, setMoreOpen] = useState(false);
-<<<<<<< HEAD
   const [organizationName, setOrganizationName] = useState('Creditor Academy');
   const [logoUrl, setLogoUrl] = useState(null);
-  const { isChristmasMode } = useContext(SeasonalThemeContext);
-=======
   const { activeTheme } = useContext(SeasonalThemeContext);
+
+  // Fetch organization name and logo from user profile
+  useEffect(() => {
+    // First, try to get organization data from userProfile context
+    if (userProfile && userProfile.organizations) {
+      if (userProfile.organizations.name) {
+        console.log(
+          'Organization name from context:',
+          userProfile.organizations.name
+        );
+        setOrganizationName(userProfile.organizations.name);
+      }
+      if (userProfile.organizations.logo_url) {
+        console.log(
+          'Organization logo from context:',
+          userProfile.organizations.logo_url
+        );
+        setLogoUrl(userProfile.organizations.logo_url);
+      }
+      return;
+    }
+
+    // If not in context, fetch from API
+    const fetchOrganizationData = async () => {
+      try {
+        const response = await api.get('/api/user/getUserProfile');
+        console.log('UserProfile API Response:', response.data);
+
+        // Handle different response structures
+        const data = response.data?.data || response.data;
+
+        if (data && data.organizations) {
+          if (data.organizations.name) {
+            console.log('Organization name found:', data.organizations.name);
+            setOrganizationName(data.organizations.name);
+          }
+          if (data.organizations.logo_url) {
+            console.log(
+              'Organization logo found:',
+              data.organizations.logo_url
+            );
+            setLogoUrl(data.organizations.logo_url);
+          }
+        } else {
+          console.warn('Organization data not found in response:', data);
+        }
+      } catch (error) {
+        console.error('Error fetching organization data:', error);
+        // Keep default "Creditor Academy" on error
+      }
+    };
+
+    fetchOrganizationData();
+  }, [userProfile]);
   const isNewYear = activeTheme === 'newYear';
 
   const getNewYearAccentForLabel = sidebarLabel => {
@@ -225,61 +276,6 @@
         return '✨';
     }
   };
->>>>>>> ee97deeb
-
-  // Fetch organization name and logo from user profile
-  useEffect(() => {
-    // First, try to get organization data from userProfile context
-    if (userProfile && userProfile.organizations) {
-      if (userProfile.organizations.name) {
-        console.log(
-          'Organization name from context:',
-          userProfile.organizations.name
-        );
-        setOrganizationName(userProfile.organizations.name);
-      }
-      if (userProfile.organizations.logo_url) {
-        console.log(
-          'Organization logo from context:',
-          userProfile.organizations.logo_url
-        );
-        setLogoUrl(userProfile.organizations.logo_url);
-      }
-      return;
-    }
-
-    // If not in context, fetch from API
-    const fetchOrganizationData = async () => {
-      try {
-        const response = await api.get('/api/user/getUserProfile');
-        console.log('UserProfile API Response:', response.data);
-
-        // Handle different response structures
-        const data = response.data?.data || response.data;
-
-        if (data && data.organizations) {
-          if (data.organizations.name) {
-            console.log('Organization name found:', data.organizations.name);
-            setOrganizationName(data.organizations.name);
-          }
-          if (data.organizations.logo_url) {
-            console.log(
-              'Organization logo found:',
-              data.organizations.logo_url
-            );
-            setLogoUrl(data.organizations.logo_url);
-          }
-        } else {
-          console.warn('Organization data not found in response:', data);
-        }
-      } catch (error) {
-        console.error('Error fetching organization data:', error);
-        // Keep default "Creditor Academy" on error
-      }
-    };
-
-    fetchOrganizationData();
-  }, [userProfile]);
 
   const isActive = path => {
     if (path === '/dashboard') {
