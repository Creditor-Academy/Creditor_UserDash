--- conflicted
+++ resolved
@@ -22,20 +22,12 @@
   School,
   Bot,
   CreditCard,
-<<<<<<< HEAD
-  CalendarDays,
+  Wallet,
 } from 'lucide-react';
+import { allowedScormUserIds } from '@/data/allowedScormUsers';
 import { currentUserId } from '@/data/currentUser';
 import { getUserRole } from '@/services/userService';
 import { useAuth } from '@/contexts/AuthContext';
-=======
-  Wallet
-} from "lucide-react";
-import { allowedScormUserIds } from "@/data/allowedScormUsers";
-import { currentUserId } from "@/data/currentUser";
-import { getUserRole } from "@/services/userService";
-import { useAuth } from "@/contexts/AuthContext";
->>>>>>> c8419f4b
 import {
   Tooltip,
   TooltipContent,
@@ -403,7 +395,6 @@
                 />
               </motion.div>
 
-<<<<<<< HEAD
               <motion.div variants={itemVariants}>
                 <SidebarItem
                   icon={Library}
@@ -415,17 +406,6 @@
                 />
               </motion.div>
 
-              <motion.div variants={itemVariants}>
-                <SidebarItem
-                  icon={CalendarDays}
-                  label="Attendance"
-                  href="/dashboard/attendance"
-                  active={isActive('/dashboard/attendance')}
-                  collapsed={collapsed}
-                  onNavigate={handleNavigate}
-                />
-              </motion.div>
-
               {/* Messages moved above More toggle */}
               <motion.div variants={itemVariants}>
                 <SidebarItem
@@ -438,6 +418,17 @@
                 />
               </motion.div>
 
+              <motion.div variants={itemVariants}>
+                <SidebarItem
+                  icon={Wallet}
+                  label="My Payments"
+                  href="/dashboard/payments"
+                  active={isActive('/dashboard/payments')}
+                  collapsed={collapsed}
+                  onNavigate={handleNavigate}
+                />
+              </motion.div>
+
               {/* Creditor Card */}
               <motion.div variants={itemVariants}>
                 <SidebarItem
@@ -450,31 +441,6 @@
                 />
               </motion.div>
             </>
-=======
-          <motion.div variants={itemVariants}>
-            <SidebarItem
-              icon={Wallet}
-              label="My Payments"
-              href="/dashboard/payments"
-              active={isActive("/dashboard/payments")}
-              collapsed={collapsed}
-              onNavigate={handleNavigate}
-            />
-          </motion.div>
-
-          {/* Creditor Card */}
-          <motion.div variants={itemVariants}>
-            <SidebarItem
-              icon={CreditCard}
-              label="Creditor Card"
-              href="#"
-              active={false}
-              collapsed={collapsed}
-              onNavigate={handleCreditorCardClick}
-            />
-          </motion.div>
-          </>
->>>>>>> c8419f4b
           )}
 
           {/* More section toggle */}
