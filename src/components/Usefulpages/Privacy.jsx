import React, { useEffect, useState } from 'react';

const sections = [
  { id: 'who-we-are', title: 'Who we are' },
  { id: 'information-we-collect', title: 'Information we collect' },
  { id: 'how-we-use', title: 'How we use your information' },
  { id: 'cookies', title: 'Cookies and similar technologies' },
  { id: 'when-we-share', title: 'When we share information' },
  { id: 'data-security', title: 'Data security' },
  { id: 'your-rights', title: 'Your rights and choices' },
  { id: 'children', title: 'Children’s privacy' },
  { id: 'data-retention', title: 'Data retention' },
  { id: 'international', title: 'International transfers' },
  { id: 'changes', title: 'Changes to this policy' },
  { id: 'contact', title: 'Contact us' },
];

const Privacy = () => {
  const lastUpdated = 'November 5, 2025';
  const [activeId, setActiveId] = useState('');
  const [copied, setCopied] = useState(false);

  useEffect(() => {
    document.title = `Privacy — Athena LMS`;

    const observer = new IntersectionObserver(
      entries => {
        entries.forEach(entry => {
          if (entry.isIntersecting) setActiveId(entry.target.id);
        });
      },
      { root: null, rootMargin: '0px 0px -60% 0px', threshold: 0 }
    );

    sections.forEach(s => {
      const el = document.getElementById(s.id);
      if (el) observer.observe(el);
    });

    return () => observer.disconnect();
  }, []);

  const scrollToId = id => {
    const el = document.getElementById(id);
    if (!el) return;
    el.scrollIntoView({ behavior: 'smooth', block: 'start' });
    history.replaceState(null, '', `#${id}`);
  };

  const copyLink = async id => {
    try {
      const url = `${window.location.origin}${window.location.pathname}#${id}`;
      await navigator.clipboard.writeText(url);
      setCopied(true);
      setTimeout(() => setCopied(false), 2000);
    } catch {
      setCopied(true);
      setTimeout(() => setCopied(false), 2000);
    }
  };

  return (
    <main className="min-h-screen bg-[#eaf5ff] text-slate-900 leading-relaxed">
      <style>{`
        html { scroll-behavior: smooth; }
        @media print {
          .no-print { display: none !important; }
          body { background: white !important; color: black !important; }
        }
      `}</style>

      <section className="max-w-6xl mx-auto px-5 sm:px-6 lg:px-8 pt-28 sm:pt-32 pb-20">
        <div className="flex flex-col lg:flex-row gap-10">
          {/* Main Content */}
          <header className="flex-1">
            <h1 className="text-4xl sm:text-5xl font-serif leading-tight tracking-tight mb-4 text-sky-900">
              Athena LMS Privacy Policy
            </h1>
            <p className="text-slate-600 mb-6">Last Updated: {lastUpdated}</p>

            {/* Buttons */}
            <div className="flex flex-wrap gap-3 items-center mb-8 no-print">
              <button
                onClick={() => window.print()}
                className="inline-flex items-center gap-2 bg-sky-100 hover:bg-sky-200 text-sky-800 px-3 py-2 rounded shadow-sm text-sm"
              >
                Print / Save as PDF
              </button>
              <a
                href="/cookies"
                className="text-sky-700 underline text-sm hover:text-sky-900"
              >
                View Cookies page
              </a>
              <a
                href="#contact"
                onClick={e => {
                  e.preventDefault();
                  scrollToId('contact');
                }}
                className="ml-auto text-sm text-sky-700 hover:underline no-print"
              >
                Jump to contact
              </a>
            </div>

            {/* Content */}
            <article className="prose prose-slate max-w-none">
              <section id="intro" className="mb-10 sm:mb-12">
                <p className="text-slate-700">
                  Athena LMS ("we", "our", "us") respects your privacy and is
                  committed to protecting your personal data. This Privacy
                  Policy explains what information we collect, how we use it,
                  and the choices you have. By using Athena LMS, you agree to
                  the practices described below.
                </p>
              </section>

              <section id="who-we-are" className="mt-10 sm:mt-12">
                <h2 className="font-semibold text-slate-800">Who we are</h2>
                <p className="text-slate-700">
<<<<<<< HEAD
                  Athena LMS is an online learning platform that helps
                  organizations and experts create and analyze learning
                  experiences. For questions, contact us at{' '}
                  <a
                    href="mailto:counselor@lmsathena.com"
                    className="text-sky-700 underline"
                  >
                    counselor@lmsathena.com
                  </a>
                  .
=======
                  Athena LMS is an online learning platform that helps organizations and experts create and
                  analyze learning experiences. For questions, contact us at{" "}
                  <a href="mailto:admin@lmsathena.com" className="text-sky-700 underline">
                    admin@lmsathena.com
                  </a>.
>>>>>>> bc2d7af8
                </p>
              </section>

              <section id="information-we-collect" className="mt-10 sm:mt-12">
                <h2 className="font-semibold text-slate-800">
                  Information we collect
                </h2>
                <ul className="list-disc pl-6 space-y-3 text-slate-700">
                  <li>
                    <strong>Account & profile data:</strong> name, email,
                    avatar, organization, preferences.
                  </li>
                  <li>
                    <strong>Learning activity:</strong> enrollments, progress,
                    and course feedback.
                  </li>
                  <li>
                    <strong>Payment data:</strong> billing info handled by
                    secure payment processors.
                  </li>
                  <li>
                    <strong>Usage & device data:</strong> IP address, browser
                    type, and session analytics.
                  </li>
                  <li>
                    <strong>Support communications:</strong> messages and
                    attachments from user support.
                  </li>
                </ul>
              </section>

              <section id="how-we-use" className="mt-10 sm:mt-12">
                <h2 className="font-semibold text-slate-800">
                  How we use your information
                </h2>
                <ul className="list-disc pl-6 space-y-3 text-slate-700">
                  <li>Provide and maintain Athena LMS services.</li>
                  <li>Personalize learning and analytics.</li>
                  <li>Process payments and manage subscriptions.</li>
                  <li>Prevent fraud and ensure platform security.</li>
                  <li>Send important notices and feature updates.</li>
                  <li>Support customers and respond to requests.</li>
                  <li>Comply with legal requirements.</li>
                </ul>
              </section>

              <section id="cookies" className="mt-10 sm:mt-12">
                <h2 className="font-semibold text-slate-800">
                  Cookies and similar technologies
                </h2>
                <p className="text-slate-700">
                  We use cookies to enhance experience, remember preferences,
                  and analyze performance. You can manage cookies via browser
                  settings. Essential cookies are required for core functions.
                </p>
              </section>

              <section id="when-we-share" className="mt-10 sm:mt-12">
                <h2 className="font-semibold text-slate-800">
                  When we share information
                </h2>
                <p className="text-slate-700 mb-3">
                  We only share necessary data with:
                </p>
                <ul className="list-disc pl-6 space-y-3 text-slate-700">
                  <li>
                    <strong>Service providers:</strong> hosting, analytics, and
                    secure payment partners.
                  </li>
                  <li>
                    <strong>Organizations:</strong> your company or academy
                    managing your account.
                  </li>
                  <li>
                    <strong>Legal authorities:</strong> if required by law or to
                    protect users.
                  </li>
                </ul>
              </section>

              <section id="data-security" className="mt-10 sm:mt-12">
                <h2 className="font-semibold text-slate-800">Data security</h2>
                <p className="text-slate-700">
                  We apply administrative and technical safeguards to protect
                  data. While no system is completely secure, we continuously
                  enhance our controls and monitoring systems.
                </p>
              </section>

              <section id="your-rights" className="mt-10 sm:mt-12">
                <h2 className="font-semibold text-slate-800">
                  Your rights and choices
                </h2>
                <ul className="list-disc pl-6 space-y-3 text-slate-700">
                  <li>Access or correct your data.</li>
                  <li>Request deletion or restriction of processing.</li>
                  <li>Opt out of marketing communications.</li>
                  <li>Request data portability where applicable.</li>
                </ul>
              </section>

              <section id="children" className="mt-10 sm:mt-12">
                <h2 className="font-semibold text-slate-800">
                  Children’s privacy
                </h2>
                <p className="text-slate-700">
                  Athena LMS is not designed for users under 16. If we learn
                  such data was collected, we will delete it promptly.
                </p>
              </section>

              <section id="data-retention" className="mt-10 sm:mt-12">
                <h2 className="font-semibold text-slate-800">Data retention</h2>
                <p className="text-slate-700">
                  We retain personal data only as long as necessary to deliver
                  services, comply with laws, and resolve disputes.
                </p>
              </section>

              <section id="international" className="mt-10 sm:mt-12">
                <h2 className="font-semibold text-slate-800">
                  International transfers
                </h2>
                <p className="text-slate-700">
                  We may process data in other countries. All transfers follow
                  legal safeguards and standards.
                </p>
              </section>

              <section id="changes" className="mt-10 sm:mt-12">
                <h2 className="font-semibold text-slate-800">
                  Changes to this policy
                </h2>
                <p className="text-slate-700">
                  We may update this Privacy Policy periodically. Revisions will
                  be posted here with a new “Last Updated” date.
                </p>
              </section>

              <section id="contact" className="mt-10 sm:mt-12">
                <h2 className="font-semibold text-slate-800">Contact us</h2>
                <p className="text-slate-700">
<<<<<<< HEAD
                  For any privacy-related questions, contact us at{' '}
                  <a
                    href="mailto:counselor@lmsathena.com"
                    className="underline text-sky-700"
                  >
                    counselor@lmsathena.com
                  </a>{' '}
                  or write to:
                </p>
                <address className="not-italic text-slate-700 mt-3">
                  LMSAthena
                  <br />
                  Kirkland, Washington, USA
                  <br />
                  GF-41, Omaxe Square, Jasola District Centre, New Delhi -
                  110025
=======
                  For any privacy-related questions, contact us at{" "}
                  <a href="mailto:admin@lmsathena.com" className="underline text-sky-700">
                    admin@lmsathena.com
                  </a>{" "}
                  or write to:
                </p>
                <address className="not-italic text-slate-700 mt-3">
                  LMSAthena<br />
                  Kirkland, Washington, USA<br />
                  GF-20, Omaxe Square, Jasola District Centre, New Delhi - 110025
>>>>>>> bc2d7af8
                </address>

                <div className="mt-6 flex gap-3 items-center no-print">
                  <button
                    onClick={() => copyLink('contact')}
                    className="text-sm px-3 py-2 bg-sky-100 rounded hover:bg-sky-200"
                  >
                    {copied ? 'Link copied!' : 'Copy contact link'}
                  </button>
                  <a
                    href="mailto:admin@lmsathena.com"
                    className="text-sm underline text-sky-600"
                  >
                    Email support
                  </a>
                </div>
              </section>
            </article>
          </header>

          {/* Sidebar TOC */}
          <aside className="hidden lg:block w-64 sticky top-28 self-start no-print">
            <div className="rounded-md border border-slate-100 p-4 bg-[#f7fbff]/80 backdrop-blur-sm shadow-sm">
              <div className="text-sm font-medium text-slate-800 mb-3">
                On this page
              </div>
              <ul className="space-y-2 text-sm">
                {sections.map(s => (
                  <li key={s.id}>
                    <button
                      onClick={() => scrollToId(s.id)}
                      className={`text-left w-full ${
                        activeId === s.id
                          ? 'text-sky-600 font-semibold'
                          : 'text-slate-700'
                      } hover:underline`}
                    >
                      {s.title}
                    </button>
                  </li>
                ))}
              </ul>
              <div className="mt-4 pt-3 border-t border-slate-100 text-xs text-slate-500">
                <div>Last updated</div>
                <div className="mt-1 font-medium text-slate-700">
                  {lastUpdated}
                </div>
              </div>
            </div>
          </aside>
        </div>
      </section>
    </main>
  );
};

export default Privacy;<|MERGE_RESOLUTION|>--- conflicted
+++ resolved
@@ -119,24 +119,16 @@
               <section id="who-we-are" className="mt-10 sm:mt-12">
                 <h2 className="font-semibold text-slate-800">Who we are</h2>
                 <p className="text-slate-700">
-<<<<<<< HEAD
                   Athena LMS is an online learning platform that helps
                   organizations and experts create and analyze learning
                   experiences. For questions, contact us at{' '}
                   <a
-                    href="mailto:counselor@lmsathena.com"
+                    href="mailto:admin@lmsathena.com"
                     className="text-sky-700 underline"
                   >
-                    counselor@lmsathena.com
+                    admin@lmsathena.com
                   </a>
                   .
-=======
-                  Athena LMS is an online learning platform that helps organizations and experts create and
-                  analyze learning experiences. For questions, contact us at{" "}
-                  <a href="mailto:admin@lmsathena.com" className="text-sky-700 underline">
-                    admin@lmsathena.com
-                  </a>.
->>>>>>> bc2d7af8
                 </p>
               </section>
 
@@ -279,13 +271,12 @@
               <section id="contact" className="mt-10 sm:mt-12">
                 <h2 className="font-semibold text-slate-800">Contact us</h2>
                 <p className="text-slate-700">
-<<<<<<< HEAD
                   For any privacy-related questions, contact us at{' '}
                   <a
-                    href="mailto:counselor@lmsathena.com"
+                    href="mailto:admin@lmsathena.com"
                     className="underline text-sky-700"
                   >
-                    counselor@lmsathena.com
+                    admin@lmsathena.com
                   </a>{' '}
                   or write to:
                 </p>
@@ -294,20 +285,8 @@
                   <br />
                   Kirkland, Washington, USA
                   <br />
-                  GF-41, Omaxe Square, Jasola District Centre, New Delhi -
+                  GF-20, Omaxe Square, Jasola District Centre, New Delhi -
                   110025
-=======
-                  For any privacy-related questions, contact us at{" "}
-                  <a href="mailto:admin@lmsathena.com" className="underline text-sky-700">
-                    admin@lmsathena.com
-                  </a>{" "}
-                  or write to:
-                </p>
-                <address className="not-italic text-slate-700 mt-3">
-                  LMSAthena<br />
-                  Kirkland, Washington, USA<br />
-                  GF-20, Omaxe Square, Jasola District Centre, New Delhi - 110025
->>>>>>> bc2d7af8
                 </address>
 
                 <div className="mt-6 flex gap-3 items-center no-print">
