--- conflicted
+++ resolved
@@ -235,13 +235,12 @@
               <section id="contact" className="mt-10 sm:mt-12">
                 <h2 className="font-semibold text-slate-800">Contact</h2>
                 <p className="text-slate-700">
-<<<<<<< HEAD
                   If you have questions about our cookies practices, email us at{' '}
                   <a
-                    href="mailto:counselor@lmsathena.com"
+                    href="mailto:admin@lmsathena.com"
                     className="underline text-sky-700"
                   >
-                    counselor@lmsathena.com
+                    admin@lmsathena.com
                   </a>
                   .
                 </p>
@@ -251,20 +250,8 @@
                   <br />
                   Kirkland, Washington, USA
                   <br />
-                  GF-41, Omaxe Square, Jasola District Centre, New Delhi -
+                  GF-20, Omaxe Square, Jasola District Centre, New Delhi -
                   110025
-=======
-                  If you have questions about our cookies practices, email us at{" "}
-                  <a href="mailto:admin@lmsathena.com" className="underline text-sky-700">
-                    admin@lmsathena.com
-                  </a>.
-                </p>
-
-                <address className="not-italic text-slate-700 mt-3">
-                  LMSAthena<br />
-                  Kirkland, Washington, USA<br />
-                  GF-20, Omaxe Square, Jasola District Centre, New Delhi - 110025
->>>>>>> bc2d7af8
                 </address>
 
                 <div className="mt-6 flex gap-3 items-center no-print">
