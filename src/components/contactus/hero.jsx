--- conflicted
+++ resolved
@@ -1,11 +1,3 @@
-<<<<<<< HEAD
-import React from "react";
-
-export default function Hero() {
-  return (
-    <section className="thinkific-hero">
-      {/* Decorative blurred circles for background */}
-=======
 import React, { useEffect } from 'react';
 
 export default function Hero() {
@@ -24,16 +16,12 @@
   return (
     <section className="thinkific-hero">
       {/* Decorative blurred circles */}
->>>>>>> e5858ea8
       <div className="hero-bg-glows">
         <div className="glow glow-1" />
         <div className="glow glow-2" />
         <div className="glow glow-3" />
       </div>
-<<<<<<< HEAD
-=======
-
->>>>>>> e5858ea8
+
       <style>{`
         .thinkific-hero {
           width: 100%;
@@ -62,60 +50,6 @@
           width: 340px; height: 340px;
           background: radial-gradient(circle, #7fb2ffcc 0%, #7e60facc 100%);
           animation: pulse 18s infinite ease-in-out;
-<<<<<<< HEAD
-        }
-        .glow-2 {
-          left: -110px; bottom: 60px;
-          width: 190px; height: 190px;
-          background: radial-gradient(circle, #d6c4ffcc 0%, #74ffdacc 90%);
-          animation: pulse 17s infinite reverse;
-        }
-        .glow-3 {
-          left: 50%; top: 50%;
-          width: 180px; height: 180px;
-          background: radial-gradient(circle, #96acef55 0%, #d0e1fc11 100%);
-        }
-        @keyframes pulse {
-          0%, 100% { transform: scale(1); }
-          50% { transform: scale(1.09); }
-        }
-        
-        .thinkific-wrap {
-          width: 100%;
-          max-width: 1200px;
-          display: grid;
-          grid-template-columns: 1.1fr 1fr;
-          gap: 36px;
-          position: relative;
-          z-index: 1;
-        }
-        .left-copy {
-          color: #23272f;
-        }
-        .headline {
-          font-family: 'Georgia', 'Times New Roman', serif;
-          font-weight: 500;
-          line-height: 1.12;
-          font-size: clamp(28px, 5vw, 46px);
-          letter-spacing: -0.4px;
-          color: #23272f;
-          margin-bottom: 12px;
-        }
-        .copy {
-          margin-top: 16px;
-          color: #485067;
-          font-size: 15.5px;
-          font-family: 'Inter', system-ui, sans-serif;
-        }
-        .bullets { margin-top: 16px; }
-        .bullets li {
-          color: #424c5b;
-          margin: 7px 0;
-          display: flex;
-          gap: 8px;
-          font-size: 14.7px;
-        }
-=======
         }
         .glow-2 {
           left: -110px; bottom: 60px;
@@ -168,13 +102,11 @@
           gap: 8px;
           font-size: 14.7px;
         }
->>>>>>> e5858ea8
         .dot {
           width: 6px; height: 6px; margin-top: 10px; border-radius: 9999px; background: #787add;
           flex-shrink: 0;
         }
         .highlights-row {
-<<<<<<< HEAD
           display: flex;
           gap: 18px;
           margin-top: 30px;
@@ -187,20 +119,6 @@
           box-shadow: 0 2px 18px 0 rgba(140, 180, 240, 0.08);
           padding: 14px 18px 10px 18px;
           display: flex;
-=======
-          display: flex;
-          gap: 18px;
-          margin-top: 30px;
-          flex-wrap: wrap;
-        }
-        .highlight-box {
-          background: #fff;
-          border: 1.5px solid #d4d6ed;
-          border-radius: 11px;
-          box-shadow: 0 2px 18px 0 rgba(140, 180, 240, 0.08);
-          padding: 14px 18px 10px 18px;
-          display: flex;
->>>>>>> e5858ea8
           flex-direction: column;
           align-items: center;
           min-width: 96px;
@@ -217,61 +135,6 @@
           margin-top: 3px;
           font-weight: 500;
           letter-spacing: 0.01em;
-<<<<<<< HEAD
-        }
-        .form-card {
-          background: linear-gradient(135deg, #f5f7fe 60%, #e6ecf9 100%);
-          border-radius: 0;
-          padding: 22px 18px 18px 18px;
-          border: 1.5px solid #d0daef;
-          box-shadow: 0 2px 20px 0 rgba(130,170,215,.06);
-          margin-top: -21px;
-        }
-        .f-row { display: grid; grid-template-columns: 1fr 1fr; gap: 12px; }
-        .f-col { display: grid; gap: 5px; }
-        .label { color: #3f4661; font-size: 13.5px; font-weight: 600; font-family: 'Inter', system-ui, sans-serif; }
-        .input, .select {
-          width: 100%;
-          height: 44px;
-          border-radius: 9999px;
-          border: 1.2px solid #e6ebf9;
-          outline: none;
-          background: #fafbff;
-          padding: 0 16px;
-          font-size: 14.2px;
-          color: #28294d;
-        }
-        .input:focus, .select:focus {
-          border: 1.2px solid #a87afa;
-          background: #fff;
-        }
-        .helper { color: #7b80a2; font-size: 11.3px; margin-top: -2px; }
-        .phone-wrap {
-          display: grid; grid-template-columns: 84px 1fr; gap: 6px;
-        }
-        .cc {
-          height: 44px; border-radius: 9999px; background: #fafbff; border: 1.2px solid #e6ebf9; padding: 0 10px;
-          color: #54406b;
-          font-size: 14.2px;
-        }
-        .select { appearance: none; background-image: linear-gradient(45deg, transparent 50%, #c6b1f7 50%), linear-gradient(135deg, #c6b1f7 50%, transparent 50%); background-position: calc(100% - 22px) calc(1em + 2px), calc(100% - 16px) calc(1em + 2px); background-size: 5px 5px, 5px 5px; background-repeat: no-repeat; }
-        .cta {
-          width: 100%;
-          height: 44px;
-          border-radius: 9999px;
-          background: linear-gradient(90deg, #ffe980 0%, #ffd21f 100%);
-          color: #23272f;
-          font-weight: 700;
-          border: none;
-          cursor: pointer;
-          margin-top: 14px;
-          font-size: 15px;
-          font-family: 'Inter', system-ui, sans-serif;
-          box-shadow: 0 1px 10px 0 rgba(25,30,60,0.07);
-        }
-        @media (max-width: 980px){
-          .thinkific-wrap { grid-template-columns: 1fr; }
-=======
         }
 
         /* WonderEngine iframe */
@@ -285,91 +148,11 @@
         @media (max-width: 980px){
           .thinkific-wrap { grid-template-columns: 1fr; }
           .form-embed { height: 520px; }
->>>>>>> e5858ea8
         }
       `}</style>
 
       <div className="thinkific-wrap">
         <div className="left-copy">
-<<<<<<< HEAD
-          <h1 className="headline">Scale your education 
-            <span className="block">programs with 
-              <span className="block">Athena LMS </span></span>
-            </h1>
-          <p className="copy">Get answers to all of your questions on a brief discovery call with one of our 
-            <span className="block">solutions experts and cover topics including:</span></p>
-          <ul className="bullets">
-            <li><span className="dot" />Find out if Athena LMS meets your needs. If not, we’ll point you in the right direction.</li>
-            <li><span className="dot" />Share your short and long–term goals and discuss what’s getting in the way.</li>
-            <li><span className="dot" />Learn how companies like yours are using Athena LMS to launch, scale, and streamline education programs that drive revenue and engagement.</li>
-          </ul>
-          <div className="highlights-row">
-            <div className="highlight-box"><div className="highlight-big">1500+</div><div className="highlight-label">Courses</div></div>
-            <div className="highlight-box"><div className="highlight-big">450+</div><div className="highlight-label">Learners</div></div>
-            <div className="highlight-box"><div className="highlight-big">98%</div><div className="highlight-label">Success Rate</div></div>
-            <div className="highlight-box"><div className="highlight-big">24/7</div><div className="highlight-label">Support</div></div>
-          </div>
-        </div>
-
-        <div className="form-card">
-          <div className="f-row">
-            <div className="f-col">
-              <label className="label">First name *</label>
-              <input className="input" placeholder="First name" />
-            </div>
-            <div className="f-col">
-              <label className="label">Last name *</label>
-              <input className="input" placeholder="Last name" />
-            </div>
-          </div>
-
-          <div className="f-col" style={{ marginTop: 12
-            
-           }}>
-            <label className="label">Work email *</label>
-            <div className="helper">Personal addresses (e.g., Gmail) will show an error.</div>
-            <input className="input" placeholder="name@company.com" />
-          </div>
-
-          <div className="f-col" style={{ marginTop: 12 }}>
-            <label className="label">Phone number *</label>
-            <div className="phone-wrap">
-              <select className="cc" defaultValue="US">
-                <option value="US">+1 US</option>
-                <option value="CA">+1 CA</option>
-                <option value="GB">+44 UK</option>
-                <option value="AU">+61 AU</option>
-              </select>
-              <input className="input" placeholder="Phone Number" />
-            </div>
-          </div>
-
-          <div className="f-col" style={{ marginTop: 12 }}>
-            <label className="label">Company size *</label>
-            <select className="select">
-              <option>Number of employees</option>
-              <option>1-10</option>
-              <option>11-50</option>
-              <option>51-200</option>
-              <option>201-1,000</option>
-              <option>1,001+</option>
-            </select>
-          </div>
-
-          <div className="f-col" style={{ marginTop: 12 }}>
-            <label className="label">Your goal with Athena LMS *</label>
-            <select className="select">
-              <option>Primary use case</option>
-              <option>Customer education</option>
-              <option>Employee training</option>
-              <option>Monetize courses</option>
-              <option>Other</option>
-            </select>
-          </div>
-
-          <button className="cta">Talk to us  </button>
-        </div>
-=======
           <h1 className="headline">
             Scale your education
             <span className="block">
@@ -440,7 +223,6 @@
           data-layout-iframe-id="inline-tHMfncbmbEpAOXwKxNxj"
           data-form-id="tHMfncbmbEpAOXwKxNxj"
         ></iframe>
->>>>>>> e5858ea8
       </div>
     </section>
   );
