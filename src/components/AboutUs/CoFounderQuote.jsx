import React, { useEffect, useRef, useState } from 'react';
import PaulImage from '../../assets/Paul.jpeg';
import JavedImage from '../../assets/Javed.webp';
import logo from '../../assets/logo.webp';

const CoFounderQuote = () => {
  // Slides: Paul and placeholder for Mr. Javed Irshad
  const slides = [
    {
      quote:
        'Visionary leader with over 15 years of experience in educational technology. Passionate about creating learning solutions that transform lives and bridge the gap between traditional and digital education.',
      name: 'Mr. PaulMichael Rowland',
      role: 'Co-Founder',
      image: PaulImage,
    },
    {
      quote:
        'Education specialist with 25 years of experience, including 8 years in e-learning and content writing. Expert in designing engaging learning experiences that captivate and educate.',
      name: 'Mr. Javed Irshad',
      role: 'Co-Founder',
      // Placeholder visual for now (replace with headshot when ready)
      image: JavedImage,
    },
  ];

  const [active, setActive] = useState(0);
  const intervalRef = useRef(null);

  useEffect(() => {
    // Autoplay slider
    intervalRef.current = setInterval(() => {
<<<<<<< HEAD
      setActive((prev) => (prev + 1) % slides.length);
=======
      setActive(prev => (prev + 1) % slides.length);
>>>>>>> e5858ea8
    }, 6000);
    return () => clearInterval(intervalRef.current);
  }, [slides.length]);

  return (
    <section
      className="py-20 relative overflow-hidden"
      style={{
        background:
          'linear-gradient(135deg, #1e40af 0%, #3b82f6 50%, #60a5fa 100%)',
      }}
    >
      {/* Animated Grid Background - Right Side */}
      <div
        className="absolute right-0 top-0 bottom-0 pointer-events-none"
        style={{
          width: '60%',
          background: `
            linear-gradient(90deg, transparent 0%, rgba(255,255,255,0.03) 100%),
            repeating-linear-gradient(
              0deg,
              transparent,
              transparent 50px,
              rgba(255, 255, 255, 0.05) 50px,
              rgba(255, 255, 255, 0.05) 51px
            ),
            repeating-linear-gradient(
              90deg,
              transparent,
              transparent 50px,
              rgba(255, 255, 255, 0.05) 50px,
              rgba(255, 255, 255, 0.05) 51px
            )
          `,
          maskImage: 'linear-gradient(to left, black 30%, transparent 100%)',
          WebkitMaskImage:
            'linear-gradient(to left, black 30%, transparent 100%)',
          animation: 'gridPulse 4s ease-in-out infinite',
        }}
      />

      {/* Background Logo - Visible on the left */}
      <div
        className="absolute left-0 top-1/2 -translate-y-1/2 -translate-x-1/4 opacity-10 pointer-events-none"
        style={{ width: '700px', height: '700px' }}
      >
<<<<<<< HEAD
        <img 
          src={Logo} 
          alt="" 
          className="w-full h-full object-contain"
        />
=======
        <img src={logo} alt="" className="w-full h-full object-contain" />
>>>>>>> e5858ea8
      </div>

      {/* Keyframe Animation */}
      <style>{`
        @keyframes gridPulse {
          0%, 100% {
            opacity: 0.5;
          }
          50% {
            opacity: 0.8;
          }
        }
      `}</style>
<<<<<<< HEAD
      
      <div className="max-w-6xl mx-auto px-4 sm:px-6 lg:px-8 relative z-10">
        <div className="grid md:grid-cols-2 gap-12 items-center">
          {/* Text Section */}
          <div className="space-y-6">
            <blockquote className="text-2xl md:text-3xl font-normal text-white leading-relaxed" style={{ fontFamily: 'Georgia, Times New Roman, serif' }}>
              Visionary leader with over 15 years of experience in educational technology. Passionate about creating learning solutions that transform lives and bridge the gap between traditional and digital education.
            </blockquote>
            <div className="space-y-1">
              <p className="text-lg font-semibold text-white" style={{ fontFamily: 'Georgia, Times New Roman, serif' }}>
                Mr. PaulMichael Rowland
              </p>
              <p className="text-base text-gray-300" style={{ fontFamily: 'Arial, sans-serif' }}>
                Co-Founder
              </p>
            </div>
          </div>

          {/* Profile Image */}
          <div className="flex justify-center md:justify-end">
            <div className="relative">
              <div className="w-64 h-64">
                <img 
                  src={PaulImage} 
                  alt="Mr. PaulMichael Rowland - Co-Founder"
                  className="w-full h-full object-cover rounded-full"
                />
=======

      <div className="max-w-5xl mx-auto px-4 sm:px-6 lg:px-8 relative z-10">
        {/* Slider wrapper */}
        <div className="overflow-hidden">
          <div
            className="flex transition-transform duration-700 ease-in-out"
            style={{ transform: `translateX(-${active * 100}%)` }}
          >
            {slides.map((s, idx) => (
              <div key={idx} className="min-w-full">
                <div className="grid md:grid-cols-2 gap-12 items-center">
                  {/* Text Section */}
                  <div className="space-y-6">
                    <blockquote
                      className="text-2xl md:text-3xl font-normal text-white leading-relaxed"
                      style={{ fontFamily: 'Georgia, Times New Roman, serif' }}
                    >
                      {s.quote}
                    </blockquote>
                    <div className="space-y-1">
                      <p
                        className="text-lg font-semibold text-white"
                        style={{
                          fontFamily: 'Georgia, Times New Roman, serif',
                        }}
                      >
                        {s.name}
                      </p>
                      <p
                        className="text-base text-gray-200"
                        style={{ fontFamily: 'Arial, sans-serif' }}
                      >
                        {s.role}
                      </p>
                    </div>
                  </div>

                  {/* Profile Image */}
                  <div className="flex justify-center md:justify-end">
                    <div className="relative">
                      <div className="w-52 h-52">
                        <img
                          src={s.image}
                          alt={`${s.name} - ${s.role}`}
                          className={`w-full h-full ${s.image === logo ? 'object-contain p-6 bg-white/5 rounded-full' : 'object-cover'} rounded-full`}
                        />
                      </div>
                      <div className="absolute -top-4 -right-4 w-8 h-8 bg-blue-500 rounded-full opacity-20"></div>
                      <div className="absolute -bottom-4 -left-4 w-6 h-6 bg-indigo-400 rounded-full opacity-30"></div>
                    </div>
                  </div>
                </div>
>>>>>>> e5858ea8
              </div>
            ))}
          </div>
        </div>

        {/* Slider controls */}
        <div className="mt-6 flex items-center justify-center gap-2">
          {slides.map((_, i) => (
            <span
              key={i}
              className={`h-2.5 w-2.5 rounded-full transition-opacity ${
                active === i ? 'bg-white' : 'bg-white/50'
              }`}
            />
          ))}
        </div>
      </div>
    </section>
  );
};

export default CoFounderQuote;<|MERGE_RESOLUTION|>--- conflicted
+++ resolved
@@ -29,11 +29,7 @@
   useEffect(() => {
     // Autoplay slider
     intervalRef.current = setInterval(() => {
-<<<<<<< HEAD
-      setActive((prev) => (prev + 1) % slides.length);
-=======
       setActive(prev => (prev + 1) % slides.length);
->>>>>>> e5858ea8
     }, 6000);
     return () => clearInterval(intervalRef.current);
   }, [slides.length]);
@@ -80,15 +76,7 @@
         className="absolute left-0 top-1/2 -translate-y-1/2 -translate-x-1/4 opacity-10 pointer-events-none"
         style={{ width: '700px', height: '700px' }}
       >
-<<<<<<< HEAD
-        <img 
-          src={Logo} 
-          alt="" 
-          className="w-full h-full object-contain"
-        />
-=======
         <img src={logo} alt="" className="w-full h-full object-contain" />
->>>>>>> e5858ea8
       </div>
 
       {/* Keyframe Animation */}
@@ -102,35 +90,6 @@
           }
         }
       `}</style>
-<<<<<<< HEAD
-      
-      <div className="max-w-6xl mx-auto px-4 sm:px-6 lg:px-8 relative z-10">
-        <div className="grid md:grid-cols-2 gap-12 items-center">
-          {/* Text Section */}
-          <div className="space-y-6">
-            <blockquote className="text-2xl md:text-3xl font-normal text-white leading-relaxed" style={{ fontFamily: 'Georgia, Times New Roman, serif' }}>
-              Visionary leader with over 15 years of experience in educational technology. Passionate about creating learning solutions that transform lives and bridge the gap between traditional and digital education.
-            </blockquote>
-            <div className="space-y-1">
-              <p className="text-lg font-semibold text-white" style={{ fontFamily: 'Georgia, Times New Roman, serif' }}>
-                Mr. PaulMichael Rowland
-              </p>
-              <p className="text-base text-gray-300" style={{ fontFamily: 'Arial, sans-serif' }}>
-                Co-Founder
-              </p>
-            </div>
-          </div>
-
-          {/* Profile Image */}
-          <div className="flex justify-center md:justify-end">
-            <div className="relative">
-              <div className="w-64 h-64">
-                <img 
-                  src={PaulImage} 
-                  alt="Mr. PaulMichael Rowland - Co-Founder"
-                  className="w-full h-full object-cover rounded-full"
-                />
-=======
 
       <div className="max-w-5xl mx-auto px-4 sm:px-6 lg:px-8 relative z-10">
         {/* Slider wrapper */}
@@ -183,22 +142,9 @@
                     </div>
                   </div>
                 </div>
->>>>>>> e5858ea8
               </div>
             ))}
           </div>
-        </div>
-
-        {/* Slider controls */}
-        <div className="mt-6 flex items-center justify-center gap-2">
-          {slides.map((_, i) => (
-            <span
-              key={i}
-              className={`h-2.5 w-2.5 rounded-full transition-opacity ${
-                active === i ? 'bg-white' : 'bg-white/50'
-              }`}
-            />
-          ))}
         </div>
       </div>
     </section>
