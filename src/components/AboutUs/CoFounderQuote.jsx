--- conflicted
+++ resolved
@@ -29,7 +29,7 @@
   useEffect(() => {
     // Autoplay slider
     intervalRef.current = setInterval(() => {
-      setActive((prev) => (prev + 1) % slides.length);
+      setActive(prev => (prev + 1) % slides.length);
     }, 6000);
     return () => clearInterval(intervalRef.current);
   }, [slides.length]);
@@ -76,15 +76,7 @@
         className="absolute left-0 top-1/2 -translate-y-1/2 -translate-x-1/4 opacity-10 pointer-events-none"
         style={{ width: '700px', height: '700px' }}
       >
-<<<<<<< HEAD
-        <img src={Logo} alt="" className="w-full h-full object-contain" />
-=======
-        <img 
-          src={logo} 
-          alt="" 
-          className="w-full h-full object-contain"
-        />
->>>>>>> 36a989b0
+        <img src={logo} alt="" className="w-full h-full object-contain" />
       </div>
 
       {/* Keyframe Animation */}
@@ -98,48 +90,7 @@
           }
         }
       `}</style>
-<<<<<<< HEAD
 
-      <div className="max-w-6xl mx-auto px-4 sm:px-6 lg:px-8 relative z-10">
-        <div className="grid md:grid-cols-2 gap-12 items-center">
-          {/* Text Section */}
-          <div className="space-y-6">
-            <blockquote
-              className="text-2xl md:text-3xl font-normal text-white leading-relaxed"
-              style={{ fontFamily: 'Georgia, Times New Roman, serif' }}
-            >
-              Visionary leader with over 15 years of experience in educational
-              technology. Passionate about creating learning solutions that
-              transform lives and bridge the gap between traditional and digital
-              education.
-            </blockquote>
-            <div className="space-y-1">
-              <p
-                className="text-lg font-semibold text-white"
-                style={{ fontFamily: 'Georgia, Times New Roman, serif' }}
-              >
-                Mr. PaulMichael Rowland
-              </p>
-              <p
-                className="text-base text-gray-300"
-                style={{ fontFamily: 'Arial, sans-serif' }}
-              >
-                Co-Founder
-              </p>
-            </div>
-          </div>
-
-          {/* Profile Image */}
-          <div className="flex justify-center md:justify-end">
-            <div className="relative">
-              <div className="w-64 h-64">
-                <img
-                  src={PaulImage}
-                  alt="Mr. PaulMichael Rowland - Co-Founder"
-                  className="w-full h-full object-cover rounded-full"
-                />
-=======
-      
       <div className="max-w-5xl mx-auto px-4 sm:px-6 lg:px-8 relative z-10">
         {/* Slider wrapper */}
         <div className="overflow-hidden">
@@ -152,14 +103,25 @@
                 <div className="grid md:grid-cols-2 gap-12 items-center">
                   {/* Text Section */}
                   <div className="space-y-6">
-                    <blockquote className="text-2xl md:text-3xl font-normal text-white leading-relaxed" style={{ fontFamily: 'Georgia, Times New Roman, serif' }}>
+                    <blockquote
+                      className="text-2xl md:text-3xl font-normal text-white leading-relaxed"
+                      style={{ fontFamily: 'Georgia, Times New Roman, serif' }}
+                    >
                       {s.quote}
                     </blockquote>
                     <div className="space-y-1">
-                      <p className="text-lg font-semibold text-white" style={{ fontFamily: 'Georgia, Times New Roman, serif' }}>
+                      <p
+                        className="text-lg font-semibold text-white"
+                        style={{
+                          fontFamily: 'Georgia, Times New Roman, serif',
+                        }}
+                      >
                         {s.name}
                       </p>
-                      <p className="text-base text-gray-200" style={{ fontFamily: 'Arial, sans-serif' }}>
+                      <p
+                        className="text-base text-gray-200"
+                        style={{ fontFamily: 'Arial, sans-serif' }}
+                      >
                         {s.role}
                       </p>
                     </div>
@@ -180,7 +142,6 @@
                     </div>
                   </div>
                 </div>
->>>>>>> 36a989b0
               </div>
             ))}
           </div>
