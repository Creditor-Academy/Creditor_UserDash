import React, { useState, useRef, useEffect } from 'react';
import { ChevronUp, ChevronDown, ArrowRight } from 'lucide-react';

const PlatformDropdown = () => {
  const [isOpen, setIsOpen] = useState(false);
  const dropdownRef = useRef(null);

  useEffect(() => {
    const handleClickOutside = event => {
      if (dropdownRef.current && !dropdownRef.current.contains(event.target)) {
        setIsOpen(false);
      }
    };

    document.addEventListener('mousedown', handleClickOutside);
    return () => {
      document.removeEventListener('mousedown', handleClickOutside);
    };
  }, []);

  return (
    <div
      className="relative"
      ref={dropdownRef}
      style={{ position: 'relative' }}
    >
      <button
        onClick={() => setIsOpen(!isOpen)}
        className="platform-button flex items-center gap-1 text-white font-semibold text-lg transition-all duration-200 relative"
        style={{
          color: '#fff',
          fontWeight: '600',
          fontSize: '1.1rem',
          textDecoration: 'none',
          transition: 'all 0.2s ease',
          padding: '6px 0',
          position: 'relative',
        }}
      >
        Platform
        {isOpen ? (
          <ChevronUp className="w-4 h-4" />
        ) : (
          <ChevronDown className="w-4 h-4" />
        )}
      </button>

      {isOpen && (
        <div className="fixed top-[64px] left-0 w-screen bg-white shadow-2xl border border-gray-200 overflow-hidden z-50 platform-dropdown">
          <div className="flex flex-col lg:flex-row">
            {/* Left Column - "Athena LMS for" */}
            <div className="flex-1 p-6 lg:p-8">
              <h3 className="text-lg font-semibold text-gray-900 mb-6">
                Athena LMS for
              </h3>
              <div className="flex flex-col gap-6">
                <a
                  href="/platform/courses"
                  className="block group cursor-pointer p-3 rounded-lg transition-all duration-200 hover:bg-blue-50"
                >
                  <h4 className="text-base font-semibold text-gray-900 mb-2 group-hover:text-blue-600 transition-colors">
                    Courses
                  </h4>
                  <p className="text-sm text-gray-600 group-hover:text-gray-700 transition-colors">
                    Easily create and sell show-stopping, profitable courses
                  </p>
                </a>
                <a
                  href="/platform/communities"
                  className="block group cursor-pointer p-3 rounded-lg transition-all duration-200 hover:bg-blue-50"
                >
                  <h4 className="text-base font-semibold text-gray-900 mb-2 group-hover:text-blue-600 transition-colors">
                    Communities
                  </h4>
                  <p className="text-sm text-gray-600 group-hover:text-gray-700 transition-colors">
                    Grow your business with shared online learning spaces
                  </p>
                </a>
                <a
                  href="/platform/digital-downloads"
                  className="block group cursor-pointer p-3 rounded-lg transition-all duration-200 hover:bg-blue-50"
                >
                  <h4 className="text-base font-semibold text-gray-900 mb-2 group-hover:text-blue-600 transition-colors">
                    Digital Downloads
                  </h4>
                  <p className="text-sm text-gray-600 group-hover:text-gray-700 transition-colors">
                    Generate leads and revenue with digital products
                  </p>
                </a>
                <a
                  href="/platform/memberships"
                  className="block group cursor-pointer p-3 rounded-lg transition-all duration-200 hover:bg-blue-50"
                >
                  <h4 className="text-base font-semibold text-gray-900 mb-2 group-hover:text-blue-600 transition-colors">
                    Memberships
                  </h4>
                  <p className="text-sm text-gray-600 group-hover:text-gray-700 transition-colors">
                    Generate recurring revenue by offering exclusive perks
                  </p>
                </a>
                <a
                  href="/platform/coaching"
                  className="block group cursor-pointer p-3 rounded-lg transition-all duration-200 hover:bg-blue-50"
                >
                  <h4 className="text-base font-semibold text-gray-900 mb-2 group-hover:text-blue-600 transition-colors">
                    Coaching and Webinars
                  </h4>
                  <p className="text-sm text-gray-600 group-hover:text-gray-700 transition-colors">
                    Build deeper connections with live learning experiences
                  </p>
                </a>
              </div>
            </div>

            {/* Middle Column - "Marketing Tools" */}
            <div className="flex-1 p-6 lg:p-8 border-t lg:border-t-0 lg:border-l border-gray-200">
              <h3 className="text-lg font-semibold text-gray-900 mb-6">
                Marketing Tools
              </h3>
              <div className="flex flex-col gap-6">
                <a
                  href="/website"
                  className="block group cursor-pointer p-3 rounded-lg transition-all duration-200 hover:bg-blue-50"
                >
                  <h4 className="text-base font-semibold text-gray-900 mb-2 group-hover:text-blue-600 transition-colors">
                    Landing Pages
                  </h4>
                  <p className="text-sm text-gray-600 group-hover:text-gray-700 transition-colors">
                    Use AI to quickly build a high-converting landing page
                  </p>
                </a>
<<<<<<< HEAD
                <a
                  href="/contact"
                  className="block group cursor-pointer p-3 rounded-lg transition-all duration-200 hover:bg-blue-50"
                >
                  <h4 className="text-base font-semibold text-gray-900 mb-2 group-hover:text-blue-600 transition-colors">
                    Email Automation
                  </h4>
                  <p className="text-sm text-gray-600 group-hover:text-gray-700 transition-colors">
                    Drive and recapture sales with automated emails
                  </p>
                </a>
                <a
                  href="/dashboard/progress"
                  className="block group cursor-pointer p-3 rounded-lg transition-all duration-200 hover:bg-blue-50"
                >
                  <h4 className="text-base font-semibold text-gray-900 mb-2 group-hover:text-blue-600 transition-colors">
                    Analytics
                  </h4>
                  <p className="text-sm text-gray-600 group-hover:text-gray-700 transition-colors">
                    Get actionable data to optimize products for profitability
                  </p>
                </a>
                <a
                  href="/dashboard"
                  className="block group cursor-pointer p-3 rounded-lg transition-all duration-200 hover:bg-blue-50"
                >
                  <h4 className="text-base font-semibold text-gray-900 mb-2 group-hover:text-blue-600 transition-colors">
                    Branded Mobile
                  </h4>
                  <p className="text-sm text-gray-600 group-hover:text-gray-700 transition-colors">
                    Get a custom, on-brand mobile app for your business
                  </p>
=======
                <a href="/platform/email-automation" className="block group cursor-pointer p-3 rounded-lg transition-all duration-200 hover:bg-blue-50">
                  <h4 className="text-base font-semibold text-gray-900 mb-2 group-hover:text-blue-600 transition-colors">Email Automation</h4>
                  <p className="text-sm text-gray-600 group-hover:text-gray-700 transition-colors">Drive and recapture sales with automated emails</p>
                </a>
                <a href="/platform/analytics" className="block group cursor-pointer p-3 rounded-lg transition-all duration-200 hover:bg-blue-50">
                  <h4 className="text-base font-semibold text-gray-900 mb-2 group-hover:text-blue-600 transition-colors">Analytics</h4>
                  <p className="text-sm text-gray-600 group-hover:text-gray-700 transition-colors">Get actionable data to optimize products for profitability</p>
                </a>
                <a href="/platform/brand" className="block group cursor-pointer p-3 rounded-lg transition-all duration-200 hover:bg-blue-50">
                  <h4 className="text-base font-semibold text-gray-900 mb-2 group-hover:text-blue-600 transition-colors">Branded Mobile</h4>
                  <p className="text-sm text-gray-600 group-hover:text-gray-700 transition-colors">Get a custom, on-brand mobile app for your business</p>
>>>>>>> 36a989b0
                </a>
              </div>
            </div>

            {/* Right Column - "Commerce Tools" */}
            <div className="flex-1 p-6 lg:p-8 border-t lg:border-t-0 lg:border-l border-gray-200">
              <h3 className="text-lg font-semibold text-gray-900 mb-6">
                Commerce Tools
              </h3>
              <div className="flex flex-col gap-6">
                <a
                  href="/pricing"
                  className="block group cursor-pointer p-3 rounded-lg transition-all duration-200 hover:bg-blue-50"
                >
                  <h4 className="text-base font-semibold text-gray-900 mb-2 group-hover:text-blue-600 transition-colors">
                    Take Payments
                  </h4>
                  <p className="text-sm text-gray-600 group-hover:text-gray-700 transition-colors">
                    Increase average transaction size by up to 31% with Athena
                    Payments
                  </p>
                </a>
<<<<<<< HEAD
                <a
                  href="/merchant-processing"
                  className="block group cursor-pointer p-3 rounded-lg transition-all duration-200 hover:bg-blue-50"
                >
                  <h4 className="text-base font-semibold text-gray-900 mb-2 group-hover:text-blue-600 transition-colors">
                    Selling Tools
                  </h4>
                  <p className="text-sm text-gray-600 group-hover:text-gray-700 transition-colors">
                    Boost sales, conversions, and order value with advanced
                    sales tools
                  </p>
=======
                <a href="/platform/selling" className="block group cursor-pointer p-3 rounded-lg transition-all duration-200 hover:bg-blue-50">
                  <h4 className="text-base font-semibold text-gray-900 mb-2 group-hover:text-blue-600 transition-colors">Selling Tools</h4>
                  <p className="text-sm text-gray-600 group-hover:text-gray-700 transition-colors">Boost sales, conversions, and order value with advanced sales tools</p>
>>>>>>> 36a989b0
                </a>
                <a
                  href="/instructionaldesign"
                  className="block group cursor-pointer p-3 rounded-lg transition-all duration-200 hover:bg-blue-50"
                >
                  <h4 className="text-base font-semibold text-gray-900 mb-2 group-hover:text-blue-600 transition-colors">
                    Time-Saving Tools
                  </h4>
                  <p className="text-sm text-gray-600 group-hover:text-gray-700 transition-colors">
                    Automate and streamline time-consuming admin tasks like
                    taxes
                  </p>
                </a>
              </div>
            </div>
          </div>
        </div>
      )}
    </div>
  );
};

export default PlatformDropdown;

// Add custom styles for the dropdown
if (typeof window !== 'undefined') {
  const style = document.createElement('style');
  style.textContent = `
    .platform-dropdown {
      animation: fadeIn 0.2s ease-out;
    }
    
    @keyframes fadeIn {
      from {
        opacity: 0;
      }
      to {
        opacity: 1;
      }
    }
    
    /* Platform button hover animation to match other nav links */
    .platform-button:hover {
      color: #e0f0ff !important;
    }
    
    .platform-button::after {
      content: '';
      position: absolute;
      width: 0;
      height: 2px;
      bottom: 0;
      left: 0;
      background-color: #e0f0ff;
      transition: width 0.3s ease;
    }
    
    .platform-button:hover::after {
      width: 100%;
    }
    
    /* Ensure no movement on hover */
    .platform-dropdown a {
      transform: translateZ(0);
      will-change: background-color;
      text-decoration: none;
    }
    
    .platform-dropdown a:hover {
      transform: translateZ(0);
      text-decoration: none;
    }
    
    /* Underline only for headings, matching text width */
    .platform-dropdown a h4 {
      position: relative;
      display: inline-block;
    }
    
    .platform-dropdown a h4::after {
      content: '';
      position: absolute;
      width: 0;
      height: 2px;
      bottom: -2px;
      left: 0;
      background-color: #2563eb;
      transition: width 0.3s ease;
    }
    
    .platform-dropdown a:hover h4::after {
      width: 100%;
    }
    
    .platform-dropdown {
      position: fixed !important;
      left: 0 !important;
      right: 0 !important;
      width: 100vw !important;
      max-width: 100vw !important;
      border-radius: 0 !important;
      border-left: none !important;
      border-right: none !important;
      top: 64px !important;
    }
    
    @media (max-width: 1024px) {
      .platform-dropdown {
        left: 0 !important;
        right: 0 !important;
        width: 100vw !important;
        max-width: 100vw !important;
      }
    }
    
    @media (max-width: 768px) {
      .platform-dropdown {
        left: 0 !important;
        right: 0 !important;
        width: 100vw !important;
        max-width: 100vw !important;
      }
    }
  `;
  document.head.appendChild(style);
}<|MERGE_RESOLUTION|>--- conflicted
+++ resolved
@@ -129,9 +129,8 @@
                     Use AI to quickly build a high-converting landing page
                   </p>
                 </a>
-<<<<<<< HEAD
-                <a
-                  href="/contact"
+                <a
+                  href="/platform/email-automation"
                   className="block group cursor-pointer p-3 rounded-lg transition-all duration-200 hover:bg-blue-50"
                 >
                   <h4 className="text-base font-semibold text-gray-900 mb-2 group-hover:text-blue-600 transition-colors">
@@ -142,7 +141,7 @@
                   </p>
                 </a>
                 <a
-                  href="/dashboard/progress"
+                  href="/platform/analytics"
                   className="block group cursor-pointer p-3 rounded-lg transition-all duration-200 hover:bg-blue-50"
                 >
                   <h4 className="text-base font-semibold text-gray-900 mb-2 group-hover:text-blue-600 transition-colors">
@@ -153,7 +152,7 @@
                   </p>
                 </a>
                 <a
-                  href="/dashboard"
+                  href="/platform/brand"
                   className="block group cursor-pointer p-3 rounded-lg transition-all duration-200 hover:bg-blue-50"
                 >
                   <h4 className="text-base font-semibold text-gray-900 mb-2 group-hover:text-blue-600 transition-colors">
@@ -162,19 +161,6 @@
                   <p className="text-sm text-gray-600 group-hover:text-gray-700 transition-colors">
                     Get a custom, on-brand mobile app for your business
                   </p>
-=======
-                <a href="/platform/email-automation" className="block group cursor-pointer p-3 rounded-lg transition-all duration-200 hover:bg-blue-50">
-                  <h4 className="text-base font-semibold text-gray-900 mb-2 group-hover:text-blue-600 transition-colors">Email Automation</h4>
-                  <p className="text-sm text-gray-600 group-hover:text-gray-700 transition-colors">Drive and recapture sales with automated emails</p>
-                </a>
-                <a href="/platform/analytics" className="block group cursor-pointer p-3 rounded-lg transition-all duration-200 hover:bg-blue-50">
-                  <h4 className="text-base font-semibold text-gray-900 mb-2 group-hover:text-blue-600 transition-colors">Analytics</h4>
-                  <p className="text-sm text-gray-600 group-hover:text-gray-700 transition-colors">Get actionable data to optimize products for profitability</p>
-                </a>
-                <a href="/platform/brand" className="block group cursor-pointer p-3 rounded-lg transition-all duration-200 hover:bg-blue-50">
-                  <h4 className="text-base font-semibold text-gray-900 mb-2 group-hover:text-blue-600 transition-colors">Branded Mobile</h4>
-                  <p className="text-sm text-gray-600 group-hover:text-gray-700 transition-colors">Get a custom, on-brand mobile app for your business</p>
->>>>>>> 36a989b0
                 </a>
               </div>
             </div>
@@ -197,9 +183,8 @@
                     Payments
                   </p>
                 </a>
-<<<<<<< HEAD
-                <a
-                  href="/merchant-processing"
+                <a
+                  href="/platform/selling"
                   className="block group cursor-pointer p-3 rounded-lg transition-all duration-200 hover:bg-blue-50"
                 >
                   <h4 className="text-base font-semibold text-gray-900 mb-2 group-hover:text-blue-600 transition-colors">
@@ -209,11 +194,6 @@
                     Boost sales, conversions, and order value with advanced
                     sales tools
                   </p>
-=======
-                <a href="/platform/selling" className="block group cursor-pointer p-3 rounded-lg transition-all duration-200 hover:bg-blue-50">
-                  <h4 className="text-base font-semibold text-gray-900 mb-2 group-hover:text-blue-600 transition-colors">Selling Tools</h4>
-                  <p className="text-sm text-gray-600 group-hover:text-gray-700 transition-colors">Boost sales, conversions, and order value with advanced sales tools</p>
->>>>>>> 36a989b0
                 </a>
                 <a
                   href="/instructionaldesign"
