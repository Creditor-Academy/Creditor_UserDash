import React, { useState, useRef } from 'react';
import { motion } from 'framer-motion';
import { Check, Info, ChevronLeft, ChevronRight } from 'lucide-react';

const Pricing = () => {
  const [isAnnual, setIsAnnual] = useState(true);
  const [currentSlide, setCurrentSlide] = useState(0);
  const sliderRef = useRef(null);

  const plans = [
    {
      name: 'Starter',
      target:
        'Best for: Solo creators, tutors, and small teams. Launch Mode — Start simple, grow fast.',
      price: '$7', // isAnnual ? "$74" : "$7",
      originalPrice: '$99', // isAnnual ? "$99" : "$99",
      savings: '', // isAnnual ? "Save $300" : "",
      period: ' per user/month',
      billingNote: 'monthly billing',
      features: [
        { text: '10GB of storage', info: false },
        { text: '100 AI credits per month', info: false },
        { text: 'Unlimited SCORM packages', info: false },
        { text: 'Immersive reader modules', info: false },
        { text: 'Access to AI-generated course assets', info: false },
        { text: 'Full LMS dashboard + analytics', info: false },
        {
          text: 'Perfect entry plan for testing your first courses',
          info: false,
        },
        { text: 'Add-on flexibility (extra GB or AI credits)', info: false },
      ],
<<<<<<< HEAD
      sectionHeader: "Starter Includes:",
      cta: "Join Now",
      link: "https://quickclick.com/cart/cart.php?action=show_information&internal_key=6d5d77cdb6e670bba957fa20875f2451&internal_timestamp=1763571410&tid=a297c9cfed5273354bcf687ed0628c65",  
=======
      sectionHeader: 'Starter Includes:',
      cta: 'Join Now',
>>>>>>> cc8799ae
      popular: false,
      buttonStyle: 'white',
    },
    {
      name: 'Growth',
      target:
        'Best for: Growing academies and scaling organizations. Growth Mode — Build for scale, More tools, more reach, same simplicity.',
      price: '$14', // isAnnual ? "$149" : "$14",
      originalPrice: '$189', // isAnnual ? "$189" : "$189",
      savings: '', // isAnnual ? "Save $600" : "",
      period: ' per user/month',
      billingNote: 'monthly billing',
      features: [
        { text: '50GB of storage', info: false },
        { text: '300 AI credits per month', info: false },
        { text: 'Build dozens of SCORM modules with AI', info: false },
        { text: 'Hundreds of immersive reader texts', info: false },
        { text: 'Image-rich, AI-assisted course creation', info: false },
        { text: 'Better per-user value and bundled resources', info: false },
      ],
      sectionHeader: 'Growth Includes:',
      cta: 'Join Now',
      popular: true,
<<<<<<< HEAD
      link: "https://quickclick.com/r/gf2xftvzaz3r3lzy0e966gjgeggcj2",  
      featured: "Most Popular!",
      buttonStyle: "blue"
=======
      featured: 'Most Popular!',
      buttonStyle: 'blue',
>>>>>>> cc8799ae
    },
    {
      name: 'ATHENA',
      nameHighlight: 'Enterprise',
      target:
        'Best for: Large organizations, universities, and corporate training networks. Enterprise Mode — Predictable scale, premium support.',
      isPlusCard: true,
      features: [
        {
          text: "Fully tailored learning infrastructure built around your organization's goals",
          info: false,
        },
        {
          text: 'Scalable user capacity for thousands of learners across departments',
          info: false,
        },
        {
          text: 'Pooled storage and AI credits designed to match enterprise-scale operations',
          info: false,
        },
        {
          text: 'Custom white-label branding with domain and identity integration',
          info: false,
        },
        { text: 'Advanced API, SSO, and automation capabilities', info: false },
        {
          text: 'Compliance-ready architecture with guaranteed uptime and dedicated support',
          info: false,
        },
        {
          text: 'Personalized onboarding, account management, and staff training',
          info: false,
        },
        {
          text: 'Volume pricing and partnership options for global teams',
          info: false,
        },
      ],
      sectionHeader: 'ATHENA Enterprise Includes:',
      cta: 'Contact Sales',
      popular: false,
      buttonStyle: 'white',
      bgGray: false,
    },
  ];

  // Slider functions for mobile
  const nextSlide = () => {
    setCurrentSlide(prev => (prev + 1) % plans.length);
  };

  const prevSlide = () => {
    setCurrentSlide(prev => (prev - 1 + plans.length) % plans.length);
  };

  const goToSlide = index => {
    setCurrentSlide(index);
  };

  return (
    <section
      id="pricing-section"
      className="py-20 px-4 relative overflow-hidden"
      style={{
        background:
          'linear-gradient(135deg, #1e40af 0%, #3b82f6 50%, #60a5fa 100%)',
      }}
    >
      {/* Background Elements */}
      <div className="absolute inset-0">
        <motion.div
          className="absolute top-10 right-10 w-96 h-96 bg-sky-500/10 rounded-full blur-3xl"
          animate={{
            scale: [1, 1.2, 1],
            opacity: [0.3, 0.5, 0.3],
          }}
          transition={{
            duration: 8,
            repeat: Infinity,
            ease: 'easeInOut',
          }}
        />
        <motion.div
          className="absolute bottom-10 left-10 w-96 h-96 bg-blue-500/10 rounded-full blur-3xl"
          animate={{
            scale: [1.2, 1, 1.2],
            opacity: [0.5, 0.3, 0.5],
          }}
          transition={{
            duration: 8,
            repeat: Infinity,
            ease: 'easeInOut',
            delay: 1,
          }}
        />
      </div>

      <div className="relative z-10 container mx-auto max-w-7xl">
        {/* Section Header */}
        <motion.div
          initial={{ opacity: 0, y: 30 }}
          whileInView={{ opacity: 1, y: 0 }}
          transition={{ duration: 0.6 }}
          viewport={{ once: true }}
          className="text-center mb-12"
        >
          <h2
            className="text-4xl md:text-5xl lg:text-6xl font-normal text-white mb-4 leading-tight"
            style={{ fontFamily: 'Georgia, Times New Roman, serif' }}
          >
            Scalable solutions to drive business growth
          </h2>

          <p
            className="text-lg text-white max-w-3xl mx-auto mb-8 font-normal"
            style={{ fontFamily: 'Arial, sans-serif' }}
          >
            Athena LMS plans give experts, academies, and companies the tools
            and features they need to grow their business end-to-end.
          </p>

          {/* Billing Toggle
          <div className="flex items-center justify-center gap-4 mb-12">
            <span className={`text-sm font-medium transition-colors ${!isAnnual ? 'text-white' : 'text-slate-400'}`}>
              Monthly
            </span>
            <button
              onClick={() => setIsAnnual(!isAnnual)}
              className={`relative w-16 h-8 rounded-full transition-colors ${
                isAnnual ? 'bg-sky-500' : 'bg-slate-600'
              }`}
            >
              <motion.div
                className="absolute top-1 left-1 w-6 h-6 bg-white rounded-full shadow-md"
                animate={{ x: isAnnual ? 32 : 0 }}
                transition={{ type: "spring", stiffness: 500, damping: 30 }}
              />
            </button>
            <span className={`text-sm font-medium transition-colors text-white`}>
              Annual <span style={{ color: '#fbbf24' }}>(Save 25%)</span>
            </span>
          </div> */}
        </motion.div>

        {/* Desktop Pricing Cards Grid */}
        <div className="hidden md:grid md:grid-cols-3 gap-6 mb-8">
          {plans.map((plan, index) => (
            <motion.div
              key={index}
              initial={{ opacity: 0, y: 30 }}
              whileInView={{ opacity: 1, y: 0 }}
              transition={{ duration: 0.6, delay: index * 0.1 }}
              viewport={{ once: true }}
              whileHover={{
                y: -8,
                transition: { duration: 0.3, ease: 'easeOut' },
              }}
              className="relative group"
            >
              {/* Card */}
              <div
                className={`overflow-hidden h-full flex flex-col transition-all duration-300 ${
                  plan.popular
                    ? 'border-4 border-yellow-400 shadow-2xl'
                    : 'border border-gray-300 shadow-lg group-hover:shadow-2xl'
                } ${plan.bgGray ? 'bg-gray-100' : 'bg-white'}`}
              >
                {/* Popular Header - Only on featured plan */}
                {plan.popular && plan.featured && (
                  <div
                    className="h-14 flex items-center justify-center px-6 text-center font-bold text-lg text-black"
                    style={{
                      background:
                        'linear-gradient(135deg, #fbbf24 0%, #f59e0b 100%)',
                    }}
                  >
                    {plan.featured}
                  </div>
                )}

                {/* Alignment Spacer for non-popular cards */}
                {!plan.popular && <div className="h-14" />}

                {/* Card Content */}
                <div className="p-6 flex-1 flex flex-col">
                  {/* Plan Name - Fixed Height */}
                  <div className="mb-1 h-[160px] overflow-hidden">
                    <h3 className="text-3xl font-bold text-gray-900 mb-2">
                      {plan.name}
                      {plan.nameHighlight && (
                        <span className="ml-2 inline-block px-3 py-1 bg-black text-white text-xl font-bold">
                          {plan.nameHighlight}
                        </span>
                      )}
                    </h3>
                    <p className="text-sm text-gray-700 leading-relaxed">
                      {plan.target}
                    </p>
                  </div>

                  {/* Pricing - Fixed Height for consistent alignment */}
                  {!plan.isPlusCard && (
                    <div className="mb-3 h-[80px]">
                      <div className="flex items-baseline gap-1 mb-1">
                        <span className="text-5xl font-bold text-gray-900">
                          {plan.price}
                        </span>
                        <span className="text-gray-700 text-xl">
                          {plan.period}
                        </span>
                      </div>
                      {/* Annual pricing display - commented out for weekly offer */}
                      {/* {isAnnual && plan.originalPrice && (
                        <div className="flex items-center gap-2 mb-2">
                          <span className="text-gray-500 line-through text-base">
                            {plan.originalPrice}/mo
                          </span>
                        </div>
                      )}
                      {plan.savings && (
                        <div className="mb-2">
                          <span className="inline-block px-3 py-1.5 bg-gray-900 text-white text-sm font-semibold">
                            {plan.savings}
                          </span>
                        </div>
                      )} */}
                      <p className="text-sm text-gray-600">
                        {plan.billingNote}
                      </p>
                    </div>
                  )}

                  {plan.isPlusCard && <div className="mb-3 h-[80px]" />}

                  {/* CTA Button */}
                  <div className="mb-6">
<<<<<<< HEAD
                    <a
  href={plan.link}
  target="_blank"
  rel="noopener noreferrer"
  className={`w-full py-3 px-6 rounded-lg font-semibold transition-all duration-300 transform group-hover:scale-105 flex items-center justify-center gap-2 text-center ${
    plan.buttonStyle === 'yellow'
      ? 'bg-yellow-500 text-gray-900 hover:bg-yellow-600'
      : 'bg-blue-600 text-white hover:bg-blue-700'
  }`}
>
  {plan.cta} →
</a>

=======
                    <button
                      className={`w-full py-3 px-6 rounded-lg font-semibold transition-all duration-300 transform group-hover:scale-105 flex items-center justify-center gap-2 ${
                        plan.buttonStyle === 'yellow'
                          ? 'bg-yellow-500 text-gray-900 hover:bg-yellow-600'
                          : 'bg-blue-600 text-white hover:bg-blue-700'
                      }`}
                    >
                      {plan.cta} →
                    </button>
>>>>>>> cc8799ae
                  </div>

                  {/* Features Section */}
                  <div
                    className={`pt-6 border-t ${plan.bgGray ? 'border-gray-300' : 'border-gray-200'}`}
                  >
                    <h4 className="font-bold text-gray-900 mb-4 text-base">
                      {plan.sectionHeader}
                    </h4>
                    <ul className="space-y-3">
                      {plan.features.map((feature, idx) => (
                        <li key={idx} className="flex items-start gap-3">
                          <span className="text-sm text-gray-800 flex items-center gap-2 flex-1">
                            {feature.text}
                          </span>
                          {feature.info && (
                            <Info className="w-4 h-4 text-gray-900 flex-shrink-0 cursor-pointer" />
                          )}
                        </li>
                      ))}
                    </ul>
                  </div>
                </div>
              </div>
            </motion.div>
          ))}
        </div>

        {/* Mobile Slider Layout */}
        <div className="md:hidden mb-8 relative">
          {/* Navigation Arrows - Positioned at the sides */}
          <button
            onClick={prevSlide}
            className="absolute left-0 top-1/2 -translate-y-1/2 w-12 h-12 flex items-center justify-center hover:opacity-70 transition-opacity duration-200 z-10 -ml-12"
            aria-label="Previous slide"
          >
            <ChevronLeft className="w-8 h-8 text-white" />
          </button>

          <button
            onClick={nextSlide}
            className="absolute right-0 top-1/2 -translate-y-1/2 w-12 h-12 flex items-center justify-center hover:opacity-70 transition-opacity duration-200 z-10 -mr-12"
            aria-label="Next slide"
          >
            <ChevronRight className="w-8 h-8 text-white" />
          </button>

          {/* Slider Container */}
          <div className="relative overflow-hidden">
            <div
              ref={sliderRef}
              className="flex transition-transform duration-300 ease-in-out"
              style={{ transform: `translateX(-${currentSlide * 100}%)` }}
            >
              {plans.map((plan, index) => (
                <div key={index} className="w-full flex-shrink-0">
                  <motion.div
                    key={index}
                    initial={{ opacity: 0, y: 30 }}
                    whileInView={{ opacity: 1, y: 0 }}
                    transition={{ duration: 0.6, delay: index * 0.1 }}
                    viewport={{ once: true }}
                    whileHover={{
                      y: -8,
                      transition: { duration: 0.3, ease: 'easeOut' },
                    }}
                    className="relative group"
                  >
                    {/* Card */}
                    <div
                      className={`overflow-hidden h-full flex flex-col transition-all duration-300 ${
                        plan.popular
                          ? 'border-4 border-yellow-400 shadow-2xl'
                          : 'border border-gray-300 shadow-lg group-hover:shadow-2xl'
                      } ${plan.bgGray ? 'bg-gray-100' : 'bg-white'}`}
                    >
                      {/* Popular Header - Only on featured plan */}
                      {plan.popular && plan.featured && (
                        <div
                          className="h-14 flex items-center justify-center px-6 text-center font-bold text-lg text-black"
                          style={{
                            background:
                              'linear-gradient(135deg, #fbbf24 0%, #f59e0b 100%)',
                          }}
                        >
                          {plan.featured}
                        </div>
                      )}

                      {/* Alignment Spacer for non-popular cards */}
                      {!plan.popular && <div className="h-14" />}

                      {/* Card Content */}
                      <div className="p-6 flex-1 flex flex-col">
                        {/* Plan Name - Fixed Height */}
                        <div className="mb-1 h-[160px] overflow-hidden">
                          <h3 className="text-3xl font-bold text-gray-900 mb-2">
                            {plan.name}
                            {plan.nameHighlight && (
                              <span className="ml-2 inline-block px-3 py-1 bg-black text-white text-xl font-bold">
                                {plan.nameHighlight}
                              </span>
                            )}
                          </h3>
                          <p className="text-sm text-gray-700 leading-relaxed">
                            {plan.target}
                          </p>
                        </div>

                        {/* Pricing - Fixed Height for consistent alignment */}
                        {!plan.isPlusCard && (
                          <div className="mb-3 h-[80px]">
                            <div className="flex items-baseline gap-1 mb-1">
                              <span className="text-5xl font-bold text-gray-900">
                                {plan.price}
                              </span>
                              <span className="text-gray-700 text-xl">
                                {plan.period}
                              </span>
                            </div>
                            <p className="text-sm text-gray-600">
                              {plan.billingNote}
                            </p>
                          </div>
                        )}

                        {plan.isPlusCard && <div className="mb-3 h-[80px]" />}

                        {/* CTA Button */}
                        <div className="mb-6">
                          <button
                            className={`w-full py-3 px-6 rounded-lg font-semibold transition-all duration-300 transform group-hover:scale-105 flex items-center justify-center gap-2 ${
                              plan.buttonStyle === 'yellow'
                                ? 'bg-yellow-500 text-gray-900 hover:bg-yellow-600'
                                : 'bg-blue-600 text-white hover:bg-blue-700'
                            }`}
                          >
                            {plan.cta} →
                          </button>
                        </div>

                        {/* Features Section */}
                        <div
                          className={`pt-6 border-t ${plan.bgGray ? 'border-gray-300' : 'border-gray-200'}`}
                        >
                          <h4 className="font-bold text-gray-900 mb-4 text-base">
                            {plan.sectionHeader}
                          </h4>
                          <ul className="space-y-3">
                            {plan.features.map((feature, idx) => (
                              <li key={idx} className="flex items-start gap-3">
                                <span className="text-sm text-gray-800 flex items-center gap-2 flex-1">
                                  {feature.text}
                                </span>
                                {feature.info && (
                                  <Info className="w-4 h-4 text-gray-900 flex-shrink-0 cursor-pointer" />
                                )}
                              </li>
                            ))}
                          </ul>
                        </div>
                      </div>
                    </div>
                  </motion.div>
                </div>
              ))}
            </div>
          </div>

          {/* Dots Indicator */}
          <div className="flex justify-center mt-6 space-x-2">
            {plans.map((_, index) => (
              <button
                key={index}
                onClick={() => goToSlide(index)}
                className={`w-3 h-3 rounded-full transition-all duration-200 ${
                  index === currentSlide
                    ? 'bg-white scale-125'
                    : 'bg-white/50 hover:bg-white/70'
                }`}
                aria-label={`Go to slide ${index + 1}`}
              />
            ))}
          </div>
        </div>

        {/* Bottom Note */}
        <motion.div
          initial={{ opacity: 0, y: 20 }}
          whileInView={{ opacity: 1, y: 0 }}
          transition={{ duration: 0.6, delay: 0.4 }}
          viewport={{ once: true }}
          className="text-center mt-4"
        >
          <p className="text-base text-white">
            All prices are in USD and charged per site with applicable taxes
            added at checkout.
          </p>
        </motion.div>
      </div>
    </section>
  );
};

export default Pricing;<|MERGE_RESOLUTION|>--- conflicted
+++ resolved
@@ -30,14 +30,9 @@
         },
         { text: 'Add-on flexibility (extra GB or AI credits)', info: false },
       ],
-<<<<<<< HEAD
       sectionHeader: "Starter Includes:",
       cta: "Join Now",
       link: "https://quickclick.com/cart/cart.php?action=show_information&internal_key=6d5d77cdb6e670bba957fa20875f2451&internal_timestamp=1763571410&tid=a297c9cfed5273354bcf687ed0628c65",  
-=======
-      sectionHeader: 'Starter Includes:',
-      cta: 'Join Now',
->>>>>>> cc8799ae
       popular: false,
       buttonStyle: 'white',
     },
@@ -61,14 +56,9 @@
       sectionHeader: 'Growth Includes:',
       cta: 'Join Now',
       popular: true,
-<<<<<<< HEAD
       link: "https://quickclick.com/r/gf2xftvzaz3r3lzy0e966gjgeggcj2",  
       featured: "Most Popular!",
       buttonStyle: "blue"
-=======
-      featured: 'Most Popular!',
-      buttonStyle: 'blue',
->>>>>>> cc8799ae
     },
     {
       name: 'ATHENA',
@@ -305,7 +295,6 @@
 
                   {/* CTA Button */}
                   <div className="mb-6">
-<<<<<<< HEAD
                     <a
   href={plan.link}
   target="_blank"
@@ -319,17 +308,6 @@
   {plan.cta} →
 </a>
 
-=======
-                    <button
-                      className={`w-full py-3 px-6 rounded-lg font-semibold transition-all duration-300 transform group-hover:scale-105 flex items-center justify-center gap-2 ${
-                        plan.buttonStyle === 'yellow'
-                          ? 'bg-yellow-500 text-gray-900 hover:bg-yellow-600'
-                          : 'bg-blue-600 text-white hover:bg-blue-700'
-                      }`}
-                    >
-                      {plan.cta} →
-                    </button>
->>>>>>> cc8799ae
                   </div>
 
                   {/* Features Section */}
