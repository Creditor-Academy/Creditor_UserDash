--- conflicted
+++ resolved
@@ -514,12 +514,7 @@
 
 // export default Pricing;
 
-<<<<<<< HEAD
-
-import React from 'react';
-=======
 import React, { useState, useRef } from 'react';
->>>>>>> dc446de1
 import { motion } from 'framer-motion';
 import { CheckCircle2, Sparkles } from 'lucide-react';
 
@@ -535,15 +530,10 @@
       name: 'Basic',
       target: 'Ideal for individuals, small teams, and educators getting started.',
       price: '$99',
-<<<<<<< HEAD
-      period: 'per month',
-      billingNote: 'Billed monthly · cancel anytime',
-=======
       originalPrice: '$99',
       savings: '',
       period: ' per user/month',
       billingNote: 'monthly billing',
->>>>>>> dc446de1
       features: [
         { text: '2 users + 1 admin included', info: false },
         { text: '3 GB cloud storage', info: false },
@@ -552,13 +542,8 @@
         { text: 'Essential LMS features & analytics', info: false },
         { text: 'Standard support', info: false },
       ],
-<<<<<<< HEAD
-      sectionHeader: 'Basic Plan Includes:',
-      cta: 'Start Basic',
-=======
       sectionHeader: 'Starter Includes:',
       cta: 'Join Now',
->>>>>>> dc446de1
       link: 'https://quickclick.com/r/0zx71t3oqnqkfdcmjd2gxuefe7it3i',
       popular: false,
       buttonStyle: 'outline',
@@ -620,93 +605,6 @@
     ],
   };
 
-<<<<<<< HEAD
-  const PlanCard = ({ plan }) => {
-    const isFeatured = plan.popular;
-    const ctaStyles = {
-      solid:
-        'bg-sky-500 text-white hover:bg-sky-400 focus-visible:ring-sky-300',
-      outline:
-        'border border-sky-200 text-white/90 hover:bg-white/10 hover:border-white/60 focus-visible:ring-white/30',
-      ghost:
-        'border border-slate-800/60 text-white/90 bg-slate-900/70 hover:border-sky-500/60 hover:bg-slate-900/90 focus-visible:ring-sky-400/40',
-    };
-
-    return (
-      <div className="max-w-sm w-full mx-auto">
-        <div
-          className={`relative overflow-hidden rounded-2xl border border-white/10 bg-slate-900/60 backdrop-blur shadow-xl transition-all duration-300 hover:-translate-y-2 hover:shadow-2xl hover:shadow-sky-500/20 ${
-            isFeatured ? 'ring-2 ring-sky-400/70' : 'ring-1 ring-white/5'
-          }`}
-        >
-          <div className="absolute inset-0 bg-gradient-to-br from-white/5 via-sky-500/10 to-transparent opacity-70" />
-          {isFeatured && (
-            <div className="absolute top-4 right-4 rounded-full px-3 py-1 text-xs font-semibold bg-sky-500/20 text-sky-100 border border-sky-300/40">
-              Most popular
-            </div>
-          )}
-          <div className="relative px-7 py-6 text-left space-y-3">
-            <div className="flex items-center gap-2">
-              <Sparkles className="w-4 h-4 text-sky-200" />
-              <p className="text-[0.7rem] uppercase tracking-[0.22em] text-sky-100/80">
-                {plan.sectionHeader}
-              </p>
-            </div>
-            <h3 className="text-2xl font-semibold text-white">
-              {plan.name}{' '}
-              {plan.nameHighlight && (
-                <span className="ml-2 text-xs font-semibold px-2 py-1 rounded-full bg-white/10 border border-white/10 text-slate-50">
-                  {plan.nameHighlight}
-                </span>
-              )}
-            </h3>
-            <p className="text-sm text-slate-200/90 leading-relaxed">
-              {plan.target}
-            </p>
-          </div>
-
-          {!plan.isPlusCard ? (
-            <div className="relative px-7 pb-2">
-              <div className="flex items-baseline gap-2">
-                <span className="text-4xl font-bold text-white">{plan.price}</span>
-                <span className="text-sm text-slate-200/80">{plan.period}</span>
-              </div>
-              <p className="text-xs text-slate-300 mt-1">{plan.billingNote}</p>
-              <div className="mt-6">
-                <a
-                  href={plan.link}
-                  className={`inline-flex w-full items-center justify-center gap-2 px-4 py-3 rounded-lg font-semibold transition-all duration-200 focus-visible:outline-none focus-visible:ring-2 focus-visible:ring-offset-2 focus-visible:ring-offset-slate-900 ${ctaStyles[plan.buttonStyle]}`}
-                >
-                  {plan.cta}
-                </a>
-              </div>
-            </div>
-          ) : (
-            <div className="relative px-7 pb-2">
-              <p className="text-sm text-slate-200/90 leading-relaxed">
-                Bespoke support, infrastructure, and onboarding for complex teams.
-              </p>
-              <div className="mt-6">
-                <a
-                  href={plan.link}
-                  className={`inline-flex w-full items-center justify-center gap-2 px-4 py-3 rounded-lg font-semibold transition-all duration-200 focus-visible:outline-none focus-visible:ring-2 focus-visible:ring-offset-2 focus-visible:ring-offset-slate-900 ${ctaStyles.ghost}`}
-                >
-                  {plan.cta}
-                </a>
-              </div>
-            </div>
-          )}
-
-          <div className="relative px-7 pt-5 pb-7 border-t border-white/10 bg-slate-900/60">
-            <ul className="space-y-3 text-sm text-slate-100/90">
-              {plan.features.map((f, i) => (
-                <li key={i} className="flex items-start gap-3">
-                  <CheckCircle2 className="w-4 h-4 text-sky-300 mt-0.5" />
-                  <span>{f.text}</span>
-                </li>
-              ))}
-            </ul>
-=======
   // Reusable Card UI (for both mobile + desktop)
   const PlanCard = ({ plan }) => (
     <div
@@ -754,7 +652,6 @@
               <span className="text-gray-600 text-lg">{plan.period}</span>
             </div>
             <p className="text-sm text-gray-600">{plan.billingNote}</p>
->>>>>>> dc446de1
           </div>
         )}
 
