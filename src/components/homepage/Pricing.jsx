import React, { useState, useRef } from 'react';
import { motion } from 'framer-motion';
import { Check, Info, ChevronLeft, ChevronRight } from 'lucide-react';

const Pricing = () => {
  const [isAnnual, setIsAnnual] = useState(true);
  const [currentSlide, setCurrentSlide] = useState(0);
  const sliderRef = useRef(null);

  const plans = [
    {
      name: 'Starter',
      target:
        'Best for: Solo creators, tutors, and small teams. Launch Mode — Start simple, grow fast.',
      price: '$7', // isAnnual ? "$74" : "$7",
      originalPrice: '$99', // isAnnual ? "$99" : "$99",
      savings: '', // isAnnual ? "Save $300" : "",
      period: ' per user/month',
      billingNote: 'monthly billing',
      features: [
        { text: '10GB of storage', info: false },
        { text: '100 AI credits per month', info: false },
        { text: 'Unlimited SCORM packages', info: false },
        { text: 'Immersive reader modules', info: false },
        { text: 'Access to AI-generated course assets', info: false },
        { text: 'Full LMS dashboard + analytics', info: false },
        {
          text: 'Perfect entry plan for testing your first courses',
          info: false,
        },
        { text: 'Add-on flexibility (extra GB or AI credits)', info: false },
      ],
<<<<<<< HEAD
      sectionHeader: 'Starter Includes:',
      cta: 'Join Now',
=======
      sectionHeader: "Starter Includes:",
      cta: "Join Now",
      link: "https://quickclick.com/cart/cart.php?action=show_information&internal_key=79c1b77c136e0a31897a277a362267b7&internal_timestamp=1763572823&tid=2d9cc1ed67c1e58435c646acd5938ec8",  
>>>>>>> 97798924
      popular: false,
      buttonStyle: 'white',
    },
    {
      name: 'Growth',
      target:
        'Best for: Growing academies and scaling organizations. Growth Mode — Build for scale, More tools, more reach, same simplicity.',
      price: '$14', // isAnnual ? "$149" : "$14",
      originalPrice: '$189', // isAnnual ? "$189" : "$189",
      savings: '', // isAnnual ? "Save $600" : "",
      period: ' per user/month',
      billingNote: 'monthly billing',
      features: [
        { text: '50GB of storage', info: false },
        { text: '300 AI credits per month', info: false },
        { text: 'Build dozens of SCORM modules with AI', info: false },
        { text: 'Hundreds of immersive reader texts', info: false },
        { text: 'Image-rich, AI-assisted course creation', info: false },
        { text: 'Better per-user value and bundled resources', info: false },
      ],
      sectionHeader: 'Growth Includes:',
      cta: 'Join Now',
      popular: true,
<<<<<<< HEAD
      featured: 'Most Popular!',
      buttonStyle: 'blue',
=======
      link: "https://quickclick.com/r/gf2xftvzaz3r3lzy0e966gjgeggcj2",  
      featured: "Most Popular!",
      buttonStyle: "blue"
>>>>>>> 97798924
    },
    {
      name: 'ATHENA',
      nameHighlight: 'Enterprise',
      target:
        'Best for: Large organizations, universities, and corporate training networks. Enterprise Mode — Predictable scale, premium support.',
      isPlusCard: true,
      features: [
        {
          text: "Fully tailored learning infrastructure built around your organization's goals",
          info: false,
        },
        {
          text: 'Scalable user capacity for thousands of learners across departments',
          info: false,
        },
        {
          text: 'Pooled storage and AI credits designed to match enterprise-scale operations',
          info: false,
        },
        {
          text: 'Custom white-label branding with domain and identity integration',
          info: false,
        },
        { text: 'Advanced API, SSO, and automation capabilities', info: false },
        {
          text: 'Compliance-ready architecture with guaranteed uptime and dedicated support',
          info: false,
        },
        {
          text: 'Personalized onboarding, account management, and staff training',
          info: false,
        },
        {
          text: 'Volume pricing and partnership options for global teams',
          info: false,
        },
      ],
      sectionHeader: 'ATHENA Enterprise Includes:',
      cta: 'Contact Sales',
      popular: false,
      buttonStyle: 'white',
      bgGray: false,
    },
  ];

  // Slider functions for mobile
  const nextSlide = () => {
    setCurrentSlide(prev => (prev + 1) % plans.length);
  };

  const prevSlide = () => {
    setCurrentSlide(prev => (prev - 1 + plans.length) % plans.length);
  };

  const goToSlide = index => {
    setCurrentSlide(index);
  };

  return (
    <section
      id="pricing-section"
      className="py-20 px-4 relative overflow-hidden"
      style={{
        background:
          'linear-gradient(135deg, #1e40af 0%, #3b82f6 50%, #60a5fa 100%)',
      }}
    >
      {/* Background Elements */}
      <div className="absolute inset-0">
        <motion.div
          className="absolute top-10 right-10 w-96 h-96 bg-sky-500/10 rounded-full blur-3xl"
          animate={{
            scale: [1, 1.2, 1],
            opacity: [0.3, 0.5, 0.3],
          }}
          transition={{
            duration: 8,
            repeat: Infinity,
            ease: 'easeInOut',
          }}
        />
        <motion.div
          className="absolute bottom-10 left-10 w-96 h-96 bg-blue-500/10 rounded-full blur-3xl"
          animate={{
            scale: [1.2, 1, 1.2],
            opacity: [0.5, 0.3, 0.5],
          }}
          transition={{
            duration: 8,
            repeat: Infinity,
            ease: 'easeInOut',
            delay: 1,
          }}
        />
      </div>

      <div className="relative z-10 container mx-auto max-w-7xl">
        {/* Section Header */}
        <motion.div
          initial={{ opacity: 0, y: 30 }}
          whileInView={{ opacity: 1, y: 0 }}
          transition={{ duration: 0.6 }}
          viewport={{ once: true }}
          className="text-center mb-12"
        >
          <h2
            className="text-4xl md:text-5xl lg:text-6xl font-normal text-white mb-4 leading-tight"
            style={{ fontFamily: 'Georgia, Times New Roman, serif' }}
          >
            Scalable solutions to drive business growth
          </h2>

          <p
            className="text-lg text-white max-w-3xl mx-auto mb-8 font-normal"
            style={{ fontFamily: 'Arial, sans-serif' }}
          >
            Athena LMS plans give experts, academies, and companies the tools
            and features they need to grow their business end-to-end.
          </p>

          {/* Billing Toggle
          <div className="flex items-center justify-center gap-4 mb-12">
            <span className={`text-sm font-medium transition-colors ${!isAnnual ? 'text-white' : 'text-slate-400'}`}>
              Monthly
            </span>
            <button
              onClick={() => setIsAnnual(!isAnnual)}
              className={`relative w-16 h-8 rounded-full transition-colors ${
                isAnnual ? 'bg-sky-500' : 'bg-slate-600'
              }`}
            >
              <motion.div
                className="absolute top-1 left-1 w-6 h-6 bg-white rounded-full shadow-md"
                animate={{ x: isAnnual ? 32 : 0 }}
                transition={{ type: "spring", stiffness: 500, damping: 30 }}
              />
            </button>
            <span className={`text-sm font-medium transition-colors text-white`}>
              Annual <span style={{ color: '#fbbf24' }}>(Save 25%)</span>
            </span>
          </div> */}
        </motion.div>

        {/* Desktop Pricing Cards Grid */}
        <div className="hidden md:grid md:grid-cols-3 gap-6 mb-8">
          {plans.map((plan, index) => (
            <motion.div
              key={index}
              initial={{ opacity: 0, y: 30 }}
              whileInView={{ opacity: 1, y: 0 }}
              transition={{ duration: 0.6, delay: index * 0.1 }}
              viewport={{ once: true }}
              whileHover={{
                y: -8,
                transition: { duration: 0.3, ease: 'easeOut' },
              }}
              className="relative group"
            >
              {/* Card */}
              <div
                className={`overflow-hidden h-full flex flex-col transition-all duration-300 ${
                  plan.popular
                    ? 'border-4 border-yellow-400 shadow-2xl'
                    : 'border border-gray-300 shadow-lg group-hover:shadow-2xl'
                } ${plan.bgGray ? 'bg-gray-100' : 'bg-white'}`}
              >
                {/* Popular Header - Only on featured plan */}
                {plan.popular && plan.featured && (
                  <div
                    className="h-14 flex items-center justify-center px-6 text-center font-bold text-lg text-black"
                    style={{
                      background:
                        'linear-gradient(135deg, #fbbf24 0%, #f59e0b 100%)',
                    }}
                  >
                    {plan.featured}
                  </div>
                )}

                {/* Alignment Spacer for non-popular cards */}
                {!plan.popular && <div className="h-14" />}

                {/* Card Content */}
                <div className="p-6 flex-1 flex flex-col">
                  {/* Plan Name - Fixed Height */}
                  <div className="mb-1 h-[160px] overflow-hidden">
                    <h3 className="text-3xl font-bold text-gray-900 mb-2">
                      {plan.name}
                      {plan.nameHighlight && (
                        <span className="ml-2 inline-block px-3 py-1 bg-black text-white text-xl font-bold">
                          {plan.nameHighlight}
                        </span>
                      )}
                    </h3>
                    <p className="text-sm text-gray-700 leading-relaxed">
                      {plan.target}
                    </p>
                  </div>

                  {/* Pricing - Fixed Height for consistent alignment */}
                  {!plan.isPlusCard && (
                    <div className="mb-3 h-[80px]">
                      <div className="flex items-baseline gap-1 mb-1">
                        <span className="text-5xl font-bold text-gray-900">
                          {plan.price}
                        </span>
                        <span className="text-gray-700 text-xl">
                          {plan.period}
                        </span>
                      </div>
                      {/* Annual pricing display - commented out for weekly offer */}
                      {/* {isAnnual && plan.originalPrice && (
                        <div className="flex items-center gap-2 mb-2">
                          <span className="text-gray-500 line-through text-base">
                            {plan.originalPrice}/mo
                          </span>
                        </div>
                      )}
                      {plan.savings && (
                        <div className="mb-2">
                          <span className="inline-block px-3 py-1.5 bg-gray-900 text-white text-sm font-semibold">
                            {plan.savings}
                          </span>
                        </div>
                      )} */}
                      <p className="text-sm text-gray-600">
                        {plan.billingNote}
                      </p>
                    </div>
                  )}

                  {plan.isPlusCard && <div className="mb-3 h-[80px]" />}

                  {/* CTA Button */}
                  <div className="mb-6">
<<<<<<< HEAD
                    <button
                      className={`w-full py-3 px-6 rounded-lg font-semibold transition-all duration-300 transform group-hover:scale-105 flex items-center justify-center gap-2 ${
                        plan.buttonStyle === 'yellow'
                          ? 'bg-yellow-500 text-gray-900 hover:bg-yellow-600'
                          : 'bg-blue-600 text-white hover:bg-blue-700'
                      }`}
                    >
                      {plan.cta} →
                    </button>
=======
                    <a
  href={plan.link}
  target="_blank"
  rel="noopener noreferrer"
  className={`w-full py-3 px-6 rounded-lg font-semibold transition-all duration-300 transform group-hover:scale-105 flex items-center justify-center gap-2 text-center ${
    plan.buttonStyle === 'yellow'
      ? 'bg-yellow-500 text-gray-900 hover:bg-yellow-600'
      : 'bg-blue-600 text-white hover:bg-blue-700'
  }`}
>
  {plan.cta} →
</a>

>>>>>>> 97798924
                  </div>

                  {/* Features Section */}
                  <div
                    className={`pt-6 border-t ${plan.bgGray ? 'border-gray-300' : 'border-gray-200'}`}
                  >
                    <h4 className="font-bold text-gray-900 mb-4 text-base">
                      {plan.sectionHeader}
                    </h4>
                    <ul className="space-y-3">
                      {plan.features.map((feature, idx) => (
                        <li key={idx} className="flex items-start gap-3">
                          <span className="text-sm text-gray-800 flex items-center gap-2 flex-1">
                            {feature.text}
                          </span>
                          {feature.info && (
                            <Info className="w-4 h-4 text-gray-900 flex-shrink-0 cursor-pointer" />
                          )}
                        </li>
                      ))}
                    </ul>
                  </div>
                </div>
              </div>
            </motion.div>
          ))}
        </div>

        {/* Mobile Slider Layout */}
        <div className="md:hidden mb-8 relative">
          {/* Navigation Arrows - Positioned at the sides */}
          <button
            onClick={prevSlide}
            className="absolute left-0 top-1/2 -translate-y-1/2 w-12 h-12 flex items-center justify-center hover:opacity-70 transition-opacity duration-200 z-10 -ml-12"
            aria-label="Previous slide"
          >
            <ChevronLeft className="w-8 h-8 text-white" />
          </button>

          <button
            onClick={nextSlide}
            className="absolute right-0 top-1/2 -translate-y-1/2 w-12 h-12 flex items-center justify-center hover:opacity-70 transition-opacity duration-200 z-10 -mr-12"
            aria-label="Next slide"
          >
            <ChevronRight className="w-8 h-8 text-white" />
          </button>

          {/* Slider Container */}
          <div className="relative overflow-hidden">
            <div
              ref={sliderRef}
              className="flex transition-transform duration-300 ease-in-out"
              style={{ transform: `translateX(-${currentSlide * 100}%)` }}
            >
              {plans.map((plan, index) => (
                <div key={index} className="w-full flex-shrink-0">
                  <motion.div
                    key={index}
                    initial={{ opacity: 0, y: 30 }}
                    whileInView={{ opacity: 1, y: 0 }}
                    transition={{ duration: 0.6, delay: index * 0.1 }}
                    viewport={{ once: true }}
                    whileHover={{
                      y: -8,
                      transition: { duration: 0.3, ease: 'easeOut' },
                    }}
                    className="relative group"
                  >
                    {/* Card */}
                    <div
                      className={`overflow-hidden h-full flex flex-col transition-all duration-300 ${
                        plan.popular
                          ? 'border-4 border-yellow-400 shadow-2xl'
                          : 'border border-gray-300 shadow-lg group-hover:shadow-2xl'
                      } ${plan.bgGray ? 'bg-gray-100' : 'bg-white'}`}
                    >
                      {/* Popular Header - Only on featured plan */}
                      {plan.popular && plan.featured && (
                        <div
                          className="h-14 flex items-center justify-center px-6 text-center font-bold text-lg text-black"
                          style={{
                            background:
                              'linear-gradient(135deg, #fbbf24 0%, #f59e0b 100%)',
                          }}
                        >
                          {plan.featured}
                        </div>
                      )}

                      {/* Alignment Spacer for non-popular cards */}
                      {!plan.popular && <div className="h-14" />}

                      {/* Card Content */}
                      <div className="p-6 flex-1 flex flex-col">
                        {/* Plan Name - Fixed Height */}
                        <div className="mb-1 h-[160px] overflow-hidden">
                          <h3 className="text-3xl font-bold text-gray-900 mb-2">
                            {plan.name}
                            {plan.nameHighlight && (
                              <span className="ml-2 inline-block px-3 py-1 bg-black text-white text-xl font-bold">
                                {plan.nameHighlight}
                              </span>
                            )}
                          </h3>
                          <p className="text-sm text-gray-700 leading-relaxed">
                            {plan.target}
                          </p>
                        </div>

                        {/* Pricing - Fixed Height for consistent alignment */}
                        {!plan.isPlusCard && (
                          <div className="mb-3 h-[80px]">
                            <div className="flex items-baseline gap-1 mb-1">
                              <span className="text-5xl font-bold text-gray-900">
                                {plan.price}
                              </span>
                              <span className="text-gray-700 text-xl">
                                {plan.period}
                              </span>
                            </div>
                            <p className="text-sm text-gray-600">
                              {plan.billingNote}
                            </p>
                          </div>
                        )}

                        {plan.isPlusCard && <div className="mb-3 h-[80px]" />}

                        {/* CTA Button */}
                        <div className="mb-6">
                          <button
                            className={`w-full py-3 px-6 rounded-lg font-semibold transition-all duration-300 transform group-hover:scale-105 flex items-center justify-center gap-2 ${
                              plan.buttonStyle === 'yellow'
                                ? 'bg-yellow-500 text-gray-900 hover:bg-yellow-600'
                                : 'bg-blue-600 text-white hover:bg-blue-700'
                            }`}
                          >
                            {plan.cta} →
                          </button>
                        </div>

                        {/* Features Section */}
                        <div
                          className={`pt-6 border-t ${plan.bgGray ? 'border-gray-300' : 'border-gray-200'}`}
                        >
                          <h4 className="font-bold text-gray-900 mb-4 text-base">
                            {plan.sectionHeader}
                          </h4>
                          <ul className="space-y-3">
                            {plan.features.map((feature, idx) => (
                              <li key={idx} className="flex items-start gap-3">
                                <span className="text-sm text-gray-800 flex items-center gap-2 flex-1">
                                  {feature.text}
                                </span>
                                {feature.info && (
                                  <Info className="w-4 h-4 text-gray-900 flex-shrink-0 cursor-pointer" />
                                )}
                              </li>
                            ))}
                          </ul>
                        </div>
                      </div>
                    </div>
                  </motion.div>
                </div>
              ))}
            </div>
          </div>

          {/* Dots Indicator */}
          <div className="flex justify-center mt-6 space-x-2">
            {plans.map((_, index) => (
              <button
                key={index}
                onClick={() => goToSlide(index)}
                className={`w-3 h-3 rounded-full transition-all duration-200 ${
                  index === currentSlide
                    ? 'bg-white scale-125'
                    : 'bg-white/50 hover:bg-white/70'
                }`}
                aria-label={`Go to slide ${index + 1}`}
              />
            ))}
          </div>
        </div>

        {/* Bottom Note */}
        <motion.div
          initial={{ opacity: 0, y: 20 }}
          whileInView={{ opacity: 1, y: 0 }}
          transition={{ duration: 0.6, delay: 0.4 }}
          viewport={{ once: true }}
          className="text-center mt-4"
        >
          <p className="text-base text-white">
            All prices are in USD and charged per site with applicable taxes
            added at checkout.
          </p>
        </motion.div>
      </div>
    </section>
  );
};

export default Pricing;<|MERGE_RESOLUTION|>--- conflicted
+++ resolved
@@ -30,14 +30,9 @@
         },
         { text: 'Add-on flexibility (extra GB or AI credits)', info: false },
       ],
-<<<<<<< HEAD
       sectionHeader: 'Starter Includes:',
       cta: 'Join Now',
-=======
-      sectionHeader: "Starter Includes:",
-      cta: "Join Now",
-      link: "https://quickclick.com/cart/cart.php?action=show_information&internal_key=79c1b77c136e0a31897a277a362267b7&internal_timestamp=1763572823&tid=2d9cc1ed67c1e58435c646acd5938ec8",  
->>>>>>> 97798924
+      link: 'https://quickclick.com/cart/cart.php?action=show_information&internal_key=79c1b77c136e0a31897a277a362267b7&internal_timestamp=1763572823&tid=2d9cc1ed67c1e58435c646acd5938ec8',
       popular: false,
       buttonStyle: 'white',
     },
@@ -61,14 +56,9 @@
       sectionHeader: 'Growth Includes:',
       cta: 'Join Now',
       popular: true,
-<<<<<<< HEAD
+      link: 'https://quickclick.com/r/gf2xftvzaz3r3lzy0e966gjgeggcj2',
       featured: 'Most Popular!',
       buttonStyle: 'blue',
-=======
-      link: "https://quickclick.com/r/gf2xftvzaz3r3lzy0e966gjgeggcj2",  
-      featured: "Most Popular!",
-      buttonStyle: "blue"
->>>>>>> 97798924
     },
     {
       name: 'ATHENA',
@@ -305,31 +295,18 @@
 
                   {/* CTA Button */}
                   <div className="mb-6">
-<<<<<<< HEAD
-                    <button
-                      className={`w-full py-3 px-6 rounded-lg font-semibold transition-all duration-300 transform group-hover:scale-105 flex items-center justify-center gap-2 ${
+                    <a
+                      href={plan.link}
+                      target="_blank"
+                      rel="noopener noreferrer"
+                      className={`w-full py-3 px-6 rounded-lg font-semibold transition-all duration-300 transform group-hover:scale-105 flex items-center justify-center gap-2 text-center ${
                         plan.buttonStyle === 'yellow'
                           ? 'bg-yellow-500 text-gray-900 hover:bg-yellow-600'
                           : 'bg-blue-600 text-white hover:bg-blue-700'
                       }`}
                     >
                       {plan.cta} →
-                    </button>
-=======
-                    <a
-  href={plan.link}
-  target="_blank"
-  rel="noopener noreferrer"
-  className={`w-full py-3 px-6 rounded-lg font-semibold transition-all duration-300 transform group-hover:scale-105 flex items-center justify-center gap-2 text-center ${
-    plan.buttonStyle === 'yellow'
-      ? 'bg-yellow-500 text-gray-900 hover:bg-yellow-600'
-      : 'bg-blue-600 text-white hover:bg-blue-700'
-  }`}
->
-  {plan.cta} →
-</a>
-
->>>>>>> 97798924
+                    </a>
                   </div>
 
                   {/* Features Section */}
