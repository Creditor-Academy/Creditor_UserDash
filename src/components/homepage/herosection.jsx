<<<<<<< HEAD
import { ArrowUpRight } from 'lucide-react';
import Logo from '../../assets/logo.webp';
=======
import { ArrowUpRight } from "lucide-react";
>>>>>>> bc2d7af8

export default function Hero() {
  return (
    <section className="hero-section">
      {/* Internal CSS Styles */}
      <style>
        {`
          .hero-section {
            position: relative;
            width: 100%;
            height: 100vh;
            display: flex;
            align-items: center;
            justify-content: center;
            box-sizing: border-box;
            overflow: hidden;
            margin-top: 0;
            padding-top: 0;
            background: linear-gradient(135deg, #1e40af 0%, #3b82f6 50%, #60a5fa 100%);
          }

          .hero-diagonal-lines {
            position: absolute;
            top: 0;
            right: 0;
            width: 100%;
            height: 100%;
            background:
              linear-gradient(45deg, transparent 30%, rgba(255,255,255,0.1) 30.5%, rgba(255,255,255,0.1) 31%, transparent 31.5%),
              linear-gradient(50deg, transparent 35%, rgba(255,255,255,0.08) 35.5%, rgba(255,255,255,0.08) 36%, transparent 36.5%),
              linear-gradient(55deg, transparent 40%, rgba(255,255,255,0.06) 40.5%, rgba(255,255,255,0.06) 41%, transparent 41.5%);
            background-size: 200px 200px, 250px 250px, 300px 300px;
            background-position: 0 0, 50px 50px, 100px 100px;
            z-index: 1;
          }

          .hero-container {
            position: relative;
            z-index: 2;
            width: 100%;
            max-width: 1400px;
            margin: 0 auto;
            padding: 0 3rem;
            display: grid;
            grid-template-columns: 1fr 1fr;
            gap: 4rem;
            align-items: center;
            height: 100vh;
            box-sizing: border-box;
          }

          .hero-left {
            display: flex;
            flex-direction: column;
            justify-content: center;
            height: 100%;
          }

          .hero-heading-wrapper {
            order: 1;
          }

          .hero-description-wrapper {
            order: 3;
          }

          .hero-buttons-wrapper {
            order: 4;
          }

          .hero-heading {
            font-family: 'Georgia', 'Times New Roman', serif;
            font-size: 3.5rem;
            font-weight: 400;
            color: #fff;
            line-height: 1.1;
            letter-spacing: -1px;
            margin-bottom: 1.5rem;
            text-shadow: 0 2px 10px rgba(0, 0, 0, 0.3);
          }

          .hero-description {
            font-family: 'Arial', sans-serif;
            font-size: 1.1rem;
            color: #fff;
            line-height: 1.6;
            margin-bottom: 2.5rem;
            opacity: 0.95;
            max-width: 500px;
          }

          .hero-buttons {
            display: flex;
            gap: 1rem;
            align-items: center;
          }

          .btn-primary {
            background: linear-gradient(135deg, #fbbf24 0%, #f59e0b 100%);
            color: #000;
            padding: 12px 24px;
            border-radius: 8px;
            font-size: 1rem;
            font-weight: 600;
            font-family: 'Arial', sans-serif;
            text-decoration: none;
            display: flex;
            align-items: center;
            gap: 8px;
            transition: all 0.3s ease;
            box-shadow: 0 4px 15px rgba(251, 191, 36, 0.3);
          }

          .btn-primary:hover {
            transform: translateY(-2px);
            box-shadow: 0 6px 20px rgba(251, 191, 36, 0.4);
          }

          .btn-secondary {
            background: transparent;
            color: #fff;
            padding: 12px 24px;
            border: 1px solid #fff;
            border-radius: 8px;
            font-size: 1rem;
            font-weight: 600;
            font-family: 'Arial', sans-serif;
            text-decoration: none;
            transition: all 0.3s ease;
          }

          .btn-secondary:hover {
            background: rgba(255, 255, 255, 0.1);
            transform: translateY(-2px);
          }

          .hero-right {
            display: flex;
            flex-direction: column;
            align-items: center;
            justify-content: center;
            height: 100%;
            position: relative;
            width: 100%;
          }

          .hero-video-container {
            position: relative;
            width: 100%;
            max-width: 800px;
            aspect-ratio: 16 / 9;
            border-radius: 16px;
            overflow: hidden;
            box-shadow: 0 20px 60px rgba(0, 0, 0, 0.3);
            background: rgba(0, 0, 0, 0.2);
          }

          .hero-video-container iframe,
          .hero-video-container video {
            width: 100%;
            height: 100%;
            border: none;
            border-radius: 16px;
            object-fit: cover;
          }

          /* Large Desktop */
          @media (min-width: 1400px) {
            .hero-container {
              max-width: 1600px;
              padding: 0 4rem;
            }
            .hero-heading {
              font-size: 4rem;
            }
          }

          /* Desktop */
          @media (max-width: 1200px) {
            .hero-container {
              padding: 0 2.5rem;
              gap: 3rem;
            }
            .hero-heading {
              font-size: 3rem;
            }
          }

          /* Tablet */
          @media (max-width: 900px) {
            .hero-container {
              grid-template-columns: 1fr;
              gap: 1rem; /* reduced spacing */
              padding: 1.5rem;
              text-align: center;
            }
            .hero-left {
              order: 2;
            }
            .hero-right {
              order: 1;
              margin-bottom: 1rem;
            }
            .hero-heading {
              font-size: 2.5rem;
            }
          }

          /* Mobile */
          @media (max-width: 768px) {
            .hero-container {
              display: flex;
              flex-direction: column;
              padding: 1rem;
              gap: 1.5rem;
              height: 100vh;
              justify-content: center;
              align-items: center;
              text-align: center;
            }
            .hero-left {
              display: contents;
            }
            .hero-right {
              display: contents;
            }
            .hero-heading-wrapper {
              order: 1;
              margin-bottom: 1.5rem;
              width: 100%;
            }
            .hero-video-container {
              order: 2;
              margin-bottom: 1.5rem;
              width: 100%;
              max-width: 100%;
            }
            .hero-description-wrapper {
              order: 3;
              margin-bottom: 1.5rem;
              width: 100%;
              display: flex;
              justify-content: center;
            }
            .hero-buttons-wrapper {
              order: 4;
              width: 100%;
            }
            .hero-heading {
              font-size: 2.1rem;
            }
            .hero-description {
              font-size: 1rem;
              margin-left: auto;
              margin-right: auto;
            }
            .hero-buttons {
              flex-direction: column;
              align-items: center;
              gap: 0.8rem;
            }
            .btn-primary,
            .btn-secondary {
              width: 100%;
              max-width: 250px;
              justify-content: center;
            }
          }

          @media (max-width: 480px) {
            .hero-container {
              padding: 0.8rem;
              gap: 1rem;
            }
            .hero-heading-wrapper {
              margin-bottom: 1rem;
            }
            .hero-video-container {
              margin-bottom: 1rem;
            }
            .hero-description-wrapper {
              margin-bottom: 1rem;
            }
            .hero-heading {
              font-size: 1.8rem;
            }
            .hero-description {
              font-size: 0.95rem;
            }
          }
        `}
      </style>

      <div className="hero-diagonal-lines" />
      <div className="hero-container">
        <div className="hero-left">
<<<<<<< HEAD
          <h1 className="hero-heading">
            Reimagine Learning. Build, Design, and Deliver Courses with AI.
          </h1>
          <p className="hero-description">
            Athena LMS is where Instructional Design meets Artificial
            Intelligence — a unified platform that helps you create engaging,
            research-backed courses in minutes.
          </p>
          <div className="hero-buttons">
            <a href="/contact" className="btn-primary">
              Start Creating
              <ArrowUpRight size={16} strokeWidth={2} />
            </a>
            <a href="/login  " className="btn-secondary">
              Book a Demo
            </a>
=======
          <div className="hero-heading-wrapper">
            <h1 className="hero-heading">
              Reimagine Learning. Build, Design, and Deliver Courses with AI.
            </h1>
          </div>
          <div className="hero-description-wrapper">
            <p className="hero-description">
              Athena LMS is where Instructional Design meets Artificial Intelligence — a unified platform that helps you create engaging, research-backed courses in minutes.
            </p>
          </div>
          <div className="hero-buttons-wrapper">
            <div className="hero-buttons">
              <a href="/contact" className="btn-primary">
                Start Creating
                <ArrowUpRight size={16} strokeWidth={2} />
              </a>
              <a href="/login" className="btn-secondary">
                Book a Demo
              </a>
            </div>
>>>>>>> bc2d7af8
          </div>
        </div>

        <div className="hero-right">
<<<<<<< HEAD
          <img
            src={Logo}
            alt="Athena LMS Logo"
            className="w-95 h-95 object-contain rounded-3xl"
          />
=======
          <div className="hero-video-container">
            <video
              src="https://websiteathena.s3.eu-north-1.amazonaws.com/Athena+LMS++website+video+2nd.mp4"
              controls
              autoPlay
              muted
              loop
              playsInline
              style={{
                width: '100%',
                height: '100%',
                borderRadius: '12px',
                objectFit: 'cover',
                boxShadow: '0 10px 25px rgba(0, 0, 0, 0.2)',
              }}
            >
              Your browser does not support the video tag.
            </video>
          </div>
>>>>>>> bc2d7af8
        </div>
      </div>
    </section>
  );
}<|MERGE_RESOLUTION|>--- conflicted
+++ resolved
@@ -1,9 +1,4 @@
-<<<<<<< HEAD
 import { ArrowUpRight } from 'lucide-react';
-import Logo from '../../assets/logo.webp';
-=======
-import { ArrowUpRight } from "lucide-react";
->>>>>>> bc2d7af8
 
 export default function Hero() {
   return (
@@ -300,24 +295,6 @@
       <div className="hero-diagonal-lines" />
       <div className="hero-container">
         <div className="hero-left">
-<<<<<<< HEAD
-          <h1 className="hero-heading">
-            Reimagine Learning. Build, Design, and Deliver Courses with AI.
-          </h1>
-          <p className="hero-description">
-            Athena LMS is where Instructional Design meets Artificial
-            Intelligence — a unified platform that helps you create engaging,
-            research-backed courses in minutes.
-          </p>
-          <div className="hero-buttons">
-            <a href="/contact" className="btn-primary">
-              Start Creating
-              <ArrowUpRight size={16} strokeWidth={2} />
-            </a>
-            <a href="/login  " className="btn-secondary">
-              Book a Demo
-            </a>
-=======
           <div className="hero-heading-wrapper">
             <h1 className="hero-heading">
               Reimagine Learning. Build, Design, and Deliver Courses with AI.
@@ -325,7 +302,9 @@
           </div>
           <div className="hero-description-wrapper">
             <p className="hero-description">
-              Athena LMS is where Instructional Design meets Artificial Intelligence — a unified platform that helps you create engaging, research-backed courses in minutes.
+              Athena LMS is where Instructional Design meets Artificial
+              Intelligence — a unified platform that helps you create engaging,
+              research-backed courses in minutes.
             </p>
           </div>
           <div className="hero-buttons-wrapper">
@@ -338,18 +317,10 @@
                 Book a Demo
               </a>
             </div>
->>>>>>> bc2d7af8
           </div>
         </div>
 
         <div className="hero-right">
-<<<<<<< HEAD
-          <img
-            src={Logo}
-            alt="Athena LMS Logo"
-            className="w-95 h-95 object-contain rounded-3xl"
-          />
-=======
           <div className="hero-video-container">
             <video
               src="https://websiteathena.s3.eu-north-1.amazonaws.com/Athena+LMS++website+video+2nd.mp4"
@@ -369,7 +340,6 @@
               Your browser does not support the video tag.
             </video>
           </div>
->>>>>>> bc2d7af8
         </div>
       </div>
     </section>
