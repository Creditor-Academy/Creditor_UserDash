import React, { useState, useEffect, useRef } from 'react';
import { motion, AnimatePresence } from 'framer-motion';
import {
  BookOpen,
  CreditCard,
  BarChart3,
  Globe,
  Zap,
  Shield,
  Users,
  FileText,
  Target,
  TrendingUp,
  Clock,
  Settings,
  ChevronDown,
  ChevronUp,
} from 'lucide-react';
import Scorm from '../../assets/analytics.webp';
import Course from '../../assets/Course.png';
import Dashboard from '../../assets/Dashboard.png';

const Buildfeature = () => {
  const [activeSection, setActiveSection] = useState(0);
  const [expandedMobile, setExpandedMobile] = useState(0);
  const sectionRefs = [useRef(null), useRef(null), useRef(null)];

  const features = [
    {
      id: 0,
      title: 'Build Exceptional Learning Experiences',
      description:
        "Create immersive, branded, and high-performing learning environments with Athena LMS. Whether you're teaching a single class or scaling an entire academy, you'll have every tool to craft transformative experiences—without writing a single line of code.",
      items: [
        {
          text: 'Drag-and-Drop Course Builder – Design stunning courses, quizzes, and multimedia lessons in minutes.',
          icon: BookOpen,
        },
        {
          text: 'Adaptive Learning Paths – Automatically guide learners based on progress, goals, and performance.',
          icon: Target,
        },
        {
          text: 'Interactive Communities – Build forums and discussion spaces that keep students connected and engaged.',
          icon: Users,
        },
        {
          text: 'Gamification & Rewards – Motivate learners with badges, points, and progress milestones.',
          icon: TrendingUp,
        },
        {
          text: 'Integrated Video & Live Streaming – Host lectures, webinars, and interactive sessions directly inside the LMS.',
          icon: Globe,
        },
        {
          text: 'AI-Assisted Course Design – Generate outlines, quizzes, and learning materials tailored to your content style.',
          icon: Zap,
        },
      ],
      image: Course, // Feature 1 image
    },
    {
      id: 1,
      title: 'Sell Smarter. Scale Faster.',
      description:
        'Athena LMS turns your course catalog into a high-performing sales engine — blending education with automation. From effortless payments to AI-driven analytics, every feature is built to help you convert, retain, and grow.',
      items: [
        {
          text: 'Instant Course Storefronts – Launch a professional sales page for each course in minutes, no coding required.',
          icon: Globe,
        },
        {
          text: 'Dynamic Pricing Engine – Create limited-time offers, seasonal discounts, and tiered pricing to boost urgency.',
          icon: CreditCard,
        },
        {
          text: 'Affiliate & Partner Tracking – Reward your ambassadors with automated commission tracking and payouts.',
          icon: Users,
        },
        {
          text: 'AI-Driven Sales Insights – Predict buyer behavior, identify best-selling content, and refine your pricing strategy.',
          icon: BarChart3,
        },
        {
          text: 'Global Checkout Experience – Accept worldwide payments with built-in tax, currency, and compliance support.',
          icon: Shield,
        },
        {
          text: 'Recurring Revenue Tools – Build memberships, subscriptions, and bundles for predictable monthly income.',
          icon: TrendingUp,
        },
      ],
      image: Dashboard, // Feature 2 image (add another image for this section)
    },
    {
      id: 2,
      title: 'Analytics: Insights That Drive Impact',
      description:
        'Athena LMS puts data to work for you. Go beyond surface metrics with deep analytics that connect learning outcomes, engagement trends, and business growth—all in one visual command center. Turn every course, campaign, and student interaction into a measurable advantage.',
      items: [
        {
          text: 'Real-Time Performance Tracking – Monitor enrollment, completion, and engagement rates across all courses instantly.',
          icon: BarChart3,
        },
        {
          text: 'Revenue & ROI Analytics – See exactly which programs and campaigns generate the most profit.',
          icon: TrendingUp,
        },
        {
          text: 'AI-Powered Learner Insights – Identify high-performing students, at-risk learners, and growth opportunities automatically.',
          icon: Zap,
        },
        {
          text: 'Marketing Funnel Tracking – Measure ad-to-enrollment conversion and optimize every lead source.',
          icon: Target,
        },
        {
          text: 'Custom KPI Dashboards – Build visual dashboards for teams, departments, or enterprise clients with full control.',
          icon: Settings,
        },
        {
          text: 'Automated Report Delivery – Send scheduled summaries to stakeholders with key insights that matter most.',
          icon: FileText,
        },
      ],
      image: Scorm, // Feature 3 image
    },
  ];

  useEffect(() => {
    const handleScroll = () => {
      const scrollPosition = window.scrollY + window.innerHeight / 3;

      sectionRefs.forEach((ref, index) => {
        if (ref.current) {
          const rect = ref.current.getBoundingClientRect();
          const elementTop = rect.top + window.scrollY;
          const elementBottom = elementTop + rect.height;

          if (scrollPosition >= elementTop && scrollPosition < elementBottom) {
            setActiveSection(index);
          }
        }
      });
    };

    window.addEventListener('scroll', handleScroll);
    window.addEventListener('resize', handleScroll);

    // Initial check with a small delay
    setTimeout(handleScroll, 100);

    return () => {
      window.removeEventListener('scroll', handleScroll);
      window.removeEventListener('resize', handleScroll);
    };
  }, []);

  const toggleMobileSection = index => {
    setExpandedMobile(expandedMobile === index ? -1 : index);
  };

  return (
    <>
      {/* Features Section */}
      <section
        className="relative py-12"
        style={{
          background:
            'linear-gradient(180deg, #ffffff 0%, #f0f9ff 50%, #ffffff 100%)',
        }}
      >
        {/* Decorative background elements */}
        <div className="absolute inset-0 overflow-hidden pointer-events-none">
          <div className="absolute top-1/4 left-1/4 w-96 h-96 bg-blue-400/5 rounded-full blur-3xl" />
          <div className="absolute bottom-1/4 right-1/4 w-96 h-96 bg-sky-400/5 rounded-full blur-3xl" />
          {/* Grid pattern */}
          <div className="absolute inset-0 bg-[linear-gradient(to_right,#80808008_1px,transparent_1px),linear-gradient(to_bottom,#80808008_1px,transparent_1px)] bg-[size:24px_24px]"></div>
        </div>

        <div className="container mx-auto px-6 max-w-7xl relative z-10">
          {/* Section Heading */}
          <div className="text-center mb-16 pt-8">
            <h1
              className="text-4xl md:text-5xl lg:text-6xl font-normal text-gray-900 mb-6 leading-tight"
              style={{ fontFamily: 'Georgia, Times New Roman, serif' }}
            >
              Athena's stand-out suite of features
            </h1>
          </div>

          <div className="hidden lg:grid lg:grid-cols-2 gap-12 items-start">
            {/* Left Side - Scrollable Content */}
            <div className="space-y-20">
              {features.map((feature, index) => (
                <div
                  key={feature.id}
                  ref={sectionRefs[index]}
                  className="min-h-[450px] lg:min-h-[450px] flex items-center py-8"
                >
                  <motion.div
                    initial={{ opacity: 0, y: 30 }}
                    whileInView={{ opacity: 1, y: 0 }}
                    transition={{ duration: 0.5 }}
                    viewport={{ once: false, margin: '-150px' }}
                    className="space-y-4 ml-8 lg:ml-12"
                  >
                    {/* Title */}
                    <h2
                      className="text-3xl lg:text-4xl font-normal text-gray-900 leading-tight"
                      style={{ fontFamily: 'Georgia, Times New Roman, serif' }}
                    >
                      {feature.title}
                    </h2>

                    {/* Description */}
                    <p
                      className="text-base text-gray-700 leading-relaxed max-w-lg"
                      style={{ fontFamily: 'Arial, sans-serif' }}
                    >
                      {feature.description}
                    </p>

                    {/* Feature List */}
                    <div className="space-y-3 mt-6 pt-2">
                      {feature.items.map((item, idx) => {
                        const IconComponent = item.icon;
                        // Different background shades for each feature section to match image containers
                        const backgroundShades = [
                          'bg-gradient-to-br from-cyan-100 via-cyan-100 to-cyan-200', // Build section - cyan theme
                          'bg-gradient-to-br from-blue-100 via-blue-100 to-blue-200', // Selling section - blue theme
                          'bg-gradient-to-br from-violet-100 via-violet-100 to-violet-200', // Analytics section - violet theme
                        ];

                        return (
                          <div
                            key={idx}
                            className={`${backgroundShades[feature.id]} rounded-lg p-4 shadow-sm border border-gray-100 hover:shadow-md transition-shadow duration-200`}
                          >
                            <div className="flex items-start gap-3">
                              <div className="flex-shrink-0 mt-0.5">
                                <IconComponent className="w-5 h-5 text-blue-600" />
                              </div>
                              <span className="text-black text-sm leading-relaxed">
                                {item.text}
                              </span>
                            </div>
                          </div>
                        );
                      })}
                    </div>
                  </motion.div>
                </div>
              ))}
            </div>

            {/* Right Side - Sticky Image Panel */}
            <div className="lg:sticky lg:top-32 hidden lg:block">
              <div className="relative w-full aspect-[16/10] rounded-lg shadow-2xl overflow-hidden">
                {/* Image Container with Smooth Transitions */}
                {features.map((feature, index) => {
                  // Different background shades for each image
                  const backgroundShades = [
                    'bg-gradient-to-br from-cyan-50 via-cyan-50 to-cyan-100', // Build section - cyan theme
                    'bg-gradient-to-br from-blue-50 via-blue-50 to-blue-100', // Selling section - blue theme
                    'bg-gradient-to-br from-violet-50 via-violet-50 to-violet-100', // Analytics section - violet theme
                  ];

                  return (
                    <motion.div
                      key={feature.id}
                      initial={false}
                      animate={{
                        opacity: activeSection === index ? 1 : 0,
                        zIndex: activeSection === index ? 10 : 1,
                      }}
                      transition={{
                        duration: 0.5,
                        ease: 'easeInOut',
                      }}
                      className="absolute inset-0 w-full h-full"
                    >
                      {feature.image ? (
                        <div
                          className={`w-full h-full flex items-center justify-center p-4 ${backgroundShades[index]}`}
                        >
                          <img
                            src={feature.image}
                            alt={feature.title}
                            className="max-w-full max-h-full object-contain"
                          />
                        </div>
                      ) : (
                        <div
                          className={`w-full h-full flex items-center justify-center ${backgroundShades[index]}`}
                        >
                          <div className="text-center p-6">
                            <div className="text-gray-400 text-lg font-semibold mb-2">
                              {feature.title.split(':')[0]}
                            </div>
                            <p className="text-gray-500 text-sm">
                              Add screenshot image here
                            </p>
                          </div>
                        </div>
                      )}
                    </motion.div>
                  );
                })}
              </div>
            </div>
          </div>
          </div>

          {/* Mobile Dropdown Layout */}
<<<<<<< HEAD
          <div className="lg:hidden max-w-7xl mx-auto relative z-10">
            <div className="space-y-4">
              {features.map((feature, index) => (
                <div
                  key={feature.id}
                  className="bg-white rounded-lg shadow-lg overflow-hidden"
=======
          <div className="lg:hidden">
          <div className="space-y-4">
            {features.map((feature, index) => (
              <div key={feature.id} className="bg-white rounded-lg shadow-lg overflow-hidden">
                {/* Dropdown Header */}
                <button
                  onClick={() => toggleMobileSection(index)}
                  className="w-full px-6 py-4 flex items-center justify-between text-left transition-colors duration-200 hover:bg-gray-50"
>>>>>>> 36a989b0
                >
                  {/* Dropdown Header */}
                  <button
                    onClick={() => toggleMobileSection(index)}
                    className="w-full px-6 py-4 flex items-center justify-between text-left transition-colors duration-200 hover:bg-gray-50"
                  >
                    <h3
                      className="text-lg font-normal text-gray-900 leading-tight pr-4"
                      style={{ fontFamily: 'Georgia, Times New Roman, serif' }}
                    >
                      {feature.title}
                    </h3>
                    <div className="flex-shrink-0">
                      {expandedMobile === index ? (
                        <ChevronUp className="w-5 h-5 text-gray-600" />
                      ) : (
                        <ChevronDown className="w-5 h-5 text-gray-600" />
                      )}
                    </div>
                  </button>

                  {/* Dropdown Content */}
                  <AnimatePresence>
                    {expandedMobile === index && (
                      <motion.div
                        initial={{ height: 0, opacity: 0 }}
                        animate={{ height: 'auto', opacity: 1 }}
                        exit={{ height: 0, opacity: 0 }}
                        transition={{ duration: 0.3, ease: 'easeInOut' }}
                        className="overflow-hidden"
                      >
                        <div className="px-6 pb-6">
                          {/* Description */}
                          <p
                            className="text-base text-gray-700 leading-relaxed mb-6"
                            style={{ fontFamily: 'Arial, sans-serif' }}
                          >
                            {feature.description}
                          </p>

                          {/* Feature List */}
                          <div className="space-y-3">
                            {feature.items.map((item, idx) => {
                              const IconComponent = item.icon;
                              // Different background shades for each feature section
                              const backgroundShades = [
                                'bg-gradient-to-br from-cyan-100 via-cyan-100 to-cyan-200', // Build section - cyan theme
                                'bg-gradient-to-br from-blue-100 via-blue-100 to-blue-200', // Selling section - blue theme
                                'bg-gradient-to-br from-violet-100 via-violet-100 to-violet-200', // Analytics section - violet theme
                              ];

                              return (
                                <div
                                  key={idx}
                                  className={`${backgroundShades[feature.id]} rounded-lg p-4 shadow-sm border border-gray-100`}
                                >
                                  <div className="flex items-start gap-3">
                                    <div className="flex-shrink-0 mt-0.5">
                                      <IconComponent className="w-5 h-5 text-blue-600" />
                                    </div>
                                    <span className="text-black text-sm leading-relaxed">
                                      {item.text}
                                    </span>
                                  </div>
                                </div>
                              );
                            })}
                          </div>

                          {/* Image Section */}
                          <div className="mt-6">
                            <div className="relative w-full aspect-[16/10] rounded-lg shadow-lg overflow-hidden">
                              {feature.image ? (
                                <div
                                  className={`w-full h-full flex items-center justify-center p-4 ${
                                    [
                                      'bg-gradient-to-br from-cyan-50 via-cyan-50 to-cyan-100', // Build section - cyan theme
                                      'bg-gradient-to-br from-blue-50 via-blue-50 to-blue-100', // Selling section - blue theme
                                      'bg-gradient-to-br from-violet-50 via-violet-50 to-violet-100', // Analytics section - violet theme
                                    ][feature.id]
                                  }`}
                                >
                                  <img
                                    src={feature.image}
                                    alt={feature.title}
                                    className="max-w-full max-h-full object-contain"
                                  />
                                </div>
                              ) : (
                                <div
                                  className={`w-full h-full flex items-center justify-center ${
                                    [
                                      'bg-gradient-to-br from-cyan-50 via-cyan-50 to-cyan-100', // Build section - cyan theme
                                      'bg-gradient-to-br from-blue-50 via-blue-50 to-blue-100', // Selling section - blue theme
                                      'bg-gradient-to-br from-violet-50 via-violet-50 to-violet-100', // Analytics section - violet theme
                                    ][feature.id]
                                  }`}
                                >
                                  <div className="text-center p-6">
                                    <div className="text-gray-400 text-lg font-semibold mb-2">
                                      {feature.title.split(':')[0]}
                                    </div>
                                    <p className="text-gray-500 text-sm">
                                      Add screenshot image here
                                    </p>
                                  </div>
                                </div>
                              )}
                            </div>
                          </div>
                        </div>
                      </motion.div>
                    )}
                  </AnimatePresence>
                </div>
              ))}
            </div>
          </div>
          </div>
        </div>
      </section>

      {/* Stats Section */}
      <section
        className="relative py-16"
        style={{
          background:
            'linear-gradient(135deg, #0f172a 0%, #1e293b 50%, #334155 100%)',
        }}
      >
        <div className="container mx-auto px-6 max-w-6xl">
          <div className="grid grid-cols-2 md:grid-cols-4 gap-8">
            {/* Stat 1 */}
            <motion.div
              initial={{ opacity: 0, y: 20 }}
              whileInView={{ opacity: 1, y: 0 }}
              transition={{ duration: 0.5, delay: 0.1 }}
              viewport={{ once: true }}
              className="text-center"
            >
              <div className="text-4xl md:text-5xl font-bold text-white mb-2">
                1500+
              </div>
              <div className="text-slate-400 text-sm uppercase tracking-wide">
                Courses Ready
              </div>
            </motion.div>

            {/* Stat 2 */}
            <motion.div
              initial={{ opacity: 0, y: 20 }}
              whileInView={{ opacity: 1, y: 0 }}
              transition={{ duration: 0.5, delay: 0.2 }}
              viewport={{ once: true }}
              className="text-center"
            >
              <div className="text-4xl md:text-5xl font-bold text-white mb-2">
                400K+
              </div>
              <div className="text-slate-400 text-sm uppercase tracking-wide">
                Enterprise User Scale
              </div>
            </motion.div>

            {/* Stat 3 */}
            <motion.div
              initial={{ opacity: 0, y: 20 }}
              whileInView={{ opacity: 1, y: 0 }}
              transition={{ duration: 0.5, delay: 0.3 }}
              viewport={{ once: true }}
              className="text-center"
            >
              <div className="text-4xl md:text-5xl font-bold text-white mb-2">
                24/7
              </div>
              <div className="text-slate-400 text-sm uppercase tracking-wide">
                Support Available
              </div>
            </motion.div>

            {/* Stat 4 */}
            <motion.div
              initial={{ opacity: 0, y: 20 }}
              whileInView={{ opacity: 1, y: 0 }}
              transition={{ duration: 0.5, delay: 0.4 }}
              viewport={{ once: true }}
              className="text-center"
            >
              <div className="text-4xl md:text-5xl font-bold text-white mb-2">
                $500M
              </div>
              <div className="text-slate-400 text-sm uppercase tracking-wide">
                Scalable Finance
              </div>
            </motion.div>
          </div>
        </div>
      </section>
    </>
  );
};

export default Buildfeature;<|MERGE_RESOLUTION|>--- conflicted
+++ resolved
@@ -310,26 +310,14 @@
               </div>
             </div>
           </div>
-          </div>
 
           {/* Mobile Dropdown Layout */}
-<<<<<<< HEAD
-          <div className="lg:hidden max-w-7xl mx-auto relative z-10">
+          <div className="lg:hidden">
             <div className="space-y-4">
               {features.map((feature, index) => (
                 <div
                   key={feature.id}
                   className="bg-white rounded-lg shadow-lg overflow-hidden"
-=======
-          <div className="lg:hidden">
-          <div className="space-y-4">
-            {features.map((feature, index) => (
-              <div key={feature.id} className="bg-white rounded-lg shadow-lg overflow-hidden">
-                {/* Dropdown Header */}
-                <button
-                  onClick={() => toggleMobileSection(index)}
-                  className="w-full px-6 py-4 flex items-center justify-between text-left transition-colors duration-200 hover:bg-gray-50"
->>>>>>> 36a989b0
                 >
                   {/* Dropdown Header */}
                   <button
@@ -448,7 +436,6 @@
               ))}
             </div>
           </div>
-          </div>
         </div>
       </section>
 
