import React from "react";
import { Routes, Route } from "react-router-dom";
import { ThemeProvider } from "@/components/ui/theme-provider";
import { Toaster } from "@/components/ui/toaster";

import DashboardLayout from "@/layouts/DashboardLayout";
import  Dashboard  from "@/pages/Dashboard";
import UpcomingCourses from "@/pages/UpcomingCourses";
import  Courses  from "@/pages/Courses";
import  ModulesList  from "@/pages/ModulesList";
import  ModuleDetail  from "@/pages/ModuleDetail";
import  LessonDetail  from "@/pages/LessonDetail";
import  QuizView  from "@/pages/QuizView";
import QuizTypePage from "@/pages/QuizTypePage";
import QuizInstructionPage from "@/pages/QuizInstructionPage";
import QuizTakePage from "@/pages/QuizTakePage";
import QuizResultsPage from "@/pages/QuizResultsPage";
import AssignmentInstructionPage from "@/pages/AssignmentInstructionPage";
import AssignmentTakePage from "@/pages/AssignmentTakePage";
import AssignmentResultsPage from "@/pages/AssignmentResultsPage";
import EssayInstructionPage from "@/pages/EssayInstructionPage";
import EssayTakePage from "@/pages/EssayTakePage";
import EssayResultsPage from "@/pages/EssayResultsPage";
import ModernLessonDemo from "@/pages/ModernLessonDemo";
import Groups from "@/pages/Groups";
import Catalog from "@/pages/Catalog";
import CatelogCourses from "@/pages/CatelogCourses";

import Progress from "@/pages/Progress";
import Messages from "@/pages/Messages";
import  Profile  from "@/pages/Profile";
import NotFound from "@/pages/NotFound";
import CourseView from "@/pages/CourseView";
import ModuleLessonsView from "@/pages/ModuleLessonsView";
import ModuleAssessmentsView from "@/pages/ModuleAssessmentsView";
import CourseEnrollment from "@/pages/CourseEnrollment";
import GroupLayout from "@/layouts/GroupLayout";
import MembersPage from "@/pages/group/MembersPage";
import NewsPage from "@/pages/group/NewsPage";

import AnnouncementsPage from "@/pages/group/AnnouncementsPage";
import ChatPage from "@/pages/group/ChatPage";
import  SpeechifyReaderView  from "@/pages/SpeechifyReaderView";
import AvatarPickerPage from "@/pages/AvatarPickerPage";
import FAQs from "@/pages/FAQs";
import Support from "@/pages/Support";
import Privacy from "@/pages/Privacy";
import Guides from "@/pages/Guides";
import SupportTicket from "@/pages/SupportTicket";
import Announcements from "@/pages/Announcements";
import PaymentSuccess from "@/pages/PaymentSuccess";
import PaymentFailed from "@/pages/PaymentFailed";
import AssignmentSubmit from "@/pages/AssignmentSubmit";
import AssignmentSubmissions from "@/pages/AssignmentSubmissions";
import DebateView from "@/pages/DebateView";
import SurveyView from "@/pages/SurveyView";
import DemoQuizPage from "@/pages/DemoQuizPage";
import CalendarPage from "@/pages/CalendarPage";
import TodoPage from "@/pages/TodoPage";
import ClassRecordings from "@/pages/ClassRecordings";
import CertificatePage from "../src/pages/CertificatePage";
import SurveyInstructionPage from "@/pages/SurveyInstructionPage";
import DebateInstructionPage from "@/pages/DebateInstructionPage";
import DebateTakePage from "@/pages/DebateTakePage";
import Chatbot from "@/pages/Chatbot";
import Games from "@/pages/Games";
import GameDetailView from "@/components/games/GameDetailView";
import MyTickets from "@/pages/MyTickets";
import { CourseTimerProvider } from "@/components/courses/CourseTimerProvider";
<<<<<<< HEAD
import { currentUserId } from "@/data/currentUser";
=======
>>>>>>> e9c829c0
import Instructorpage from "@/pages/Instructorpage";
import InstructorCourseModulesPage from "@/pages/InstructorCourseModulesPage";
import LessonBuilder from "./pages/LessonBuilder";
import LessonPreview from "./pages/LessonPreview";
import LandingPage from "@/pages/LandingPage";
import Home from "@/pages/home";
import About from "@/pages/AboutUsPage/About";
import Contact from "@/pages/contactpage/contact";
import FAQPage from "@/pages/faqpages/faqpage";
import Features from "@/pages/FeaturesPage/Features";
import WhyUs from "@/pages/WhyusPage/WhyUs";
import PageTransitionOverlay from "@/components/PageTransitionOverlay";
import AdminModal from "@/components/AdminModal";
import Sov from "./coursesL/Sov";
import Sophomore from "./coursesL/Sophomore";
import OperatePrivate from './coursesL/OperatePrivate'; 
import Senior from './coursesL/Senior';
import Remedy from './coursesL/Remedy';
import PrivateMerchant from './coursesL/PrivateMerchant';
import { MasterClass } from '@/pages/MasterClass';
import LiveClass from './pages/LiveClass';
import { WebsiteCreation } from './pages/WebsiteCreation';
import MerchantProcessing from './pages/MerchantProcessing';
import ProtectedRoute from "./components/ProtectedRoute";
import Login from "@/pages/Auth/Login";
import ResetPassword from "@/pages/Auth/ResetPassword";
import PrivacyPolicy from "@/pages/PrivacyPolicy";
import TermsAndConditions from "@/pages/TermCondition";
import ReturnRefund from "@/pages/ReturnRefund";
import MembershipTnC from "@/pages/MembershipTnC";  
import ContactSection from "@/components/ContactSection"; 
import AddUsersPage from "@/pages/AddUsersPage";
import CreateScenario from "@/pages/CreateScenario";
import PreviewScenario from "@/pages/PreviewScenario";
import ScenarioTakePage from "@/pages/ScenarioTakePage";
import { AuthProvider } from "./contexts/AuthContext";
import { UserProvider } from "./contexts/UserContext";
import { CreditsProvider } from "./contexts/CreditsContext";
<<<<<<< HEAD
import  ModuleView  from "@/pages/ModuleView";
import LessonView from "./pages/LessonView";
=======
>>>>>>> e9c829c0
     


function App() {
  return (
    <ThemeProvider>
      <AuthProvider>
        <UserProvider>
          <CreditsProvider>
          <Routes>
          {/* Public routes */}
          <Route path="/login" element={<Login />} />
          <Route path="/reset-password" element={<ResetPassword />} />
          <Route path="/" element={<Home />} />
          <Route path="/about" element={<About />} />
          <Route path="/contact" element={<Contact />} />
          <Route path="/faq" element={<FAQPage />} />
          <Route path="/features" element={<Features />} />
          <Route path="/whyus" element={<WhyUs />} />
          <Route path="/sov" element={<Sov />} />
          <Route path="/sophomore" element={<Sophomore />} />
          <Route path="/operateprivate" element={<OperatePrivate />} />
          <Route path="/unlimitedcredit" element={<Senior/>} />
          <Route path="/masterclass" element={<MasterClass />}/>
          <Route path="/liveclass" element={<LiveClass />} />
          <Route path="/website" element={<WebsiteCreation/>}/>
          <Route path="/remedy" element={<Remedy/>} />
          <Route path="/pmp" element={<MerchantProcessing/>} />
          <Route path="/privatemerchant" element={<PrivateMerchant/>} />
          <Route
            path="/instructor"
            element={
              <ProtectedRoute>
                <Instructorpage />
              </ProtectedRoute>
            }
          >
            <Route index element={<Instructorpage />} />
            <Route path="course-management" element={<Instructorpage />} />
            <Route path="user-management" element={<Instructorpage />} />
            <Route path="course-catalog" element={<Instructorpage />} />
            <Route path="create-quiz" element={<Instructorpage />} />
            <Route path="course-lessons" element={<Instructorpage />} />
            <Route path="group-management" element={<Instructorpage />} />
            <Route path="event-management" element={<Instructorpage />} />
            <Route path="support-tickets" element={<Instructorpage />} />
            <Route path="assets" element={<Instructorpage />} />
            <Route path="payments" element={<Instructorpage />} />
          </Route>
          <Route
            path="/instructor/courses/:courseId/modules"
            element={
              <ProtectedRoute>
                <InstructorCourseModulesPage />
              </ProtectedRoute>
            }
          />
          <Route 
            path="/courses/:courseId/modules/:moduleId/lessons/:lessonId/builder" 
            element={
              <DashboardLayout>
                <LessonBuilder />
              </DashboardLayout>
            } 
          />
          <Route 
            path="/courses/:courseId/modules/:moduleId/lessons/:lessonId/preview" 
            element={<LessonPreview />} 
          />
          <Route 
            path="/courses/:courseId/modules/:moduleId/lessons" 
            element={<LessonView />} 
          />
          <Route
            path="/instructor/add-users"
            element={
              <ProtectedRoute>
                <AddUsersPage />
              </ProtectedRoute>
            }
          />
          <Route
            path="/add-quiz"
            element={
              <ProtectedRoute>
                <Instructorpage />
              </ProtectedRoute>
            }
          />
          <Route
            path="/create-scenario"
            element={
              <ProtectedRoute>
                <CreateScenario />
              </ProtectedRoute>
            }
          />
          <Route
            path="/preview-scenario"
            element={
              <ProtectedRoute>
                <PreviewScenario />
              </ProtectedRoute>
            }
          />
          
          {/* Public routes (outside ProtectedRoute) */}
          <Route path="/privacy" element={<PrivacyPolicy />} />
          <Route path="/termcondition" element={<TermsAndConditions />} />
          <Route path="/ReturnRefund" element={<ReturnRefund />} />
          <Route path="/MembershipTnC" element={<MembershipTnC />} />               
          <Route path="/contact" element={<ContactSection />} />
          
          {/* Protected dashboard route */}
          <Route
            path="/dashboard/*"
            element={
              <ProtectedRoute>
                <DashboardLayout />
              </ProtectedRoute>
            }
          >
            <Route index element={<Dashboard />} />
            <Route path="upcoming-courses" element={<UpcomingCourses />} />
            
            {/* Course related routes */}
            <Route path="courses">
              <Route index element={<Courses />} />
              <Route path=":courseId">
                <Route index element={
                  <CourseTimerProvider>
                    <CourseView />
                  </CourseTimerProvider>
                } />
                <Route path="modules" element={<ModulesList />} />
<<<<<<< HEAD
                <Route path="modules/:moduleId/view" element={<ModuleView />} />
                <Route path="modules/:moduleId/lessons" element={<LessonView />} />
=======
>>>>>>> e9c829c0
                <Route path="modules/:moduleId/assessments" element={<ModuleAssessmentsView />} />
                <Route path="module/:moduleId">
                  <Route index element={<ModuleDetail />} />
                  <Route path="lessons" element={<ModuleLessonsView />} />
                  <Route path="assessments" element={<ModuleAssessmentsView />} />
                  <Route path="lesson/:lessonId">
                    <Route index element={<LessonView />} />
                    <Route path="view" element={<LessonBuilder />} />
                    <Route path="detail" element={<LessonDetail />} />
                    <Route path="builder" element={<LessonBuilder />} />
                  </Route>
                </Route>
              </Route>
            </Route>

            {/* Assessment routes */}
            <Route path="quiz">
              <Route path=":quizType" element={<QuizTypePage />} />
              <Route path="instruction/:quizId" element={<QuizInstructionPage />} />
              <Route path="take/:quizId" element={<QuizTakePage />} />
              <Route path="results/:quizId" element={<QuizResultsPage />} />
            </Route>

            {/* Scenario routes */}
            <Route path="scenario">
              <Route path="take/:scenarioId" element={<ScenarioTakePage />} />
            </Route>

            <Route path="assignment">
              <Route path="instruction/:assignmentId" element={<AssignmentInstructionPage />} />
              <Route path="take/:assignmentId" element={<AssignmentTakePage />} />
              <Route path="results/:assignmentId" element={<AssignmentResultsPage />} />
              <Route path=":assignmentId/submit" element={<AssignmentSubmit />} />
              <Route path=":assignmentId/submissions" element={<AssignmentSubmissions />} />
            </Route>

            <Route path="essay">
              <Route path="instruction/:essayId" element={<EssayInstructionPage />} />
              <Route path="take/:essayId" element={<EssayTakePage />} />
              <Route path="results/:essayId" element={<EssayResultsPage />} />
            </Route>

            <Route path="debate">
              <Route path="instruction/:debateId" element={<DebateInstructionPage />} />
              <Route path="take/:debateId" element={<DebateTakePage />} />
              <Route path=":debateId" element={<DebateView />} />
            </Route>

            <Route path="survey">
              <Route path="instruction/:surveyId" element={<SurveyInstructionPage />} />
              <Route path=":moduleId/:surveyId" element={<SurveyView />} />
            </Route>

            {/* Group routes */}
            <Route path="groups">
              <Route index element={<Groups />} />
              <Route path=":groupId/*" element={<GroupLayout />}>
                <Route path="news" element={<NewsPage />} />
                <Route path="members" element={<MembersPage />} />
                <Route path="chat" element={<ChatPage />} />
                <Route path="announcements" element={<AnnouncementsPage />} />
                <Route path="*" element={<NewsPage />} />
              </Route>
            </Route>

            {/* Catalog and enrollment */}
            <Route path="catalog">
              <Route index element={<Catalog />} />
              <Route path=":catalogId" element={<CatelogCourses />} />
            </Route>
            <Route path="course-enrollment/:courseId" element={<CourseEnrollment />} />
            <Route path="payment-success/:courseId" element={<PaymentSuccess />} />
            <Route path="payment-failed/:courseId" element={<PaymentFailed />} />

            {/* User related routes */}
            <Route path="profile" element={<Profile />} />
            <Route path="avatar-picker" element={<AvatarPickerPage />} />
            <Route path="progress" element={<Progress />} />
            <Route path="messages" element={<Messages />} />

            {/* Other dashboard routes */}
            <Route path="certificate/:courseId" element={<CertificatePage />} />
            <Route path="demo-quiz/:assessmentTitle" element={<DemoQuizPage />} />
            <Route path="class-recordings" element={<ClassRecordings />} />
            <Route path="announcements" element={<Announcements />} />
            <Route path="calendar" element={<CalendarPage />} />
            <Route path="todo" element={<TodoPage />} />
            <Route path="chatbot" element={<Chatbot />} />
            <Route path="faqs" element={<FAQs />} />
            <Route path="privacy" element={<Privacy />} />
            <Route path="guides" element={<Guides />} />
            <Route path="termcondition" element={<TermsAndConditions />} />
            
            {/* Support routes */}
            <Route path="support">
              <Route index element={<Support />} />
              <Route path="ticket" element={<SupportTicket />} />
              <Route path="tickets" element={<MyTickets />} />
            </Route>

          </Route>

          {/* Catalog and enrollment */}
          <Route path="catalog">
            <Route index element={<Catalog />} />
            <Route path="category/:categoryName" element={<CatelogCourses />} />
          </Route>
          <Route path="course-enrollment/:courseId" element={<CourseEnrollment />} />
          <Route path="payment-success/:courseId" element={<PaymentSuccess />} />
          <Route path="payment-failed/:courseId" element={<PaymentFailed />} />
          <Route path="progress" element={<Progress />} />
          {/* Duplicate top-level messages route removed to keep messages inside dashboard layout */}
           
          <Route path="profile" element={<Profile />} />
          <Route path="privacy" element={<Privacy />} />
          <Route path="avatar-picker" element={<AvatarPickerPage />} />
          <Route path="faqs" element={<FAQs />} />
          <Route path="announcements" element={<Announcements />} />
          <Route path="calendar" element={<CalendarPage />} />
          <Route path="todo" element={<TodoPage />} />
          <Route path="support" element={<Support />} />
          <Route path="guides" element={<Guides />} />
          <Route path="support/ticket" element={<SupportTicket />} />
          <Route path="support/tickets" element={<MyTickets />} />
          <Route path="instructor" element={<Instructorpage />} />
          <Route path="add-users" element={<AddUsersPage />} />
          <Route path="*" element={<NotFound />} />
          <Route path="/speechify-reader" element={<SpeechifyReaderView />} />
          <Route path="/modern-lesson-demo" element={<ModernLessonDemo />} />
          <Route path="/games" element={<Games />} />
          </Routes>
          <PageTransitionOverlay />
          <Toaster />
          </CreditsProvider>
        </UserProvider>
      </AuthProvider>
    </ThemeProvider>
  );
}

// Helper wrapper to extract courseId param and wrap children in CourseTimerProvider
import { useParams, Routes as SubRoutes, Route as SubRoute } from "react-router-dom";
function CourseTimerProviderWrapper() {
  const { courseId } = useParams();
  return (
    <CourseTimerProvider courseId={courseId}>
      <SubRoutes>
        <SubRoute index element={<CourseView />} />
        <SubRoute path="modules/:moduleId/lessons" element={<LessonView />} />
        <SubRoute path="module/:moduleId/lessons" element={<ModuleLessonsView />} />
        <SubRoute path="module/:moduleId/assessments" element={<ModuleAssessmentsView />} />
        <SubRoute path="module/:moduleId/lesson/:lessonId" element={<LessonView />} />
        <SubRoute path="module/:moduleId/lesson/:lessonId/detail" element={<LessonDetail />} />
        {/* Add more subroutes as needed */}
      </SubRoutes>
    </CourseTimerProvider>
  );
}

export default App;<|MERGE_RESOLUTION|>--- conflicted
+++ resolved
@@ -67,10 +67,7 @@
 import GameDetailView from "@/components/games/GameDetailView";
 import MyTickets from "@/pages/MyTickets";
 import { CourseTimerProvider } from "@/components/courses/CourseTimerProvider";
-<<<<<<< HEAD
 import { currentUserId } from "@/data/currentUser";
-=======
->>>>>>> e9c829c0
 import Instructorpage from "@/pages/Instructorpage";
 import InstructorCourseModulesPage from "@/pages/InstructorCourseModulesPage";
 import LessonBuilder from "./pages/LessonBuilder";
@@ -109,11 +106,8 @@
 import { AuthProvider } from "./contexts/AuthContext";
 import { UserProvider } from "./contexts/UserContext";
 import { CreditsProvider } from "./contexts/CreditsContext";
-<<<<<<< HEAD
 import  ModuleView  from "@/pages/ModuleView";
 import LessonView from "./pages/LessonView";
-=======
->>>>>>> e9c829c0
      
 
 
@@ -249,11 +243,8 @@
                   </CourseTimerProvider>
                 } />
                 <Route path="modules" element={<ModulesList />} />
-<<<<<<< HEAD
                 <Route path="modules/:moduleId/view" element={<ModuleView />} />
                 <Route path="modules/:moduleId/lessons" element={<LessonView />} />
-=======
->>>>>>> e9c829c0
                 <Route path="modules/:moduleId/assessments" element={<ModuleAssessmentsView />} />
                 <Route path="module/:moduleId">
                   <Route index element={<ModuleDetail />} />
