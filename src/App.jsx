--- conflicted
+++ resolved
@@ -1,14 +1,7 @@
-<<<<<<< HEAD
-import React from "react";
-import { Routes, Route, useLocation } from "react-router-dom";
-import { ThemeProvider } from "@/components/ui/theme-provider";
-import { Toaster } from "@/components/ui/toaster";
-=======
 import React from 'react';
 import { Routes, Route } from 'react-router-dom';
 import { ThemeProvider } from '@/components/ui/theme-provider';
 import { Toaster } from '@/components/ui/toaster';
->>>>>>> 154747f6
 
 import DashboardLayout from '@/layouts/DashboardLayout';
 import Dashboard from '@/pages/Dashboard';
@@ -131,7 +124,6 @@
 import DigitalDownloadsPage from './pages/Platform/DigitalDownloadsPage';
 import MembershipsPage from './pages/Platform/MembershipsPage';
 import CoachingPage from './pages/Platform/CoachingPage';
-<<<<<<< HEAD
 import Emailautomation from './pages/Platform/Emailautomation';
 import Analyticspage from './pages/Platform/Analyticspage';
 import Brandpage from './pages/Platform/Brandpage';
@@ -140,8 +132,6 @@
 import TermAthena from './pages/TermAthena';
 import Cookies from './pages/Cookies';
 import Sitemap from './pages/Sitemap';
-=======
->>>>>>> 154747f6
 
 function App() {
   return (
@@ -150,139 +140,6 @@
       <AuthProvider>
         <UserProvider>
           <CreditsProvider>
-<<<<<<< HEAD
-          <Routes>
-          {/* Public routes */}
-          <Route path="/login" element={<Login />} />
-          <Route path="/reset-password" element={<ResetPassword />} />
-          <Route path="/" element={<Home />} />
-          <Route path="/about" element={<About />} />
-          <Route path="/contact" element={<Contact />} />
-          <Route path="/faq" element={<FAQPage />} />
-          <Route path="/features" element={<Features />} />
-          <Route path="/product" element={<Product />} />
-          <Route path="/plans" element={<Plans />} />
-          <Route path="/whyus" element={<WhyUs />} />
-          <Route path="/instructionaldesign" element={<InstructionalDesign />} />
-          <Route path="/sov" element={<Sov />} />
-          <Route path="/sophomore" element={<Sophomore />} />
-          <Route path="/operateprivate" element={<OperatePrivate />} />
-          <Route path="/unlimitedcredit" element={<Senior/>} />
-          <Route path="/masterclass" element={<MasterClass />}/>
-          <Route path="/liveclass" element={<LiveClass />} />
-          <Route path="/website" element={<WebsiteCreation/>}/>
-          <Route path="/academic_athena" element={<AcademicAthena/>}/>
-          <Route path="/company_athena" element={<CompanyAthena/>}/>
-          <Route path="/expert_athena" element={<ExpertAthena/>}/>
-          <Route path="/revenue_generation" element={<RevenueGeneration/>}/>
-          <Route path="/customer_training" element={<CustomerTraining/>}/>
-          <Route path="/lead_generation" element={<LeadGeneration/>}/>
-          <Route path="/pricing" element={<PricingPage/>}/>
-          <Route path="/remedy" element={<Remedy/>} />
-          <Route path="/pmp" element={<MerchantProcessing/>} />
-          <Route path="/privatemerchant" element={<PrivateMerchant/>} />
-          
-          {/* Platform routes */}
-          <Route path="/platform/courses" element={<CoursesPage/>}/>
-          <Route path="/platform/communities" element={<CommunitiesPage/>}/>
-          <Route path="/platform/digital-downloads" element={<DigitalDownloadsPage/>}/>
-          <Route path="/platform/memberships" element={<MembershipsPage/>}/>
-          <Route path="/platform/coaching" element={<CoachingPage/>}/>
-          <Route path="/platform/email-automation" element={<Emailautomation/>}/>
-          <Route path="/platform/analytics" element={<Analyticspage/>}/>
-          <Route path="/platform/brand" element={<Brandpage/>}/>
-          <Route path="/platform/selling" element={<Sellingpage/>}/>
-          <Route path="/privacy-athena" element={<PrivacyAthena/>}/>
-          <Route path="/term-athena" element={<TermAthena/>}/>
-          <Route path="/cookies" element={<Cookies/>}/>
-          <Route path="/sitemap" element={<Sitemap/>}/>
-          <Route
-            path="/instructor"
-            element={
-              <ProtectedRoute>
-                <Instructorpage />
-              </ProtectedRoute>
-            }
-          />
-          <Route
-            path="/instructor/courses/:courseId/modules"
-            element={
-              <ProtectedRoute>
-                <InstructorCourseModulesPage />
-              </ProtectedRoute>
-            }
-          />
-          <Route
-            path="/instructor/add-users"
-            element={
-              <ProtectedRoute>
-                <AddUsersPage />
-              </ProtectedRoute>
-            }
-          />
-          <Route
-            path="/add-quiz"
-            element={
-              <ProtectedRoute>
-                <Instructorpage />
-              </ProtectedRoute>
-            }
-          />
-          <Route
-            path="/create-scenario"
-            element={
-              <ProtectedRoute>
-                <CreateScenario />
-              </ProtectedRoute>
-            }
-          />
-          <Route
-            path="/preview-scenario"
-            element={
-              <ProtectedRoute>
-                <PreviewScenario />
-              </ProtectedRoute>
-            }
-          />
-          
-          {/* Public routes (outside ProtectedRoute) */}
-          <Route path="/privacy" element={<PrivacyPolicy />} />
-          <Route path="/termcondition" element={<TermsAndConditions />} />
-          <Route path="/ReturnRefund" element={<ReturnRefund />} />
-          <Route path="/MembershipTnC" element={<MembershipTnC />} />               
-          <Route path="/contact" element={<ContactSection />} />
-          
-          {/* Protected dashboard route */}
-          <Route
-            path="/dashboard/*"
-            element={
-              <ProtectedRoute>
-                <DashboardLayout />
-              </ProtectedRoute>
-            }
-          >
-            <Route index element={<Dashboard />} />
-            <Route path="upcoming-courses" element={<UpcomingCourses />} />
-            
-            {/* Course related routes */}
-            <Route path="courses">
-              <Route index element={<Courses />} />
-              <Route path=":courseId">
-                <Route index element={
-                  <CourseTimerProvider>
-                    <CourseView />
-                  </CourseTimerProvider>
-                } />
-                <Route path="modules" element={<ModulesList />} />
-                <Route path="modules/:moduleId/assessments" element={<ModuleAssessmentsView />} />
-                <Route path="module/:moduleId">
-                  <Route index element={<ModuleDetail />} />
-                  <Route path="lessons" element={<ModuleLessonsView />} />
-                  <Route path="assessments" element={<ModuleAssessmentsView />} />
-                  <Route path="lesson/:lessonId">
-                    <Route index element={<LessonView />} />
-                    <Route path="detail" element={<LessonDetail />} />
-=======
             <Routes>
               {/* Public routes */}
               <Route path="/login" element={<Login />} />
@@ -468,7 +325,6 @@
                         <Route path="builder" element={<LessonBuilder />} />
                       </Route>
                     </Route>
->>>>>>> 154747f6
                   </Route>
                 </Route>
 
