import React from "react";
import { Routes, Route } from "react-router-dom";
import { ThemeProvider } from "@/components/ui/theme-provider";
import { Toaster } from "@/components/ui/toaster";

import DashboardLayout from "@/layouts/DashboardLayout";
import  Dashboard  from "@/pages/Dashboard";
import UpcomingCourses from "@/pages/UpcomingCourses";
import  Courses  from "@/pages/Courses";
import  ModulesList  from "@/pages/ModulesList";
import  ModuleDetail  from "@/pages/ModuleDetail";
import  LessonDetail  from "@/pages/LessonDetail";
import  QuizView  from "@/pages/QuizView";
import QuizTypePage from "@/pages/QuizTypePage";
import QuizInstructionPage from "@/pages/QuizInstructionPage";
import QuizTakePage from "@/pages/QuizTakePage";
import QuizResultsPage from "@/pages/QuizResultsPage";
import AssignmentInstructionPage from "@/pages/AssignmentInstructionPage";
import AssignmentTakePage from "@/pages/AssignmentTakePage";
import AssignmentResultsPage from "@/pages/AssignmentResultsPage";
import EssayInstructionPage from "@/pages/EssayInstructionPage";
import EssayTakePage from "@/pages/EssayTakePage";
import EssayResultsPage from "@/pages/EssayResultsPage";
import ModernLessonDemo from "@/pages/ModernLessonDemo";
import Groups from "@/pages/Groups";
import Catalog from "@/pages/Catalog";
import CatelogCourses from "@/pages/CatelogCourses";

import Progress from "@/pages/Progress";
import Messages from "@/pages/Messages";
import Profile  from "@/pages/Profile";
import NotFound from "@/pages/NotFound";
import CourseView from "@/pages/CourseView";
import ModuleLessonsView from "@/pages/ModuleLessonsView";
import ModuleAssessmentsView from "@/pages/ModuleAssessmentsView";
import CourseEnrollment from "@/pages/CourseEnrollment";
import GroupLayout from "@/layouts/GroupLayout";
import MembersPage from "@/pages/group/MembersPage";
import NewsPage from "@/pages/group/NewsPage";

import AnnouncementsPage from "@/pages/group/AnnouncementsPage";
import ChatPage from "@/pages/group/ChatPage";
import  SpeechifyReaderView  from "@/pages/SpeechifyReaderView";
import AvatarPickerPage from "@/pages/AvatarPickerPage";
import FAQs from "@/pages/FAQs";
import Support from "@/pages/Support";
import Privacy from "@/pages/Privacy";
import Guides from "@/pages/Guides";
import SupportTicket from "@/pages/SupportTicket";
import Announcements from "@/pages/Announcements";
import PaymentSuccess from "@/pages/PaymentSuccess";
import PaymentFailed from "@/pages/PaymentFailed";
import AssignmentSubmit from "@/pages/AssignmentSubmit";
import AssignmentSubmissions from "@/pages/AssignmentSubmissions";
import DebateView from "@/pages/DebateView";
import SurveyView from "@/pages/SurveyView";
import DemoQuizPage from "@/pages/DemoQuizPage";
import CalendarPage from "@/pages/CalendarPage";
import TodoPage from "@/pages/TodoPage";
import ClassRecordings from "@/pages/ClassRecordings";
import CertificatePage from "../src/pages/CertificatePage";
import SurveyInstructionPage from "@/pages/SurveyInstructionPage";
import DebateInstructionPage from "@/pages/DebateInstructionPage";
import DebateTakePage from "@/pages/DebateTakePage";
import Chatbot from "@/pages/Chatbot";
import Games from "@/pages/Games";
import GameDetailView from "@/components/games/GameDetailView";
import MyTickets from "@/pages/MyTickets";
import { CourseTimerProvider } from "@/components/courses/CourseTimerProvider";
import { currentUserId } from "@/data/currentUser";
import Instructorpage from "@/pages/Instructorpage";
import InstructorCourseModulesPage from "@/pages/InstructorCourseModulesPage";
import LessonBuilder from "./pages/LessonBuilder";
import LessonPreview from "./pages/LessonPreview";
import LandingPage from "@/pages/LandingPage";
import Home from "@/pages/home";
import About from "@/pages/AboutUsPage/About";
import Contact from "@/pages/contactpage/contact";
import FAQPage from "@/pages/faqpages/faqpage";
import Product from "@/pages/Product/Product";
import Features from "@/pages/FeaturesPage/Features";
import WhyUs from "@/pages/WhyusPage/WhyUs";
import Plans from "@/pages/Plans";
import PageTransitionOverlay from "@/components/PageTransitionOverlay";
import AdminModal from "@/components/AdminModal";
import Sov from "./coursesL/Sov";
import Sophomore from "./coursesL/Sophomore";
import OperatePrivate from './coursesL/OperatePrivate'; 
import Senior from './coursesL/Senior';
import Remedy from './coursesL/Remedy';
import PrivateMerchant from './coursesL/PrivateMerchant';
import { MasterClass } from '@/pages/MasterClass';
import LiveClass from './pages/LiveClass';
import { WebsiteCreation } from './pages/WebsiteCreation';
import AcademicAthena from './pages/AcademicAthena';
import CompanyAthena from './pages/CompanyAthena';
import MerchantProcessing from './pages/MerchantProcessing';
import ProtectedRoute from "./components/ProtectedRoute";
import Login from "@/pages/Auth/Login";
import ResetPassword from "@/pages/Auth/ResetPassword";
import PrivacyPolicy from "@/pages/PrivacyPolicy";
import TermsAndConditions from "@/pages/TermCondition";
import ReturnRefund from "@/pages/ReturnRefund";
import MembershipTnC from "@/pages/MembershipTnC";  
import ContactSection from "@/components/ContactSection"; 
import AddUsersPage from "@/pages/AddUsersPage";
import CreateScenario from "@/pages/CreateScenario";
import PreviewScenario from "@/pages/PreviewScenario";
import ScenarioTakePage from "@/pages/ScenarioTakePage";
import { AuthProvider } from "./contexts/AuthContext";
import { UserProvider } from "./contexts/UserContext";
import { CreditsProvider } from "./contexts/CreditsContext";
// import  ModuleView  from "@/pages/ModuleView";
import LessonView from "./pages/LessonView";
<<<<<<< HEAD
import AICourseCreator from "@/pages/AICourseCreator";
=======
import InstructionalDesign from "@/pages/InstructionalDesign";
import PricingPage from "@/pages/Pricing";
import ExpertAthena from './pages/Expert_athena';
import RevenueGeneration from './pages/RevenueGeneration';
import CustomerTraining from './pages/CustomerTraining';
import LeadGeneration from './pages/LeadGeneration';
import CoursesPage from './pages/Platform/CoursesPage';
import CommunitiesPage from './pages/Platform/CommunitiesPage';
import DigitalDownloadsPage from './pages/Platform/DigitalDownloadsPage';
import MembershipsPage from './pages/Platform/MembershipsPage';
import CoachingPage from './pages/Platform/CoachingPage';
>>>>>>> df378672


function App() {
  return (
    <ThemeProvider>
      <AuthProvider>
        <UserProvider>
          <CreditsProvider>
          <Routes>
          {/* Public routes */}
          <Route path="/login" element={<Login />} />
          <Route path="/reset-password" element={<ResetPassword />} />
          <Route path="/" element={<Home />} />
          <Route path="/about" element={<About />} />
          <Route path="/contact" element={<Contact />} />
          <Route path="/faq" element={<FAQPage />} />
          <Route path="/features" element={<Features />} />
          <Route path="/product" element={<Product />} />
          <Route path="/plans" element={<Plans />} />
          <Route path="/whyus" element={<WhyUs />} />
          <Route path="/instructionaldesign" element={<InstructionalDesign />} />
          <Route path="/sov" element={<Sov />} />
          <Route path="/sophomore" element={<Sophomore />} />
          <Route path="/operateprivate" element={<OperatePrivate />} />
          <Route path="/unlimitedcredit" element={<Senior/>} />
          <Route path="/masterclass" element={<MasterClass />}/>
          <Route path="/liveclass" element={<LiveClass />} />
          <Route path="/website" element={<WebsiteCreation/>}/>
          <Route path="/academic_athena" element={<AcademicAthena/>}/>
          <Route path="/company_athena" element={<CompanyAthena/>}/>
          <Route path="/expert_athena" element={<ExpertAthena/>}/>
          <Route path="/revenue_generation" element={<RevenueGeneration/>}/>
          <Route path="/customer_training" element={<CustomerTraining/>}/>
          <Route path="/lead_generation" element={<LeadGeneration/>}/>
          <Route path="/pricing" element={<PricingPage/>}/>
          <Route path="/remedy" element={<Remedy/>} />
          <Route path="/pmp" element={<MerchantProcessing/>} />
          <Route path="/privatemerchant" element={<PrivateMerchant/>} />
          
          {/* Platform routes */}
          <Route path="/platform/courses" element={<CoursesPage/>}/>
          <Route path="/platform/communities" element={<CommunitiesPage/>}/>
          <Route path="/platform/digital-downloads" element={<DigitalDownloadsPage/>}/>
          <Route path="/platform/memberships" element={<MembershipsPage/>}/>
          <Route path="/platform/coaching" element={<CoachingPage/>}/>
          
          <Route
            path="/instructor"
            element={
              <ProtectedRoute>
                <Instructorpage />
              </ProtectedRoute>
            }
          >
            <Route index element={<Instructorpage />} />
            <Route path="course-management" element={<Instructorpage />} />
            <Route path="user-management" element={<Instructorpage />} />
            <Route path="course-catalog" element={<Instructorpage />} />
            <Route path="create-quiz" element={<Instructorpage />} />
            <Route path="course-lessons" element={<Instructorpage />} />
            <Route path="group-management" element={<Instructorpage />} />
            <Route path="event-management" element={<Instructorpage />} />
            <Route path="support-tickets" element={<Instructorpage />} />
            <Route path="assets" element={<Instructorpage />} />
            <Route path="payments" element={<Instructorpage />} />
          </Route>
          <Route
            path="/instructor/courses/:courseId/modules"
            element={
              <ProtectedRoute>
                <InstructorCourseModulesPage />
              </ProtectedRoute>
            }
          />
          <Route 
            path="/courses/:courseId/modules/:moduleId/lessons/:lessonId/builder" 
            element={
              <DashboardLayout>
                <LessonBuilder />
              </DashboardLayout>
            } 
          />
          <Route 
            path="/courses/:courseId/modules/:moduleId/lessons/:lessonId/preview" 
            element={<LessonPreview />} 
          />
          <Route 
            path="/courses/:courseId/modules/:moduleId/lessons" 
            element={<LessonView />} 
          />
          <Route
            path="/instructor/add-users"
            element={
              <ProtectedRoute>
                <AddUsersPage />
              </ProtectedRoute>
            }
          />
          <Route
            path="/add-quiz"
            element={
              <ProtectedRoute>
                <Instructorpage />
              </ProtectedRoute>
            }
          />
          <Route
            path="/create-scenario"
            element={
              <ProtectedRoute>
                <CreateScenario />
              </ProtectedRoute>
            }
          />
          <Route
            path="/preview-scenario"
            element={
              <ProtectedRoute>
                <PreviewScenario />
              </ProtectedRoute>
            }
          />
          
          {/* Public routes (outside ProtectedRoute) */}
          <Route path="/privacy" element={<PrivacyPolicy />} />
          <Route path="/termcondition" element={<TermsAndConditions />} />
          <Route path="/ReturnRefund" element={<ReturnRefund />} />
          <Route path="/MembershipTnC" element={<MembershipTnC />} />               
          <Route path="/contact" element={<ContactSection />} />
          
          {/* Protected dashboard route */}
          <Route
            path="/dashboard/*"
            element={
              <ProtectedRoute>
                <DashboardLayout />
              </ProtectedRoute>
            }
          >
            <Route index element={<Dashboard />} />
            <Route path="upcoming-courses" element={<UpcomingCourses />} />
            
            {/* Course related routes */}
            <Route path="courses">
              <Route index element={<Courses />} />
              <Route path=":courseId">
                <Route index element={
                  <CourseTimerProvider>
                    <CourseView />
                  </CourseTimerProvider>
                } />
                <Route path="modules" element={<ModulesList />} />
                {/* <Route path="modules/:moduleId/view" element={<ModuleView />} /> */}
                <Route path="modules/:moduleId/lessons" element={<LessonView />} />
                <Route path="modules/:moduleId/assessments" element={<ModuleAssessmentsView />} />
                <Route path="module/:moduleId">
                  <Route index element={<ModuleDetail />} />
                  <Route path="lessons" element={<ModuleLessonsView />} />
                  <Route path="assessments" element={<ModuleAssessmentsView />} />
                  <Route path="lesson/:lessonId">
                    <Route index element={<LessonView />} />
                    <Route path="view" element={<LessonBuilder />} />
                    <Route path="detail" element={<LessonDetail />} />
                    <Route path="builder" element={<LessonBuilder />} />
                  </Route>
                </Route>
              </Route>
            </Route>

            {/* Assessment routes */}
            <Route path="quiz">
              <Route path=":quizType" element={<QuizTypePage />} />
              <Route path="instruction/:quizId" element={<QuizInstructionPage />} />
              <Route path="take/:quizId" element={<QuizTakePage />} />
              <Route path="results/:quizId" element={<QuizResultsPage />} />
            </Route>

            {/* Scenario routes */}
            <Route path="scenario">
              <Route path="take/:scenarioId" element={<ScenarioTakePage />} />
            </Route>

            <Route path="assignment">
              <Route path="instruction/:assignmentId" element={<AssignmentInstructionPage />} />
              <Route path="take/:assignmentId" element={<AssignmentTakePage />} />
              <Route path="results/:assignmentId" element={<AssignmentResultsPage />} />
              <Route path=":assignmentId/submit" element={<AssignmentSubmit />} />
              <Route path=":assignmentId/submissions" element={<AssignmentSubmissions />} />
            </Route>

            <Route path="essay">
              <Route path="instruction/:essayId" element={<EssayInstructionPage />} />
              <Route path="take/:essayId" element={<EssayTakePage />} />
              <Route path="results/:essayId" element={<EssayResultsPage />} />
            </Route>

            <Route path="debate">
              <Route path="instruction/:debateId" element={<DebateInstructionPage />} />
              <Route path="take/:debateId" element={<DebateTakePage />} />
              <Route path=":debateId" element={<DebateView />} />
            </Route>

            <Route path="survey">
              <Route path="instruction/:surveyId" element={<SurveyInstructionPage />} />
              <Route path=":moduleId/:surveyId" element={<SurveyView />} />
            </Route>

            {/* Group routes */}
            <Route path="groups">
              <Route index element={<Groups />} />
              <Route path=":groupId/*" element={<GroupLayout />}>
                <Route path="news" element={<NewsPage />} />
                <Route path="members" element={<MembersPage />} />
                <Route path="chat" element={<ChatPage />} />
                <Route path="announcements" element={<AnnouncementsPage />} />
                <Route path="*" element={<NewsPage />} />
              </Route>
            </Route>

            {/* Catalog and enrollment */}
            <Route path="catalog">
              <Route index element={<Catalog />} />
              <Route path=":catalogId" element={<CatelogCourses />} />
            </Route>
            <Route path="course-enrollment/:courseId" element={<CourseEnrollment />} />
            <Route path="payment-success/:courseId" element={<PaymentSuccess />} />
            <Route path="payment-failed/:courseId" element={<PaymentFailed />} />

            {/* User related routes */}
            <Route path="profile" element={<Profile />} />
            <Route path="avatar-picker" element={<AvatarPickerPage />} />
            <Route path="progress" element={<Progress />} />
            <Route path="messages" element={<Messages />} />

            {/* Other dashboard routes */}
            <Route path="certificate/:courseId" element={<CertificatePage />} />
            <Route path="demo-quiz/:assessmentTitle" element={<DemoQuizPage />} />
            <Route path="class-recordings" element={<ClassRecordings />} />
            <Route path="announcements" element={<Announcements />} />
            <Route path="calendar" element={<CalendarPage />} />
            <Route path="todo" element={<TodoPage />} />
            <Route path="chatbot" element={<Chatbot />} />
            <Route path="faqs" element={<FAQs />} />
            <Route path="privacy" element={<Privacy />} />
            <Route path="guides" element={<Guides />} />
            <Route path="termcondition" element={<TermsAndConditions />} />
            
            {/* Support routes */}
            <Route path="support">
              <Route index element={<Support />} />
              <Route path="ticket" element={<SupportTicket />} />
              <Route path="tickets" element={<MyTickets />} />
            </Route>

          </Route>

          {/* Catalog and enrollment */}
          <Route path="catalog">
            <Route index element={<Catalog />} />
            <Route path="category/:categoryName" element={<CatelogCourses />} />
          </Route>
          <Route path="course-enrollment/:courseId" element={<CourseEnrollment />} />
          <Route path="payment-success/:courseId" element={<PaymentSuccess />} />
          <Route path="payment-failed/:courseId" element={<PaymentFailed />} />
          <Route path="progress" element={<Progress />} />
          {/* Duplicate top-level messages route removed to keep messages inside dashboard layout */}
           
          <Route path="profile" element={<Profile />} />
          <Route path="privacy" element={<Privacy />} />
          <Route path="avatar-picker" element={<AvatarPickerPage />} />
          <Route path="faqs" element={<FAQs />} />
          <Route path="announcements" element={<Announcements />} />
          <Route path="calendar" element={<CalendarPage />} />
          <Route path="todo" element={<TodoPage />} />
          <Route path="support" element={<Support />} />
          <Route path="guides" element={<Guides />} />
          <Route path="support/ticket" element={<SupportTicket />} />
          <Route path="support/tickets" element={<MyTickets />} />
          <Route path="instructor" element={<Instructorpage />} />
          <Route path="add-users" element={<AddUsersPage />} />
          
          {/* AI Course Creator Route - Fullscreen */}
          <Route path="/ai-course-creator" element={<ProtectedRoute><AICourseCreator /></ProtectedRoute>} />
          
          <Route path="*" element={<NotFound />} />
          <Route path="/speechify-reader" element={<SpeechifyReaderView />} />
          <Route path="/modern-lesson-demo" element={<ModernLessonDemo />} />
          <Route path="/games" element={<Games />} />
          </Routes>
          <PageTransitionOverlay />
          <Toaster />
          </CreditsProvider>
        </UserProvider>
      </AuthProvider>
    </ThemeProvider>
  );
}

// Helper wrapper to extract courseId param and wrap children in CourseTimerProvider
import { useParams, Routes as SubRoutes, Route as SubRoute } from "react-router-dom";
function CourseTimerProviderWrapper() {
  const { courseId } = useParams();
  return (
    <CourseTimerProvider courseId={courseId}>
      <SubRoutes>
        <SubRoute index element={<CourseView />} />
        <SubRoute path="modules/:moduleId/lessons" element={<LessonView />} />
        <SubRoute path="module/:moduleId/lessons" element={<ModuleLessonsView />} />
        <SubRoute path="module/:moduleId/assessments" element={<ModuleAssessmentsView />} />
        <SubRoute path="module/:moduleId/lesson/:lessonId" element={<LessonView />} />
        <SubRoute path="module/:moduleId/lesson/:lessonId/detail" element={<LessonDetail />} />
        {/* Add more subroutes as needed */}
      </SubRoutes>
    </CourseTimerProvider>
  );
}

export default App;<|MERGE_RESOLUTION|>--- conflicted
+++ resolved
@@ -1,91 +1,91 @@
-import React from "react";
-import { Routes, Route } from "react-router-dom";
-import { ThemeProvider } from "@/components/ui/theme-provider";
-import { Toaster } from "@/components/ui/toaster";
-
-import DashboardLayout from "@/layouts/DashboardLayout";
-import  Dashboard  from "@/pages/Dashboard";
-import UpcomingCourses from "@/pages/UpcomingCourses";
-import  Courses  from "@/pages/Courses";
-import  ModulesList  from "@/pages/ModulesList";
-import  ModuleDetail  from "@/pages/ModuleDetail";
-import  LessonDetail  from "@/pages/LessonDetail";
-import  QuizView  from "@/pages/QuizView";
-import QuizTypePage from "@/pages/QuizTypePage";
-import QuizInstructionPage from "@/pages/QuizInstructionPage";
-import QuizTakePage from "@/pages/QuizTakePage";
-import QuizResultsPage from "@/pages/QuizResultsPage";
-import AssignmentInstructionPage from "@/pages/AssignmentInstructionPage";
-import AssignmentTakePage from "@/pages/AssignmentTakePage";
-import AssignmentResultsPage from "@/pages/AssignmentResultsPage";
-import EssayInstructionPage from "@/pages/EssayInstructionPage";
-import EssayTakePage from "@/pages/EssayTakePage";
-import EssayResultsPage from "@/pages/EssayResultsPage";
-import ModernLessonDemo from "@/pages/ModernLessonDemo";
-import Groups from "@/pages/Groups";
-import Catalog from "@/pages/Catalog";
-import CatelogCourses from "@/pages/CatelogCourses";
-
-import Progress from "@/pages/Progress";
-import Messages from "@/pages/Messages";
-import Profile  from "@/pages/Profile";
-import NotFound from "@/pages/NotFound";
-import CourseView from "@/pages/CourseView";
-import ModuleLessonsView from "@/pages/ModuleLessonsView";
-import ModuleAssessmentsView from "@/pages/ModuleAssessmentsView";
-import CourseEnrollment from "@/pages/CourseEnrollment";
-import GroupLayout from "@/layouts/GroupLayout";
-import MembersPage from "@/pages/group/MembersPage";
-import NewsPage from "@/pages/group/NewsPage";
-
-import AnnouncementsPage from "@/pages/group/AnnouncementsPage";
-import ChatPage from "@/pages/group/ChatPage";
-import  SpeechifyReaderView  from "@/pages/SpeechifyReaderView";
-import AvatarPickerPage from "@/pages/AvatarPickerPage";
-import FAQs from "@/pages/FAQs";
-import Support from "@/pages/Support";
-import Privacy from "@/pages/Privacy";
-import Guides from "@/pages/Guides";
-import SupportTicket from "@/pages/SupportTicket";
-import Announcements from "@/pages/Announcements";
-import PaymentSuccess from "@/pages/PaymentSuccess";
-import PaymentFailed from "@/pages/PaymentFailed";
-import AssignmentSubmit from "@/pages/AssignmentSubmit";
-import AssignmentSubmissions from "@/pages/AssignmentSubmissions";
-import DebateView from "@/pages/DebateView";
-import SurveyView from "@/pages/SurveyView";
-import DemoQuizPage from "@/pages/DemoQuizPage";
-import CalendarPage from "@/pages/CalendarPage";
-import TodoPage from "@/pages/TodoPage";
-import ClassRecordings from "@/pages/ClassRecordings";
-import CertificatePage from "../src/pages/CertificatePage";
-import SurveyInstructionPage from "@/pages/SurveyInstructionPage";
-import DebateInstructionPage from "@/pages/DebateInstructionPage";
-import DebateTakePage from "@/pages/DebateTakePage";
-import Chatbot from "@/pages/Chatbot";
-import Games from "@/pages/Games";
-import GameDetailView from "@/components/games/GameDetailView";
-import MyTickets from "@/pages/MyTickets";
-import { CourseTimerProvider } from "@/components/courses/CourseTimerProvider";
-import { currentUserId } from "@/data/currentUser";
-import Instructorpage from "@/pages/Instructorpage";
-import InstructorCourseModulesPage from "@/pages/InstructorCourseModulesPage";
-import LessonBuilder from "./pages/LessonBuilder";
-import LessonPreview from "./pages/LessonPreview";
-import LandingPage from "@/pages/LandingPage";
-import Home from "@/pages/home";
-import About from "@/pages/AboutUsPage/About";
-import Contact from "@/pages/contactpage/contact";
-import FAQPage from "@/pages/faqpages/faqpage";
-import Product from "@/pages/Product/Product";
-import Features from "@/pages/FeaturesPage/Features";
-import WhyUs from "@/pages/WhyusPage/WhyUs";
-import Plans from "@/pages/Plans";
-import PageTransitionOverlay from "@/components/PageTransitionOverlay";
-import AdminModal from "@/components/AdminModal";
-import Sov from "./coursesL/Sov";
-import Sophomore from "./coursesL/Sophomore";
-import OperatePrivate from './coursesL/OperatePrivate'; 
+import React from 'react';
+import { Routes, Route } from 'react-router-dom';
+import { ThemeProvider } from '@/components/ui/theme-provider';
+import { Toaster } from '@/components/ui/toaster';
+
+import DashboardLayout from '@/layouts/DashboardLayout';
+import Dashboard from '@/pages/Dashboard';
+import UpcomingCourses from '@/pages/UpcomingCourses';
+import Courses from '@/pages/Courses';
+import ModulesList from '@/pages/ModulesList';
+import ModuleDetail from '@/pages/ModuleDetail';
+import LessonDetail from '@/pages/LessonDetail';
+import QuizView from '@/pages/QuizView';
+import QuizTypePage from '@/pages/QuizTypePage';
+import QuizInstructionPage from '@/pages/QuizInstructionPage';
+import QuizTakePage from '@/pages/QuizTakePage';
+import QuizResultsPage from '@/pages/QuizResultsPage';
+import AssignmentInstructionPage from '@/pages/AssignmentInstructionPage';
+import AssignmentTakePage from '@/pages/AssignmentTakePage';
+import AssignmentResultsPage from '@/pages/AssignmentResultsPage';
+import EssayInstructionPage from '@/pages/EssayInstructionPage';
+import EssayTakePage from '@/pages/EssayTakePage';
+import EssayResultsPage from '@/pages/EssayResultsPage';
+import ModernLessonDemo from '@/pages/ModernLessonDemo';
+import Groups from '@/pages/Groups';
+import Catalog from '@/pages/Catalog';
+import CatelogCourses from '@/pages/CatelogCourses';
+
+import Progress from '@/pages/Progress';
+import Messages from '@/pages/Messages';
+import Profile from '@/pages/Profile';
+import NotFound from '@/pages/NotFound';
+import CourseView from '@/pages/CourseView';
+import ModuleLessonsView from '@/pages/ModuleLessonsView';
+import ModuleAssessmentsView from '@/pages/ModuleAssessmentsView';
+import CourseEnrollment from '@/pages/CourseEnrollment';
+import GroupLayout from '@/layouts/GroupLayout';
+import MembersPage from '@/pages/group/MembersPage';
+import NewsPage from '@/pages/group/NewsPage';
+
+import AnnouncementsPage from '@/pages/group/AnnouncementsPage';
+import ChatPage from '@/pages/group/ChatPage';
+import SpeechifyReaderView from '@/pages/SpeechifyReaderView';
+import AvatarPickerPage from '@/pages/AvatarPickerPage';
+import FAQs from '@/pages/FAQs';
+import Support from '@/pages/Support';
+import Privacy from '@/pages/Privacy';
+import Guides from '@/pages/Guides';
+import SupportTicket from '@/pages/SupportTicket';
+import Announcements from '@/pages/Announcements';
+import PaymentSuccess from '@/pages/PaymentSuccess';
+import PaymentFailed from '@/pages/PaymentFailed';
+import AssignmentSubmit from '@/pages/AssignmentSubmit';
+import AssignmentSubmissions from '@/pages/AssignmentSubmissions';
+import DebateView from '@/pages/DebateView';
+import SurveyView from '@/pages/SurveyView';
+import DemoQuizPage from '@/pages/DemoQuizPage';
+import CalendarPage from '@/pages/CalendarPage';
+import TodoPage from '@/pages/TodoPage';
+import ClassRecordings from '@/pages/ClassRecordings';
+import CertificatePage from '../src/pages/CertificatePage';
+import SurveyInstructionPage from '@/pages/SurveyInstructionPage';
+import DebateInstructionPage from '@/pages/DebateInstructionPage';
+import DebateTakePage from '@/pages/DebateTakePage';
+import Chatbot from '@/pages/Chatbot';
+import Games from '@/pages/Games';
+import GameDetailView from '@/components/games/GameDetailView';
+import MyTickets from '@/pages/MyTickets';
+import { CourseTimerProvider } from '@/components/courses/CourseTimerProvider';
+import { currentUserId } from '@/data/currentUser';
+import Instructorpage from '@/pages/Instructorpage';
+import InstructorCourseModulesPage from '@/pages/InstructorCourseModulesPage';
+import LessonBuilder from './pages/LessonBuilder';
+import LessonPreview from './pages/LessonPreview';
+import LandingPage from '@/pages/LandingPage';
+import Home from '@/pages/home';
+import About from '@/pages/AboutUsPage/About';
+import Contact from '@/pages/contactpage/contact';
+import FAQPage from '@/pages/faqpages/faqpage';
+import Product from '@/pages/Product/Product';
+import Features from '@/pages/FeaturesPage/Features';
+import WhyUs from '@/pages/WhyusPage/WhyUs';
+import Plans from '@/pages/Plans';
+import PageTransitionOverlay from '@/components/PageTransitionOverlay';
+import AdminModal from '@/components/AdminModal';
+import Sov from './coursesL/Sov';
+import Sophomore from './coursesL/Sophomore';
+import OperatePrivate from './coursesL/OperatePrivate';
 import Senior from './coursesL/Senior';
 import Remedy from './coursesL/Remedy';
 import PrivateMerchant from './coursesL/PrivateMerchant';
@@ -95,28 +95,25 @@
 import AcademicAthena from './pages/AcademicAthena';
 import CompanyAthena from './pages/CompanyAthena';
 import MerchantProcessing from './pages/MerchantProcessing';
-import ProtectedRoute from "./components/ProtectedRoute";
-import Login from "@/pages/Auth/Login";
-import ResetPassword from "@/pages/Auth/ResetPassword";
-import PrivacyPolicy from "@/pages/PrivacyPolicy";
-import TermsAndConditions from "@/pages/TermCondition";
-import ReturnRefund from "@/pages/ReturnRefund";
-import MembershipTnC from "@/pages/MembershipTnC";  
-import ContactSection from "@/components/ContactSection"; 
-import AddUsersPage from "@/pages/AddUsersPage";
-import CreateScenario from "@/pages/CreateScenario";
-import PreviewScenario from "@/pages/PreviewScenario";
-import ScenarioTakePage from "@/pages/ScenarioTakePage";
-import { AuthProvider } from "./contexts/AuthContext";
-import { UserProvider } from "./contexts/UserContext";
-import { CreditsProvider } from "./contexts/CreditsContext";
+import ProtectedRoute from './components/ProtectedRoute';
+import Login from '@/pages/Auth/Login';
+import ResetPassword from '@/pages/Auth/ResetPassword';
+import PrivacyPolicy from '@/pages/PrivacyPolicy';
+import TermsAndConditions from '@/pages/TermCondition';
+import ReturnRefund from '@/pages/ReturnRefund';
+import MembershipTnC from '@/pages/MembershipTnC';
+import ContactSection from '@/components/ContactSection';
+import AddUsersPage from '@/pages/AddUsersPage';
+import CreateScenario from '@/pages/CreateScenario';
+import PreviewScenario from '@/pages/PreviewScenario';
+import ScenarioTakePage from '@/pages/ScenarioTakePage';
+import { AuthProvider } from './contexts/AuthContext';
+import { UserProvider } from './contexts/UserContext';
+import { CreditsProvider } from './contexts/CreditsContext';
 // import  ModuleView  from "@/pages/ModuleView";
-import LessonView from "./pages/LessonView";
-<<<<<<< HEAD
-import AICourseCreator from "@/pages/AICourseCreator";
-=======
-import InstructionalDesign from "@/pages/InstructionalDesign";
-import PricingPage from "@/pages/Pricing";
+import LessonView from './pages/LessonView';
+import InstructionalDesign from '@/pages/InstructionalDesign';
+import PricingPage from '@/pages/Pricing';
 import ExpertAthena from './pages/Expert_athena';
 import RevenueGeneration from './pages/RevenueGeneration';
 import CustomerTraining from './pages/CustomerTraining';
@@ -126,8 +123,6 @@
 import DigitalDownloadsPage from './pages/Platform/DigitalDownloadsPage';
 import MembershipsPage from './pages/Platform/MembershipsPage';
 import CoachingPage from './pages/Platform/CoachingPage';
->>>>>>> df378672
-
 
 function App() {
   return (
@@ -135,289 +130,391 @@
       <AuthProvider>
         <UserProvider>
           <CreditsProvider>
-          <Routes>
-          {/* Public routes */}
-          <Route path="/login" element={<Login />} />
-          <Route path="/reset-password" element={<ResetPassword />} />
-          <Route path="/" element={<Home />} />
-          <Route path="/about" element={<About />} />
-          <Route path="/contact" element={<Contact />} />
-          <Route path="/faq" element={<FAQPage />} />
-          <Route path="/features" element={<Features />} />
-          <Route path="/product" element={<Product />} />
-          <Route path="/plans" element={<Plans />} />
-          <Route path="/whyus" element={<WhyUs />} />
-          <Route path="/instructionaldesign" element={<InstructionalDesign />} />
-          <Route path="/sov" element={<Sov />} />
-          <Route path="/sophomore" element={<Sophomore />} />
-          <Route path="/operateprivate" element={<OperatePrivate />} />
-          <Route path="/unlimitedcredit" element={<Senior/>} />
-          <Route path="/masterclass" element={<MasterClass />}/>
-          <Route path="/liveclass" element={<LiveClass />} />
-          <Route path="/website" element={<WebsiteCreation/>}/>
-          <Route path="/academic_athena" element={<AcademicAthena/>}/>
-          <Route path="/company_athena" element={<CompanyAthena/>}/>
-          <Route path="/expert_athena" element={<ExpertAthena/>}/>
-          <Route path="/revenue_generation" element={<RevenueGeneration/>}/>
-          <Route path="/customer_training" element={<CustomerTraining/>}/>
-          <Route path="/lead_generation" element={<LeadGeneration/>}/>
-          <Route path="/pricing" element={<PricingPage/>}/>
-          <Route path="/remedy" element={<Remedy/>} />
-          <Route path="/pmp" element={<MerchantProcessing/>} />
-          <Route path="/privatemerchant" element={<PrivateMerchant/>} />
-          
-          {/* Platform routes */}
-          <Route path="/platform/courses" element={<CoursesPage/>}/>
-          <Route path="/platform/communities" element={<CommunitiesPage/>}/>
-          <Route path="/platform/digital-downloads" element={<DigitalDownloadsPage/>}/>
-          <Route path="/platform/memberships" element={<MembershipsPage/>}/>
-          <Route path="/platform/coaching" element={<CoachingPage/>}/>
-          
-          <Route
-            path="/instructor"
-            element={
-              <ProtectedRoute>
-                <Instructorpage />
-              </ProtectedRoute>
-            }
-          >
-            <Route index element={<Instructorpage />} />
-            <Route path="course-management" element={<Instructorpage />} />
-            <Route path="user-management" element={<Instructorpage />} />
-            <Route path="course-catalog" element={<Instructorpage />} />
-            <Route path="create-quiz" element={<Instructorpage />} />
-            <Route path="course-lessons" element={<Instructorpage />} />
-            <Route path="group-management" element={<Instructorpage />} />
-            <Route path="event-management" element={<Instructorpage />} />
-            <Route path="support-tickets" element={<Instructorpage />} />
-            <Route path="assets" element={<Instructorpage />} />
-            <Route path="payments" element={<Instructorpage />} />
-          </Route>
-          <Route
-            path="/instructor/courses/:courseId/modules"
-            element={
-              <ProtectedRoute>
-                <InstructorCourseModulesPage />
-              </ProtectedRoute>
-            }
-          />
-          <Route 
-            path="/courses/:courseId/modules/:moduleId/lessons/:lessonId/builder" 
-            element={
-              <DashboardLayout>
-                <LessonBuilder />
-              </DashboardLayout>
-            } 
-          />
-          <Route 
-            path="/courses/:courseId/modules/:moduleId/lessons/:lessonId/preview" 
-            element={<LessonPreview />} 
-          />
-          <Route 
-            path="/courses/:courseId/modules/:moduleId/lessons" 
-            element={<LessonView />} 
-          />
-          <Route
-            path="/instructor/add-users"
-            element={
-              <ProtectedRoute>
-                <AddUsersPage />
-              </ProtectedRoute>
-            }
-          />
-          <Route
-            path="/add-quiz"
-            element={
-              <ProtectedRoute>
-                <Instructorpage />
-              </ProtectedRoute>
-            }
-          />
-          <Route
-            path="/create-scenario"
-            element={
-              <ProtectedRoute>
-                <CreateScenario />
-              </ProtectedRoute>
-            }
-          />
-          <Route
-            path="/preview-scenario"
-            element={
-              <ProtectedRoute>
-                <PreviewScenario />
-              </ProtectedRoute>
-            }
-          />
-          
-          {/* Public routes (outside ProtectedRoute) */}
-          <Route path="/privacy" element={<PrivacyPolicy />} />
-          <Route path="/termcondition" element={<TermsAndConditions />} />
-          <Route path="/ReturnRefund" element={<ReturnRefund />} />
-          <Route path="/MembershipTnC" element={<MembershipTnC />} />               
-          <Route path="/contact" element={<ContactSection />} />
-          
-          {/* Protected dashboard route */}
-          <Route
-            path="/dashboard/*"
-            element={
-              <ProtectedRoute>
-                <DashboardLayout />
-              </ProtectedRoute>
-            }
-          >
-            <Route index element={<Dashboard />} />
-            <Route path="upcoming-courses" element={<UpcomingCourses />} />
-            
-            {/* Course related routes */}
-            <Route path="courses">
-              <Route index element={<Courses />} />
-              <Route path=":courseId">
-                <Route index element={
-                  <CourseTimerProvider>
-                    <CourseView />
-                  </CourseTimerProvider>
-                } />
-                <Route path="modules" element={<ModulesList />} />
-                {/* <Route path="modules/:moduleId/view" element={<ModuleView />} /> */}
-                <Route path="modules/:moduleId/lessons" element={<LessonView />} />
-                <Route path="modules/:moduleId/assessments" element={<ModuleAssessmentsView />} />
-                <Route path="module/:moduleId">
-                  <Route index element={<ModuleDetail />} />
-                  <Route path="lessons" element={<ModuleLessonsView />} />
-                  <Route path="assessments" element={<ModuleAssessmentsView />} />
-                  <Route path="lesson/:lessonId">
-                    <Route index element={<LessonView />} />
-                    <Route path="view" element={<LessonBuilder />} />
-                    <Route path="detail" element={<LessonDetail />} />
-                    <Route path="builder" element={<LessonBuilder />} />
+            <Routes>
+              {/* Public routes */}
+              <Route path="/login" element={<Login />} />
+              <Route path="/reset-password" element={<ResetPassword />} />
+              <Route path="/" element={<Home />} />
+              <Route path="/about" element={<About />} />
+              <Route path="/contact" element={<Contact />} />
+              <Route path="/faq" element={<FAQPage />} />
+              <Route path="/features" element={<Features />} />
+              <Route path="/product" element={<Product />} />
+              <Route path="/plans" element={<Plans />} />
+              <Route path="/whyus" element={<WhyUs />} />
+              <Route
+                path="/instructionaldesign"
+                element={<InstructionalDesign />}
+              />
+              <Route path="/sov" element={<Sov />} />
+              <Route path="/sophomore" element={<Sophomore />} />
+              <Route path="/operateprivate" element={<OperatePrivate />} />
+              <Route path="/unlimitedcredit" element={<Senior />} />
+              <Route path="/masterclass" element={<MasterClass />} />
+              <Route path="/liveclass" element={<LiveClass />} />
+              <Route path="/website" element={<WebsiteCreation />} />
+              <Route path="/academic_athena" element={<AcademicAthena />} />
+              <Route path="/company_athena" element={<CompanyAthena />} />
+              <Route path="/expert_athena" element={<ExpertAthena />} />
+              <Route
+                path="/revenue_generation"
+                element={<RevenueGeneration />}
+              />
+              <Route path="/customer_training" element={<CustomerTraining />} />
+              <Route path="/lead_generation" element={<LeadGeneration />} />
+              <Route path="/pricing" element={<PricingPage />} />
+              <Route path="/remedy" element={<Remedy />} />
+              <Route path="/pmp" element={<MerchantProcessing />} />
+              <Route path="/privatemerchant" element={<PrivateMerchant />} />
+
+              {/* Platform routes */}
+              <Route path="/platform/courses" element={<CoursesPage />} />
+              <Route
+                path="/platform/communities"
+                element={<CommunitiesPage />}
+              />
+              <Route
+                path="/platform/digital-downloads"
+                element={<DigitalDownloadsPage />}
+              />
+              <Route
+                path="/platform/memberships"
+                element={<MembershipsPage />}
+              />
+              <Route path="/platform/coaching" element={<CoachingPage />} />
+
+              <Route
+                path="/instructor"
+                element={
+                  <ProtectedRoute>
+                    <Instructorpage />
+                  </ProtectedRoute>
+                }
+              >
+                <Route index element={<Instructorpage />} />
+                <Route path="course-management" element={<Instructorpage />} />
+                <Route path="user-management" element={<Instructorpage />} />
+                <Route path="course-catalog" element={<Instructorpage />} />
+                <Route path="create-quiz" element={<Instructorpage />} />
+                <Route path="course-lessons" element={<Instructorpage />} />
+                <Route path="group-management" element={<Instructorpage />} />
+                <Route path="event-management" element={<Instructorpage />} />
+                <Route path="support-tickets" element={<Instructorpage />} />
+                <Route path="assets" element={<Instructorpage />} />
+                <Route path="payments" element={<Instructorpage />} />
+              </Route>
+              <Route
+                path="/instructor/courses/:courseId/modules"
+                element={
+                  <ProtectedRoute>
+                    <InstructorCourseModulesPage />
+                  </ProtectedRoute>
+                }
+              />
+              <Route
+                path="/courses/:courseId/modules/:moduleId/lessons/:lessonId/builder"
+                element={
+                  <DashboardLayout>
+                    <LessonBuilder />
+                  </DashboardLayout>
+                }
+              />
+              <Route
+                path="/courses/:courseId/modules/:moduleId/lessons/:lessonId/preview"
+                element={<LessonPreview />}
+              />
+              <Route
+                path="/courses/:courseId/modules/:moduleId/lessons"
+                element={<LessonView />}
+              />
+              <Route
+                path="/instructor/add-users"
+                element={
+                  <ProtectedRoute>
+                    <AddUsersPage />
+                  </ProtectedRoute>
+                }
+              />
+              <Route
+                path="/add-quiz"
+                element={
+                  <ProtectedRoute>
+                    <Instructorpage />
+                  </ProtectedRoute>
+                }
+              />
+              <Route
+                path="/create-scenario"
+                element={
+                  <ProtectedRoute>
+                    <CreateScenario />
+                  </ProtectedRoute>
+                }
+              />
+              <Route
+                path="/preview-scenario"
+                element={
+                  <ProtectedRoute>
+                    <PreviewScenario />
+                  </ProtectedRoute>
+                }
+              />
+
+              {/* Public routes (outside ProtectedRoute) */}
+              <Route path="/privacy" element={<PrivacyPolicy />} />
+              <Route path="/termcondition" element={<TermsAndConditions />} />
+              <Route path="/ReturnRefund" element={<ReturnRefund />} />
+              <Route path="/MembershipTnC" element={<MembershipTnC />} />
+              <Route path="/contact" element={<ContactSection />} />
+
+              {/* Protected dashboard route */}
+              <Route
+                path="/dashboard/*"
+                element={
+                  <ProtectedRoute>
+                    <DashboardLayout />
+                  </ProtectedRoute>
+                }
+              >
+                <Route index element={<Dashboard />} />
+                <Route path="upcoming-courses" element={<UpcomingCourses />} />
+
+                {/* Course related routes */}
+                <Route path="courses">
+                  <Route index element={<Courses />} />
+                  <Route path=":courseId">
+                    <Route
+                      index
+                      element={
+                        <CourseTimerProvider>
+                          <CourseView />
+                        </CourseTimerProvider>
+                      }
+                    />
+                    <Route path="modules" element={<ModulesList />} />
+                    {/* <Route path="modules/:moduleId/view" element={<ModuleView />} /> */}
+                    <Route
+                      path="modules/:moduleId/lessons"
+                      element={<LessonView />}
+                    />
+                    <Route
+                      path="modules/:moduleId/assessments"
+                      element={<ModuleAssessmentsView />}
+                    />
+                    <Route path="module/:moduleId">
+                      <Route index element={<ModuleDetail />} />
+                      <Route path="lessons" element={<ModuleLessonsView />} />
+                      <Route
+                        path="assessments"
+                        element={<ModuleAssessmentsView />}
+                      />
+                      <Route path="lesson/:lessonId">
+                        <Route index element={<LessonView />} />
+                        <Route path="view" element={<LessonBuilder />} />
+                        <Route path="detail" element={<LessonDetail />} />
+                        <Route path="builder" element={<LessonBuilder />} />
+                      </Route>
+                    </Route>
                   </Route>
                 </Route>
+
+                {/* Assessment routes */}
+                <Route path="quiz">
+                  <Route path=":quizType" element={<QuizTypePage />} />
+                  <Route
+                    path="instruction/:quizId"
+                    element={<QuizInstructionPage />}
+                  />
+                  <Route path="take/:quizId" element={<QuizTakePage />} />
+                  <Route path="results/:quizId" element={<QuizResultsPage />} />
+                </Route>
+
+                {/* Scenario routes */}
+                <Route path="scenario">
+                  <Route
+                    path="take/:scenarioId"
+                    element={<ScenarioTakePage />}
+                  />
+                </Route>
+
+                <Route path="assignment">
+                  <Route
+                    path="instruction/:assignmentId"
+                    element={<AssignmentInstructionPage />}
+                  />
+                  <Route
+                    path="take/:assignmentId"
+                    element={<AssignmentTakePage />}
+                  />
+                  <Route
+                    path="results/:assignmentId"
+                    element={<AssignmentResultsPage />}
+                  />
+                  <Route
+                    path=":assignmentId/submit"
+                    element={<AssignmentSubmit />}
+                  />
+                  <Route
+                    path=":assignmentId/submissions"
+                    element={<AssignmentSubmissions />}
+                  />
+                </Route>
+
+                <Route path="essay">
+                  <Route
+                    path="instruction/:essayId"
+                    element={<EssayInstructionPage />}
+                  />
+                  <Route path="take/:essayId" element={<EssayTakePage />} />
+                  <Route
+                    path="results/:essayId"
+                    element={<EssayResultsPage />}
+                  />
+                </Route>
+
+                <Route path="debate">
+                  <Route
+                    path="instruction/:debateId"
+                    element={<DebateInstructionPage />}
+                  />
+                  <Route path="take/:debateId" element={<DebateTakePage />} />
+                  <Route path=":debateId" element={<DebateView />} />
+                </Route>
+
+                <Route path="survey">
+                  <Route
+                    path="instruction/:surveyId"
+                    element={<SurveyInstructionPage />}
+                  />
+                  <Route path=":moduleId/:surveyId" element={<SurveyView />} />
+                </Route>
+
+                {/* Group routes */}
+                <Route path="groups">
+                  <Route index element={<Groups />} />
+                  <Route path=":groupId/*" element={<GroupLayout />}>
+                    <Route path="news" element={<NewsPage />} />
+                    <Route path="members" element={<MembersPage />} />
+                    <Route path="chat" element={<ChatPage />} />
+                    <Route
+                      path="announcements"
+                      element={<AnnouncementsPage />}
+                    />
+                    <Route path="*" element={<NewsPage />} />
+                  </Route>
+                </Route>
+
+                {/* Catalog and enrollment */}
+                <Route path="catalog">
+                  <Route index element={<Catalog />} />
+                  <Route path=":catalogId" element={<CatelogCourses />} />
+                </Route>
+                <Route
+                  path="course-enrollment/:courseId"
+                  element={<CourseEnrollment />}
+                />
+                <Route
+                  path="payment-success/:courseId"
+                  element={<PaymentSuccess />}
+                />
+                <Route
+                  path="payment-failed/:courseId"
+                  element={<PaymentFailed />}
+                />
+
+                {/* User related routes */}
+                <Route path="profile" element={<Profile />} />
+                <Route path="avatar-picker" element={<AvatarPickerPage />} />
+                <Route path="progress" element={<Progress />} />
+                <Route path="messages" element={<Messages />} />
+
+                {/* Other dashboard routes */}
+                <Route
+                  path="certificate/:courseId"
+                  element={<CertificatePage />}
+                />
+                <Route
+                  path="demo-quiz/:assessmentTitle"
+                  element={<DemoQuizPage />}
+                />
+                <Route path="class-recordings" element={<ClassRecordings />} />
+                <Route path="announcements" element={<Announcements />} />
+                <Route path="calendar" element={<CalendarPage />} />
+                <Route path="todo" element={<TodoPage />} />
+                <Route path="chatbot" element={<Chatbot />} />
+                <Route path="faqs" element={<FAQs />} />
+                <Route path="privacy" element={<Privacy />} />
+                <Route path="guides" element={<Guides />} />
+                <Route path="termcondition" element={<TermsAndConditions />} />
+
+                {/* Support routes */}
+                <Route path="support">
+                  <Route index element={<Support />} />
+                  <Route path="ticket" element={<SupportTicket />} />
+                  <Route path="tickets" element={<MyTickets />} />
+                </Route>
               </Route>
-            </Route>
-
-            {/* Assessment routes */}
-            <Route path="quiz">
-              <Route path=":quizType" element={<QuizTypePage />} />
-              <Route path="instruction/:quizId" element={<QuizInstructionPage />} />
-              <Route path="take/:quizId" element={<QuizTakePage />} />
-              <Route path="results/:quizId" element={<QuizResultsPage />} />
-            </Route>
-
-            {/* Scenario routes */}
-            <Route path="scenario">
-              <Route path="take/:scenarioId" element={<ScenarioTakePage />} />
-            </Route>
-
-            <Route path="assignment">
-              <Route path="instruction/:assignmentId" element={<AssignmentInstructionPage />} />
-              <Route path="take/:assignmentId" element={<AssignmentTakePage />} />
-              <Route path="results/:assignmentId" element={<AssignmentResultsPage />} />
-              <Route path=":assignmentId/submit" element={<AssignmentSubmit />} />
-              <Route path=":assignmentId/submissions" element={<AssignmentSubmissions />} />
-            </Route>
-
-            <Route path="essay">
-              <Route path="instruction/:essayId" element={<EssayInstructionPage />} />
-              <Route path="take/:essayId" element={<EssayTakePage />} />
-              <Route path="results/:essayId" element={<EssayResultsPage />} />
-            </Route>
-
-            <Route path="debate">
-              <Route path="instruction/:debateId" element={<DebateInstructionPage />} />
-              <Route path="take/:debateId" element={<DebateTakePage />} />
-              <Route path=":debateId" element={<DebateView />} />
-            </Route>
-
-            <Route path="survey">
-              <Route path="instruction/:surveyId" element={<SurveyInstructionPage />} />
-              <Route path=":moduleId/:surveyId" element={<SurveyView />} />
-            </Route>
-
-            {/* Group routes */}
-            <Route path="groups">
-              <Route index element={<Groups />} />
-              <Route path=":groupId/*" element={<GroupLayout />}>
-                <Route path="news" element={<NewsPage />} />
-                <Route path="members" element={<MembersPage />} />
-                <Route path="chat" element={<ChatPage />} />
-                <Route path="announcements" element={<AnnouncementsPage />} />
-                <Route path="*" element={<NewsPage />} />
+
+              {/* Catalog and enrollment */}
+              <Route path="catalog">
+                <Route index element={<Catalog />} />
+                <Route
+                  path="category/:categoryName"
+                  element={<CatelogCourses />}
+                />
               </Route>
-            </Route>
-
-            {/* Catalog and enrollment */}
-            <Route path="catalog">
-              <Route index element={<Catalog />} />
-              <Route path=":catalogId" element={<CatelogCourses />} />
-            </Route>
-            <Route path="course-enrollment/:courseId" element={<CourseEnrollment />} />
-            <Route path="payment-success/:courseId" element={<PaymentSuccess />} />
-            <Route path="payment-failed/:courseId" element={<PaymentFailed />} />
-
-            {/* User related routes */}
-            <Route path="profile" element={<Profile />} />
-            <Route path="avatar-picker" element={<AvatarPickerPage />} />
-            <Route path="progress" element={<Progress />} />
-            <Route path="messages" element={<Messages />} />
-
-            {/* Other dashboard routes */}
-            <Route path="certificate/:courseId" element={<CertificatePage />} />
-            <Route path="demo-quiz/:assessmentTitle" element={<DemoQuizPage />} />
-            <Route path="class-recordings" element={<ClassRecordings />} />
-            <Route path="announcements" element={<Announcements />} />
-            <Route path="calendar" element={<CalendarPage />} />
-            <Route path="todo" element={<TodoPage />} />
-            <Route path="chatbot" element={<Chatbot />} />
-            <Route path="faqs" element={<FAQs />} />
-            <Route path="privacy" element={<Privacy />} />
-            <Route path="guides" element={<Guides />} />
-            <Route path="termcondition" element={<TermsAndConditions />} />
-            
-            {/* Support routes */}
-            <Route path="support">
-              <Route index element={<Support />} />
-              <Route path="ticket" element={<SupportTicket />} />
-              <Route path="tickets" element={<MyTickets />} />
-            </Route>
-
-          </Route>
-
-          {/* Catalog and enrollment */}
-          <Route path="catalog">
-            <Route index element={<Catalog />} />
-            <Route path="category/:categoryName" element={<CatelogCourses />} />
-          </Route>
-          <Route path="course-enrollment/:courseId" element={<CourseEnrollment />} />
-          <Route path="payment-success/:courseId" element={<PaymentSuccess />} />
-          <Route path="payment-failed/:courseId" element={<PaymentFailed />} />
-          <Route path="progress" element={<Progress />} />
-          {/* Duplicate top-level messages route removed to keep messages inside dashboard layout */}
-           
-          <Route path="profile" element={<Profile />} />
-          <Route path="privacy" element={<Privacy />} />
-          <Route path="avatar-picker" element={<AvatarPickerPage />} />
-          <Route path="faqs" element={<FAQs />} />
-          <Route path="announcements" element={<Announcements />} />
-          <Route path="calendar" element={<CalendarPage />} />
-          <Route path="todo" element={<TodoPage />} />
-          <Route path="support" element={<Support />} />
-          <Route path="guides" element={<Guides />} />
-          <Route path="support/ticket" element={<SupportTicket />} />
-          <Route path="support/tickets" element={<MyTickets />} />
-          <Route path="instructor" element={<Instructorpage />} />
-          <Route path="add-users" element={<AddUsersPage />} />
-          
-          {/* AI Course Creator Route - Fullscreen */}
-          <Route path="/ai-course-creator" element={<ProtectedRoute><AICourseCreator /></ProtectedRoute>} />
-          
-          <Route path="*" element={<NotFound />} />
-          <Route path="/speechify-reader" element={<SpeechifyReaderView />} />
-          <Route path="/modern-lesson-demo" element={<ModernLessonDemo />} />
-          <Route path="/games" element={<Games />} />
-          </Routes>
-          <PageTransitionOverlay />
-          <Toaster />
+              <Route
+                path="course-enrollment/:courseId"
+                element={<CourseEnrollment />}
+              />
+              <Route
+                path="payment-success/:courseId"
+                element={<PaymentSuccess />}
+              />
+              <Route
+                path="payment-failed/:courseId"
+                element={<PaymentFailed />}
+              />
+              <Route path="progress" element={<Progress />} />
+              {/* Duplicate top-level messages route removed to keep messages inside dashboard layout */}
+
+              <Route path="profile" element={<Profile />} />
+              <Route path="privacy" element={<Privacy />} />
+              <Route path="avatar-picker" element={<AvatarPickerPage />} />
+              <Route path="faqs" element={<FAQs />} />
+              <Route path="announcements" element={<Announcements />} />
+              <Route path="calendar" element={<CalendarPage />} />
+              <Route path="todo" element={<TodoPage />} />
+              <Route path="support" element={<Support />} />
+              <Route path="guides" element={<Guides />} />
+              <Route path="support/ticket" element={<SupportTicket />} />
+              <Route path="support/tickets" element={<MyTickets />} />
+              <Route path="instructor" element={<Instructorpage />} />
+              <Route path="add-users" element={<AddUsersPage />} />
+
+              {/* AI Course Creator Route - Fullscreen */}
+              <Route
+                path="/ai-course-creator"
+                element={
+                  <ProtectedRoute>
+                    <AICourseCreator />
+                  </ProtectedRoute>
+                }
+              />
+
+              <Route path="*" element={<NotFound />} />
+              <Route
+                path="/speechify-reader"
+                element={<SpeechifyReaderView />}
+              />
+              <Route
+                path="/modern-lesson-demo"
+                element={<ModernLessonDemo />}
+              />
+              <Route path="/games" element={<Games />} />
+            </Routes>
+            <PageTransitionOverlay />
+            <Toaster />
           </CreditsProvider>
         </UserProvider>
       </AuthProvider>
@@ -426,7 +523,11 @@
 }
 
 // Helper wrapper to extract courseId param and wrap children in CourseTimerProvider
-import { useParams, Routes as SubRoutes, Route as SubRoute } from "react-router-dom";
+import {
+  useParams,
+  Routes as SubRoutes,
+  Route as SubRoute,
+} from 'react-router-dom';
 function CourseTimerProviderWrapper() {
   const { courseId } = useParams();
   return (
@@ -434,10 +535,22 @@
       <SubRoutes>
         <SubRoute index element={<CourseView />} />
         <SubRoute path="modules/:moduleId/lessons" element={<LessonView />} />
-        <SubRoute path="module/:moduleId/lessons" element={<ModuleLessonsView />} />
-        <SubRoute path="module/:moduleId/assessments" element={<ModuleAssessmentsView />} />
-        <SubRoute path="module/:moduleId/lesson/:lessonId" element={<LessonView />} />
-        <SubRoute path="module/:moduleId/lesson/:lessonId/detail" element={<LessonDetail />} />
+        <SubRoute
+          path="module/:moduleId/lessons"
+          element={<ModuleLessonsView />}
+        />
+        <SubRoute
+          path="module/:moduleId/assessments"
+          element={<ModuleAssessmentsView />}
+        />
+        <SubRoute
+          path="module/:moduleId/lesson/:lessonId"
+          element={<LessonView />}
+        />
+        <SubRoute
+          path="module/:moduleId/lesson/:lessonId/detail"
+          element={<LessonDetail />}
+        />
         {/* Add more subroutes as needed */}
       </SubRoutes>
     </CourseTimerProvider>
