import React from "react";
import { Routes, Route } from "react-router-dom";
import { ThemeProvider } from "@/components/ui/theme-provider";
import { Toaster } from "@/components/ui/toaster";

import DashboardLayout from "@/layouts/DashboardLayout";
import  Dashboard  from "@/pages/Dashboard";
import  Courses  from "@/pages/Courses";
import  ModulesList  from "@/pages/ModulesList";
import  ModuleDetail  from "@/pages/ModuleDetail";
import  LessonDetail  from "@/pages/LessonDetail";
import  LessonView  from "@/pages/LessonView";
import  QuizView  from "@/pages/QuizView";
import QuizTypePage from "@/pages/QuizTypePage";
import QuizInstructionPage from "@/pages/QuizInstructionPage";
import QuizTakePage from "@/pages/QuizTakePage";
import QuizResultsPage from "@/pages/QuizResultsPage";
import AssignmentInstructionPage from "@/pages/AssignmentInstructionPage";
import AssignmentTakePage from "@/pages/AssignmentTakePage";
import AssignmentResultsPage from "@/pages/AssignmentResultsPage";
import EssayInstructionPage from "@/pages/EssayInstructionPage";
import EssayTakePage from "@/pages/EssayTakePage";
import EssayResultsPage from "@/pages/EssayResultsPage";
import  Groups  from "@/pages/Groups";
import Catalog from "@/pages/Catalog";
import CatelogCourses from "@/pages/CatelogCourses";

import Progress from "@/pages/Progress";
import Messages from "@/pages/Messages";
import  Profile  from "@/pages/Profile";
import NotFound from "@/pages/NotFound";
import CourseView from "@/pages/CourseView";
import ModuleLessonsView from "@/pages/ModuleLessonsView";
import ModuleAssessmentsView from "@/pages/ModuleAssessmentsView";
import CourseEnrollment from "@/pages/CourseEnrollment";
import GroupLayout from "@/layouts/GroupLayout";
import NewsPage from "@/pages/group/NewsPage";
import GroupCalendarPage from "@/pages/group/CalendarPage";
import AnnouncementPage from "@/pages/group/AnnouncementPage";
import ChatPage from "@/pages/group/ChatPage";
import  SpeechifyReaderView  from "@/pages/SpeechifyReaderView";
import AvatarPickerPage from "@/pages/AvatarPickerPage";
import FAQs from "@/pages/FAQs";
import Support from "@/pages/Support";
import Privacy from "@/pages/Privacy";
import Guides from "@/pages/Guides";
import SupportTicket from "@/pages/SupportTicket";
import Announcements from "@/pages/Announcements";
import PaymentSuccess from "@/pages/PaymentSuccess";
import PaymentFailed from "@/pages/PaymentFailed";
import AssignmentSubmit from "@/pages/AssignmentSubmit";
import AssignmentSubmissions from "@/pages/AssignmentSubmissions";
import DebateView from "@/pages/DebateView";
import SurveyView from "@/pages/SurveyView";
import DemoQuizPage from "@/pages/DemoQuizPage";
import CalendarPage from "@/pages/CalendarPage";
import TodoPage from "@/pages/TodoPage";
import ClassRecordings from "@/pages/ClassRecordings";
import CertificatePage from "../src/pages/CertificatePage";
import SurveyInstructionPage from "@/pages/SurveyInstructionPage";
import DebateInstructionPage from "@/pages/DebateInstructionPage";
import DebateTakePage from "@/pages/DebateTakePage";
import Games from "@/pages/Games";
import GameDetailView from "@/components/games/GameDetailView";
import MyTickets from "@/pages/MyTickets";
import { CourseTimerProvider } from "@/components/courses/CourseTimerProvider";
import ScormPage from "@/pages/ScormPage";
import { allowedScormUserIds } from "@/data/allowedScormUsers";
import { currentUserId } from "@/data/currentUser";
import Instructorpage from "@/pages/Instructorpage";
import InstructorCourseModulesPage from "@/pages/InstructorCourseModulesPage";
<<<<<<< HEAD
import LessonBuilder from "@/pages/LessonBuilder";
=======
>>>>>>> 6502bcd0
import LandingPage from "@/pages/LandingPage";
import AdminModal from "@/components/AdminModal";
import Scrompack from "@/pages/Scrompack";
import Sov from "./coursesL/Sov";
import Sophomore from "./coursesL/Sophomore";
import OperatePrivate from './coursesL/OperatePrivate'; 
import Senior from './coursesL/Senior';
import Remedy from './coursesL/Remedy';
import PrivateMerchant from './coursesL/PrivateMerchant';
import { MasterClass } from '@/pages/MasterClass';
import LiveClass from './pages/LiveClass';
import { WebsiteCreation } from './pages/WebsiteCreation';
import MerchantProcessing from './pages/MerchantProcessing';
import ProtectedRoute from "./components/ProtectedRoute";
import Login from "@/pages/Auth/Login";
import ResetPassword from "@/pages/Auth/ResetPassword";
import PrivacyPolicy from "@/pages/PrivacyPolicy";
import TermsAndConditions from "@/pages/TermCondition";
import ReturnRefund from "@/pages/ReturnRefund";
import MembershipTnC from "@/pages/MembershipTnC";  
import ContactSection from "@/components/ContactSection"; 
import AddUsersPage from "@/pages/AddUsersPage";
import { AuthProvider } from "./contexts/AuthContext";
import { UserProvider } from "./contexts/UserContext";
import  ModuleView  from "@/pages/ModuleView";
     

function ProtectedScormRoute() {
  if (!allowedScormUserIds.includes(currentUserId)) {
    return <div style={{padding: 24}}><h2>Access Denied</h2><p>You do not have permission to view this page.</p></div>;
  }
  return <ScormPage />;
}

function App() {
  return (
    <ThemeProvider>
      <AuthProvider>
        <UserProvider>
          <Routes>
          {/* Public routes */}
          <Route path="/login" element={<Login />} />
          <Route path="/reset-password" element={<ResetPassword />} />
          <Route path="/" element={<LandingPage />} />
          <Route path="/sov" element={<Sov />} />
          <Route path="/sophomore" element={<Sophomore />} />
          <Route path="/operateprivate" element={<OperatePrivate />} />
          <Route path="/unlimitedcredit" element={<Senior/>} />
          <Route path="/masterclass" element={<MasterClass />}/>
          <Route path="/liveclass" element={<LiveClass />} />
          <Route path="/website" element={<WebsiteCreation/>}/>
          <Route path="/remedy" element={<Remedy/>} />
          <Route path="/pmp" element={<MerchantProcessing/>} />
          <Route path="/privatemerchant" element={<PrivateMerchant/>} />
          <Route
            path="/instructor"
            element={
              <ProtectedRoute>
                <Instructorpage />
              </ProtectedRoute>
            }
          />
          <Route
            path="/instructor/courses/:courseId/modules"
            element={
              <ProtectedRoute>
                <InstructorCourseModulesPage />
              </ProtectedRoute>
            }
          />
          <Route
<<<<<<< HEAD
            path="/lesson-builder/:courseId/:moduleId/:lessonId"
            element={
              <ProtectedRoute>
                <LessonBuilder />
              </ProtectedRoute>
            }
          />
          <Route
=======
>>>>>>> 6502bcd0
            path="/instructor/add-users"
            element={
              <ProtectedRoute>
                <AddUsersPage />
              </ProtectedRoute>
            }
          />
          
          {/* Public routes (outside ProtectedRoute) */}
          <Route path="/privacy" element={<PrivacyPolicy />} />
          <Route path="/termcondition" element={<TermsAndConditions />} />
          <Route path="/ReturnRefund" element={<ReturnRefund />} />
          <Route path="/MembershipTnC" element={<MembershipTnC />} />               
          <Route path="/contact" element={<ContactSection />} />
          
          {/* Protected dashboard route */}
          <Route
            path="/dashboard/*"
            element={
              <ProtectedRoute>
                <DashboardLayout />
              </ProtectedRoute>
            }
          >
            <Route index element={<Dashboard />} />
            
            {/* Course related routes */}
            <Route path="courses">
              <Route index element={<Courses />} />
              <Route path=":courseId">
                <Route index element={
                  <CourseTimerProvider>
                    <CourseView />
                  </CourseTimerProvider>
                } />
                <Route path="modules" element={<ModulesList />} />
                <Route path="modules/:moduleId/view" element={<ModuleView />} />
                <Route path="modules/:moduleId/assessments" element={<ModuleAssessmentsView />} />
                <Route path="module/:moduleId">
                  <Route index element={<ModuleDetail />} />
                  <Route path="lessons" element={<ModuleLessonsView />} />
                  <Route path="assessments" element={<ModuleAssessmentsView />} />
                  <Route path="lesson/:lessonId">
                    <Route index element={<LessonView />} />
                    <Route path="detail" element={<LessonDetail />} />
                  </Route>
                </Route>
              </Route>
            </Route>

            {/* Assessment routes */}
            <Route path="quiz">
              <Route path=":quizType" element={<QuizTypePage />} />
              <Route path="instruction/:quizId" element={<QuizInstructionPage />} />
              <Route path="take/:quizId" element={<QuizTakePage />} />
              <Route path="results/:quizId" element={<QuizResultsPage />} />
            </Route>

            <Route path="assignment">
              <Route path="instruction/:assignmentId" element={<AssignmentInstructionPage />} />
              <Route path="take/:assignmentId" element={<AssignmentTakePage />} />
              <Route path="results/:assignmentId" element={<AssignmentResultsPage />} />
              <Route path=":assignmentId/submit" element={<AssignmentSubmit />} />
              <Route path=":assignmentId/submissions" element={<AssignmentSubmissions />} />
            </Route>

            <Route path="essay">
              <Route path="instruction/:essayId" element={<EssayInstructionPage />} />
              <Route path="take/:essayId" element={<EssayTakePage />} />
              <Route path="results/:essayId" element={<EssayResultsPage />} />
            </Route>

            <Route path="debate">
              <Route path="instruction/:debateId" element={<DebateInstructionPage />} />
              <Route path="take/:debateId" element={<DebateTakePage />} />
              <Route path=":debateId" element={<DebateView />} />
            </Route>

            <Route path="survey">
              <Route path="instruction/:surveyId" element={<SurveyInstructionPage />} />
              <Route path=":moduleId/:surveyId" element={<SurveyView />} />
            </Route>

            {/* Group routes */}
            <Route path="groups">
              <Route index element={<Groups />} />
              <Route path=":groupId/*" element={<GroupLayout />}>
                <Route path="news" element={<NewsPage />} />
                <Route path="chat" element={<ChatPage />} />
                <Route path="calendar" element={<GroupCalendarPage />} />
                <Route path="announcements" element={<AnnouncementPage />} />
                <Route path="*" element={<NewsPage />} />
              </Route>
            </Route>

            {/* Catalog and enrollment */}
            <Route path="catalog">
              <Route index element={<Catalog />} />
              <Route path=":catalogId" element={<CatelogCourses />} />
            </Route>
            <Route path="course-enrollment/:courseId" element={<CourseEnrollment />} />
            <Route path="payment-success/:courseId" element={<PaymentSuccess />} />
            <Route path="payment-failed/:courseId" element={<PaymentFailed />} />

            {/* User related routes */}
            <Route path="profile" element={<Profile />} />
            <Route path="avatar-picker" element={<AvatarPickerPage />} />
            <Route path="progress" element={<Progress />} />
            <Route path="messages" element={<Messages />} />

            {/* Other dashboard routes */}
            <Route path="certificate/:courseId" element={<CertificatePage />} />
            <Route path="demo-quiz/:assessmentTitle" element={<DemoQuizPage />} />
            <Route path="class-recordings" element={<ClassRecordings />} />
            <Route path="announcements" element={<Announcements />} />
            <Route path="calendar" element={<CalendarPage />} />
            <Route path="todo" element={<TodoPage />} />
            <Route path="faqs" element={<FAQs />} />
            <Route path="privacy" element={<Privacy />} />
            <Route path="guides" element={<Guides />} />
            <Route path="termcondition" element={<TermsAndConditions />} />
            
            {/* Support routes */}
            <Route path="support">
              <Route index element={<Support />} />
              <Route path="ticket" element={<SupportTicket />} />
              <Route path="tickets" element={<MyTickets />} />
            </Route>

            {/* SCORM routes - inside dashboard to keep sidebar */}
            <Route path="scorm">
              <Route index element={<ProtectedScormRoute />} />
              <Route path=":courseId/:moduleId" element={<Scrompack />} />
            </Route>
          </Route>

          {/* Catalog and enrollment */}
          <Route path="catalog">
            <Route index element={<Catalog />} />
            <Route path="category/:categoryName" element={<CatelogCourses />} />
          </Route>
          <Route path="course-enrollment/:courseId" element={<CourseEnrollment />} />
          <Route path="payment-success/:courseId" element={<PaymentSuccess />} />
          <Route path="payment-failed/:courseId" element={<PaymentFailed />} />
          <Route path="progress" element={<Progress />} />
          <Route path="messages" element={<Messages />} />
          <Route path="profile" element={<Profile />} />
          <Route path="privacy" element={<Privacy />} />
          <Route path="avatar-picker" element={<AvatarPickerPage />} />
          <Route path="faqs" element={<FAQs />} />
          <Route path="announcements" element={<Announcements />} />
          <Route path="calendar" element={<CalendarPage />} />
          <Route path="todo" element={<TodoPage />} />
          <Route path="support" element={<Support />} />
          <Route path="guides" element={<Guides />} />
          <Route path="support/ticket" element={<SupportTicket />} />
          <Route path="support/tickets" element={<MyTickets />} />
          <Route path="scorm" element={<ProtectedScormRoute />} />
          <Route path="instructor" element={<Instructorpage />} />
          <Route path="add-users" element={<AddUsersPage />} />
          <Route path="*" element={<NotFound />} />
          <Route path="/scorm/:courseId" element={<Scrompack />} />
          <Route path="/speechify-reader" element={<SpeechifyReaderView />} />
          <Route path="/games" element={<Games />} />
          </Routes>
          <Toaster />
        </UserProvider>
      </AuthProvider>
    </ThemeProvider>
  );
}

// Helper wrapper to extract courseId param and wrap children in CourseTimerProvider
import { useParams, Routes as SubRoutes, Route as SubRoute } from "react-router-dom";
function CourseTimerProviderWrapper() {
  const { courseId } = useParams();
  return (
    <CourseTimerProvider courseId={courseId}>
      <SubRoutes>
        <SubRoute index element={<CourseView />} />
        <SubRoute path="module/:moduleId/lessons" element={<ModuleLessonsView />} />
        <SubRoute path="module/:moduleId/assessments" element={<ModuleAssessmentsView />} />
        <SubRoute path="module/:moduleId/lesson/:lessonId" element={<LessonView />} />
        <SubRoute path="module/:moduleId/lesson/:lessonId/detail" element={<LessonDetail />} />
        {/* Add more subroutes as needed */}
      </SubRoutes>
    </CourseTimerProvider>
  );
}

export default App;<|MERGE_RESOLUTION|>--- conflicted
+++ resolved
@@ -69,10 +69,7 @@
 import { currentUserId } from "@/data/currentUser";
 import Instructorpage from "@/pages/Instructorpage";
 import InstructorCourseModulesPage from "@/pages/InstructorCourseModulesPage";
-<<<<<<< HEAD
 import LessonBuilder from "@/pages/LessonBuilder";
-=======
->>>>>>> 6502bcd0
 import LandingPage from "@/pages/LandingPage";
 import AdminModal from "@/components/AdminModal";
 import Scrompack from "@/pages/Scrompack";
@@ -144,7 +141,6 @@
             }
           />
           <Route
-<<<<<<< HEAD
             path="/lesson-builder/:courseId/:moduleId/:lessonId"
             element={
               <ProtectedRoute>
@@ -153,8 +149,6 @@
             }
           />
           <Route
-=======
->>>>>>> 6502bcd0
             path="/instructor/add-users"
             element={
               <ProtectedRoute>
