import React from "react";
import { Routes, Route } from "react-router-dom";
import { ThemeProvider } from "@/components/ui/theme-provider";
import { Toaster } from "@/components/ui/toaster";

import DashboardLayout from "@/layouts/DashboardLayout";
import  Dashboard  from "@/pages/Dashboard";
import UpcomingCourses from "@/pages/UpcomingCourses";
import  Courses  from "@/pages/Courses";
import  ModulesList  from "@/pages/ModulesList";
import  ModuleDetail  from "@/pages/ModuleDetail";
import  LessonDetail  from "@/pages/LessonDetail";
import LessonView from "@/pages/LessonView";
import LessonContentView from "@/pages/LessonContentView";
import  QuizView  from "@/pages/QuizView";
import QuizTypePage from "@/pages/QuizTypePage";
import QuizInstructionPage from "@/pages/QuizInstructionPage";
import QuizTakePage from "@/pages/QuizTakePage";
import QuizResultsPage from "@/pages/QuizResultsPage";
import AssignmentInstructionPage from "@/pages/AssignmentInstructionPage";
import AssignmentTakePage from "@/pages/AssignmentTakePage";
import AssignmentResultsPage from "@/pages/AssignmentResultsPage";
import EssayInstructionPage from "@/pages/EssayInstructionPage";
import EssayTakePage from "@/pages/EssayTakePage";
import EssayResultsPage from "@/pages/EssayResultsPage";
import ModernLessonDemo from "@/pages/ModernLessonDemo";
import Groups from "@/pages/Groups";
import Catalog from "@/pages/Catalog";
import CatelogCourses from "@/pages/CatelogCourses";

import Progress from "@/pages/Progress";
import Messages from "@/pages/Messages";
import  Profile  from "@/pages/Profile";
import NotFound from "@/pages/NotFound";
import CourseView from "@/pages/CourseView";
import ModuleLessonsView from "@/pages/ModuleLessonsView";
import ModuleAssessmentsView from "@/pages/ModuleAssessmentsView";
import CourseEnrollment from "@/pages/CourseEnrollment";
import GroupLayout from "@/layouts/GroupLayout";
import MembersPage from "@/pages/group/MembersPage";
import NewsPage from "@/pages/group/NewsPage";

import AnnouncementsPage from "@/pages/group/AnnouncementsPage";
import ChatPage from "@/pages/group/ChatPage";
import  SpeechifyReaderView  from "@/pages/SpeechifyReaderView";
import AvatarPickerPage from "@/pages/AvatarPickerPage";
import FAQs from "@/pages/FAQs";
import Support from "@/pages/Support";
import Privacy from "@/pages/Privacy";
import Guides from "@/pages/Guides";
import SupportTicket from "@/pages/SupportTicket";
import Announcements from "@/pages/Announcements";
import PaymentSuccess from "@/pages/PaymentSuccess";
import PaymentFailed from "@/pages/PaymentFailed";
import AssignmentSubmit from "@/pages/AssignmentSubmit";
import AssignmentSubmissions from "@/pages/AssignmentSubmissions";
import DebateView from "@/pages/DebateView";
import SurveyView from "@/pages/SurveyView";
import DemoQuizPage from "@/pages/DemoQuizPage";
import CalendarPage from "@/pages/CalendarPage";
import TodoPage from "@/pages/TodoPage";
import ClassRecordings from "@/pages/ClassRecordings";
import CertificatePage from "../src/pages/CertificatePage";
import SurveyInstructionPage from "@/pages/SurveyInstructionPage";
import DebateInstructionPage from "@/pages/DebateInstructionPage";
import DebateTakePage from "@/pages/DebateTakePage";
import Chatbot from "@/pages/Chatbot";
import Games from "@/pages/Games";
import GameDetailView from "@/components/games/GameDetailView";
import MyTickets from "@/pages/MyTickets";
import { CourseTimerProvider } from "@/components/courses/CourseTimerProvider";
import ScormPage from "@/pages/ScormPage";
import { allowedScormUserIds } from "@/data/allowedScormUsers";
import { currentUserId } from "@/data/currentUser";
import Instructorpage from "@/pages/Instructorpage";
import InstructorCourseModulesPage from "@/pages/InstructorCourseModulesPage";
import LessonBuilder from "./pages/LessonBuilder";
import LandingPage from "@/pages/LandingPage";
<<<<<<< HEAD
import Home from "@/pages/home";
=======
>>>>>>> e4a442f3
import AdminModal from "@/components/AdminModal";
import Scrompack from "@/pages/Scrompack";
import Sov from "./coursesL/Sov";
import Sophomore from "./coursesL/Sophomore";
import OperatePrivate from './coursesL/OperatePrivate'; 
import Senior from './coursesL/Senior';
import Remedy from './coursesL/Remedy';
import PrivateMerchant from './coursesL/PrivateMerchant';
import { MasterClass } from '@/pages/MasterClass';
import LiveClass from './pages/LiveClass';
import { WebsiteCreation } from './pages/WebsiteCreation';
import MerchantProcessing from './pages/MerchantProcessing';
import ProtectedRoute from "./components/ProtectedRoute";
import Login from "@/pages/Auth/Login";
import ResetPassword from "@/pages/Auth/ResetPassword";
import PrivacyPolicy from "@/pages/PrivacyPolicy";
import TermsAndConditions from "@/pages/TermCondition";
import ReturnRefund from "@/pages/ReturnRefund";
import MembershipTnC from "@/pages/MembershipTnC";  
import ContactSection from "@/components/ContactSection"; 
import AddUsersPage from "@/pages/AddUsersPage";
import { AuthProvider } from "./contexts/AuthContext";
import { UserProvider } from "./contexts/UserContext";
import { CreditsProvider } from "./contexts/CreditsContext";
import  ModuleView  from "@/pages/ModuleView";
     

function ProtectedScormRoute() {
  if (!allowedScormUserIds.includes(currentUserId)) {
    return <div style={{padding: 24}}><h2>Access Denied</h2><p>You do not have permission to view this page.</p></div>;
  }
  return <ScormPage />;
}

function App() {
  return (
    <ThemeProvider>
      <AuthProvider>
        <UserProvider>
          <CreditsProvider>
          <Routes>
          {/* Public routes */}
          <Route path="/login" element={<Login />} />
          <Route path="/reset-password" element={<ResetPassword />} />
          <Route path="/" element={<Home />} />
          <Route path="/sov" element={<Sov />} />
          <Route path="/sophomore" element={<Sophomore />} />
          <Route path="/operateprivate" element={<OperatePrivate />} />
          <Route path="/unlimitedcredit" element={<Senior/>} />
          <Route path="/masterclass" element={<MasterClass />}/>
          <Route path="/liveclass" element={<LiveClass />} />
          <Route path="/website" element={<WebsiteCreation/>}/>
          <Route path="/remedy" element={<Remedy/>} />
          <Route path="/pmp" element={<MerchantProcessing/>} />
          <Route path="/privatemerchant" element={<PrivateMerchant/>} />
          <Route
            path="/instructor"
            element={
              <ProtectedRoute>
                <Instructorpage />
              </ProtectedRoute>
            }
          />
          <Route
            path="/instructor/courses/:courseId/modules"
            element={
              <ProtectedRoute>
                <InstructorCourseModulesPage />
              </ProtectedRoute>
            }
          />
          <Route 
            path="/courses/:courseId/modules/:moduleId/lessons/:lessonId/builder" 
            element={
              <DashboardLayout>
                <LessonBuilder />
              </DashboardLayout>
            } 
          />
          <Route
            path="/instructor/add-users"
            element={
              <ProtectedRoute>
                <AddUsersPage />
              </ProtectedRoute>
            }
          />
          
          {/* Public routes (outside ProtectedRoute) */}
          <Route path="/privacy" element={<PrivacyPolicy />} />
          <Route path="/termcondition" element={<TermsAndConditions />} />
          <Route path="/ReturnRefund" element={<ReturnRefund />} />
          <Route path="/MembershipTnC" element={<MembershipTnC />} />               
          <Route path="/contact" element={<ContactSection />} />
          
          {/* Protected dashboard route */}
          <Route
            path="/dashboard/*"
            element={
              <ProtectedRoute>
                <DashboardLayout />
              </ProtectedRoute>
            }
          >
            <Route index element={<Dashboard />} />
            <Route path="upcoming-courses" element={<UpcomingCourses />} />
            
            {/* Course related routes */}
            <Route path="courses">
              <Route index element={<Courses />} />
              <Route path=":courseId">
                <Route index element={
                  <CourseTimerProvider>
                    <CourseView />
                  </CourseTimerProvider>
                } />
                <Route path="modules" element={<ModulesList />} />
                <Route path="modules/:moduleId/view" element={<ModuleView />} />
                <Route path="modules/:moduleId/lessons" element={<LessonView />} />
                <Route path="modules/:moduleId/lesson/:lessonId/content" element={<LessonContentView />} />
                <Route path="modules/:moduleId/assessments" element={<ModuleAssessmentsView />} />
                <Route path="module/:moduleId">
                  <Route index element={<ModuleDetail />} />
                  <Route path="lessons" element={<ModuleLessonsView />} />
                  <Route path="assessments" element={<ModuleAssessmentsView />} />
                  <Route path="lesson/:lessonId">
                    <Route index element={<LessonView />} />
<<<<<<< HEAD
                    <Route path="view" element={<LessonBuilder viewMode={true} />} />
=======
                    <Route path="view" element={<LessonBuilder />} />
>>>>>>> e4a442f3
                    <Route path="detail" element={<LessonDetail />} />
                    <Route path="builder" element={<LessonBuilder />} />
                  </Route>
                </Route>
              </Route>
            </Route>

            {/* Assessment routes */}
            <Route path="quiz">
              <Route path=":quizType" element={<QuizTypePage />} />
              <Route path="instruction/:quizId" element={<QuizInstructionPage />} />
              <Route path="take/:quizId" element={<QuizTakePage />} />
              <Route path="results/:quizId" element={<QuizResultsPage />} />
            </Route>

            <Route path="assignment">
              <Route path="instruction/:assignmentId" element={<AssignmentInstructionPage />} />
              <Route path="take/:assignmentId" element={<AssignmentTakePage />} />
              <Route path="results/:assignmentId" element={<AssignmentResultsPage />} />
              <Route path=":assignmentId/submit" element={<AssignmentSubmit />} />
              <Route path=":assignmentId/submissions" element={<AssignmentSubmissions />} />
            </Route>

            <Route path="essay">
              <Route path="instruction/:essayId" element={<EssayInstructionPage />} />
              <Route path="take/:essayId" element={<EssayTakePage />} />
              <Route path="results/:essayId" element={<EssayResultsPage />} />
            </Route>

            <Route path="debate">
              <Route path="instruction/:debateId" element={<DebateInstructionPage />} />
              <Route path="take/:debateId" element={<DebateTakePage />} />
              <Route path=":debateId" element={<DebateView />} />
            </Route>

            <Route path="survey">
              <Route path="instruction/:surveyId" element={<SurveyInstructionPage />} />
              <Route path=":moduleId/:surveyId" element={<SurveyView />} />
            </Route>

            {/* Group routes */}
            <Route path="groups">
              <Route index element={<Groups />} />
              <Route path=":groupId/*" element={<GroupLayout />}>
                <Route path="news" element={<NewsPage />} />
                <Route path="members" element={<MembersPage />} />
                <Route path="chat" element={<ChatPage />} />
                <Route path="announcements" element={<AnnouncementsPage />} />
                <Route path="*" element={<NewsPage />} />
              </Route>
            </Route>

            {/* Catalog and enrollment */}
            <Route path="catalog">
              <Route index element={<Catalog />} />
              <Route path=":catalogId" element={<CatelogCourses />} />
            </Route>
            <Route path="course-enrollment/:courseId" element={<CourseEnrollment />} />
            <Route path="payment-success/:courseId" element={<PaymentSuccess />} />
            <Route path="payment-failed/:courseId" element={<PaymentFailed />} />

            {/* User related routes */}
            <Route path="profile" element={<Profile />} />
            <Route path="avatar-picker" element={<AvatarPickerPage />} />
            <Route path="progress" element={<Progress />} />
            <Route path="messages" element={<Messages />} />

            {/* Other dashboard routes */}
            <Route path="certificate/:courseId" element={<CertificatePage />} />
            <Route path="demo-quiz/:assessmentTitle" element={<DemoQuizPage />} />
            <Route path="class-recordings" element={<ClassRecordings />} />
            <Route path="announcements" element={<Announcements />} />
            <Route path="calendar" element={<CalendarPage />} />
            <Route path="todo" element={<TodoPage />} />
            <Route path="chatbot" element={<Chatbot />} />
            <Route path="faqs" element={<FAQs />} />
            <Route path="privacy" element={<Privacy />} />
            <Route path="guides" element={<Guides />} />
            <Route path="termcondition" element={<TermsAndConditions />} />
            
            {/* Support routes */}
            <Route path="support">
              <Route index element={<Support />} />
              <Route path="ticket" element={<SupportTicket />} />
              <Route path="tickets" element={<MyTickets />} />
            </Route>

            {/* SCORM routes - inside dashboard to keep sidebar */}
            <Route path="scorm">
              <Route index element={<ProtectedScormRoute />} />
              <Route path=":courseId/:moduleId" element={<Scrompack />} />
            </Route>
          </Route>

          {/* Catalog and enrollment */}
          <Route path="catalog">
            <Route index element={<Catalog />} />
            <Route path="category/:categoryName" element={<CatelogCourses />} />
          </Route>
          <Route path="course-enrollment/:courseId" element={<CourseEnrollment />} />
          <Route path="payment-success/:courseId" element={<PaymentSuccess />} />
          <Route path="payment-failed/:courseId" element={<PaymentFailed />} />
          <Route path="progress" element={<Progress />} />
          <Route path="messages" element={<Messages />} />
          <Route path="profile" element={<Profile />} />
          <Route path="privacy" element={<Privacy />} />
          <Route path="avatar-picker" element={<AvatarPickerPage />} />
          <Route path="faqs" element={<FAQs />} />
          <Route path="announcements" element={<Announcements />} />
          <Route path="calendar" element={<CalendarPage />} />
          <Route path="todo" element={<TodoPage />} />
          <Route path="support" element={<Support />} />
          <Route path="guides" element={<Guides />} />
          <Route path="support/ticket" element={<SupportTicket />} />
          <Route path="support/tickets" element={<MyTickets />} />
          <Route path="scorm" element={<ProtectedScormRoute />} />
          <Route path="instructor" element={<Instructorpage />} />
          <Route path="add-users" element={<AddUsersPage />} />
          <Route path="*" element={<NotFound />} />
          <Route path="/scorm/:courseId" element={<Scrompack />} />
          <Route path="/speechify-reader" element={<SpeechifyReaderView />} />
          <Route path="/modern-lesson-demo" element={<ModernLessonDemo />} />
          <Route path="/games" element={<Games />} />
          </Routes>
          <Toaster />
          </CreditsProvider>
        </UserProvider>
      </AuthProvider>
    </ThemeProvider>
  );
}

// Helper wrapper to extract courseId param and wrap children in CourseTimerProvider
import { useParams, Routes as SubRoutes, Route as SubRoute } from "react-router-dom";
function CourseTimerProviderWrapper() {
  const { courseId } = useParams();
  return (
    <CourseTimerProvider courseId={courseId}>
      <SubRoutes>
        <SubRoute index element={<CourseView />} />
        <SubRoute path="modules/:moduleId/lessons" element={<LessonView />} />
        <SubRoute path="module/:moduleId/lessons" element={<ModuleLessonsView />} />
        <SubRoute path="module/:moduleId/assessments" element={<ModuleAssessmentsView />} />
        <SubRoute path="module/:moduleId/lesson/:lessonId" element={<LessonView />} />
        <SubRoute path="module/:moduleId/lesson/:lessonId/detail" element={<LessonDetail />} />
        {/* Add more subroutes as needed */}
      </SubRoutes>
    </CourseTimerProvider>
  );
}

export default App;<|MERGE_RESOLUTION|>--- conflicted
+++ resolved
@@ -76,10 +76,7 @@
 import InstructorCourseModulesPage from "@/pages/InstructorCourseModulesPage";
 import LessonBuilder from "./pages/LessonBuilder";
 import LandingPage from "@/pages/LandingPage";
-<<<<<<< HEAD
 import Home from "@/pages/home";
-=======
->>>>>>> e4a442f3
 import AdminModal from "@/components/AdminModal";
 import Scrompack from "@/pages/Scrompack";
 import Sov from "./coursesL/Sov";
@@ -207,11 +204,7 @@
                   <Route path="assessments" element={<ModuleAssessmentsView />} />
                   <Route path="lesson/:lessonId">
                     <Route index element={<LessonView />} />
-<<<<<<< HEAD
-                    <Route path="view" element={<LessonBuilder viewMode={true} />} />
-=======
                     <Route path="view" element={<LessonBuilder />} />
->>>>>>> e4a442f3
                     <Route path="detail" element={<LessonDetail />} />
                     <Route path="builder" element={<LessonBuilder />} />
                   </Route>
