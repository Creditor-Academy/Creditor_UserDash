--- conflicted
+++ resolved
@@ -102,10 +102,7 @@
 import TermsAndConditions from '@/pages/TermCondition';
 import ReturnRefund from '@/pages/ReturnRefund';
 import MembershipTnC from '@/pages/MembershipTnC';
-<<<<<<< HEAD
-=======
 import MembershipEnrollment from '@/pages/MembershipEnrollment';
->>>>>>> 97798924
 import ContactSection from '@/components/ContactSection';
 import AddUsersPage from '@/pages/AddUsersPage';
 import AICourseCreator from '@/pages/AICourseCreator';
@@ -361,13 +358,10 @@
                 }
               >
                 <Route index element={<Dashboard />} />
-<<<<<<< HEAD
-=======
                 <Route
                   path="membership/enroll"
                   element={<MembershipEnrollment />}
                 />
->>>>>>> 97798924
                 <Route path="upcoming-courses" element={<UpcomingCourses />} />
 
                 {/* Course related routes */}
