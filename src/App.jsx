<<<<<<< HEAD
import React from 'react';
import { Routes, Route } from 'react-router-dom';
import { ThemeProvider } from '@/components/ui/theme-provider';
import { Toaster } from '@/components/ui/toaster';
=======
import React from "react";
import { Routes, Route, useLocation } from "react-router-dom";
import { ThemeProvider } from "@/components/ui/theme-provider";
import { Toaster } from "@/components/ui/toaster";
>>>>>>> 36a989b0

import DashboardLayout from '@/layouts/DashboardLayout';
import Dashboard from '@/pages/Dashboard';
import UpcomingCourses from '@/pages/UpcomingCourses';
import Courses from '@/pages/Courses';
import ModulesList from '@/pages/ModulesList';
import ModuleDetail from '@/pages/ModuleDetail';
import LessonDetail from '@/pages/LessonDetail';
import QuizView from '@/pages/QuizView';
import QuizTypePage from '@/pages/QuizTypePage';
import QuizInstructionPage from '@/pages/QuizInstructionPage';
import QuizTakePage from '@/pages/QuizTakePage';
import QuizResultsPage from '@/pages/QuizResultsPage';
import AssignmentInstructionPage from '@/pages/AssignmentInstructionPage';
import AssignmentTakePage from '@/pages/AssignmentTakePage';
import AssignmentResultsPage from '@/pages/AssignmentResultsPage';
import EssayInstructionPage from '@/pages/EssayInstructionPage';
import EssayTakePage from '@/pages/EssayTakePage';
import EssayResultsPage from '@/pages/EssayResultsPage';
import ModernLessonDemo from '@/pages/ModernLessonDemo';
import Groups from '@/pages/Groups';
import Catalog from '@/pages/Catalog';
import CatelogCourses from '@/pages/CatelogCourses';

import Progress from '@/pages/Progress';
import Messages from '@/pages/Messages';
import Profile from '@/pages/Profile';
import NotFound from '@/pages/NotFound';
import CourseView from '@/pages/CourseView';
import ModuleLessonsView from '@/pages/ModuleLessonsView';
import ModuleAssessmentsView from '@/pages/ModuleAssessmentsView';
import CourseEnrollment from '@/pages/CourseEnrollment';
import GroupLayout from '@/layouts/GroupLayout';
import MembersPage from '@/pages/group/MembersPage';
import NewsPage from '@/pages/group/NewsPage';

import AnnouncementsPage from '@/pages/group/AnnouncementsPage';
import ChatPage from '@/pages/group/ChatPage';
import SpeechifyReaderView from '@/pages/SpeechifyReaderView';
import AvatarPickerPage from '@/pages/AvatarPickerPage';
import FAQs from '@/pages/FAQs';
import Support from '@/pages/Support';
import Privacy from '@/pages/Privacy';
import Guides from '@/pages/Guides';
import SupportTicket from '@/pages/SupportTicket';
import Announcements from '@/pages/Announcements';
import PaymentSuccess from '@/pages/PaymentSuccess';
import PaymentFailed from '@/pages/PaymentFailed';
import AssignmentSubmit from '@/pages/AssignmentSubmit';
import AssignmentSubmissions from '@/pages/AssignmentSubmissions';
import DebateView from '@/pages/DebateView';
import SurveyView from '@/pages/SurveyView';
import DemoQuizPage from '@/pages/DemoQuizPage';
import CalendarPage from '@/pages/CalendarPage';
import TodoPage from '@/pages/TodoPage';
import ClassRecordings from '@/pages/ClassRecordings';
import CertificatePage from '../src/pages/CertificatePage';
import SurveyInstructionPage from '@/pages/SurveyInstructionPage';
import DebateInstructionPage from '@/pages/DebateInstructionPage';
import DebateTakePage from '@/pages/DebateTakePage';
import Chatbot from '@/pages/Chatbot';
import Games from '@/pages/Games';
import GameDetailView from '@/components/games/GameDetailView';
import MyTickets from '@/pages/MyTickets';
import { CourseTimerProvider } from '@/components/courses/CourseTimerProvider';
import { currentUserId } from '@/data/currentUser';
import Instructorpage from '@/pages/Instructorpage';
import InstructorCourseModulesPage from '@/pages/InstructorCourseModulesPage';
import LessonBuilder from './pages/LessonBuilder';
import LessonPreview from './pages/LessonPreview';
import LandingPage from '@/pages/LandingPage';
import Home from '@/pages/home';
import About from '@/pages/AboutUsPage/About';
import Contact from '@/pages/contactpage/contact';
import FAQPage from '@/pages/faqpages/faqpage';
import Product from '@/pages/Product/Product';
import Features from '@/pages/FeaturesPage/Features';
import WhyUs from '@/pages/WhyusPage/WhyUs';
import Plans from '@/pages/Plans';
import PageTransitionOverlay from '@/components/PageTransitionOverlay';
import AdminModal from '@/components/AdminModal';
import Sov from './coursesL/Sov';
import Sophomore from './coursesL/Sophomore';
import OperatePrivate from './coursesL/OperatePrivate';
import Senior from './coursesL/Senior';
import Remedy from './coursesL/Remedy';
import PrivateMerchant from './coursesL/PrivateMerchant';
import { MasterClass } from '@/pages/MasterClass';
import LiveClass from './pages/LiveClass';
import { WebsiteCreation } from './pages/WebsiteCreation';
import AcademicAthena from './pages/AcademicAthena';
import CompanyAthena from './pages/CompanyAthena';
import MerchantProcessing from './pages/MerchantProcessing';
import ProtectedRoute from './components/ProtectedRoute';
import Login from '@/pages/Auth/Login';
import ResetPassword from '@/pages/Auth/ResetPassword';
import PrivacyPolicy from '@/pages/PrivacyPolicy';
import TermsAndConditions from '@/pages/TermCondition';
import ReturnRefund from '@/pages/ReturnRefund';
import MembershipTnC from '@/pages/MembershipTnC';
import ContactSection from '@/components/ContactSection';
import AddUsersPage from '@/pages/AddUsersPage';
import AICourseCreator from '@/pages/AICourseCreator';
import CreateScenario from '@/pages/CreateScenario';
import PreviewScenario from '@/pages/PreviewScenario';
import ScenarioTakePage from '@/pages/ScenarioTakePage';
import { AuthProvider } from './contexts/AuthContext';
import { UserProvider } from './contexts/UserContext';
import { CreditsProvider } from './contexts/CreditsContext';
// import  ModuleView  from "@/pages/ModuleView";
import LessonView from './pages/LessonView';
import InstructionalDesign from '@/pages/InstructionalDesign';
import PricingPage from '@/pages/Pricing';
import ExpertAthena from './pages/Expert_athena';
import RevenueGeneration from './pages/RevenueGeneration';
import CustomerTraining from './pages/CustomerTraining';
import LeadGeneration from './pages/LeadGeneration';
import CoursesPage from './pages/Platform/CoursesPage';
import CommunitiesPage from './pages/Platform/CommunitiesPage';
import DigitalDownloadsPage from './pages/Platform/DigitalDownloadsPage';
import MembershipsPage from './pages/Platform/MembershipsPage';
import CoachingPage from './pages/Platform/CoachingPage';
<<<<<<< HEAD
=======
import Emailautomation from './pages/Platform/Emailautomation';
import Analyticspage from './pages/Platform/Analyticspage';
import Brandpage from './pages/Platform/Brandpage';
import Sellingpage from './pages/Platform/Sellingpage';
import PrivacyAthena from './pages/PrivacyAthena';
import TermAthena from './pages/TermAthena';
import Cookies from './pages/Cookies';
import Sitemap from './pages/Sitemap';
>>>>>>> 36a989b0

function App() {
  return (
    <ThemeProvider>
      <ScrollToTop />
      <AuthProvider>
        <UserProvider>
          <CreditsProvider>
<<<<<<< HEAD
            <Routes>
              {/* Public routes */}
              <Route path="/login" element={<Login />} />
              <Route path="/reset-password" element={<ResetPassword />} />
              <Route path="/" element={<Home />} />
              <Route path="/about" element={<About />} />
              <Route path="/contact" element={<Contact />} />
              <Route path="/faq" element={<FAQPage />} />
              <Route path="/features" element={<Features />} />
              <Route path="/product" element={<Product />} />
              <Route path="/plans" element={<Plans />} />
              <Route path="/whyus" element={<WhyUs />} />
              <Route
                path="/instructionaldesign"
                element={<InstructionalDesign />}
              />
              <Route path="/sov" element={<Sov />} />
              <Route path="/sophomore" element={<Sophomore />} />
              <Route path="/operateprivate" element={<OperatePrivate />} />
              <Route path="/unlimitedcredit" element={<Senior />} />
              <Route path="/masterclass" element={<MasterClass />} />
              <Route path="/liveclass" element={<LiveClass />} />
              <Route path="/website" element={<WebsiteCreation />} />
              <Route path="/academic_athena" element={<AcademicAthena />} />
              <Route path="/company_athena" element={<CompanyAthena />} />
              <Route path="/expert_athena" element={<ExpertAthena />} />
              <Route
                path="/revenue_generation"
                element={<RevenueGeneration />}
              />
              <Route path="/customer_training" element={<CustomerTraining />} />
              <Route path="/lead_generation" element={<LeadGeneration />} />
              <Route path="/pricing" element={<PricingPage />} />
              <Route path="/remedy" element={<Remedy />} />
              <Route path="/pmp" element={<MerchantProcessing />} />
              <Route path="/privatemerchant" element={<PrivateMerchant />} />

              {/* Platform routes */}
              <Route path="/platform/courses" element={<CoursesPage />} />
              <Route
                path="/platform/communities"
                element={<CommunitiesPage />}
              />
              <Route
                path="/platform/digital-downloads"
                element={<DigitalDownloadsPage />}
              />
              <Route
                path="/platform/memberships"
                element={<MembershipsPage />}
              />
              <Route path="/platform/coaching" element={<CoachingPage />} />

              <Route
                path="/instructor"
                element={
                  <ProtectedRoute>
                    <Instructorpage />
                  </ProtectedRoute>
                }
              >
                <Route index element={<Instructorpage />} />
                <Route path="course-management" element={<Instructorpage />} />
                <Route path="user-management" element={<Instructorpage />} />
                <Route path="course-catalog" element={<Instructorpage />} />
                <Route path="create-quiz" element={<Instructorpage />} />
                <Route path="course-lessons" element={<Instructorpage />} />
                <Route path="group-management" element={<Instructorpage />} />
                <Route path="event-management" element={<Instructorpage />} />
                <Route path="support-tickets" element={<Instructorpage />} />
                <Route path="assets" element={<Instructorpage />} />
                <Route path="payments" element={<Instructorpage />} />
              </Route>
              <Route
                path="/instructor/courses/:courseId/modules"
                element={
                  <ProtectedRoute>
                    <InstructorCourseModulesPage />
                  </ProtectedRoute>
                }
              />
              <Route
                path="/courses/:courseId/modules/:moduleId/lessons/:lessonId/builder"
                element={
                  <DashboardLayout>
                    <LessonBuilder />
                  </DashboardLayout>
                }
              />
              <Route
                path="/courses/:courseId/modules/:moduleId/lessons/:lessonId/preview"
                element={<LessonPreview />}
              />
              <Route
                path="/courses/:courseId/modules/:moduleId/lessons"
                element={<LessonView />}
              />
              <Route
                path="/instructor/add-users"
                element={
                  <ProtectedRoute>
                    <AddUsersPage />
                  </ProtectedRoute>
                }
              />
              <Route
                path="/add-quiz"
                element={
                  <ProtectedRoute>
                    <Instructorpage />
                  </ProtectedRoute>
                }
              />
              <Route
                path="/create-scenario"
                element={
                  <ProtectedRoute>
                    <CreateScenario />
                  </ProtectedRoute>
                }
              />
              <Route
                path="/preview-scenario"
                element={
                  <ProtectedRoute>
                    <PreviewScenario />
                  </ProtectedRoute>
                }
              />

              {/* Public routes (outside ProtectedRoute) */}
              <Route path="/privacy" element={<PrivacyPolicy />} />
              <Route path="/termcondition" element={<TermsAndConditions />} />
              <Route path="/ReturnRefund" element={<ReturnRefund />} />
              <Route path="/MembershipTnC" element={<MembershipTnC />} />
              <Route path="/contact" element={<ContactSection />} />

              {/* Protected dashboard route */}
              <Route
                path="/dashboard/*"
                element={
                  <ProtectedRoute>
                    <DashboardLayout />
                  </ProtectedRoute>
                }
              >
                <Route index element={<Dashboard />} />
                <Route path="upcoming-courses" element={<UpcomingCourses />} />

                {/* Course related routes */}
                <Route path="courses">
                  <Route index element={<Courses />} />
                  <Route path=":courseId">
                    <Route
                      index
                      element={
                        <CourseTimerProvider>
                          <CourseView />
                        </CourseTimerProvider>
                      }
                    />
                    <Route path="modules" element={<ModulesList />} />
                    {/* <Route path="modules/:moduleId/view" element={<ModuleView />} /> */}
                    <Route
                      path="modules/:moduleId/lessons"
                      element={<LessonView />}
                    />
                    <Route
                      path="modules/:moduleId/assessments"
                      element={<ModuleAssessmentsView />}
                    />
                    <Route path="module/:moduleId">
                      <Route index element={<ModuleDetail />} />
                      <Route path="lessons" element={<ModuleLessonsView />} />
                      <Route
                        path="assessments"
                        element={<ModuleAssessmentsView />}
                      />
                      <Route path="lesson/:lessonId">
                        <Route index element={<LessonView />} />
                        <Route path="view" element={<LessonBuilder />} />
                        <Route path="detail" element={<LessonDetail />} />
                        <Route path="builder" element={<LessonBuilder />} />
                      </Route>
                    </Route>
=======
          <Routes>
          {/* Public routes */}
          <Route path="/login" element={<Login />} />
          <Route path="/reset-password" element={<ResetPassword />} />
          <Route path="/" element={<Home />} />
          <Route path="/about" element={<About />} />
          <Route path="/contact" element={<Contact />} />
          <Route path="/faq" element={<FAQPage />} />
          <Route path="/features" element={<Features />} />
          <Route path="/product" element={<Product />} />
          <Route path="/plans" element={<Plans />} />
          <Route path="/whyus" element={<WhyUs />} />
          <Route path="/instructionaldesign" element={<InstructionalDesign />} />
          <Route path="/sov" element={<Sov />} />
          <Route path="/sophomore" element={<Sophomore />} />
          <Route path="/operateprivate" element={<OperatePrivate />} />
          <Route path="/unlimitedcredit" element={<Senior/>} />
          <Route path="/masterclass" element={<MasterClass />}/>
          <Route path="/liveclass" element={<LiveClass />} />
          <Route path="/website" element={<WebsiteCreation/>}/>
          <Route path="/academic_athena" element={<AcademicAthena/>}/>
          <Route path="/company_athena" element={<CompanyAthena/>}/>
          <Route path="/expert_athena" element={<ExpertAthena/>}/>
          <Route path="/revenue_generation" element={<RevenueGeneration/>}/>
          <Route path="/customer_training" element={<CustomerTraining/>}/>
          <Route path="/lead_generation" element={<LeadGeneration/>}/>
          <Route path="/pricing" element={<PricingPage/>}/>
          <Route path="/remedy" element={<Remedy/>} />
          <Route path="/pmp" element={<MerchantProcessing/>} />
          <Route path="/privatemerchant" element={<PrivateMerchant/>} />
          
          {/* Platform routes */}
          <Route path="/platform/courses" element={<CoursesPage/>}/>
          <Route path="/platform/communities" element={<CommunitiesPage/>}/>
          <Route path="/platform/digital-downloads" element={<DigitalDownloadsPage/>}/>
          <Route path="/platform/memberships" element={<MembershipsPage/>}/>
          <Route path="/platform/coaching" element={<CoachingPage/>}/>
          <Route path="/platform/email-automation" element={<Emailautomation/>}/>
          <Route path="/platform/analytics" element={<Analyticspage/>}/>
          <Route path="/platform/brand" element={<Brandpage/>}/>
          <Route path="/platform/selling" element={<Sellingpage/>}/>
          <Route path="/privacy-athena" element={<PrivacyAthena/>}/>
          <Route path="/term-athena" element={<TermAthena/>}/>
          <Route path="/cookies" element={<Cookies/>}/>
          <Route path="/sitemap" element={<Sitemap/>}/>
          <Route
            path="/instructor"
            element={
              <ProtectedRoute>
                <Instructorpage />
              </ProtectedRoute>
            }
          />
          <Route
            path="/instructor/courses/:courseId/modules"
            element={
              <ProtectedRoute>
                <InstructorCourseModulesPage />
              </ProtectedRoute>
            }
          />
          <Route
            path="/instructor/add-users"
            element={
              <ProtectedRoute>
                <AddUsersPage />
              </ProtectedRoute>
            }
          />
          <Route
            path="/add-quiz"
            element={
              <ProtectedRoute>
                <Instructorpage />
              </ProtectedRoute>
            }
          />
          <Route
            path="/create-scenario"
            element={
              <ProtectedRoute>
                <CreateScenario />
              </ProtectedRoute>
            }
          />
          <Route
            path="/preview-scenario"
            element={
              <ProtectedRoute>
                <PreviewScenario />
              </ProtectedRoute>
            }
          />
          
          {/* Public routes (outside ProtectedRoute) */}
          <Route path="/privacy" element={<PrivacyPolicy />} />
          <Route path="/termcondition" element={<TermsAndConditions />} />
          <Route path="/ReturnRefund" element={<ReturnRefund />} />
          <Route path="/MembershipTnC" element={<MembershipTnC />} />               
          <Route path="/contact" element={<ContactSection />} />
          
          {/* Protected dashboard route */}
          <Route
            path="/dashboard/*"
            element={
              <ProtectedRoute>
                <DashboardLayout />
              </ProtectedRoute>
            }
          >
            <Route index element={<Dashboard />} />
            <Route path="upcoming-courses" element={<UpcomingCourses />} />
            
            {/* Course related routes */}
            <Route path="courses">
              <Route index element={<Courses />} />
              <Route path=":courseId">
                <Route index element={
                  <CourseTimerProvider>
                    <CourseView />
                  </CourseTimerProvider>
                } />
                <Route path="modules" element={<ModulesList />} />
                <Route path="modules/:moduleId/assessments" element={<ModuleAssessmentsView />} />
                <Route path="module/:moduleId">
                  <Route index element={<ModuleDetail />} />
                  <Route path="lessons" element={<ModuleLessonsView />} />
                  <Route path="assessments" element={<ModuleAssessmentsView />} />
                  <Route path="lesson/:lessonId">
                    <Route index element={<LessonView />} />
                    <Route path="detail" element={<LessonDetail />} />
>>>>>>> 36a989b0
                  </Route>
                </Route>

                {/* Assessment routes */}
                <Route path="quiz">
                  <Route path=":quizType" element={<QuizTypePage />} />
                  <Route
                    path="instruction/:quizId"
                    element={<QuizInstructionPage />}
                  />
                  <Route path="take/:quizId" element={<QuizTakePage />} />
                  <Route path="results/:quizId" element={<QuizResultsPage />} />
                </Route>

                {/* Scenario routes */}
                <Route path="scenario">
                  <Route
                    path="take/:scenarioId"
                    element={<ScenarioTakePage />}
                  />
                </Route>

                <Route path="assignment">
                  <Route
                    path="instruction/:assignmentId"
                    element={<AssignmentInstructionPage />}
                  />
                  <Route
                    path="take/:assignmentId"
                    element={<AssignmentTakePage />}
                  />
                  <Route
                    path="results/:assignmentId"
                    element={<AssignmentResultsPage />}
                  />
                  <Route
                    path=":assignmentId/submit"
                    element={<AssignmentSubmit />}
                  />
                  <Route
                    path=":assignmentId/submissions"
                    element={<AssignmentSubmissions />}
                  />
                </Route>

                <Route path="essay">
                  <Route
                    path="instruction/:essayId"
                    element={<EssayInstructionPage />}
                  />
                  <Route path="take/:essayId" element={<EssayTakePage />} />
                  <Route
                    path="results/:essayId"
                    element={<EssayResultsPage />}
                  />
                </Route>

                <Route path="debate">
                  <Route
                    path="instruction/:debateId"
                    element={<DebateInstructionPage />}
                  />
                  <Route path="take/:debateId" element={<DebateTakePage />} />
                  <Route path=":debateId" element={<DebateView />} />
                </Route>

                <Route path="survey">
                  <Route
                    path="instruction/:surveyId"
                    element={<SurveyInstructionPage />}
                  />
                  <Route path=":moduleId/:surveyId" element={<SurveyView />} />
                </Route>

                {/* Group routes */}
                <Route path="groups">
                  <Route index element={<Groups />} />
                  <Route path=":groupId/*" element={<GroupLayout />}>
                    <Route path="news" element={<NewsPage />} />
                    <Route path="members" element={<MembersPage />} />
                    <Route path="chat" element={<ChatPage />} />
                    <Route
                      path="announcements"
                      element={<AnnouncementsPage />}
                    />
                    <Route path="*" element={<NewsPage />} />
                  </Route>
                </Route>

                {/* Catalog and enrollment */}
                <Route path="catalog">
                  <Route index element={<Catalog />} />
                  <Route path=":catalogId" element={<CatelogCourses />} />
                </Route>
                <Route
                  path="course-enrollment/:courseId"
                  element={<CourseEnrollment />}
                />
                <Route
                  path="payment-success/:courseId"
                  element={<PaymentSuccess />}
                />
                <Route
                  path="payment-failed/:courseId"
                  element={<PaymentFailed />}
                />

                {/* User related routes */}
                <Route path="profile" element={<Profile />} />
                <Route path="avatar-picker" element={<AvatarPickerPage />} />
                <Route path="progress" element={<Progress />} />
                <Route path="messages" element={<Messages />} />

                {/* Other dashboard routes */}
                <Route
                  path="certificate/:courseId"
                  element={<CertificatePage />}
                />
                <Route
                  path="demo-quiz/:assessmentTitle"
                  element={<DemoQuizPage />}
                />
                <Route path="class-recordings" element={<ClassRecordings />} />
                <Route path="announcements" element={<Announcements />} />
                <Route path="calendar" element={<CalendarPage />} />
                <Route path="todo" element={<TodoPage />} />
                <Route path="chatbot" element={<Chatbot />} />
                <Route path="faqs" element={<FAQs />} />
                <Route path="privacy" element={<Privacy />} />
                <Route path="guides" element={<Guides />} />
                <Route path="termcondition" element={<TermsAndConditions />} />

                {/* Support routes */}
                <Route path="support">
                  <Route index element={<Support />} />
                  <Route path="ticket" element={<SupportTicket />} />
                  <Route path="tickets" element={<MyTickets />} />
                </Route>
              </Route>

              {/* Catalog and enrollment */}
              <Route path="catalog">
                <Route index element={<Catalog />} />
                <Route
                  path="category/:categoryName"
                  element={<CatelogCourses />}
                />
              </Route>
              <Route
                path="course-enrollment/:courseId"
                element={<CourseEnrollment />}
              />
              <Route
                path="payment-success/:courseId"
                element={<PaymentSuccess />}
              />
              <Route
                path="payment-failed/:courseId"
                element={<PaymentFailed />}
              />
              <Route path="progress" element={<Progress />} />
              {/* Duplicate top-level messages route removed to keep messages inside dashboard layout */}

              <Route path="profile" element={<Profile />} />
              <Route path="privacy" element={<Privacy />} />
              <Route path="avatar-picker" element={<AvatarPickerPage />} />
              <Route path="faqs" element={<FAQs />} />
              <Route path="announcements" element={<Announcements />} />
              <Route path="calendar" element={<CalendarPage />} />
              <Route path="todo" element={<TodoPage />} />
              <Route path="support" element={<Support />} />
              <Route path="guides" element={<Guides />} />
              <Route path="support/ticket" element={<SupportTicket />} />
              <Route path="support/tickets" element={<MyTickets />} />
              <Route path="instructor" element={<Instructorpage />} />
              <Route path="add-users" element={<AddUsersPage />} />

              {/* AI Course Creator Route - Fullscreen */}
              <Route
                path="/ai-course-creator"
                element={
                  <ProtectedRoute>
                    <AICourseCreator />
                  </ProtectedRoute>
                }
              />

              <Route path="*" element={<NotFound />} />
              <Route
                path="/speechify-reader"
                element={<SpeechifyReaderView />}
              />
              <Route
                path="/modern-lesson-demo"
                element={<ModernLessonDemo />}
              />
              <Route path="/games" element={<Games />} />
            </Routes>
            <PageTransitionOverlay />
            <Toaster />
          </CreditsProvider>
        </UserProvider>
      </AuthProvider>
    </ThemeProvider>
  );
}

// Helper wrapper to extract courseId param and wrap children in CourseTimerProvider
import {
  useParams,
  Routes as SubRoutes,
  Route as SubRoute,
} from 'react-router-dom';
function CourseTimerProviderWrapper() {
  const { courseId } = useParams();
  return (
    <CourseTimerProvider courseId={courseId}>
      <SubRoutes>
        <SubRoute index element={<CourseView />} />
        <SubRoute path="modules/:moduleId/lessons" element={<LessonView />} />
        <SubRoute
          path="module/:moduleId/lessons"
          element={<ModuleLessonsView />}
        />
        <SubRoute
          path="module/:moduleId/assessments"
          element={<ModuleAssessmentsView />}
        />
        <SubRoute
          path="module/:moduleId/lesson/:lessonId"
          element={<LessonView />}
        />
        <SubRoute
          path="module/:moduleId/lesson/:lessonId/detail"
          element={<LessonDetail />}
        />
        {/* Add more subroutes as needed */}
      </SubRoutes>
    </CourseTimerProvider>
  );
}

// Always scroll to top on route change (prevents landing mid-page after navigation)
function ScrollToTop() {
  const location = useLocation();
  React.useEffect(() => {
    // If navigating to a hash, let the browser handle it; otherwise scroll to top
    if (!location.hash) {
      window.scrollTo({ top: 0, left: 0, behavior: "auto" });
    }
  }, [location.pathname, location.search]);
  return null;
}

export default App;<|MERGE_RESOLUTION|>--- conflicted
+++ resolved
@@ -1,14 +1,7 @@
-<<<<<<< HEAD
 import React from 'react';
-import { Routes, Route } from 'react-router-dom';
+import { Routes, Route, useLocation } from 'react-router-dom';
 import { ThemeProvider } from '@/components/ui/theme-provider';
 import { Toaster } from '@/components/ui/toaster';
-=======
-import React from "react";
-import { Routes, Route, useLocation } from "react-router-dom";
-import { ThemeProvider } from "@/components/ui/theme-provider";
-import { Toaster } from "@/components/ui/toaster";
->>>>>>> 36a989b0
 
 import DashboardLayout from '@/layouts/DashboardLayout';
 import Dashboard from '@/pages/Dashboard';
@@ -131,8 +124,6 @@
 import DigitalDownloadsPage from './pages/Platform/DigitalDownloadsPage';
 import MembershipsPage from './pages/Platform/MembershipsPage';
 import CoachingPage from './pages/Platform/CoachingPage';
-<<<<<<< HEAD
-=======
 import Emailautomation from './pages/Platform/Emailautomation';
 import Analyticspage from './pages/Platform/Analyticspage';
 import Brandpage from './pages/Platform/Brandpage';
@@ -141,7 +132,6 @@
 import TermAthena from './pages/TermAthena';
 import Cookies from './pages/Cookies';
 import Sitemap from './pages/Sitemap';
->>>>>>> 36a989b0
 
 function App() {
   return (
@@ -150,7 +140,6 @@
       <AuthProvider>
         <UserProvider>
           <CreditsProvider>
-<<<<<<< HEAD
             <Routes>
               {/* Public routes */}
               <Route path="/login" element={<Login />} />
@@ -203,7 +192,17 @@
                 element={<MembershipsPage />}
               />
               <Route path="/platform/coaching" element={<CoachingPage />} />
-
+              <Route
+                path="/platform/email-automation"
+                element={<Emailautomation />}
+              />
+              <Route path="/platform/analytics" element={<Analyticspage />} />
+              <Route path="/platform/brand" element={<Brandpage />} />
+              <Route path="/platform/selling" element={<Sellingpage />} />
+              <Route path="/privacy-athena" element={<PrivacyAthena />} />
+              <Route path="/term-athena" element={<TermAthena />} />
+              <Route path="/cookies" element={<Cookies />} />
+              <Route path="/sitemap" element={<Sitemap />} />
               <Route
                 path="/instructor"
                 element={
@@ -211,19 +210,7 @@
                     <Instructorpage />
                   </ProtectedRoute>
                 }
-              >
-                <Route index element={<Instructorpage />} />
-                <Route path="course-management" element={<Instructorpage />} />
-                <Route path="user-management" element={<Instructorpage />} />
-                <Route path="course-catalog" element={<Instructorpage />} />
-                <Route path="create-quiz" element={<Instructorpage />} />
-                <Route path="course-lessons" element={<Instructorpage />} />
-                <Route path="group-management" element={<Instructorpage />} />
-                <Route path="event-management" element={<Instructorpage />} />
-                <Route path="support-tickets" element={<Instructorpage />} />
-                <Route path="assets" element={<Instructorpage />} />
-                <Route path="payments" element={<Instructorpage />} />
-              </Route>
+              />
               <Route
                 path="/instructor/courses/:courseId/modules"
                 element={
@@ -231,22 +218,6 @@
                     <InstructorCourseModulesPage />
                   </ProtectedRoute>
                 }
-              />
-              <Route
-                path="/courses/:courseId/modules/:moduleId/lessons/:lessonId/builder"
-                element={
-                  <DashboardLayout>
-                    <LessonBuilder />
-                  </DashboardLayout>
-                }
-              />
-              <Route
-                path="/courses/:courseId/modules/:moduleId/lessons/:lessonId/preview"
-                element={<LessonPreview />}
-              />
-              <Route
-                path="/courses/:courseId/modules/:moduleId/lessons"
-                element={<LessonView />}
               />
               <Route
                 path="/instructor/add-users"
@@ -313,11 +284,6 @@
                       }
                     />
                     <Route path="modules" element={<ModulesList />} />
-                    {/* <Route path="modules/:moduleId/view" element={<ModuleView />} /> */}
-                    <Route
-                      path="modules/:moduleId/lessons"
-                      element={<LessonView />}
-                    />
                     <Route
                       path="modules/:moduleId/assessments"
                       element={<ModuleAssessmentsView />}
@@ -331,144 +297,9 @@
                       />
                       <Route path="lesson/:lessonId">
                         <Route index element={<LessonView />} />
-                        <Route path="view" element={<LessonBuilder />} />
                         <Route path="detail" element={<LessonDetail />} />
-                        <Route path="builder" element={<LessonBuilder />} />
                       </Route>
                     </Route>
-=======
-          <Routes>
-          {/* Public routes */}
-          <Route path="/login" element={<Login />} />
-          <Route path="/reset-password" element={<ResetPassword />} />
-          <Route path="/" element={<Home />} />
-          <Route path="/about" element={<About />} />
-          <Route path="/contact" element={<Contact />} />
-          <Route path="/faq" element={<FAQPage />} />
-          <Route path="/features" element={<Features />} />
-          <Route path="/product" element={<Product />} />
-          <Route path="/plans" element={<Plans />} />
-          <Route path="/whyus" element={<WhyUs />} />
-          <Route path="/instructionaldesign" element={<InstructionalDesign />} />
-          <Route path="/sov" element={<Sov />} />
-          <Route path="/sophomore" element={<Sophomore />} />
-          <Route path="/operateprivate" element={<OperatePrivate />} />
-          <Route path="/unlimitedcredit" element={<Senior/>} />
-          <Route path="/masterclass" element={<MasterClass />}/>
-          <Route path="/liveclass" element={<LiveClass />} />
-          <Route path="/website" element={<WebsiteCreation/>}/>
-          <Route path="/academic_athena" element={<AcademicAthena/>}/>
-          <Route path="/company_athena" element={<CompanyAthena/>}/>
-          <Route path="/expert_athena" element={<ExpertAthena/>}/>
-          <Route path="/revenue_generation" element={<RevenueGeneration/>}/>
-          <Route path="/customer_training" element={<CustomerTraining/>}/>
-          <Route path="/lead_generation" element={<LeadGeneration/>}/>
-          <Route path="/pricing" element={<PricingPage/>}/>
-          <Route path="/remedy" element={<Remedy/>} />
-          <Route path="/pmp" element={<MerchantProcessing/>} />
-          <Route path="/privatemerchant" element={<PrivateMerchant/>} />
-          
-          {/* Platform routes */}
-          <Route path="/platform/courses" element={<CoursesPage/>}/>
-          <Route path="/platform/communities" element={<CommunitiesPage/>}/>
-          <Route path="/platform/digital-downloads" element={<DigitalDownloadsPage/>}/>
-          <Route path="/platform/memberships" element={<MembershipsPage/>}/>
-          <Route path="/platform/coaching" element={<CoachingPage/>}/>
-          <Route path="/platform/email-automation" element={<Emailautomation/>}/>
-          <Route path="/platform/analytics" element={<Analyticspage/>}/>
-          <Route path="/platform/brand" element={<Brandpage/>}/>
-          <Route path="/platform/selling" element={<Sellingpage/>}/>
-          <Route path="/privacy-athena" element={<PrivacyAthena/>}/>
-          <Route path="/term-athena" element={<TermAthena/>}/>
-          <Route path="/cookies" element={<Cookies/>}/>
-          <Route path="/sitemap" element={<Sitemap/>}/>
-          <Route
-            path="/instructor"
-            element={
-              <ProtectedRoute>
-                <Instructorpage />
-              </ProtectedRoute>
-            }
-          />
-          <Route
-            path="/instructor/courses/:courseId/modules"
-            element={
-              <ProtectedRoute>
-                <InstructorCourseModulesPage />
-              </ProtectedRoute>
-            }
-          />
-          <Route
-            path="/instructor/add-users"
-            element={
-              <ProtectedRoute>
-                <AddUsersPage />
-              </ProtectedRoute>
-            }
-          />
-          <Route
-            path="/add-quiz"
-            element={
-              <ProtectedRoute>
-                <Instructorpage />
-              </ProtectedRoute>
-            }
-          />
-          <Route
-            path="/create-scenario"
-            element={
-              <ProtectedRoute>
-                <CreateScenario />
-              </ProtectedRoute>
-            }
-          />
-          <Route
-            path="/preview-scenario"
-            element={
-              <ProtectedRoute>
-                <PreviewScenario />
-              </ProtectedRoute>
-            }
-          />
-          
-          {/* Public routes (outside ProtectedRoute) */}
-          <Route path="/privacy" element={<PrivacyPolicy />} />
-          <Route path="/termcondition" element={<TermsAndConditions />} />
-          <Route path="/ReturnRefund" element={<ReturnRefund />} />
-          <Route path="/MembershipTnC" element={<MembershipTnC />} />               
-          <Route path="/contact" element={<ContactSection />} />
-          
-          {/* Protected dashboard route */}
-          <Route
-            path="/dashboard/*"
-            element={
-              <ProtectedRoute>
-                <DashboardLayout />
-              </ProtectedRoute>
-            }
-          >
-            <Route index element={<Dashboard />} />
-            <Route path="upcoming-courses" element={<UpcomingCourses />} />
-            
-            {/* Course related routes */}
-            <Route path="courses">
-              <Route index element={<Courses />} />
-              <Route path=":courseId">
-                <Route index element={
-                  <CourseTimerProvider>
-                    <CourseView />
-                  </CourseTimerProvider>
-                } />
-                <Route path="modules" element={<ModulesList />} />
-                <Route path="modules/:moduleId/assessments" element={<ModuleAssessmentsView />} />
-                <Route path="module/:moduleId">
-                  <Route index element={<ModuleDetail />} />
-                  <Route path="lessons" element={<ModuleLessonsView />} />
-                  <Route path="assessments" element={<ModuleAssessmentsView />} />
-                  <Route path="lesson/:lessonId">
-                    <Route index element={<LessonView />} />
-                    <Route path="detail" element={<LessonDetail />} />
->>>>>>> 36a989b0
                   </Route>
                 </Route>
 
@@ -717,7 +548,7 @@
   React.useEffect(() => {
     // If navigating to a hash, let the browser handle it; otherwise scroll to top
     if (!location.hash) {
-      window.scrollTo({ top: 0, left: 0, behavior: "auto" });
+      window.scrollTo({ top: 0, left: 0, behavior: 'auto' });
     }
   }, [location.pathname, location.search]);
   return null;
