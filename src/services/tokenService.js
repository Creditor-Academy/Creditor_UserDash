import Cookies from 'js-cookie';

export function getAccessToken() {
<<<<<<< HEAD
	// For cross-domain, prioritize localStorage over cookies
	const token = localStorage.getItem('authToken') || localStorage.getItem('token');
=======
	// Check localStorage first, then cookies for accesstoken
	const token = localStorage.getItem('authToken') || localStorage.getItem('token') || Cookies.get('accesstoken');
	
	// If token found in cookies, automatically store it in localStorage for future use
	if (!localStorage.getItem('authToken') && !localStorage.getItem('token') && Cookies.get('accesstoken')) {
		const cookieToken = Cookies.get('accesstoken');
		localStorage.setItem('authToken', cookieToken);
		localStorage.setItem('token', cookieToken);
	}
	
>>>>>>> b458b1e8
	return token || '';
}

export function setAccessToken(token) {
	if (!token) return clearAccessToken();
	
	// Primary storage: localStorage (works across domains)
	localStorage.setItem('authToken', token);
	localStorage.setItem('token', token);
	
	// Optional: Store in cookies for same-domain features (like sidebar)
	// But don't rely on them for authentication
	try {
		Cookies.set('token', token, { 
			expires: 7,
			secure: window.location.protocol === 'https:',
			sameSite: 'lax' // More permissive for cross-domain
		});
	} catch (error) {
		console.warn('Could not set cookie (cross-domain):', error);
	}
	
	// Notify listeners that the token changed
	window.dispatchEvent(new CustomEvent('authTokenUpdated', { detail: token }));
}

export function clearAccessToken() {
	// Clear from localStorage (primary storage)
	localStorage.removeItem('authToken');
	localStorage.removeItem('token');
<<<<<<< HEAD
	
	// Try to clear cookies (may fail on cross-domain)
	try {
		Cookies.remove('token');
		Cookies.remove('userId');
	} catch (error) {
		console.warn('Could not clear cookies (cross-domain):', error);
	}
	
=======
	// Also remove accesstoken cookie
	Cookies.remove('accesstoken');
>>>>>>> b458b1e8
	window.dispatchEvent(new CustomEvent('authTokenCleared'));
}

// Friendly alias requested by product spec
export function storeAccessToken(token) {
	setAccessToken(token);
<<<<<<< HEAD
}

// New function to clear all authentication data
export function clearAllAuthData() {
	clearAccessToken();
	// Clear any other auth-related data
	localStorage.removeItem('userId');
	localStorage.removeItem('userRole');
	localStorage.removeItem('userRoles');
	
	// Try to clear cookies
	try {
		Cookies.remove('userId');
	} catch (error) {
		console.warn('Could not clear userId cookie (cross-domain):', error);
	}
} 
=======
}
>>>>>>> b458b1e8
<|MERGE_RESOLUTION|>--- conflicted
+++ resolved
@@ -1,10 +1,6 @@
 import Cookies from 'js-cookie';
 
 export function getAccessToken() {
-<<<<<<< HEAD
-	// For cross-domain, prioritize localStorage over cookies
-	const token = localStorage.getItem('authToken') || localStorage.getItem('token');
-=======
 	// Check localStorage first, then cookies for accesstoken
 	const token = localStorage.getItem('authToken') || localStorage.getItem('token') || Cookies.get('accesstoken');
 	
@@ -15,7 +11,6 @@
 		localStorage.setItem('token', cookieToken);
 	}
 	
->>>>>>> b458b1e8
 	return token || '';
 }
 
@@ -46,44 +41,12 @@
 	// Clear from localStorage (primary storage)
 	localStorage.removeItem('authToken');
 	localStorage.removeItem('token');
-<<<<<<< HEAD
-	
-	// Try to clear cookies (may fail on cross-domain)
-	try {
-		Cookies.remove('token');
-		Cookies.remove('userId');
-	} catch (error) {
-		console.warn('Could not clear cookies (cross-domain):', error);
-	}
-	
-=======
 	// Also remove accesstoken cookie
 	Cookies.remove('accesstoken');
->>>>>>> b458b1e8
 	window.dispatchEvent(new CustomEvent('authTokenCleared'));
 }
 
 // Friendly alias requested by product spec
 export function storeAccessToken(token) {
 	setAccessToken(token);
-<<<<<<< HEAD
-}
-
-// New function to clear all authentication data
-export function clearAllAuthData() {
-	clearAccessToken();
-	// Clear any other auth-related data
-	localStorage.removeItem('userId');
-	localStorage.removeItem('userRole');
-	localStorage.removeItem('userRoles');
-	
-	// Try to clear cookies
-	try {
-		Cookies.remove('userId');
-	} catch (error) {
-		console.warn('Could not clear userId cookie (cross-domain):', error);
-	}
-} 
-=======
-}
->>>>>>> b458b1e8
+}