import axios from 'axios';
import {
  getAccessToken,
  setAccessToken,
  clearAccessToken,
} from './tokenService';

const API_BASE =
  import.meta.env.VITE_API_BASE_URL || 'https://creditor.onrender.com';

// Enhanced API client with reliability improvements
export const api = axios.create({
  baseURL: API_BASE,
  withCredentials: true,
  timeout: 30000, // 30 second timeout
  retry: 3, // Custom retry count
  retryDelay: 1000, // 1 second base delay
});

// Rate limiting configuration
const rateLimiter = {
  requests: new Map(),
  limits: {
    default: { max: 100, window: 60000 }, // 100 requests per minute
    auth: { max: 10, window: 60000 }, // 10 auth requests per minute
    upload: { max: 20, window: 60000 }, // 20 upload requests per minute
  },
  checkLimit(endpoint) {
    const now = Date.now();
<<<<<<< HEAD
=======

    // Skip rate limiting for payment endpoints to avoid blocking payment operations
    if (
      endpoint &&
      (endpoint.includes('/payment-order/') || endpoint.includes('/payment/'))
    ) {
      return true;
    }

>>>>>>> 97798924
    let limitType = 'default';

    // Determine limit type based on endpoint
    if (endpoint.includes('/auth/')) limitType = 'auth';
    else if (
      endpoint.includes('/upload') ||
      endpoint.includes('/image') ||
      endpoint.includes('/video')
    )
      limitType = 'upload';

    const limit = this.limits[limitType];
    const key = `${limitType}_requests`;
    const requests = this.requests.get(key) || [];

    // Remove old requests outside the window
    const validRequests = requests.filter(
      timestamp => now - timestamp < limit.window
    );

    // Check if we're under the limit
    if (validRequests.length >= limit.max) {
      return false;
    }

    // Add current request
    validRequests.push(now);
    this.requests.set(key, validRequests);

    return true;
  },
};

// Enhanced request interceptor with reliability improvements
api.interceptors.request.use(
  async config => {
    try {
      // Rate limiting check
      if (!rateLimiter.checkLimit(config.url || '')) {
        throw new Error('Rate limit exceeded. Please try again later.');
      }

      // Request validation
      if (!config.url) {
        throw new Error('Request URL is required');
      }

      // Add request ID for tracking
      config.metadata = {
        requestId: generateRequestId(),
        startTime: Date.now(),
        retryCount: config.retryCount || 0,
      };

      // Enhanced headers
      config.headers = config.headers || {};
      config.headers['X-Request-ID'] = config.metadata.requestId;
      config.headers['X-Client-Version'] = '1.0.0';

      // Simple token management
      const token = getAccessToken();
      if (token) {
        config.headers['Authorization'] = `Bearer ${token}`;
        console.debug('[Auth] Attached access token to request:', {
          url: config?.url,
          requestId: config.metadata.requestId,
        });
      } else {
        console.debug('[Auth] No access token present for request:', {
          url: config?.url,
          requestId: config.metadata.requestId,
        });
      }

      return config;
    } catch (error) {
      console.error('[API] Request interceptor error:', error);
      return Promise.reject(error);
    }
  },
  error => {
    console.error('[API] Request interceptor error:', error);
    return Promise.reject(error);
  }
);

// Utility functions
function generateRequestId() {
  return `req_${Date.now()}_${Math.random().toString(36).substr(2, 9)}`;
}
<<<<<<< HEAD

function getRetryDelay(retryCount, baseDelay = 1000) {
  // Exponential backoff with jitter
  const delay = baseDelay * Math.pow(2, retryCount);
  const jitter = Math.random() * 0.1 * delay;
  return Math.min(delay + jitter, 10000); // Max 10 seconds
}

function shouldRetry(error, retryCount, maxRetries = 3) {
  if (retryCount >= maxRetries) return false;

  const status = error.response?.status;

  // Don't retry client errors (4xx) except for specific cases
  if (status >= 400 && status < 500) {
    // Retry only for rate limiting and temporary auth issues
    return status === 429 || status === 408;
  }

  // Retry server errors (5xx) and network errors
  return status >= 500 || !status;
}

=======

function getRetryDelay(retryCount, baseDelay = 1000) {
  // Exponential backoff with jitter
  const delay = baseDelay * Math.pow(2, retryCount);
  const jitter = Math.random() * 0.1 * delay;
  return Math.min(delay + jitter, 10000); // Max 10 seconds
}

function shouldRetry(error, retryCount, maxRetries = 3, url = '') {
  if (retryCount >= maxRetries) return false;

  const status = error.response?.status;

  // Don't retry payment endpoints on client errors (4xx) - let them fail fast
  // Payment operations should be handled by the component, not retried automatically
  if (url && (url.includes('/payment-order/') || url.includes('/payment/'))) {
    // Only retry network errors for payment endpoints, not 4xx or 5xx
    if (status >= 400) {
      return false;
    }
    // Retry network errors for payments
    return !status;
  }

  // Don't retry client errors (4xx) except for specific cases
  if (status >= 400 && status < 500) {
    // Retry only for rate limiting and temporary auth issues
    return status === 429 || status === 408;
  }

  // Retry server errors (5xx) and network errors
  return status >= 500 || !status;
}

>>>>>>> 97798924
function isNetworkError(error) {
  return (
    !error.response &&
    (error.code === 'NETWORK_ERROR' || error.message.includes('Network Error'))
  );
}

function getErrorMessage(error) {
  if (isNetworkError(error)) {
    return 'Network connection failed. Please check your internet connection.';
  }

  const status = error.response?.status;
  const message = error.response?.data?.message || error.message;

  switch (status) {
    case 400:
      return 'Invalid request. Please check your input.';
    case 401:
      return 'Authentication required. Please log in again.';
    case 403:
      return 'Access denied. You do not have permission for this action.';
    case 404:
      return 'Resource not found.';
    case 408:
      return 'Request timeout. Please try again.';
    case 429:
      return 'Too many requests. Please wait a moment and try again.';
    case 500:
      return 'Server error. Please try again later.';
    case 502:
      return 'Bad gateway. The server is temporarily unavailable.';
    case 503:
      return 'Service unavailable. Please try again later.';
    case 504:
      return 'Gateway timeout. The server took too long to respond.';
    default:
      return message || 'An unexpected error occurred.';
  }
}

// Enhanced response interceptor with retry logic and better error handling
api.interceptors.response.use(
  response => {
    // Log successful requests for debugging
    const requestId = response.config?.metadata?.requestId;
    const duration = Date.now() - (response.config?.metadata?.startTime || 0);

    console.debug('[API] Request successful:', {
      url: response.config?.url,
      requestId,
      status: response.status,
      duration: `${duration}ms`,
    });

    return response;
  },
  async error => {
    const originalRequest = error.config;
    const status = error.response?.status;
    const url = originalRequest?.url;
    const requestId = originalRequest?.metadata?.requestId;

    // Ensure metadata exists and get retry count
    originalRequest.metadata = originalRequest.metadata || {};
    const retryCount = originalRequest.metadata.retryCount || 0;

    // Prevent infinite retries by adding a safety check
    if (retryCount >= 5) {
      console.error(`[API] Safety limit reached - stopping retries for:`, url);
      error.userMessage =
        'Request failed after multiple attempts. Please try again later.';
      return Promise.reject(error);
    }

    // Only log on first attempt to reduce console noise
    if (retryCount === 0) {
      console.warn('[API] Request failed:', {
        url,
        requestId,
        status,
        error: error.message,
        backendError:
          error.response?.data?.message || error.response?.data?.error,
        responseData: status >= 500 ? error.response?.data : undefined,
      });
    }

    // Handle network errors
    if (isNetworkError(error)) {
      console.error('[API] Network error detected:', error.message);

<<<<<<< HEAD
      // Retry network errors
      if (shouldRetry(error, retryCount)) {
=======
      // Retry network errors (with payment endpoint check)
      if (shouldRetry(error, retryCount, 3, url)) {
>>>>>>> 97798924
        const delay = getRetryDelay(retryCount);
        console.log(
          `[API] Retrying network request in ${delay}ms (attempt ${retryCount + 1}/${3})`
        );

        await new Promise(resolve => setTimeout(resolve, delay));

        // Properly increment retry count
        originalRequest.metadata = originalRequest.metadata || {};
        originalRequest.metadata.retryCount = retryCount + 1;
        originalRequest.metadata.startTime = Date.now();

        return api(originalRequest);
      }
    }

    // Handle rate limiting
    if (status === 429) {
      const retryAfter = error.response?.headers['retry-after'];
      const delay = retryAfter
        ? parseInt(retryAfter) * 1000
        : getRetryDelay(retryCount, 2000);

<<<<<<< HEAD
      if (shouldRetry(error, retryCount)) {
=======
      if (shouldRetry(error, retryCount, 3, url)) {
>>>>>>> 97798924
        console.log(
          `[API] Rate limited, retrying in ${delay}ms (attempt ${retryCount + 1}/${3})`
        );

        await new Promise(resolve => setTimeout(resolve, delay));

        // Properly increment retry count
        originalRequest.metadata = originalRequest.metadata || {};
        originalRequest.metadata.retryCount = retryCount + 1;
        originalRequest.metadata.startTime = Date.now();

        return api(originalRequest);
      }
    }

    // Handle server errors with retry
<<<<<<< HEAD
    if (status >= 500 && shouldRetry(error, retryCount)) {
=======
    if (status >= 500 && shouldRetry(error, retryCount, 3, url)) {
>>>>>>> 97798924
      const delay = getRetryDelay(retryCount);
      console.log(
        `[API] Server error (${status}), retrying in ${delay}ms (attempt ${retryCount + 1}/${3})`
      );

      await new Promise(resolve => setTimeout(resolve, delay));

      // Properly increment retry count
      originalRequest.metadata.retryCount = retryCount + 1;
      originalRequest.metadata.startTime = Date.now();

      return api(originalRequest);
    } else if (status >= 500) {
      console.error(
        `[API] Server error (${status}) - max retries (${3}) exceeded for:`,
        url
      );

      // Check if this is a critical authentication endpoint failing repeatedly
      if (url && url.includes('/user/getUserProfile')) {
        console.error(
          '[Auth] Critical endpoint getUserProfile failed - treating as authentication failure'
        );
        console.error('[Auth] Backend error:', error.response?.data);
        console.error('[Auth] Clearing tokens and redirecting to login...');

        clearAccessToken();

        // Broadcast logout event
        if (typeof window !== 'undefined') {
          window.dispatchEvent(new CustomEvent('userLoggedOut'));
          // Navigate to login page
          setTimeout(() => {
            window.location.href = '/login';
          }, 500);
        }
      }
    }

    // Handle authentication errors
<<<<<<< HEAD
=======
    // Only force logout for specific auth-related endpoints, not login attempts or general API calls
>>>>>>> 97798924
    const isAuthError = status === 401 || status === 403;
    if (
      isAuthError &&
      url &&
<<<<<<< HEAD
      (url.includes('/user/getUserProfile') || url.includes('/auth/logout'))
=======
      (url.includes('/user/getUserProfile') ||
        url.includes('/auth/refresh') ||
        url.includes('/auth/logout'))
>>>>>>> 97798924
    ) {
      console.warn(
        '[Auth] Received',
        status,
        'for',
        url,
        '- clearing tokens and forcing logout'
      );
      clearAccessToken();

      // Broadcast logout event
      if (typeof window !== 'undefined') {
        window.dispatchEvent(new CustomEvent('userLoggedOut'));
        // Navigate to login page
        setTimeout(() => {
          window.location.href = '/login';
        }, 0);
      }
    } else if (isAuthError) {
      console.warn(
        '[Auth] Received',
        status,
        'for',
        url,
        '- not forcing logout, letting component handle error'
      );
    }

    // Enhance error with user-friendly message
    error.userMessage = getErrorMessage(error);

    return Promise.reject(error);
  }
);

// Enhanced API client methods
api.getStatus = () => {
  return {
    baseURL: API_BASE,
    timeout: api.defaults.timeout,
    rateLimits: rateLimiter.limits,
  };
};

api.clearRateLimit = () => {
  rateLimiter.requests.clear();
  console.log('[API] Rate limit counters cleared');
};

api.setRateLimit = (type, max, window) => {
  if (rateLimiter.limits[type]) {
    rateLimiter.limits[type] = { max, window };
    console.log(`[API] Rate limit updated for ${type}:`, { max, window });
  }
};

// Enhanced request methods with better error handling
api.safeGet = async (url, config = {}) => {
  try {
    return await api.get(url, config);
  } catch (error) {
    console.error('[API] GET request failed:', {
      url,
      error: error.userMessage || error.message,
    });
    throw error;
  }
};

api.safePost = async (url, data, config = {}) => {
  try {
    return await api.post(url, data, config);
  } catch (error) {
    console.error('[API] POST request failed:', {
      url,
      error: error.userMessage || error.message,
    });
    throw error;
  }
};

api.safePut = async (url, data, config = {}) => {
  try {
    return await api.put(url, data, config);
  } catch (error) {
    console.error('[API] PUT request failed:', {
      url,
      error: error.userMessage || error.message,
    });
    throw error;
  }
};

api.safeDelete = async (url, config = {}) => {
  try {
    return await api.delete(url, config);
  } catch (error) {
    console.error('[API] DELETE request failed:', {
      url,
      error: error.userMessage || error.message,
    });
    throw error;
  }
};

export default api;<|MERGE_RESOLUTION|>--- conflicted
+++ resolved
@@ -27,8 +27,6 @@
   },
   checkLimit(endpoint) {
     const now = Date.now();
-<<<<<<< HEAD
-=======
 
     // Skip rate limiting for payment endpoints to avoid blocking payment operations
     if (
@@ -38,7 +36,6 @@
       return true;
     }
 
->>>>>>> 97798924
     let limitType = 'default';
 
     // Determine limit type based on endpoint
@@ -129,7 +126,6 @@
 function generateRequestId() {
   return `req_${Date.now()}_${Math.random().toString(36).substr(2, 9)}`;
 }
-<<<<<<< HEAD
 
 function getRetryDelay(retryCount, baseDelay = 1000) {
   // Exponential backoff with jitter
@@ -138,30 +134,6 @@
   return Math.min(delay + jitter, 10000); // Max 10 seconds
 }
 
-function shouldRetry(error, retryCount, maxRetries = 3) {
-  if (retryCount >= maxRetries) return false;
-
-  const status = error.response?.status;
-
-  // Don't retry client errors (4xx) except for specific cases
-  if (status >= 400 && status < 500) {
-    // Retry only for rate limiting and temporary auth issues
-    return status === 429 || status === 408;
-  }
-
-  // Retry server errors (5xx) and network errors
-  return status >= 500 || !status;
-}
-
-=======
-
-function getRetryDelay(retryCount, baseDelay = 1000) {
-  // Exponential backoff with jitter
-  const delay = baseDelay * Math.pow(2, retryCount);
-  const jitter = Math.random() * 0.1 * delay;
-  return Math.min(delay + jitter, 10000); // Max 10 seconds
-}
-
 function shouldRetry(error, retryCount, maxRetries = 3, url = '') {
   if (retryCount >= maxRetries) return false;
 
@@ -188,7 +160,6 @@
   return status >= 500 || !status;
 }
 
->>>>>>> 97798924
 function isNetworkError(error) {
   return (
     !error.response &&
@@ -281,13 +252,8 @@
     if (isNetworkError(error)) {
       console.error('[API] Network error detected:', error.message);
 
-<<<<<<< HEAD
-      // Retry network errors
-      if (shouldRetry(error, retryCount)) {
-=======
       // Retry network errors (with payment endpoint check)
       if (shouldRetry(error, retryCount, 3, url)) {
->>>>>>> 97798924
         const delay = getRetryDelay(retryCount);
         console.log(
           `[API] Retrying network request in ${delay}ms (attempt ${retryCount + 1}/${3})`
@@ -311,11 +277,7 @@
         ? parseInt(retryAfter) * 1000
         : getRetryDelay(retryCount, 2000);
 
-<<<<<<< HEAD
-      if (shouldRetry(error, retryCount)) {
-=======
       if (shouldRetry(error, retryCount, 3, url)) {
->>>>>>> 97798924
         console.log(
           `[API] Rate limited, retrying in ${delay}ms (attempt ${retryCount + 1}/${3})`
         );
@@ -332,11 +294,7 @@
     }
 
     // Handle server errors with retry
-<<<<<<< HEAD
-    if (status >= 500 && shouldRetry(error, retryCount)) {
-=======
     if (status >= 500 && shouldRetry(error, retryCount, 3, url)) {
->>>>>>> 97798924
       const delay = getRetryDelay(retryCount);
       console.log(
         `[API] Server error (${status}), retrying in ${delay}ms (attempt ${retryCount + 1}/${3})`
@@ -377,21 +335,14 @@
     }
 
     // Handle authentication errors
-<<<<<<< HEAD
-=======
     // Only force logout for specific auth-related endpoints, not login attempts or general API calls
->>>>>>> 97798924
     const isAuthError = status === 401 || status === 403;
     if (
       isAuthError &&
       url &&
-<<<<<<< HEAD
-      (url.includes('/user/getUserProfile') || url.includes('/auth/logout'))
-=======
       (url.includes('/user/getUserProfile') ||
         url.includes('/auth/refresh') ||
         url.includes('/auth/logout'))
->>>>>>> 97798924
     ) {
       console.warn(
         '[Auth] Received',
