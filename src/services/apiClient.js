import axios from 'axios';
import { getAccessToken, clearAccessToken } from './tokenService';

const API_BASE = import.meta.env.VITE_API_BASE_URL || 'https://creditor.onrender.com';

export const api = axios.create({
	baseURL: API_BASE,
	withCredentials: true,
});

<<<<<<< HEAD
// Helper: decode and check JWT expiry
function isJwtExpired(token) {
	try {
		const base64Url = token.split('.')[1];
		if (!base64Url) {
			console.warn('[Auth] JWT token missing payload section');
			return true;
		}
		
		// Fix base64 padding
		const base64 = base64Url.replace(/-/g, '+').replace(/_/g, '/');
		const padded = base64 + '='.repeat((4 - (base64.length % 4)) % 4);
		
		// Decode base64
		const decoded = atob(padded);
		const jsonPayload = JSON.parse(decoded);
		
		if (!jsonPayload?.exp) {
			console.warn('[Auth] JWT token missing expiration claim');
			return true;
		}
		
		const expirationTime = jsonPayload.exp * 1000;
		const currentTime = Date.now();
		const isExpired = currentTime >= expirationTime;
		
		// Add some buffer (5 minutes) to avoid edge cases
		const bufferTime = 5 * 60 * 1000; // 5 minutes in milliseconds
		const isExpiredWithBuffer = currentTime >= (expirationTime - bufferTime);
		
		if (isExpiredWithBuffer) {
			console.log('[Auth] JWT token is expired or will expire soon:', {
				expiresAt: new Date(expirationTime).toISOString(),
				currentTime: new Date(currentTime).toISOString(),
				timeUntilExpiry: Math.round((expirationTime - currentTime) / 1000) + ' seconds'
			});
		}
		
		return isExpiredWithBuffer;
	} catch (error) {
		console.error('[Auth] Error parsing JWT token:', error.message);
		return true;
	}
}

// Attach bearer token; if expired by validation, try refresh first
api.interceptors.request.use(async (config) => {
	const token = getAccessToken();
	if (token) {
		// Temporarily disable aggressive token refresh to prevent token clearing
		// TODO: Re-enable once JWT expiration logic is properly tested
		const expired = isJwtExpired(token);
		if (expired) {
			console.warn('[Auth] Access token appears expired, but skipping refresh to prevent token clearing:', config?.url);
			// Don't attempt refresh for now - let the server handle it
		}
		
=======
// Attach bearer token to requests
api.interceptors.request.use((config) => {
	const token = getAccessToken();
	if (token) {
>>>>>>> e9c829c0
		config.headers = config.headers || {};
		config.headers['Authorization'] = `Bearer ${token}`;
		console.debug('[Auth] Attached access token to request:', { url: config?.url });
	} else {
		console.debug('[Auth] No access token present for request:', { url: config?.url });
	}
	return config;
});

<<<<<<< HEAD
let isRefreshing = false;
let pendingQueue = [];

async function refreshAccessToken() {
	try {
		console.log('[Auth] Attempting token refresh via GET', `${API_BASE}/api/auth/refresh`);
		const response = await axios.get(`${API_BASE}/api/auth/refresh`, { withCredentials: true });
		const newToken = response.data?.token || response.data?.accessToken || response.data?.data?.token || response.headers?.['x-access-token'];
		if (!newToken) throw new Error('No token in refresh response');
		setAccessToken(newToken);
		console.log('[Auth] Refresh successful. New access token stored.');
		// Respect 14-day refresh validity: if server signals refresh token expired, throw to logout via response interceptor
		return newToken;
	} catch (err) {
		console.error('[Auth] Refresh failed:', {
			status: err?.response?.status,
			data: err?.response?.data,
			message: err?.message,
		});
		
		// Only clear tokens if it's a definitive authentication failure
		// Don't clear tokens for network errors or temporary server issues
		if (err?.response?.status === 401 || err?.response?.status === 403) {
			console.warn('[Auth] Authentication failed during refresh, clearing tokens');
			clearAccessToken();
		} else {
			console.warn('[Auth] Refresh failed due to network/server error, keeping tokens');
		}
		
		throw err;
	}
}

=======
// Handle authentication errors by clearing tokens and forcing logout
>>>>>>> e9c829c0
api.interceptors.response.use(
	(res) => res,
	async (error) => {
		const status = error.response?.status;
		const isAuthError = status === 401 || status === 403;
		const url = error.config?.url;

		// Only force logout for specific auth-related endpoints, not login attempts or general API calls
		if (isAuthError && url && (
			url.includes('/user/getUserProfile') || 
			url.includes('/auth/refresh') ||
			url.includes('/auth/logout')
		)) {
			console.warn('[Auth] Received', status, 'for', url, '- clearing tokens and forcing logout');
			clearAccessToken();
			// Broadcast logout event
			window.dispatchEvent(new CustomEvent('userLoggedOut'));
			// Navigate to login page
			if (typeof window !== 'undefined') {
				setTimeout(() => { window.location.href = '/login'; }, 0);
			}
		} else if (isAuthError) {
			console.warn('[Auth] Received', status, 'for', url, '- not forcing logout, letting component handle error');
		}

		return Promise.reject(error);
	}
);

export default api;<|MERGE_RESOLUTION|>--- conflicted
+++ resolved
@@ -8,7 +8,6 @@
 	withCredentials: true,
 });
 
-<<<<<<< HEAD
 // Helper: decode and check JWT expiry
 function isJwtExpired(token) {
 	try {
@@ -66,12 +65,6 @@
 			// Don't attempt refresh for now - let the server handle it
 		}
 		
-=======
-// Attach bearer token to requests
-api.interceptors.request.use((config) => {
-	const token = getAccessToken();
-	if (token) {
->>>>>>> e9c829c0
 		config.headers = config.headers || {};
 		config.headers['Authorization'] = `Bearer ${token}`;
 		console.debug('[Auth] Attached access token to request:', { url: config?.url });
@@ -81,7 +74,6 @@
 	return config;
 });
 
-<<<<<<< HEAD
 let isRefreshing = false;
 let pendingQueue = [];
 
@@ -115,9 +107,6 @@
 	}
 }
 
-=======
-// Handle authentication errors by clearing tokens and forcing logout
->>>>>>> e9c829c0
 api.interceptors.response.use(
 	(res) => res,
 	async (error) => {
