--- conflicted
+++ resolved
@@ -1,362 +1,407 @@
 import axios from 'axios';
-import { getAccessToken, setAccessToken, clearAccessToken } from './tokenService';
-
-const API_BASE = import.meta.env.VITE_API_BASE_URL || 'https://creditor.onrender.com';
+import {
+  getAccessToken,
+  setAccessToken,
+  clearAccessToken,
+} from './tokenService';
+
+const API_BASE =
+  import.meta.env.VITE_API_BASE_URL || 'https://creditor.onrender.com';
 
 // Enhanced API client with reliability improvements
 export const api = axios.create({
-	baseURL: API_BASE,
-	withCredentials: true,
-	timeout: 30000, // 30 second timeout
-	retry: 3, // Custom retry count
-	retryDelay: 1000, // 1 second base delay
+  baseURL: API_BASE,
+  withCredentials: true,
+  timeout: 30000, // 30 second timeout
+  retry: 3, // Custom retry count
+  retryDelay: 1000, // 1 second base delay
 });
 
 // Rate limiting configuration
 const rateLimiter = {
-	requests: new Map(),
-	limits: {
-		default: { max: 100, window: 60000 }, // 100 requests per minute
-		auth: { max: 10, window: 60000 }, // 10 auth requests per minute
-		upload: { max: 20, window: 60000 }, // 20 upload requests per minute
-	},
-	checkLimit(endpoint) {
-		const now = Date.now();
-		let limitType = 'default';
-		
-		// Determine limit type based on endpoint
-		if (endpoint.includes('/auth/')) limitType = 'auth';
-		else if (endpoint.includes('/upload') || endpoint.includes('/image') || endpoint.includes('/video')) limitType = 'upload';
-		
-		const limit = this.limits[limitType];
-		const key = `${limitType}_requests`;
-		const requests = this.requests.get(key) || [];
-		
-		// Remove old requests outside the window
-		const validRequests = requests.filter(timestamp => now - timestamp < limit.window);
-		
-		// Check if we're under the limit
-		if (validRequests.length >= limit.max) {
-			return false;
-		}
-		
-		// Add current request
-		validRequests.push(now);
-		this.requests.set(key, validRequests);
-		
-		return true;
-	}
-};
-
-
+  requests: new Map(),
+  limits: {
+    default: { max: 100, window: 60000 }, // 100 requests per minute
+    auth: { max: 10, window: 60000 }, // 10 auth requests per minute
+    upload: { max: 20, window: 60000 }, // 20 upload requests per minute
+  },
+  checkLimit(endpoint) {
+    const now = Date.now();
+    let limitType = 'default';
+
+    // Determine limit type based on endpoint
+    if (endpoint.includes('/auth/')) limitType = 'auth';
+    else if (
+      endpoint.includes('/upload') ||
+      endpoint.includes('/image') ||
+      endpoint.includes('/video')
+    )
+      limitType = 'upload';
+
+    const limit = this.limits[limitType];
+    const key = `${limitType}_requests`;
+    const requests = this.requests.get(key) || [];
+
+    // Remove old requests outside the window
+    const validRequests = requests.filter(
+      timestamp => now - timestamp < limit.window
+    );
+
+    // Check if we're under the limit
+    if (validRequests.length >= limit.max) {
+      return false;
+    }
+
+    // Add current request
+    validRequests.push(now);
+    this.requests.set(key, validRequests);
+
+    return true;
+  },
+};
 
 // Enhanced request interceptor with reliability improvements
 api.interceptors.request.use(
-	async (config) => {
-		try {
-			// Rate limiting check
-			if (!rateLimiter.checkLimit(config.url || '')) {
-				throw new Error('Rate limit exceeded. Please try again later.');
-			}
-			
-			// Request validation
-			if (!config.url) {
-				throw new Error('Request URL is required');
-			}
-			
-			// Add request ID for tracking
-			config.metadata = {
-				requestId: generateRequestId(),
-				startTime: Date.now(),
-				retryCount: config.retryCount || 0
-			};
-			
-			// Enhanced headers
-			config.headers = config.headers || {};
-			config.headers['X-Request-ID'] = config.metadata.requestId;
-			config.headers['X-Client-Version'] = '1.0.0';
-			
-			// Simple token management
-			const token = getAccessToken();
-			if (token) {
-				config.headers['Authorization'] = `Bearer ${token}`;
-				console.debug('[Auth] Attached access token to request:', { 
-					url: config?.url, 
-					requestId: config.metadata.requestId
-				});
-			} else {
-				console.debug('[Auth] No access token present for request:', { 
-					url: config?.url, 
-					requestId: config.metadata.requestId 
-				});
-			}
-			
-			return config;
-		} catch (error) {
-			console.error('[API] Request interceptor error:', error);
-			return Promise.reject(error);
-		}
-<<<<<<< HEAD
-		
-		config.headers = config.headers || {};
-		// Only add Authorization header if we have a token that we can read
-		// If backend uses HttpOnly cookies, this won't interfere
-		config.headers['Authorization'] = `Bearer ${token}`;
-		console.debug('[Auth] Attached access token to request:', { url: config?.url, hasToken: !!token });
-	} else {
-		// No token found in client storage, rely on HttpOnly cookies sent automatically
-		console.debug('[Auth] No access token in client storage, relying on cookie authentication:', { url: config?.url });
-	}
-	
-	// Ensure credentials are sent (cookies will be included automatically)
-	config.withCredentials = true;
-	
-	return config;
-});
-=======
-	},
-	(error) => {
-		console.error('[API] Request interceptor error:', error);
-		return Promise.reject(error);
-	}
+  async config => {
+    try {
+      // Rate limiting check
+      if (!rateLimiter.checkLimit(config.url || '')) {
+        throw new Error('Rate limit exceeded. Please try again later.');
+      }
+
+      // Request validation
+      if (!config.url) {
+        throw new Error('Request URL is required');
+      }
+
+      // Add request ID for tracking
+      config.metadata = {
+        requestId: generateRequestId(),
+        startTime: Date.now(),
+        retryCount: config.retryCount || 0,
+      };
+
+      // Enhanced headers
+      config.headers = config.headers || {};
+      config.headers['X-Request-ID'] = config.metadata.requestId;
+      config.headers['X-Client-Version'] = '1.0.0';
+
+      // Simple token management
+      const token = getAccessToken();
+      if (token) {
+        config.headers['Authorization'] = `Bearer ${token}`;
+        console.debug('[Auth] Attached access token to request:', {
+          url: config?.url,
+          requestId: config.metadata.requestId,
+        });
+      } else {
+        console.debug('[Auth] No access token present for request:', {
+          url: config?.url,
+          requestId: config.metadata.requestId,
+        });
+      }
+
+      return config;
+    } catch (error) {
+      console.error('[API] Request interceptor error:', error);
+      return Promise.reject(error);
+    }
+  },
+  error => {
+    console.error('[API] Request interceptor error:', error);
+    return Promise.reject(error);
+  }
 );
->>>>>>> c82437e7
 
 // Utility functions
 function generateRequestId() {
-	return `req_${Date.now()}_${Math.random().toString(36).substr(2, 9)}`;
+  return `req_${Date.now()}_${Math.random().toString(36).substr(2, 9)}`;
 }
 
 function getRetryDelay(retryCount, baseDelay = 1000) {
-	// Exponential backoff with jitter
-	const delay = baseDelay * Math.pow(2, retryCount);
-	const jitter = Math.random() * 0.1 * delay;
-	return Math.min(delay + jitter, 10000); // Max 10 seconds
+  // Exponential backoff with jitter
+  const delay = baseDelay * Math.pow(2, retryCount);
+  const jitter = Math.random() * 0.1 * delay;
+  return Math.min(delay + jitter, 10000); // Max 10 seconds
 }
 
 function shouldRetry(error, retryCount, maxRetries = 3) {
-	if (retryCount >= maxRetries) return false;
-	
-	const status = error.response?.status;
-	
-	// Don't retry client errors (4xx) except for specific cases
-	if (status >= 400 && status < 500) {
-		// Retry only for rate limiting and temporary auth issues
-		return status === 429 || status === 408;
-	}
-	
-	// Retry server errors (5xx) and network errors
-	return status >= 500 || !status;
+  if (retryCount >= maxRetries) return false;
+
+  const status = error.response?.status;
+
+  // Don't retry client errors (4xx) except for specific cases
+  if (status >= 400 && status < 500) {
+    // Retry only for rate limiting and temporary auth issues
+    return status === 429 || status === 408;
+  }
+
+  // Retry server errors (5xx) and network errors
+  return status >= 500 || !status;
 }
 
 function isNetworkError(error) {
-	return !error.response && (error.code === 'NETWORK_ERROR' || error.message.includes('Network Error'));
+  return (
+    !error.response &&
+    (error.code === 'NETWORK_ERROR' || error.message.includes('Network Error'))
+  );
 }
 
 function getErrorMessage(error) {
-	if (isNetworkError(error)) {
-		return 'Network connection failed. Please check your internet connection.';
-	}
-	
-	const status = error.response?.status;
-	const message = error.response?.data?.message || error.message;
-	
-	switch (status) {
-		case 400: return 'Invalid request. Please check your input.';
-		case 401: return 'Authentication required. Please log in again.';
-		case 403: return 'Access denied. You do not have permission for this action.';
-		case 404: return 'Resource not found.';
-		case 408: return 'Request timeout. Please try again.';
-		case 429: return 'Too many requests. Please wait a moment and try again.';
-		case 500: return 'Server error. Please try again later.';
-		case 502: return 'Bad gateway. The server is temporarily unavailable.';
-		case 503: return 'Service unavailable. Please try again later.';
-		case 504: return 'Gateway timeout. The server took too long to respond.';
-		default: return message || 'An unexpected error occurred.';
-	}
+  if (isNetworkError(error)) {
+    return 'Network connection failed. Please check your internet connection.';
+  }
+
+  const status = error.response?.status;
+  const message = error.response?.data?.message || error.message;
+
+  switch (status) {
+    case 400:
+      return 'Invalid request. Please check your input.';
+    case 401:
+      return 'Authentication required. Please log in again.';
+    case 403:
+      return 'Access denied. You do not have permission for this action.';
+    case 404:
+      return 'Resource not found.';
+    case 408:
+      return 'Request timeout. Please try again.';
+    case 429:
+      return 'Too many requests. Please wait a moment and try again.';
+    case 500:
+      return 'Server error. Please try again later.';
+    case 502:
+      return 'Bad gateway. The server is temporarily unavailable.';
+    case 503:
+      return 'Service unavailable. Please try again later.';
+    case 504:
+      return 'Gateway timeout. The server took too long to respond.';
+    default:
+      return message || 'An unexpected error occurred.';
+  }
 }
 
 // Enhanced response interceptor with retry logic and better error handling
 api.interceptors.response.use(
-	(response) => {
-		// Log successful requests for debugging
-		const requestId = response.config?.metadata?.requestId;
-		const duration = Date.now() - (response.config?.metadata?.startTime || 0);
-		
-		console.debug('[API] Request successful:', {
-			url: response.config?.url,
-			requestId,
-			status: response.status,
-			duration: `${duration}ms`
-		});
-		
-		return response;
-	},
-	async (error) => {
-		const originalRequest = error.config;
-		const status = error.response?.status;
-		const url = originalRequest?.url;
-		const requestId = originalRequest?.metadata?.requestId;
-		
-		// Ensure metadata exists and get retry count
-		originalRequest.metadata = originalRequest.metadata || {};
-		const retryCount = originalRequest.metadata.retryCount || 0;
-		
-		// Prevent infinite retries by adding a safety check
-		if (retryCount >= 5) {
-			console.error(`[API] Safety limit reached - stopping retries for:`, url);
-			error.userMessage = 'Request failed after multiple attempts. Please try again later.';
-			return Promise.reject(error);
-		}
-		
-		console.warn('[API] Request failed:', {
-			url,
-			requestId,
-			status,
-			retryCount,
-			error: error.message,
-			backendError: error.response?.data?.message || error.response?.data?.error,
-			responseData: status >= 500 ? error.response?.data : undefined
-		});
-		
-		// Handle network errors
-		if (isNetworkError(error)) {
-			console.error('[API] Network error detected:', error.message);
-			
-			// Retry network errors
-			if (shouldRetry(error, retryCount)) {
-				const delay = getRetryDelay(retryCount);
-				console.log(`[API] Retrying network request in ${delay}ms (attempt ${retryCount + 1}/${3})`);
-				
-				await new Promise(resolve => setTimeout(resolve, delay));
-				
-				// Properly increment retry count
-				originalRequest.metadata = originalRequest.metadata || {};
-				originalRequest.metadata.retryCount = retryCount + 1;
-				originalRequest.metadata.startTime = Date.now();
-				
-				return api(originalRequest);
-			}
-		}
-		
-		// Handle rate limiting
-		if (status === 429) {
-			const retryAfter = error.response?.headers['retry-after'];
-			const delay = retryAfter ? parseInt(retryAfter) * 1000 : getRetryDelay(retryCount, 2000);
-			
-			if (shouldRetry(error, retryCount)) {
-				console.log(`[API] Rate limited, retrying in ${delay}ms (attempt ${retryCount + 1}/${3})`);
-				
-				await new Promise(resolve => setTimeout(resolve, delay));
-				
-				// Properly increment retry count
-				originalRequest.metadata = originalRequest.metadata || {};
-				originalRequest.metadata.retryCount = retryCount + 1;
-				originalRequest.metadata.startTime = Date.now();
-				
-				return api(originalRequest);
-			}
-		}
-		
-		// Handle server errors with retry
-		if (status >= 500 && shouldRetry(error, retryCount)) {
-			const delay = getRetryDelay(retryCount);
-			console.log(`[API] Server error (${status}), retrying in ${delay}ms (attempt ${retryCount + 1}/${3})`);
-			
-			await new Promise(resolve => setTimeout(resolve, delay));
-			
-			// Properly increment retry count
-			originalRequest.metadata = originalRequest.metadata || {};
-			originalRequest.metadata.retryCount = retryCount + 1;
-			originalRequest.metadata.startTime = Date.now();
-			
-			return api(originalRequest);
-		} else if (status >= 500) {
-			console.error(`[API] Server error (${status}) - max retries (${3}) exceeded for:`, url);
-		}
-		
-		// Handle authentication errors
-		const isAuthError = status === 401 || status === 403;
-		if (isAuthError && url && (
-			url.includes('/user/getUserProfile') || 
-			url.includes('/auth/logout')
-		)) {
-			console.warn('[Auth] Received', status, 'for', url, '- clearing tokens and forcing logout');
-			clearAccessToken();
-			
-			// Broadcast logout event
-			if (typeof window !== 'undefined') {
-				window.dispatchEvent(new CustomEvent('userLoggedOut'));
-				// Navigate to login page
-				setTimeout(() => { window.location.href = '/login'; }, 0);
-			}
-		} else if (isAuthError) {
-			console.warn('[Auth] Received', status, 'for', url, '- not forcing logout, letting component handle error');
-		}
-		
-		// Enhance error with user-friendly message
-		error.userMessage = getErrorMessage(error);
-		
-		return Promise.reject(error);
-	}
+  response => {
+    // Log successful requests for debugging
+    const requestId = response.config?.metadata?.requestId;
+    const duration = Date.now() - (response.config?.metadata?.startTime || 0);
+
+    console.debug('[API] Request successful:', {
+      url: response.config?.url,
+      requestId,
+      status: response.status,
+      duration: `${duration}ms`,
+    });
+
+    return response;
+  },
+  async error => {
+    const originalRequest = error.config;
+    const status = error.response?.status;
+    const url = originalRequest?.url;
+    const requestId = originalRequest?.metadata?.requestId;
+
+    // Ensure metadata exists and get retry count
+    originalRequest.metadata = originalRequest.metadata || {};
+    const retryCount = originalRequest.metadata.retryCount || 0;
+
+    // Prevent infinite retries by adding a safety check
+    if (retryCount >= 5) {
+      console.error(`[API] Safety limit reached - stopping retries for:`, url);
+      error.userMessage =
+        'Request failed after multiple attempts. Please try again later.';
+      return Promise.reject(error);
+    }
+
+    console.warn('[API] Request failed:', {
+      url,
+      requestId,
+      status,
+      retryCount,
+      error: error.message,
+      backendError:
+        error.response?.data?.message || error.response?.data?.error,
+      responseData: status >= 500 ? error.response?.data : undefined,
+    });
+
+    // Handle network errors
+    if (isNetworkError(error)) {
+      console.error('[API] Network error detected:', error.message);
+
+      // Retry network errors
+      if (shouldRetry(error, retryCount)) {
+        const delay = getRetryDelay(retryCount);
+        console.log(
+          `[API] Retrying network request in ${delay}ms (attempt ${retryCount + 1}/${3})`
+        );
+
+        await new Promise(resolve => setTimeout(resolve, delay));
+
+        // Properly increment retry count
+        originalRequest.metadata = originalRequest.metadata || {};
+        originalRequest.metadata.retryCount = retryCount + 1;
+        originalRequest.metadata.startTime = Date.now();
+
+        return api(originalRequest);
+      }
+    }
+
+    // Handle rate limiting
+    if (status === 429) {
+      const retryAfter = error.response?.headers['retry-after'];
+      const delay = retryAfter
+        ? parseInt(retryAfter) * 1000
+        : getRetryDelay(retryCount, 2000);
+
+      if (shouldRetry(error, retryCount)) {
+        console.log(
+          `[API] Rate limited, retrying in ${delay}ms (attempt ${retryCount + 1}/${3})`
+        );
+
+        await new Promise(resolve => setTimeout(resolve, delay));
+
+        // Properly increment retry count
+        originalRequest.metadata = originalRequest.metadata || {};
+        originalRequest.metadata.retryCount = retryCount + 1;
+        originalRequest.metadata.startTime = Date.now();
+
+        return api(originalRequest);
+      }
+    }
+
+    // Handle server errors with retry
+    if (status >= 500 && shouldRetry(error, retryCount)) {
+      const delay = getRetryDelay(retryCount);
+      console.log(
+        `[API] Server error (${status}), retrying in ${delay}ms (attempt ${retryCount + 1}/${3})`
+      );
+
+      await new Promise(resolve => setTimeout(resolve, delay));
+
+      // Properly increment retry count
+      originalRequest.metadata = originalRequest.metadata || {};
+      originalRequest.metadata.retryCount = retryCount + 1;
+      originalRequest.metadata.startTime = Date.now();
+
+      return api(originalRequest);
+    } else if (status >= 500) {
+      console.error(
+        `[API] Server error (${status}) - max retries (${3}) exceeded for:`,
+        url
+      );
+    }
+
+    // Handle authentication errors
+    const isAuthError = status === 401 || status === 403;
+    if (
+      isAuthError &&
+      url &&
+      (url.includes('/user/getUserProfile') || url.includes('/auth/logout'))
+    ) {
+      console.warn(
+        '[Auth] Received',
+        status,
+        'for',
+        url,
+        '- clearing tokens and forcing logout'
+      );
+      clearAccessToken();
+
+      // Broadcast logout event
+      if (typeof window !== 'undefined') {
+        window.dispatchEvent(new CustomEvent('userLoggedOut'));
+        // Navigate to login page
+        setTimeout(() => {
+          window.location.href = '/login';
+        }, 0);
+      }
+    } else if (isAuthError) {
+      console.warn(
+        '[Auth] Received',
+        status,
+        'for',
+        url,
+        '- not forcing logout, letting component handle error'
+      );
+    }
+
+    // Enhance error with user-friendly message
+    error.userMessage = getErrorMessage(error);
+
+    return Promise.reject(error);
+  }
 );
 
 // Enhanced API client methods
 api.getStatus = () => {
-	return {
-		baseURL: API_BASE,
-		timeout: api.defaults.timeout,
-		rateLimits: rateLimiter.limits
-	};
+  return {
+    baseURL: API_BASE,
+    timeout: api.defaults.timeout,
+    rateLimits: rateLimiter.limits,
+  };
 };
 
 api.clearRateLimit = () => {
-	rateLimiter.requests.clear();
-	console.log('[API] Rate limit counters cleared');
+  rateLimiter.requests.clear();
+  console.log('[API] Rate limit counters cleared');
 };
 
 api.setRateLimit = (type, max, window) => {
-	if (rateLimiter.limits[type]) {
-		rateLimiter.limits[type] = { max, window };
-		console.log(`[API] Rate limit updated for ${type}:`, { max, window });
-	}
+  if (rateLimiter.limits[type]) {
+    rateLimiter.limits[type] = { max, window };
+    console.log(`[API] Rate limit updated for ${type}:`, { max, window });
+  }
 };
 
 // Enhanced request methods with better error handling
 api.safeGet = async (url, config = {}) => {
-	try {
-		return await api.get(url, config);
-	} catch (error) {
-		console.error('[API] GET request failed:', { url, error: error.userMessage || error.message });
-		throw error;
-	}
+  try {
+    return await api.get(url, config);
+  } catch (error) {
+    console.error('[API] GET request failed:', {
+      url,
+      error: error.userMessage || error.message,
+    });
+    throw error;
+  }
 };
 
 api.safePost = async (url, data, config = {}) => {
-	try {
-		return await api.post(url, data, config);
-	} catch (error) {
-		console.error('[API] POST request failed:', { url, error: error.userMessage || error.message });
-		throw error;
-	}
+  try {
+    return await api.post(url, data, config);
+  } catch (error) {
+    console.error('[API] POST request failed:', {
+      url,
+      error: error.userMessage || error.message,
+    });
+    throw error;
+  }
 };
 
 api.safePut = async (url, data, config = {}) => {
-	try {
-		return await api.put(url, data, config);
-	} catch (error) {
-		console.error('[API] PUT request failed:', { url, error: error.userMessage || error.message });
-		throw error;
-	}
+  try {
+    return await api.put(url, data, config);
+  } catch (error) {
+    console.error('[API] PUT request failed:', {
+      url,
+      error: error.userMessage || error.message,
+    });
+    throw error;
+  }
 };
 
 api.safeDelete = async (url, config = {}) => {
-	try {
-		return await api.delete(url, config);
-	} catch (error) {
-		console.error('[API] DELETE request failed:', { url, error: error.userMessage || error.message });
-		throw error;
-	}
+  try {
+    return await api.delete(url, config);
+  } catch (error) {
+    console.error('[API] DELETE request failed:', {
+      url,
+      error: error.userMessage || error.message,
+    });
+    throw error;
+  }
 };
 
 export default api;