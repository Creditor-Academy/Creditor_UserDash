// Service to handle quiz-related API calls
import axios from 'axios';
import { getAuthHeader } from './authHeader';

const QUIZ_API_URL = 'http://localhost:9000/api/quiz/Quiz';

// Helper function to get auth headers
const getAuthHeaders = () => {
  const headers = {
    'Content-Type': 'application/json',
    ...getAuthHeader(),
  };
  console.log('Auth headers being sent:', headers);
  return headers;
};

export async function createQuiz(quizData) {
  const response = await fetch(`${import.meta.env.VITE_API_BASE_URL}/api/quiz/Quiz`, {
    method: 'POST',
    headers: getAuthHeaders(),
    body: JSON.stringify(quizData),
    credentials: 'include',
  });
  if (!response.ok) {
    const errorData = await response.json().catch(() => ({ message: 'Unknown error' }));
    throw new Error(errorData.message || `Failed to create quiz (${response.status})`);
  }
  return await response.json();
}

export async function bulkUploadQuestions(quizId, questionsPayload) {
  console.log('Sending request to:', `${import.meta.env.VITE_API_BASE_URL}/api/quiz/admin/quizzes/${quizId}/questions/bulk-upload`);
  console.log('Payload:', JSON.stringify(questionsPayload, null, 2));
  
  const response = await fetch(`${import.meta.env.VITE_API_BASE_URL}/api/quiz/admin/quizzes/${quizId}/questions/bulk-upload`, {
    method: 'POST',
    headers: getAuthHeaders(),
    body: JSON.stringify(questionsPayload),
    credentials: 'include',
  });
  
  if (!response.ok) {
    let errorMessage = `Failed to bulk upload questions (${response.status})`;
    try {
      const errorData = await response.json();
      console.error('API Error Response:', errorData);
      errorMessage = errorData.message || errorData.error || errorMessage;
    } catch (e) {
      console.error('Could not parse error response:', e);
    }
    throw new Error(errorMessage);
  }
  
  const result = await response.json();
  console.log('API Success Response:', result);
  return result;
}

/**
 * Fetches all quizzes for a specific module
 * @param {string} moduleId - The ID of the module to fetch quizzes for
 * @returns {Promise<Array>} Array of quiz objects
 * @throws {Error} If the request fails or returns an error
 */
export async function fetchQuizzesByModule(moduleId) {
  if (!moduleId) {
    throw new Error('Module ID is required to fetch quizzes');
  }

  try {
    const response = await fetch(
      `${import.meta.env.VITE_API_BASE_URL}/api/quiz/modules/${moduleId}/quizzes`,
      {
        method: 'GET',
        headers: getAuthHeaders(),
        credentials: 'include',
      }
    );

    const responseData = await response.json().catch(() => ({}));
    
    if (!response.ok) {
      const errorMessage = responseData.message || `Failed to fetch quizzes for module (${response.status})`;
      console.error('Error fetching quizzes:', {
        status: response.status,
        statusText: response.statusText,
        error: responseData
      });
      throw new Error(errorMessage);
    }

    // Normalize to consistent shape with id and module_id
    if (Array.isArray(responseData.data)) {
      return responseData.data.map((q) => ({
        ...q,
        id: q.id || q.quizId,
        quizId: q.quizId || q.id,
        module_id: moduleId,
      }));
    }
    return [];
  } catch (error) {
    console.error('Error in fetchQuizzesByModule:', error);
    throw error;
  }
}

export async function fetchAllQuizzes() {
<<<<<<< HEAD
  const response = await fetch(`${import.meta.env.VITE_API_BASE_URL}/api/quiz/getQuiz`, {
      method: 'GET',
  headers: {
    'Content-Type': 'application/json',
    ...getAuthHeader(),
  },
  credentials: 'include',
});
=======
  const response = await fetch(`${import.meta.env.VITE_API_BASE_URL}/api/quiz/quizzes`, {
    method: 'GET',
    headers: getAuthHeaders(),
    credentials: 'include',
  });
>>>>>>> d5cc4e24
  if (!response.ok) {
    throw new Error('Failed to fetch all quizzes');
  }
  const data = await response.json();
  return data.data || data;
}

export async function getQuizById(quizId) {
  const response = await fetch(`${import.meta.env.VITE_API_BASE_URL}/api/quiz/quizzes/${quizId}`, {
    method: 'GET',
    headers: getAuthHeaders(),
    credentials: 'include',
  });
  if (!response.ok) {
    throw new Error('Failed to fetch quiz by ID');
  }
  const data = await response.json();
  return data.data || data;
}

// New functions for quiz scores and user attempts
export async function fetchQuizScores(quizId) {
  const response = await fetch(`${import.meta.env.VITE_API_BASE_URL}/api/quiz/${quizId}/scores`, {
    method: 'GET',
    headers: getAuthHeaders(),
    credentials: 'include',
  });
  if (!response.ok) {
    throw new Error('Failed to fetch quiz scores');
  }
  const data = await response.json();
  return data.data || data;
}

export async function fetchUserQuizAttempts(quizId) {
  const response = await fetch(`${import.meta.env.VITE_API_BASE_URL}/api/quiz/${quizId}/attempts`, {
    method: 'GET',
    headers: getAuthHeaders(),
    credentials: 'include',
  });
  if (!response.ok) {
    throw new Error('Failed to fetch user quiz attempts');
  }
  const data = await response.json();
  return data.data || data;
}

export async function fetchQuizAnalytics(quizId) {
  const response = await fetch(`${import.meta.env.VITE_API_BASE_URL}/api/quiz/${quizId}/analytics`, {
    method: 'GET',
    headers: getAuthHeaders(),
    credentials: 'include',
  });
  if (!response.ok) {
    throw new Error('Failed to fetch quiz analytics');
  }
  const data = await response.json();
  return data.data || data;
}

export async function fetchQuizAdminAnalytics(quizId) {
  const response = await fetch(`${import.meta.env.VITE_API_BASE_URL}/api/quiz/admin/quizzes/${quizId}/analytics`, {
    method: 'GET',
    headers: getAuthHeaders(),
    credentials: 'include',
  });
  if (!response.ok) {
    throw new Error('Failed to fetch quiz admin analytics');
  }
  const data = await response.json();
  return data.data || data;
}

export async function fetchQuizAdminScores(quizId) {
  const response = await fetch(`${import.meta.env.VITE_API_BASE_URL}/api/quiz/admin/quizzes/${quizId}/scores`, {
    method: 'GET',
    headers: getAuthHeaders(),
    credentials: 'include',
  });
  if (!response.ok) {
    throw new Error('Failed to fetch quiz admin scores');
  }
  const data = await response.json();
  return data.data || data;
}

// Fetch all questions (with options/answers) for a quiz (admin endpoint)
export async function fetchQuizAdminQuestions(quizId) {
  const response = await fetch(`${import.meta.env.VITE_API_BASE_URL}/api/quiz/admin/quizzes/${quizId}/questions`, {
    method: 'GET',
    headers: getAuthHeaders(),
    credentials: 'include',
  });
  if (!response.ok) {
    throw new Error('Failed to fetch quiz admin questions');
  }
  const data = await response.json();
  return data.data || data;
}

export async function deleteQuiz(quizId) {
  const response = await fetch(`${import.meta.env.VITE_API_BASE_URL}/api/quiz/admin/quizzes/${quizId}`, {
    method: 'DELETE',
    headers: getAuthHeaders(),
    credentials: 'include',
  });
  if (!response.ok) {
    const errorData = await response.json().catch(() => ({ message: 'Unknown error' }));
    throw new Error(errorData.message || `Failed to delete quiz (${response.status})`);
  }
  return await response.json();
}

export async function updateQuiz(quizId, quizData) {
  const response = await fetch(`${import.meta.env.VITE_API_BASE_URL}/api/quiz/${quizId}/updateQuizz`, {
    method: 'PUT',
    headers: getAuthHeaders(),
    body: JSON.stringify(quizData),
    credentials: 'include',
  });
  
  const responseData = await response.json();
  
  // Check if the response indicates success despite HTTP status
  if (responseData.success === true && responseData.code === 200) {
    return responseData;
  }
  
  // If not successful, throw error
  if (!response.ok) {
    const errorData = responseData || { message: 'Unknown error' };
    throw new Error(errorData.message || `Failed to update quiz (${response.status})`);
  }
  
  return responseData;
}

export async function updateQuestion(quizId, questionId, questionData) {
  const response = await fetch(`${import.meta.env.VITE_API_BASE_URL}/api/quiz/admin/quizzes/${quizId}/questions/${questionId}`, {
    method: 'PUT',
    headers: getAuthHeaders(),
    body: JSON.stringify(questionData),
    credentials: 'include',
  });
  
  if (!response.ok) {
    const errorData = await response.json().catch(() => ({ message: 'Unknown error' }));
    throw new Error(errorData.message || `Failed to update question (${response.status})`);
  }
  
  return await response.json();
}

// Delete a question by ID (admin)
export async function deleteQuestion(quizId, questionId) {
  const response = await fetch(`${import.meta.env.VITE_API_BASE_URL}/api/quiz/admin/quizzes/${quizId}/questions/${questionId}`, {
    method: 'DELETE',
    headers: getAuthHeaders(),
    credentials: 'include',
  });
  if (!response.ok) {
    const errorData = await response.json().catch(() => ({ message: 'Unknown error' }));
    throw new Error(errorData.message || `Failed to delete question (${response.status})`);
  }
  return await response.json();
}<|MERGE_RESOLUTION|>--- conflicted
+++ resolved
@@ -106,22 +106,11 @@
 }
 
 export async function fetchAllQuizzes() {
-<<<<<<< HEAD
-  const response = await fetch(`${import.meta.env.VITE_API_BASE_URL}/api/quiz/getQuiz`, {
-      method: 'GET',
-  headers: {
-    'Content-Type': 'application/json',
-    ...getAuthHeader(),
-  },
-  credentials: 'include',
-});
-=======
   const response = await fetch(`${import.meta.env.VITE_API_BASE_URL}/api/quiz/quizzes`, {
     method: 'GET',
     headers: getAuthHeaders(),
     credentials: 'include',
   });
->>>>>>> d5cc4e24
   if (!response.ok) {
     throw new Error('Failed to fetch all quizzes');
   }
