// Quiz Service for handling quiz-related API calls
import { getAuthHeader } from './authHeader';

const API_BASE = import.meta.env.VITE_API_BASE_URL;

// Helper function to get auth headers
<<<<<<< HEAD
const getAuthHeaders = () => ({
  'Content-Type': 'application/json',
  ...getAuthHeader(),
});
=======
const getAuthHeaders = () => {
  // Backend handles authentication via cookies
  return {
    'Content-Type': 'application/json',
    ...getAuthHeader(),
  };
};
>>>>>>> d5cc4e24

// Get current user ID from localStorage or context
const getCurrentUserId = () => {
  // You can replace this with your actual user context
  return localStorage.getItem('userId') || 'userId-1';
};

/**
 * Start a quiz for a user
 * @param {string} quizId - The ID of the quiz to start
 * @returns {Promise<Object>} Quiz session data
 */
export async function startQuiz(quizId) {
  try {
    const response = await fetch(`${API_BASE}/api/quiz/quizzes/${quizId}/start`, {
      method: 'POST',
      headers: getAuthHeaders(),
      credentials: 'include',
    });

    if (!response.ok) {
      const errorData = await response.json().catch(() => ({}));
      throw new Error(errorData.message || `Failed to start quiz: ${response.status}`);
    }

    const data = await response.json();
    return data.data || data;
  } catch (error) {
    console.error('Error starting quiz:', error);
    throw error;
  }
}

/**
 * Submit a completed quiz
 * @param {string} quizId - The ID of the quiz to submit
 * @param {Object} answers - Object containing question IDs and user answers
 * @returns {Promise<Object>} Quiz results and score
 */
export async function submitQuiz(quizId, answers = {}) {
  try {
    const response = await fetch(`${API_BASE}/api/quiz/quizzes/${quizId}/submit`, {
      method: 'POST',
      headers: getAuthHeaders(),
      credentials: 'include',
      body: JSON.stringify(answers)
    });

    if (!response.ok) {
      const errorData = await response.json().catch(() => ({}));
      throw new Error(errorData.message || `Failed to submit quiz: ${response.status}`);
    }

    const data = await response.json();
    return data;
  } catch (error) {
    console.error('Error submitting quiz:', error);
    throw error;
  }
}

/**
 * Get all quizzes for a specific module
 * @param {string} moduleId - The ID of the module
 * @returns {Promise<Array>} Array of quiz objects
 */
export async function getModuleQuizzes(moduleId) {
  try {
    const response = await fetch(`${API_BASE}/api/quiz/modules/${moduleId}/quizzes`, {
      method: 'GET',
      headers: getAuthHeaders(),
      credentials: 'include',
    });

    if (!response.ok) {
      const errorData = await response.json().catch(() => ({}));
      throw new Error(errorData.message || `Failed to fetch module quizzes: ${response.status}`);
    }

    const data = await response.json();
    // Support both { data: [...] } and direct array
    if (data && data.data && Array.isArray(data.data)) {
      return data.data;
    } else if (Array.isArray(data)) {
      return data;
    } else {
      return [];
    }
  } catch (error) {
    console.error('Error fetching module quizzes:', error);
    throw error;
  }
}

/**
 * Get quiz details by ID
 * @param {string} quizId - The ID of the quiz
 * @returns {Promise<Object>} Quiz details
 */
export async function getQuizById(quizId) {
  try {
    const response = await fetch(`${API_BASE}/api/quiz/quizzes/${quizId}`, {
      method: 'GET',
      headers: getAuthHeaders(),
      credentials: 'include',
    });

    if (!response.ok) {
      const errorData = await response.json().catch(() => ({}));
      throw new Error(errorData.message || `Failed to fetch quiz: ${response.status}`);
    }

    const data = await response.json();
    return data.data || data;
  } catch (error) {
    console.error('Error fetching quiz:', error);
    throw error;
  }
}

/**
 * Get quiz meta/overview by quizId (custom endpoint)
 * Example path: api/quiz/quiz-2/getQuizById
 * @param {string} quizId - e.g., "quiz-2"
 * @returns {Promise<Object>} Quiz overview data (maxAttempts, questionCount, totalScore, min_score, etc.)
 */
export async function getQuizMetaById(quizId) {
  try {
    const response = await fetch(`${API_BASE}/api/quiz/${quizId}/getQuizById`, {
      method: 'GET',
      headers: getAuthHeaders(),
      credentials: 'include',
    });

    if (!response.ok) {
      const errorData = await response.json().catch(() => ({}));
      throw new Error(errorData.message || `Failed to fetch quiz meta: ${response.status}`);
    }

    const data = await response.json();
    return data.data || data;
  } catch (error) {
    console.error('Error fetching quiz meta by id:', error);
    throw error;
  }
}

/**
 * Get quiz questions for a specific quiz
 * @param {string} quizId - The ID of the quiz
 * @returns {Promise<Array>} Array of quiz questions
 */
export async function getQuizQuestions(quizId) {
  try {
    const response = await fetch(`${API_BASE}/api/quiz/quizzes/${quizId}/questions`, {
      method: 'GET',
      headers: getAuthHeaders(),
      credentials: 'include',
    });

    if (!response.ok) {
      const errorData = await response.json().catch(() => ({}));
      throw new Error(errorData.message || `Failed to fetch quiz questions: ${response.status}`);
    }

    const data = await response.json();
    return data.data || data;
  } catch (error) {
    console.error('Error fetching quiz questions:', error);
    throw error;
  }
}

/**
 * Get quiz results and analytics
 * @param {string} quizId - The ID of the quiz
 * @returns {Promise<Object>} Quiz results and analytics
 */
export async function getQuizResults(quizId) {
  try {
    const response = await fetch(`${API_BASE}/api/quiz/quizzes/${quizId}/results`, {
      method: 'GET',
      headers: getAuthHeaders(),
      credentials: 'include',
    });

    if (!response.ok) {
      const errorData = await response.json().catch(() => ({}));
      throw new Error(errorData.message || `Failed to fetch quiz results: ${response.status}`);
    }

    const data = await response.json();
    return data.data || data;
  } catch (error) {
    console.error('Error fetching quiz results:', error);
    throw error;
  }
}

/**
 * Get quiz progress and attempt history
 * @param {string} quizId - The ID of the quiz
 * @returns {Promise<Object>} Quiz progress and attempt history
 */
export async function getQuizProgress(quizId) {
  try {
    const response = await fetch(`${API_BASE}/api/quiz/quizzes/${quizId}/progress`, {
      method: 'GET',
      headers: getAuthHeaders(),
      credentials: 'include',
    });

    if (!response.ok) {
      const errorData = await response.json().catch(() => ({}));
      throw new Error(errorData.message || `Failed to fetch quiz progress: ${response.status}`);
    }

    const data = await response.json();
    return data.data || data;
  } catch (error) {
    console.error('Error fetching quiz progress:', error);
    throw error;
  }
}

/**
 * Save an individual answer for a question
 * @param {string} quizId - The ID of the quiz
 * @param {string} questionId - The ID of the question
 * @param {any} answer - The user's answer
 * @returns {Promise<Object>} Response indicating success
 */
export async function saveAnswer(quizId, questionId, answer) {
  try {
    const response = await fetch(`${API_BASE}/api/quiz/quizzes/${quizId}/answers`, {
      method: 'POST',
      headers: getAuthHeaders(),
      credentials: 'include',
      body: JSON.stringify({ questionId, answer })
    });

    if (!response.ok) {
      const errorData = await response.json().catch(() => ({}));
      throw new Error(errorData.message || `Failed to save answer: ${response.status}`);
    }

    const data = await response.json();
    return data.data || data;
  } catch (error) {
    console.error('Error saving answer:', error);
    throw error;
  }
}

/**
 * Get quiz questions for a specific quiz in a module
 * @param {string} moduleId - The ID of the module
 * @param {string} quizId - The ID of the quiz
 * @returns {Promise<Array>} Array of quiz questions
 */
export async function getModuleQuizQuestions(moduleId, quizId) {
  try {
    const response = await fetch(`${API_BASE}/api/quiz/modules/${moduleId}/quizzes/${quizId}/questions`, {
      method: 'GET',
      headers: getAuthHeaders(),
      credentials: 'include',
    });
    if (!response.ok) {
      const errorData = await response.json().catch(() => ({}));
      throw new Error(errorData.message || `Failed to fetch quiz questions: ${response.status}`);
    }
    const data = await response.json();
    return data.data || data;
  } catch (error) {
    console.error('Error fetching module quiz questions:', error);
    throw error;
  }
}

/**
 * Get quiz details by module and quiz ID
 * @param {string} moduleId - The ID of the module
 * @param {string} quizId - The ID of the quiz
 * @returns {Promise<Object>} Quiz details
 */
export async function getModuleQuizById(moduleId, quizId) {
  try {
    const response = await fetch(`${API_BASE}/api/quiz/modules/${moduleId}/quizzes/${quizId}`, {
      method: 'GET',
      headers: getAuthHeaders(),
      credentials: 'include',
    });
    if (!response.ok) {
      const errorData = await response.json().catch(() => ({}));
      throw new Error(errorData.message || `Failed to fetch quiz: ${response.status}`);
    }
    const data = await response.json();
    return data.data || data;
  } catch (error) {
    console.error('Error fetching module quiz:', error);
    throw error;
  }
}

// Check remaining attempts for a specific quiz
export const getQuizRemainingAttempts = async (quizId) => {
  try {
    // The API expects the quiz ID in the format "quiz-{id}" or just the ID
    const url = `${API_BASE}/api/quiz/user/quizzes/${quizId}/remaining-attempts`;
    console.log('Calling remaining attempts API:', url);
    
    const response = await fetch(url, {
      method: 'GET',
      headers: {
        'Content-Type': 'application/json',
        ...getAuthHeader()
      }
    });

    if (!response.ok) {
      throw new Error(`HTTP error! status: ${response.status}`);
    }

    const data = await response.json();
    console.log('Remaining attempts API response:', data);
    
    // Extract the data from the response structure
    if (data.success && data.data) {
      const result = {
        quizId: data.data.quizId,
        maxAttempts: data.data.maxAttempts,
        attempted: Number(data.data.attempted) > 0, // Keep boolean flag for convenience
        attemptedCount: Number(data.data.attempted ?? 0), // New: exact attempts used
        remainingAttempts: data.data.remainingAttempts
      };
      console.log('Processed result:', result);
      return result;
    }
    
    console.log('Returning raw data:', data);
    return data;
  } catch (error) {
    console.error('Error fetching quiz remaining attempts:', error);
    throw error;
  }
};

/**
 * Get the user's latest attempt for a quiz (including score)
 * @param {string} quizId - The quiz ID (e.g., "quiz-2" or raw ID)
 * @returns {Promise<Object>} Latest attempt details
 */
export async function getUserLatestQuizAttempt(quizId) {
  try {
    const response = await fetch(`${API_BASE}/api/quiz/user/quiz/${quizId}/latest-attempt`, {
      method: 'GET',
      headers: getAuthHeaders(),
      credentials: 'include',
    });

    if (!response.ok) {
      const errorData = await response.json().catch(() => ({}));
      throw new Error(errorData.message || `Failed to fetch latest attempt: ${response.status}`);
    }

    const data = await response.json();
    return data.data || data;
  } catch (error) {
    console.error('Error fetching user latest quiz attempt:', error);
    throw error;
  }
}<|MERGE_RESOLUTION|>--- conflicted
+++ resolved
@@ -4,12 +4,6 @@
 const API_BASE = import.meta.env.VITE_API_BASE_URL;
 
 // Helper function to get auth headers
-<<<<<<< HEAD
-const getAuthHeaders = () => ({
-  'Content-Type': 'application/json',
-  ...getAuthHeader(),
-});
-=======
 const getAuthHeaders = () => {
   // Backend handles authentication via cookies
   return {
@@ -17,7 +11,6 @@
     ...getAuthHeader(),
   };
 };
->>>>>>> d5cc4e24
 
 // Get current user ID from localStorage or context
 const getCurrentUserId = () => {
