import { getAuthHeader } from '../services/authHeader'; // adjust path as needed

export async function fetchAllCourses() {
  const response = await fetch(`${import.meta.env.VITE_API_BASE_URL}/api/course/getAllCourses`, {
      method: 'GET',
  headers: {
    'Content-Type': 'application/json',
    ...getAuthHeader(),
  },
  credentials: 'include',
});
  if (!response.ok) {
    throw new Error('Failed to fetch courses');
  }
  const data = await response.json();
  return data.data;
}

export async function fetchCourseById(courseId) {
const response = await fetch(`${import.meta.env.VITE_API_BASE_URL}/api/course/getCourseById/${courseId}`, {
  method: 'GET',
  headers: {
    'Content-Type': 'application/json',
    ...getAuthHeader(),
  },
  credentials: 'include',
});
if (!response.ok) {
  throw new Error('Failed to fetch course details');
}
const data = await response.json();
return data.data || data;
}

export async function fetchUserCourses(withModules = false) {
  const url = new URL(`${import.meta.env.VITE_API_BASE_URL}/api/course/getCourses`);
  
  const response = await fetch(url, {
    method: 'GET',
    headers: {
      'Content-Type': 'application/json',
      ...getAuthHeader(),
    },
    credentials: 'include',
  });
  
  if (!response.ok) {
    throw new Error('Failed to fetch user courses');
  }
  
  const data = await response.json();
  return data.data;
}

export async function createCourse(courseData) {
  const response = await fetch(`${import.meta.env.VITE_API_BASE_URL}/api/course/createCourse`, {
    method: 'POST',
    headers: {
      'Content-Type': 'application/json',
      ...getAuthHeader(),
    },
    credentials: 'include',
    body: JSON.stringify(courseData),
  });
  
  if (!response.ok) {
    const errorData = await response.json().catch(() => ({ message: 'Unknown error' }));
    throw new Error(errorData.message || `Failed to create course (${response.status})`);
  }
  
  const data = await response.json();
  return data;
}

export async function updateCourse(courseId, courseData) {
  const response = await fetch(`${import.meta.env.VITE_API_BASE_URL}/api/course/editCourse/${courseId}`, {
    method: 'PUT',
    headers: {
      'Content-Type': 'application/json',
      ...getAuthHeader(),
    },
    credentials: 'include',
    body: JSON.stringify(courseData),
  });
  
  if (!response.ok) {
    const errorData = await response.json().catch(() => ({ message: 'Unknown error' }));
    throw new Error(errorData.message || `Failed to update course (${response.status})`);
  }
  
  const data = await response.json();
  return data;
}

export async function fetchCourseUsers(courseId) {
  const response = await fetch(`${import.meta.env.VITE_API_BASE_URL}/api/course/${courseId}/getAllUsersByCourseId`, {
    method: 'GET',
    headers: {
      'Content-Type': 'application/json',
      ...getAuthHeader(),
    },
    credentials: 'include',
  });
  
  if (!response.ok) {
    throw new Error('Failed to fetch course users');
  }
  
  const data = await response.json();
  return data.data || [];
}

export async function fetchCourseModules(courseId) {
const response = await fetch(`${import.meta.env.VITE_API_BASE_URL}/api/course/${courseId}/modules/getAllModules`, {
  method: 'GET',
  headers: {
    'Content-Type': 'application/json',
    ...getAuthHeader(),
  },
  credentials: 'include',
});
if (!response.ok) {
  throw new Error('Failed to fetch course modules');
}
const data = await response.json();
return data.data || data; // Handle different response structures
}

export async function createModule(courseId, moduleData) {

const response = await fetch(`${import.meta.env.VITE_API_BASE_URL}/api/course/${courseId}/modules/create`, {
  method: 'POST',
  headers: {
    'Content-Type': 'application/json',
    ...getAuthHeader(),
  },
  credentials: 'include',
  body: JSON.stringify(moduleData),
});


if (!response.ok) {
  const errorData = await response.json().catch(() => ({ message: 'Unknown error' }));
  throw new Error(errorData.message || `Failed to create module (${response.status})`);
}

const data = await response.json();
return data.data || data;
}

export async function updateModule(courseId, moduleId, moduleData) {
const response = await fetch(`${import.meta.env.VITE_API_BASE_URL}/api/course/${courseId}/modules/${moduleId}/update`, {
  method: 'PUT',
  headers: {
    'Content-Type': 'application/json',
    ...getAuthHeader(),
  },
  credentials: 'include',
  body: JSON.stringify(moduleData),
});
if (!response.ok) {
  const errorData = await response.json().catch(() => ({ message: 'Unknown error' }));
  throw new Error(errorData.message || `Failed to update module (${response.status})`);
}
const data = await response.json();
return data.data || data;
}

export async function deleteModule(courseId, moduleId, moduleData) {
  const response = await fetch(`${import.meta.env.VITE_API_BASE_URL}/api/course/${courseId}/modules/${moduleId}/delete`, {
    method: 'DELETE',
    headers: {
      'Content-Type': 'text/plain',
      ...getAuthHeader(),
    },
    credentials: 'include',
    body: JSON.stringify(moduleData),
  });
  if (!response.ok) {
    const errorData = await response.json().catch(() => ({ message: 'Unknown error' }));
    throw new Error(errorData.message || `Failed to delete module (${response.status})`);
  }
  const data = await response.json();
  return data.data || data;
}

export async function deleteCourse(courseId) {
  
  const response = await fetch(`${import.meta.env.VITE_API_BASE_URL}/api/course/${courseId}/delete`, {
    method: 'DELETE',
    headers: {
      'Content-Type': 'application/json',
      ...getAuthHeader(),
    },
    credentials: 'include',
  });
  
  if (!response.ok) {
    const errorData = await response.json().catch(() => ({ message: 'Unknown error' }));
    throw new Error(errorData.message || `Failed to delete course (${response.status})`);
  }
  
  const data = await response.json();
  return data.data || data;
}

export async function unenrollUser(courseId, userId) {
  const response = await fetch(`${import.meta.env.VITE_API_BASE_URL}/api/courses/${courseId}/unenrollUser`, {
    method: 'POST',
    headers: {
      'Content-Type': 'application/json',
      ...getAuthHeader(),
    },
    credentials: 'include',
    body: JSON.stringify({ userId }),
  });
  
  if (!response.ok) {
    const errorData = await response.json().catch(() => ({ message: 'Unknown error' }));
    throw new Error(errorData.message || `Failed to unenroll user (${response.status})`);
  }
  
  const data = await response.json();
  return data;
}

export async function fetchCoursePrice(courseId) {
  const response = await fetch(`${import.meta.env.VITE_API_BASE_URL}/api/course/${courseId}/price`, {
    method: 'GET',
    headers: {
      'Content-Type': 'application/json',
      ...getAuthHeader(),
    },
    credentials: 'include',
  });
  
  if (!response.ok) {
    // If price endpoint doesn't exist, return null to use fallback pricing
    return null;
  }
  
  const data = await response.json();
  return data.data || data;
}

<<<<<<< HEAD
=======
// Fetch purchased/individually unlocked modules for a given course.
// Optional userId can be supplied to fetch for a specific user (e.g., admin view).
export async function fetchPurchasedModulesByCourse(courseId, userId) {
  if (!courseId) throw new Error('fetchPurchasedModulesByCourse: courseId is required');

  const base = import.meta.env.VITE_API_BASE_URL;
  const headers = {
    'Content-Type': 'application/json',
    ...getAuthHeader(),
  };

  // Use the exact backend route first and only
  const url = `${base}/api/course/${encodeURIComponent(courseId)}/modules/getPurchasedModules`;
  try {
    const response = await fetch(url, {
      method: 'GET',
      headers,
      credentials: 'include',
    });
    // Treat 404 as "no purchased modules" rather than an error
    if (response.status === 404) return [];
    if (!response.ok) {
      throw new Error(`HTTP ${response.status}`);
    }
    const data = await response.json().catch(() => ({}));
    const payload = data?.data ?? data ?? [];
    return Array.isArray(payload) ? payload : (Array.isArray(payload?.items) ? payload.items : []);
  } catch (err) {
    // Fail silently with [] so UI can continue rendering other courses
    console.warn('[fetchPurchasedModulesByCourse] failed', { courseId, message: err?.message });
    return [];
  }
}
>>>>>>> 06a718cc

// Example usage in a fetch call:
export async function someApiFunction() {
  const response = await fetch(`${API_BASE}/api/someEndpoint`, {
    method: 'GET', // or 'POST', etc.
    headers: {
      'Content-Type': 'application/json',
      ...getAuthHeader(),
    },
    credentials: 'include',
  });
  // ...existing code...
}<|MERGE_RESOLUTION|>--- conflicted
+++ resolved
@@ -243,8 +243,6 @@
   return data.data || data;
 }
 
-<<<<<<< HEAD
-=======
 // Fetch purchased/individually unlocked modules for a given course.
 // Optional userId can be supplied to fetch for a specific user (e.g., admin view).
 export async function fetchPurchasedModulesByCourse(courseId, userId) {
@@ -278,7 +276,6 @@
     return [];
   }
 }
->>>>>>> 06a718cc
 
 // Example usage in a fetch call:
 export async function someApiFunction() {
