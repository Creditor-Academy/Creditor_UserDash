--- conflicted
+++ resolved
@@ -991,11 +991,7 @@
   const response = await fetch(
     `${import.meta.env.VITE_API_BASE_URL}/api/course/${courseId}/modules/${moduleId}/update`,
     {
-<<<<<<< HEAD
-      method: 'PUT',
-=======
       method: 'PATCH',
->>>>>>> 97798924
       headers: {
         'Content-Type': 'application/json',
         ...getAuthHeader(),
