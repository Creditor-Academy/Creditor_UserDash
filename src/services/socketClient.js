import { io } from 'socket.io-client';

const API_BASE = import.meta.env.VITE_API_BASE_URL || 'https://sharebackend-sdkp.onrender.com';

// Convert REST base to socket origin if necessary
function deriveSocketOrigin(base) {
  try {
    const url = new URL(base);
    return `${url.protocol}//${url.host}`; // keep same host
  } catch {
    return base;
  }
}

// Function to get token from localStorage
function getTokenFromStorage() {
  return localStorage.getItem('token');
}

const socketOrigin = deriveSocketOrigin(API_BASE);

let socket;

export function getSocket() {
  if (!socket) {
    const token = getTokenFromStorage();
    console.log('token from localStorage', token);
    
    if (!token) {
      console.warn('[socket] No token found, creating unauthenticated socket');
    }
    
    socket = io(socketOrigin, {
      withCredentials: true,
      transports: ['websocket', 'polling'],
<<<<<<< HEAD
      auth: { token }
=======
      auth: { token: token || null },
      timeout: 20000,
      forceNew: true
>>>>>>> 821bb5d4
    });

    // Helpful diagnostics in dev
    socket.on('connect', () => {
      console.log('[socket] connected', socket.id);
    });
    socket.on('disconnect', (reason) => {
      console.log('[socket] disconnected', reason);
    });
    socket.on('connect_error', (err) => {
      console.warn('[socket] connect_error', err?.message || err);
      // Don't show toast here as it's handled in ChatPage
    });
  }
  return socket;
}

export function refreshSocketAuth(newToken) {
  localStorage.setItem('token', newToken || '');
  if (socket) {
    try {
      socket.auth = { token: newToken || undefined };
      socket.connect();
    } catch {}
  }
}

export function disconnectSocket() {
  if (socket) {
    socket.disconnect();
    socket = null;
  }
}

export function reconnectSocket() {
  if (socket) {
    socket.disconnect();
    socket = null;
  }
  return getSocket();
}

// Group room management
export function joinGroupRoom(groupId) {
  const s = getSocket();
  if (s && groupId) {
    s.emit('join_group_room', { groupId });
    console.log('[socket] joined group room:', groupId);
  }
}

export function leaveGroupRoom(groupId) {
  const s = getSocket();
  if (s && groupId) {
    s.emit('leave_group_room', { groupId });
    console.log('[socket] left group room:', groupId);
  }
}

// Announcement functions
export function onAnnouncementNew(callback) {
  const s = getSocket();
  if (s) {
    s.on('announcement_new', callback);
  }
}

export function offAnnouncementNew(callback) {
  const s = getSocket();
  if (s) {
    s.off('announcement_new', callback);
  }
}

export function emitAnnouncementNew(payload) {
  const s = getSocket();
  if (s) {
    s.emit('announcement_new', payload);
  }
}

export default getSocket;<|MERGE_RESOLUTION|>--- conflicted
+++ resolved
@@ -33,13 +33,9 @@
     socket = io(socketOrigin, {
       withCredentials: true,
       transports: ['websocket', 'polling'],
-<<<<<<< HEAD
-      auth: { token }
-=======
       auth: { token: token || null },
       timeout: 20000,
       forceNew: true
->>>>>>> 821bb5d4
     });
 
     // Helpful diagnostics in dev
