import { io } from 'socket.io-client';

const API_BASE = import.meta.env.VITE_API_BASE_URL || 'https://sharebackend-sdkp.onrender.com';

// Convert REST base to socket origin if necessary
function deriveSocketOrigin(base) {
  try {
    const url = new URL(base);
    return `${url.protocol}//${url.host}`; // keep same host
  } catch {
    return base;
  }
}

// Function to get token from localStorage
function getTokenFromStorage() {
  return localStorage.getItem('token');
}

const socketOrigin = deriveSocketOrigin(API_BASE);

let socket;

export function getSocket() {
  if (!socket) {
    const token = getTokenFromStorage();
    console.log('token from localStorage', token);
<<<<<<< HEAD
    
    if (!token) {
      console.warn('[socket] No token found, creating unauthenticated socket');
    }
    
    socket = io(socketOrigin, {
      withCredentials: true,
      transports: ['websocket', 'polling'],
      auth: { token: token || null },
      timeout: 20000,
      forceNew: true
=======
    socket = io(socketOrigin, {
      withCredentials: true,
      transports: ['websocket', 'polling'],
      auth: { token }
>>>>>>> 6169eec7
    });

    // Helpful diagnostics in dev
    socket.on('connect', () => {
      console.log('[socket] connected', socket.id);
    });
    socket.on('disconnect', (reason) => {
      console.log('[socket] disconnected', reason);
    });
    socket.on('connect_error', (err) => {
      console.warn('[socket] connect_error', err?.message || err);
      // Don't show toast here as it's handled in ChatPage
    });
  }
  return socket;
}

export function refreshSocketAuth(newToken) {
  localStorage.setItem('token', newToken || '');
  if (socket) {
    try {
      socket.auth = { token: newToken || undefined };
      socket.connect();
    } catch {}
  }
}

export function disconnectSocket() {
  if (socket) {
    socket.disconnect();
    socket = null;
  }
}

export function reconnectSocket() {
  if (socket) {
    socket.disconnect();
    socket = null;
  }
  return getSocket();
}

// Group room management
export function joinGroupRoom(groupId) {
  const s = getSocket();
  if (s && groupId) {
    s.emit('join_group_room', { groupId });
    console.log('[socket] joined group room:', groupId);
  }
}

export function leaveGroupRoom(groupId) {
  const s = getSocket();
  if (s && groupId) {
    s.emit('leave_group_room', { groupId });
    console.log('[socket] left group room:', groupId);
  }
}

// Announcement functions
export function onAnnouncementNew(callback) {
  const s = getSocket();
  if (s) {
    s.on('announcement_new', callback);
  }
}

export function offAnnouncementNew(callback) {
  const s = getSocket();
  if (s) {
    s.off('announcement_new', callback);
  }
}

export function emitAnnouncementNew(payload) {
  const s = getSocket();
  if (s) {
    s.emit('announcement_new', payload);
  }
}

export default getSocket;<|MERGE_RESOLUTION|>--- conflicted
+++ resolved
@@ -25,24 +25,10 @@
   if (!socket) {
     const token = getTokenFromStorage();
     console.log('token from localStorage', token);
-<<<<<<< HEAD
-    
-    if (!token) {
-      console.warn('[socket] No token found, creating unauthenticated socket');
-    }
-    
-    socket = io(socketOrigin, {
-      withCredentials: true,
-      transports: ['websocket', 'polling'],
-      auth: { token: token || null },
-      timeout: 20000,
-      forceNew: true
-=======
     socket = io(socketOrigin, {
       withCredentials: true,
       transports: ['websocket', 'polling'],
       auth: { token }
->>>>>>> 6169eec7
     });
 
     // Helpful diagnostics in dev
