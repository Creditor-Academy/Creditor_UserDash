import axios from 'axios';
import { getAuthHeader } from './authHeader';

const baseUrl = import.meta.env.VITE_API_BASE_URL || '';

// Helper function to join URL parts
const joinUrl = (base, path) => {
  return `${base.replace(/\/+$/, '')}/${path.replace(/^\/+/, '')}`;
};

// Fetch all tickets for admin/instructor
export const getAllTickets = async () => {
  return axios.get(
    joinUrl(baseUrl, 'api/support-tickets/'),
    {
      headers: {
<<<<<<< HEAD
=======
        'Content-Type': 'multipart/form-data',
>>>>>>> 670851ec
        ...getAuthHeader(),
      },
      withCredentials: true
    }
  );
};

// Add a new support ticket
export const createSupportTicket = async (ticketData) => {
  return axios.post(
    joinUrl(baseUrl, 'api/support-tickets/'),
    ticketData,
    {
      headers: {
<<<<<<< HEAD
        'Content-Type': 'application/json',
=======
>>>>>>> 670851ec
        ...getAuthHeader(),
      },
      withCredentials: true
    }
  );
};

// Alias for backward compatibility
export const createTicket = createSupportTicket;

// Add reply to a ticket (admin only)
export const addReplyToTicket = async (ticketId, replyData) => {
  const message = replyData?.message;
  const commonOptions = {
    headers: { 
      'Content-Type': 'application/json',
      ...getAuthHeader(),
    },
    withCredentials: true,
  };

  // Try variant 1: endpoint with ticketId in the path
  try {
    return await axios.post(
      joinUrl(baseUrl, `api/support-tickets/admin/reply/${ticketId}`),
      { message },
      commonOptions
    );
  } catch (error) {
    // If route not found, try variant 2: endpoint without id but with ticket_id in body
    if (error?.response?.status === 404) {
      return axios.post(
        joinUrl(baseUrl, 'api/support-tickets/admin/reply'),
        { ticket_id: ticketId, message },
        commonOptions
      );
    }
    throw error;
  }
};

// Fetch user's own tickets
export const getUserTickets = async () => {
  return axios.get(
    joinUrl(baseUrl, 'api/support-tickets/user/me'),
    {
      headers: {
<<<<<<< HEAD
        'Content-Type': 'application/json',
=======
>>>>>>> 670851ec
        ...getAuthHeader(),
      },
      withCredentials: true
    }
  );
};

// Update ticket status
export const updateTicketStatus = async (ticketId, status) => {
  return axios.patch(
    joinUrl(baseUrl, `api/support-tickets/${ticketId}/status`),
    { status },
    {
      headers: {
<<<<<<< HEAD
        ...getAuthHeader(),
      },
      withCredentials: true
    }
  );
};

// Get a single ticket by ID
export const getTicketById = async (ticketId) => {
  return axios.get(
    joinUrl(baseUrl, `api/support-tickets/${ticketId}`),
    {
      headers: {
=======
        'Content-Type': 'application/json',
>>>>>>> 670851ec
        ...getAuthHeader(),
      },
      withCredentials: true
    }
  );
};

// Example usage in a fetch call:
export async function someApiFunction() {
  const response = await fetch(`${API_BASE}/api/someEndpoint`, {
    method: 'GET', // or 'POST', etc.
    headers: {
      'Content-Type': 'application/json',
      ...getAuthHeader(),
    },
    credentials: 'include',
  });
  // ...existing code...
}<|MERGE_RESOLUTION|>--- conflicted
+++ resolved
@@ -1,5 +1,6 @@
 import axios from 'axios';
 import { getAuthHeader } from './authHeader';
+// import { getAuthHeader } from './authHeader';
 
 const baseUrl = import.meta.env.VITE_API_BASE_URL || '';
 
@@ -14,10 +15,6 @@
     joinUrl(baseUrl, 'api/support-tickets/'),
     {
       headers: {
-<<<<<<< HEAD
-=======
-        'Content-Type': 'multipart/form-data',
->>>>>>> 670851ec
         ...getAuthHeader(),
       },
       withCredentials: true
@@ -32,10 +29,7 @@
     ticketData,
     {
       headers: {
-<<<<<<< HEAD
         'Content-Type': 'application/json',
-=======
->>>>>>> 670851ec
         ...getAuthHeader(),
       },
       withCredentials: true
@@ -83,10 +77,19 @@
     joinUrl(baseUrl, 'api/support-tickets/user/me'),
     {
       headers: {
-<<<<<<< HEAD
-        'Content-Type': 'application/json',
-=======
->>>>>>> 670851ec
+        ...getAuthHeader(),
+      },
+      withCredentials: true
+    }
+  );
+};
+
+// Get a single ticket by ID
+export const getTicketById = async (ticketId) => {
+  return axios.get(
+    joinUrl(baseUrl, `api/support-tickets/${ticketId}`),
+    {
+      headers: {
         ...getAuthHeader(),
       },
       withCredentials: true
@@ -101,23 +104,7 @@
     { status },
     {
       headers: {
-<<<<<<< HEAD
-        ...getAuthHeader(),
-      },
-      withCredentials: true
-    }
-  );
-};
-
-// Get a single ticket by ID
-export const getTicketById = async (ticketId) => {
-  return axios.get(
-    joinUrl(baseUrl, `api/support-tickets/${ticketId}`),
-    {
-      headers: {
-=======
         'Content-Type': 'application/json',
->>>>>>> 670851ec
         ...getAuthHeader(),
       },
       withCredentials: true
