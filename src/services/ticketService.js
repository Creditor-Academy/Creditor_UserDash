import axios from 'axios';
import { getAuthHeader } from './authHeader';

const baseUrl = import.meta.env.VITE_API_BASE_URL || '';

// Helper function to join URL parts
const joinUrl = (base, path) => {
  return `${base.replace(/\/+$/, '')}/${path.replace(/^\/+/, '')}`;
};

// Fetch all tickets for admin/instructor
export const getAllTickets = async () => {
  return axios.get(
    joinUrl(baseUrl, 'api/support-tickets/'),
    {
      headers: {
<<<<<<< HEAD
        'Content-Type': 'multipart/form-data',
=======
>>>>>>> 6502bcd0
        ...getAuthHeader(),
      },
      withCredentials: true
    }
  );
};

// Add a new support ticket
export const createSupportTicket = async (ticketData) => {
  return axios.post(
    joinUrl(baseUrl, 'api/support-tickets/'),
    ticketData,
    {
      headers: {
<<<<<<< HEAD
=======
        'Content-Type': 'application/json',
>>>>>>> 6502bcd0
        ...getAuthHeader(),
      },
      withCredentials: true
    }
  );
};

// Alias for backward compatibility
export const createTicket = createSupportTicket;

// Add reply to a ticket (admin only)
export const addReplyToTicket = async (ticketId, replyData) => {
  const message = replyData?.message;
  const commonOptions = {
    headers: { 
      'Content-Type': 'application/json',
      ...getAuthHeader(),
    },
    withCredentials: true,
  };

  // Try variant 1: endpoint with ticketId in the path
  try {
    return await axios.post(
      joinUrl(baseUrl, `api/support-tickets/admin/reply/${ticketId}`),
      { message },
      commonOptions
    );
  } catch (error) {
    // If route not found, try variant 2: endpoint without id but with ticket_id in body
    if (error?.response?.status === 404) {
      return axios.post(
        joinUrl(baseUrl, 'api/support-tickets/admin/reply'),
        { ticket_id: ticketId, message },
        commonOptions
      );
    }
    throw error;
  }
};

// Fetch user's own tickets
export const getUserTickets = async () => {
  return axios.get(
    joinUrl(baseUrl, 'api/support-tickets/user/me'),
    {
      headers: {
<<<<<<< HEAD
=======
        'Content-Type': 'application/json',
>>>>>>> 6502bcd0
        ...getAuthHeader(),
      },
      withCredentials: true
    }
  );
};

// Update ticket status
export const updateTicketStatus = async (ticketId, status) => {
  return axios.patch(
    joinUrl(baseUrl, `api/support-tickets/${ticketId}/status`),
    { status },
    {
      headers: {
<<<<<<< HEAD
        'Content-Type': 'application/json',
=======
        ...getAuthHeader(),
      },
      withCredentials: true
    }
  );
};

// Get a single ticket by ID
export const getTicketById = async (ticketId) => {
  return axios.get(
    joinUrl(baseUrl, `api/support-tickets/${ticketId}`),
    {
      headers: {
>>>>>>> 6502bcd0
        ...getAuthHeader(),
      },
      withCredentials: true
    }
  );
};

// Example usage in a fetch call:
export async function someApiFunction() {
  const response = await fetch(`${API_BASE}/api/someEndpoint`, {
    method: 'GET', // or 'POST', etc.
    headers: {
      'Content-Type': 'application/json',
      ...getAuthHeader(),
    },
    credentials: 'include',
  });
  // ...existing code...
}<|MERGE_RESOLUTION|>--- conflicted
+++ resolved
@@ -14,10 +14,6 @@
     joinUrl(baseUrl, 'api/support-tickets/'),
     {
       headers: {
-<<<<<<< HEAD
-        'Content-Type': 'multipart/form-data',
-=======
->>>>>>> 6502bcd0
         ...getAuthHeader(),
       },
       withCredentials: true
@@ -32,10 +28,7 @@
     ticketData,
     {
       headers: {
-<<<<<<< HEAD
-=======
         'Content-Type': 'application/json',
->>>>>>> 6502bcd0
         ...getAuthHeader(),
       },
       withCredentials: true
@@ -83,10 +76,19 @@
     joinUrl(baseUrl, 'api/support-tickets/user/me'),
     {
       headers: {
-<<<<<<< HEAD
-=======
-        'Content-Type': 'application/json',
->>>>>>> 6502bcd0
+        ...getAuthHeader(),
+      },
+      withCredentials: true
+    }
+  );
+};
+
+// Get a single ticket by ID
+export const getTicketById = async (ticketId) => {
+  return axios.get(
+    joinUrl(baseUrl, `api/support-tickets/${ticketId}`),
+    {
+      headers: {
         ...getAuthHeader(),
       },
       withCredentials: true
@@ -101,23 +103,7 @@
     { status },
     {
       headers: {
-<<<<<<< HEAD
         'Content-Type': 'application/json',
-=======
-        ...getAuthHeader(),
-      },
-      withCredentials: true
-    }
-  );
-};
-
-// Get a single ticket by ID
-export const getTicketById = async (ticketId) => {
-  return axios.get(
-    joinUrl(baseUrl, `api/support-tickets/${ticketId}`),
-    {
-      headers: {
->>>>>>> 6502bcd0
         ...getAuthHeader(),
       },
       withCredentials: true
