import axios from 'axios';
import { getAuthHeader } from './authHeader';
// import { getAuthHeader } from './authHeader';

const baseUrl = import.meta.env.VITE_API_BASE_URL || '';

// Helper function to join URL parts
const joinUrl = (base, path) => {
  return `${base.replace(/\/+$/, '')}/${path.replace(/^\/+/, '')}`;
};

// Fetch all tickets for admin/instructor
export const getAllTickets = async () => {
  return axios.get(
    joinUrl(baseUrl, 'api/support-tickets/'),
    {
      headers: {
        ...getAuthHeader(),
      },
      withCredentials: true
    }
  );
};

// Add a new support ticket
export const createSupportTicket = async (ticketData) => {
  return axios.post(
    joinUrl(baseUrl, 'api/support-tickets/create'),
    ticketData,
    {
      headers: {
        ...getAuthHeader(),
      },
      withCredentials: true
    }
  );
};

<<<<<<< HEAD
// Fetch all tickets for admin/instructor
export const getAllTickets = async () => {
  return axios.get(
    joinUrl(baseUrl, 'api/support-tickets/'),
    {
      withCredentials: true
    }
  );
};
=======
// Alias for backward compatibility
export const createTicket = createSupportTicket;
>>>>>>> 0c4f22ff

// Add reply to a ticket (admin only)
export const addReplyToTicket = async (ticketId, replyData) => {
  const message = replyData?.message;
  const commonOptions = {
<<<<<<< HEAD
    headers: { 'Content-Type': 'application/json' },
=======
    headers: { 
      'Content-Type': 'application/json',
      ...getAuthHeader(),
    },
>>>>>>> 0c4f22ff
    withCredentials: true,
  };

  // Try variant 1: endpoint with ticketId in the path
  try {
    return await axios.post(
      joinUrl(baseUrl, `api/support-tickets/admin/reply/${ticketId}`),
      { message },
      commonOptions
    );
  } catch (error) {
    // If route not found, try variant 2: endpoint without id but with ticket_id in body
    if (error?.response?.status === 404) {
      return axios.post(
        joinUrl(baseUrl, 'api/support-tickets/admin/reply'),
        { ticket_id: ticketId, message },
        commonOptions
      );
    }
    throw error;
  }
};

// Fetch user's own tickets
export const getUserTickets = async () => {
  return axios.get(
    joinUrl(baseUrl, 'api/support-tickets/user/me'),
    {
<<<<<<< HEAD
      withCredentials: true
    }
  );
};
=======
      headers: {
        ...getAuthHeader(),
      },
      withCredentials: true
    }
  );
};

// Get a single ticket by ID
export const getTicketById = async (ticketId) => {
  return axios.get(
    joinUrl(baseUrl, `api/support-tickets/${ticketId}`),
    {
      headers: {
        ...getAuthHeader(),
      },
      withCredentials: true
    }
  );
};

// Update ticket status
export const updateTicketStatus = async (ticketId, status) => {
  return axios.patch(
    joinUrl(baseUrl, `api/support-tickets/${ticketId}/status`),
    { status },
    {
      headers: {
        'Content-Type': 'application/json',
        ...getAuthHeader(),
      },
      withCredentials: true
    }
  );
};

// Example usage in a fetch call:
export async function someApiFunction() {
  const response = await fetch(`${API_BASE}/api/someEndpoint`, {
    method: 'GET', // or 'POST', etc.
    headers: {
      'Content-Type': 'application/json',
      ...getAuthHeader(),
    },
    credentials: 'include',
  });
  // ...existing code...
}
>>>>>>> 0c4f22ff
<|MERGE_RESOLUTION|>--- conflicted
+++ resolved
@@ -36,33 +36,17 @@
   );
 };
 
-<<<<<<< HEAD
-// Fetch all tickets for admin/instructor
-export const getAllTickets = async () => {
-  return axios.get(
-    joinUrl(baseUrl, 'api/support-tickets/'),
-    {
-      withCredentials: true
-    }
-  );
-};
-=======
 // Alias for backward compatibility
 export const createTicket = createSupportTicket;
->>>>>>> 0c4f22ff
 
 // Add reply to a ticket (admin only)
 export const addReplyToTicket = async (ticketId, replyData) => {
   const message = replyData?.message;
   const commonOptions = {
-<<<<<<< HEAD
-    headers: { 'Content-Type': 'application/json' },
-=======
     headers: { 
       'Content-Type': 'application/json',
       ...getAuthHeader(),
     },
->>>>>>> 0c4f22ff
     withCredentials: true,
   };
 
@@ -91,12 +75,6 @@
   return axios.get(
     joinUrl(baseUrl, 'api/support-tickets/user/me'),
     {
-<<<<<<< HEAD
-      withCredentials: true
-    }
-  );
-};
-=======
       headers: {
         ...getAuthHeader(),
       },
@@ -144,5 +122,4 @@
     credentials: 'include',
   });
   // ...existing code...
-}
->>>>>>> 0c4f22ff
+}