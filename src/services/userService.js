--- conflicted
+++ resolved
@@ -203,29 +203,6 @@
   }
 }
 
-<<<<<<< HEAD
-export async function logoutUser() {
-  try {
-    const response = await fetch('https://creditor-backend-1-iijy.onrender.com/api/auth/logout', {
-      method: 'GET',
-      credentials: 'include', // Important for sending cookies
-      headers: {
-        'Content-Type': 'application/json',
-        'Authorization': `Bearer ${localStorage.getItem('token')}`
-      }
-    });
-
-    if (!response.ok) {
-      const error = await response.json();
-      throw new Error(error.message || 'Failed to logout');
-    }
-
-    return true;
-  } catch (error) {
-    console.error('Logout error:', error);
-    // Even if the API call fails, we should still clear local data
-    return false;
-=======
 export async function updateProfilePicture(formData) {
   try {
     const response = await fetch(`${import.meta.env.VITE_API_BASE_URL}/api/user/updateProfilePictureS3`, {
@@ -278,6 +255,30 @@
   } catch (error) {
     console.error('Error fetching detailed user profile:', error);
     throw error;
->>>>>>> 670851ec
+  }
+}
+
+
+export async function logoutUser() {
+  try {
+    const response = await fetch('https://creditor-backend-1-iijy.onrender.com/api/auth/logout', {
+      method: 'GET',
+      credentials: 'include', // Important for sending cookies
+      headers: {
+        'Content-Type': 'application/json',
+        'Authorization': `Bearer ${localStorage.getItem('token')}`
+      }
+    });
+
+    if (!response.ok) {
+      const error = await response.json();
+      throw new Error(error.message || 'Failed to logout');
+    }
+
+    return true;
+  } catch (error) {
+    console.error('Logout error:', error);
+    // Even if the API call fails, we should still clear local data
+    return false;
   }
 }