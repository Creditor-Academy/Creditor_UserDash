--- conflicted
+++ resolved
@@ -171,7 +171,6 @@
         }
       });
 
-<<<<<<< HEAD
       xhr.addEventListener('load', () => {
         if (xhr.status >= 200 && xhr.status < 300) {
           try {
@@ -210,14 +209,6 @@
       xhr.withCredentials = true;
       xhr.send(formData);
     });
-=======
-    if (!response.ok) {
-      const errorData = await response.json().catch(() => ({ message: 'Unknown error' }));
-      throw new Error(errorData.message || `Failed to upload SCORM (${response.status})`);
-    }
-    const data = await response.json();
-    return data;
->>>>>>> 3c7066af
   }
 
   static async deleteScorm(resourceId) {
