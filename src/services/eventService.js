--- conflicted
+++ resolved
@@ -1,10 +1,7 @@
 // Event management service
 
-<<<<<<< HEAD
-=======
 import { getAuthHeader } from './authHeader';
 
->>>>>>> 7f5b49f5
 // Utility functions for authentication
 const getUserRole = () => {
   return localStorage.getItem('userRole') || 'user';
