import api from './apiClient';

const API_BASE =
  import.meta.env.VITE_API_BASE_URL || 'https://creditor.onrender.com';

/**
 * Mark attendance for a specific event
 * @param {string} eventId - The ID of the event
 * @returns {Promise<Object>} Response data from the API
 */
export async function markEventAttendance(eventId) {
  try {
    const response = await api.post(
      `/api/user/event/${eventId}/markattendance`
    );

    if (!response.data) {
      throw new Error('No data received from server');
    }

    return response.data;
  } catch (error) {
    console.error('Error marking attendance:', error);

    // Handle specific error cases
    const errorMessage =
      error.response?.data?.errorMessage || error.response?.data?.message || '';
    const isAlreadyMarked =
      errorMessage.toLowerCase().includes('already marked') ||
      errorMessage
        .toLowerCase()
        .includes('attendance for this event already marked');

    if (error.response?.status === 500 && isAlreadyMarked) {
      // Return the full error response so the component can show the exact message
      const errorToThrow = new Error(
        errorMessage || 'Attendance for this event has already been marked'
      );
      errorToThrow.isAlreadyMarked = true;
      errorToThrow.responseData = error.response?.data;
      throw errorToThrow;
    }

    if (error.response?.status === 401) {
      throw new Error('Please log in to mark attendance');
    }

    if (error.response?.status === 403) {
      throw new Error(
        'You do not have permission to mark attendance for this event'
      );
    }

    if (error.response?.status === 404) {
      throw new Error('Event not found');
    }

    // Generic error message
    const genericError = new Error(
      errorMessage || 'Failed to mark attendance. Please try again.'
    );
    genericError.responseData = error.response?.data;
    throw genericError;
  }
}

/**
 * Check if user has already marked attendance for an event
 * @param {string} eventId - The ID of the event
 * @returns {Promise<Object>} Response data from the API
 */
// export async function checkEventAttendance(eventId) {
//   try {
//     const response = await api.get(`/api/user/event/${eventId}/attendance`);
//     return response.data;
//   } catch (error) {
//     console.error('Error checking attendance:', error);

//     if (error.response?.status === 404) {
//       return { marked: false };
//     }

//     throw new Error(error.response?.data?.message || 'Failed to check attendance status');
//   }
// }

/**
 * Fetch attendance list for a specific event (Instructor/Admin only)
 * @param {string} eventId - The ID of the event
 * @returns {Promise<Object>} Response data containing eventAttendaceList and TotalPresent
 */
export async function getEventAttendance(eventId) {
  try {
    const response = await api.get(
      `/api/instructor/events/${eventId}/attendance`
    );

    if (!response.data) {
      throw new Error('No data received from server');
    }

    return response.data;
  } catch (error) {
    console.error('Error fetching event attendance:', error);

    // Handle specific error cases
    if (error.response?.status === 401) {
      throw new Error('Please log in to view attendance');
    }

    if (error.response?.status === 403) {
      throw new Error(
        'You do not have permission to view attendance for this event'
      );
    }

    if (error.response?.status === 404) {
      throw new Error('Event not found');
    }

    if (error.response?.status === 500) {
      throw new Error('Event ID is required');
    }

    // Generic error message
    throw new Error(
      error.response?.data?.message ||
        'Failed to fetch attendance data. Please try again.'
    );
  }
}

/**
 * Fetch all attendance records for the current user
 * @returns {Promise<Object>} Response data containing attendance records and statistics
 */
export async function getUserAttendance() {
  try {
    const response = await api.get('/api/user/attendance', {
      withCredentials: true,
    });
    
    if (!response.data) {
      throw new Error('No data received from server');
    }
    
    // Handle the successResponse format from backend
    // Backend returns: { code: 200, data: { attendance: [], statistics: {} }, success: true, message: "..." }
    console.log('Raw API Response:', response.data); // Debug log
    
    if (!response.data) {
      throw new Error('Invalid response structure');
    }
    
    // Backend response structure: { code: 200, data: { attendance: [], statistics: {} }, success: true, message: "..." }
    // Check if response has the nested structure with code and data
    if (response.data.code !== undefined && response.data.data) {
      // Extract the nested data object: { attendance: [], statistics: {} }
      const extractedData = response.data.data;
      console.log('Extracted nested data:', extractedData); // Debug log
      
      // Validate that we have the expected structure
      if (extractedData && (extractedData.attendance !== undefined || extractedData.statistics !== undefined)) {
        return extractedData;
      }
    }
    
    // If response.data has attendance/statistics directly (fallback)
    if (response.data.attendance !== undefined || response.data.statistics !== undefined) {
      console.log('Using direct data structure'); // Debug log
      return response.data;
    }
    
    // If response.data.success and has nested data (another fallback)
    if (response.data.success && response.data.data) {
      console.log('Using success.data structure'); // Debug log
      return response.data.data;
    }
    
    // Final fallback
    console.warn('Unexpected response structure, returning raw data'); // Debug log
    return response.data || response;
  } catch (error) {
    console.error('Error fetching user attendance:', error);
    
    // Handle specific error cases
    if (error.response?.status === 401) {
      throw new Error('Please log in to view attendance');
    }
    
    if (error.response?.status === 403) {
      throw new Error('You do not have permission to view attendance');
    }
    
    if (error.response?.status === 404) {
      throw new Error('Attendance data not found');
    }
    
    // Generic error message
    throw new Error(error.response?.data?.message || 'Failed to fetch attendance data. Please try again.');
  }
}

export default {
  markEventAttendance,
  getEventAttendance,
<<<<<<< HEAD
  getUserAttendance
=======
>>>>>>> 17455f09
};<|MERGE_RESOLUTION|>--- conflicted
+++ resolved
@@ -139,73 +139,80 @@
     const response = await api.get('/api/user/attendance', {
       withCredentials: true,
     });
-    
+
     if (!response.data) {
       throw new Error('No data received from server');
     }
-    
+
     // Handle the successResponse format from backend
     // Backend returns: { code: 200, data: { attendance: [], statistics: {} }, success: true, message: "..." }
     console.log('Raw API Response:', response.data); // Debug log
-    
+
     if (!response.data) {
       throw new Error('Invalid response structure');
     }
-    
+
     // Backend response structure: { code: 200, data: { attendance: [], statistics: {} }, success: true, message: "..." }
     // Check if response has the nested structure with code and data
     if (response.data.code !== undefined && response.data.data) {
       // Extract the nested data object: { attendance: [], statistics: {} }
       const extractedData = response.data.data;
       console.log('Extracted nested data:', extractedData); // Debug log
-      
+
       // Validate that we have the expected structure
-      if (extractedData && (extractedData.attendance !== undefined || extractedData.statistics !== undefined)) {
+      if (
+        extractedData &&
+        (extractedData.attendance !== undefined ||
+          extractedData.statistics !== undefined)
+      ) {
         return extractedData;
       }
     }
-    
+
     // If response.data has attendance/statistics directly (fallback)
-    if (response.data.attendance !== undefined || response.data.statistics !== undefined) {
+    if (
+      response.data.attendance !== undefined ||
+      response.data.statistics !== undefined
+    ) {
       console.log('Using direct data structure'); // Debug log
       return response.data;
     }
-    
+
     // If response.data.success and has nested data (another fallback)
     if (response.data.success && response.data.data) {
       console.log('Using success.data structure'); // Debug log
       return response.data.data;
     }
-    
+
     // Final fallback
     console.warn('Unexpected response structure, returning raw data'); // Debug log
     return response.data || response;
   } catch (error) {
     console.error('Error fetching user attendance:', error);
-    
+
     // Handle specific error cases
     if (error.response?.status === 401) {
       throw new Error('Please log in to view attendance');
     }
-    
+
     if (error.response?.status === 403) {
       throw new Error('You do not have permission to view attendance');
     }
-    
+
     if (error.response?.status === 404) {
       throw new Error('Attendance data not found');
     }
-    
+
     // Generic error message
-    throw new Error(error.response?.data?.message || 'Failed to fetch attendance data. Please try again.');
+    throw new Error(
+      error.response?.data?.message ||
+        'Failed to fetch attendance data. Please try again.'
+    );
   }
 }
 
 export default {
   markEventAttendance,
   getEventAttendance,
-<<<<<<< HEAD
-  getUserAttendance
-=======
->>>>>>> 17455f09
+  getUserAttendance,
 };