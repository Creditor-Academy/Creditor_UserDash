--- conflicted
+++ resolved
@@ -1,10 +1,3 @@
-<<<<<<< HEAD
-export const API_BASE = import.meta.env.VITE_API_BASE_URL || "https://creditor-backend-testing-branch.onrender.com";
-
-import axios from "axios";
-import { getAuthHeader } from "@/services/authHeader";
-
-=======
 import axios from 'axios';
 import { getAuthHeader } from '@/services/authHeader';
 
@@ -12,7 +5,6 @@
   import.meta.env.VITE_API_BASE_URL ||
   'https://creditor-backend-testing-branch.onrender.com';
 
->>>>>>> e5858ea8
 /*
 BACKEND ROUTES THAT NEED TO BE ENABLED:
 In your router file, uncomment these routes for full notification functionality:
