import axios from 'axios';
import { getAuthHeader } from '@/services/authHeader';
<<<<<<< HEAD

export const API_BASE =
  import.meta.env.VITE_API_BASE_URL ||
  'https://creditor-backend-testing-branch.onrender.com';
=======
>>>>>>> 97798924

/*
BACKEND ROUTES THAT NEED TO BE ENABLED:
In your router file, uncomment these routes for full notification functionality:

router.put("/mark-as-read", verifyToken, markAsRead);
router.post("/course", verifyToken, createCourseAddedNotification);
router.post("/module-published", verifyToken, createModulePublishedNotificationInternal);
router.post("/quiz", verifyToken, createQuizAddedNotification);
router.post("/payment", verifyToken, createPaymentNotification);
router.post("/system", verifyToken, createSystemNotification);

Currently only GET /api/notifications is enabled.
*/

// Fetch notifications for current user
export async function fetchNotifications() {
  const url = `${API_BASE}/api/notifications`;
  console.log('Fetching notifications from:', url);
  const response = await axios.get(url, {
    headers: {
      'Content-Type': 'application/json',
      ...getAuthHeader(),
    },
    withCredentials: true,
  });
  console.log('Fetch notifications response:', response.data);
  return response;
}

// Mark all notifications as read for current user
export async function markAllNotificationsRead() {
  const url = `${API_BASE}/api/notifications/mark-as-read`;
  console.log('Marking all notifications as read:', url);
  const response = await axios.put(
    url,
    {},
    {
      headers: {
        'Content-Type': 'application/json',
        ...getAuthHeader(),
      },
      withCredentials: true,
    }
  );
  console.log('Mark all as read response:', response.data);
  return response;
}

// Create payment notification for current user
export async function createPaymentNotification() {
  const url = `${API_BASE}/api/notifications/payment`;
  return axios.post(
    url,
    {},
    {
      headers: {
        'Content-Type': 'application/json',
        ...getAuthHeader(),
      },
      withCredentials: true,
    }
  );
}

// Create course notification for ALL users (admin function)
export async function createCourseNotification(courseId) {
  const url = `${API_BASE}/api/notifications/course`;
  console.log('Creating course notification for courseId:', courseId);
  const response = await axios.post(
    url,
    { courseId },
    {
      headers: {
        'Content-Type': 'application/json',
        ...getAuthHeader(),
      },
      withCredentials: true,
    }
  );
  console.log('Course notification API response:', response.data);
  return response;
}

// Create module published notification for enrolled users only (admin function)
export async function createModulePublishedNotification(courseId, moduleId) {
  const url = `${API_BASE}/api/notifications/module-published`;
  return axios.post(
    url,
    { courseId, moduleId },
    {
      headers: {
        'Content-Type': 'application/json',
        ...getAuthHeader(),
      },
      withCredentials: true,
    }
  );
}

// Create quiz notification
export async function createQuizNotification(quizId) {
  const url = `${API_BASE}/api/notifications/quiz`;
  return axios.post(
    url,
    { quizId },
    {
      headers: {
        'Content-Type': 'application/json',
        ...getAuthHeader(),
      },
      withCredentials: true,
    }
  );
}

// Create system notification for current user
export async function createSystemNotification(title, message) {
  const url = `${API_BASE}/api/notifications/system`;
  return axios.post(
    url,
    { title, message },
    {
      headers: {
        'Content-Type': 'application/json',
        ...getAuthHeader(),
      },
      withCredentials: true,
    }
  );
}

// Create ticket-reply notification for a specific user
export async function createTicketReplyNotification(ticketId, userId) {
  // Primary expected route
  const urlPrimary = `${API_BASE}/api/notifications/ticket-reply`;
  const payload = { ticketId, userId };
  const options = {
    headers: {
      'Content-Type': 'application/json',
      ...getAuthHeader(),
    },
    withCredentials: true,
  };
  try {
    return await axios.post(urlPrimary, payload, options);
  } catch (error) {
    // Optional fallback route name if backend uses different naming
    if (error?.response?.status === 404) {
      const urlAlt = `${API_BASE}/api/notifications/ticket`;
      return axios.post(urlAlt, payload, options);
    }
    throw error;
  }
}

// Generic notification creation (fallback)
export async function createNotification(notification) {
  const url = `${API_BASE}/api/notifications/create`;
  return axios.post(url, notification, {
    headers: {
      'Content-Type': 'application/json',
      ...getAuthHeader(),
    },
    withCredentials: true,
  });
}

// Broadcast notification to all users (admin function)
export async function broadcastNotificationToAllUsers({
  title,
  message,
  type = 'info',
}) {
  return createNotification({ title, message, type, audience: 'all' });
}<|MERGE_RESOLUTION|>--- conflicted
+++ resolved
@@ -1,12 +1,5 @@
 import axios from 'axios';
 import { getAuthHeader } from '@/services/authHeader';
-<<<<<<< HEAD
-
-export const API_BASE =
-  import.meta.env.VITE_API_BASE_URL ||
-  'https://creditor-backend-testing-branch.onrender.com';
-=======
->>>>>>> 97798924
 
 /*
 BACKEND ROUTES THAT NEED TO BE ENABLED:
