--- conflicted
+++ resolved
@@ -11,11 +11,8 @@
 import SupportTickets from "./Support";
 import Resources from "@/components/Resources";
 import AdminPayments from "@/components/credits/AdminPayments";
-<<<<<<< HEAD
 import CourseActivityAnalytics from "@/pages/CourseActivityAnalytics";
-=======
 import PrivateGroupsAdmin from "@/components/messages/PrivateGroupsAdmin";
->>>>>>> b1efc094
 import Sidebar from "@/components/layout/Sidebar";
 import DashboardHeader from "@/components/dashboard/DashboardHeader";
 import { useAuth } from "@/contexts/AuthContext";
@@ -216,24 +213,24 @@
             <FaCreditCard /> Payments
           </button>
           <button 
-<<<<<<< HEAD
             onClick={() => setActiveTab("analytics")} 
             className={`text-left px-3 py-2 rounded-lg transition-colors flex items-center gap-2 ${
               activeTab === "analytics" 
-=======
+                ? "bg-blue-100 text-blue-700 font-semibold" 
+                : "hover:bg-gray-100 text-gray-700"
+            }`}
+          >
+            <FaChartLine /> Course Analytics
+          </button>
+          <button 
             onClick={() => setActiveTab("adminPrivateGroups")} 
             className={`text-left px-3 py-2 rounded-lg transition-colors flex items-center gap-2 ${
               activeTab === "adminPrivateGroups" 
->>>>>>> b1efc094
-                ? "bg-blue-100 text-blue-700 font-semibold" 
-                : "hover:bg-gray-100 text-gray-700"
-            }`}
-          >
-<<<<<<< HEAD
-            <FaChartLine /> Course Analytics
-=======
+                ? "bg-blue-100 text-blue-700 font-semibold" 
+                : "hover:bg-gray-100 text-gray-700"
+            }`}
+          >
             <FaUsers /> Private Groups (Admin)
->>>>>>> b1efc094
           </button>
         </div>
       </div>
@@ -354,19 +351,16 @@
                 <AdminPayments />
               </section>
             )}
-<<<<<<< HEAD
             {activeTab === "analytics" && (
               <section className="bg-white rounded-xl shadow-sm border border-gray-100 p-6">
                 <CourseActivityAnalytics />
               </section>
             )}
-=======
           {activeTab === "adminPrivateGroups" && (
             <section className="bg-white rounded-xl shadow-sm border border-gray-100 p-6">
               <PrivateGroupsAdmin />
             </section>
           )}
->>>>>>> b1efc094
           </div>
         </div>
       </div>
