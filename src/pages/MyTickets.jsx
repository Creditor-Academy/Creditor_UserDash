--- conflicted
+++ resolved
@@ -30,18 +30,10 @@
   DialogTitle,
   DialogDescription,
 } from "@/components/ui/dialog";
-<<<<<<< HEAD
-import axios from "axios";
-
-import { useAuth } from "@/contexts/AuthContext";
-
-const API_BASE = import.meta.env.VITE_API_BASE_URL || "https://creditor-backend-testing-branch.onrender.com";
-=======
 import { getUserTickets } from "@/services/ticketService";
 import { useAuth } from "@/contexts/AuthContext";
 
 
->>>>>>> 63dda076
 
 const statusColor = (status) => {
   switch (status?.toUpperCase()) {
@@ -72,11 +64,7 @@
 };
 
 export default function MyTickets() {
-<<<<<<< HEAD
-  const { isInstructorOrAdmin } = useAuth();
-=======
   const { isInstructorOrAdmin, hasRole } = useAuth();
->>>>>>> 63dda076
   const [tickets, setTickets] = useState([]);
   const [loading, setLoading] = useState(true);
   const [error, setError] = useState(null);
@@ -86,13 +74,8 @@
   const [selectedTicket, setSelectedTicket] = useState(null);
   const [showTicketDialog, setShowTicketDialog] = useState(false);
 
-<<<<<<< HEAD
-  // Check if user is instructor or admin
-  const isInstructor = isInstructorOrAdmin();
-=======
   // Check if user is admin (admins should not access this page)
   const isAdmin = hasRole('admin');
->>>>>>> 63dda076
 
   // Fetch tickets from backend
   const fetchTickets = async () => {
@@ -100,21 +83,11 @@
       setLoading(true);
       setError(null);
       
-<<<<<<< HEAD
-      // Backend's HttpOnly token cookie will be automatically sent with the request
-      const response = await axios.get(`${API_BASE}/api/support-tickets/user/me`, {
-        headers: {
-          'Content-Type': 'application/json',
-        },
-        withCredentials: true,
-      });
-=======
       // Use the ticketService function which handles authentication properly
       console.log('Fetching user tickets...');
       const response = await getUserTickets();
       
       console.log('API Response:', response.data);
->>>>>>> 63dda076
 
       if (response.data && response.data.success) {
         const incoming = response.data.data || [];
@@ -166,15 +139,9 @@
 
   // Sort tickets by creation date (newest first) before filtering
   const sortedTickets = [...tickets].sort((a, b) => {
-<<<<<<< HEAD
-    const dateA = new Date(a.createdAt || 0);
-    const dateB = new Date(b.createdAt || 0);
-    return dateB - dateA; // Descending order (newest first)
-=======
     const aTime = a?.createdAt ? new Date(a.createdAt).getTime() : 0;
     const bTime = b?.createdAt ? new Date(b.createdAt).getTime() : 0;
     return bTime - aTime; // Newest first
->>>>>>> 63dda076
   });
 
   const filteredTickets = sortedTickets.filter((ticket) => {
@@ -222,11 +189,7 @@
     }
   };
 
-<<<<<<< HEAD
-  if (isInstructor) {
-=======
   if (isAdmin) {
->>>>>>> 63dda076
     return (
       <div className="fixed inset-0 bg-blue-900/50 backdrop-blur-sm flex items-center justify-center z-50">
         <div className="bg-white rounded-lg p-8 max-w-md mx-4 text-center shadow-xl">
@@ -236,11 +199,7 @@
             </svg>
           </div>
           <h2 className="text-2xl font-bold text-gray-900 mb-2">Access Restricted</h2>
-<<<<<<< HEAD
-          <p className="text-gray-600 mb-6">Only users can access this page.</p>
-=======
           <p className="text-gray-600 mb-6">Admins cannot access this page. Please use the Support Tickets admin view.</p>
->>>>>>> 63dda076
           <Button asChild>
             <Link to="/dashboard" className="bg-blue-600 hover:bg-blue-700 text-white">
               Go to Dashboard
