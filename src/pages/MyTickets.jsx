import React, { useState, useEffect } from "react";
import { Card } from "@/components/ui/card";
import { Table, TableHeader, TableRow, TableHead, TableBody, TableCell } from "@/components/ui/table";
import { Badge } from "@/components/ui/badge";
import { Button } from "@/components/ui/button";
import { Input } from "@/components/ui/input";
import { 
  Search, 
  Plus, 
  Filter,
  Eye,
  MessageSquare,
  Calendar,
  User,
  Tag,
  Loader2
} from "lucide-react";
import { Link } from "react-router-dom";
import {
  Select,
  SelectContent,
  SelectItem,
  SelectTrigger,
  SelectValue,
} from "@/components/ui/select";
import {
  Dialog,
  DialogContent,
  DialogHeader,
  DialogTitle,
  DialogDescription,
} from "@/components/ui/dialog";
import axios from "axios";

<<<<<<< HEAD
=======
import { useAuth } from "@/contexts/AuthContext";

>>>>>>> 7f8029d0
const API_BASE = import.meta.env.VITE_API_BASE_URL || "https://creditor-backend-testing-branch.onrender.com";

const statusColor = (status) => {
  switch (status?.toUpperCase()) {
    case "OPEN":
      return "default";
    case "CLOSED":
      return "secondary";
    case "PENDING":
      return "outline";
    case "RESOLVED":
      return "success"; // green
    case "IN_PROGRESS":
    case "IN-PROGRESS":
    case "IN PROGRESS":
      return "warning"; // yellow
    default:
      return "outline";
  }
};

const priorityColor = (priority) => {
  switch (priority?.toUpperCase()) {
    case "HIGH": return "destructive";
    case "MEDIUM": return "default";
    case "LOW": return "secondary";
    default: return "outline";
  }
};

export default function MyTickets() {
  const { isInstructorOrAdmin } = useAuth();
  const [tickets, setTickets] = useState([]);
  const [loading, setLoading] = useState(true);
  const [error, setError] = useState(null);
  const [searchQuery, setSearchQuery] = useState("");
  const [statusFilter, setStatusFilter] = useState("All");
  const [priorityFilter, setPriorityFilter] = useState("All");
  const [selectedTicket, setSelectedTicket] = useState(null);
  const [showTicketDialog, setShowTicketDialog] = useState(false);

  // Check if user is instructor or admin
  const isInstructor = isInstructorOrAdmin();

  // Fetch tickets from backend
  const fetchTickets = async () => {
    try {
      setLoading(true);
      setError(null);
      
      // Backend's HttpOnly token cookie will be automatically sent with the request
      const response = await axios.get(`${API_BASE}/api/support-tickets/user/me`, {
        headers: {
          'Content-Type': 'application/json',
        },
        withCredentials: true,
      });

      if (response.data && response.data.success) {
        setTickets(response.data.data || []);
      } else {
        throw new Error(response.data?.message || 'Failed to fetch tickets');
      }
    } catch (err) {
      console.error('Error fetching tickets:', err);
      setError(err.response?.data?.message || err.message || 'Failed to load tickets');
      
      // Silently handle errors on this page; no toast banners
      // Optionally, log to console or set local state if needed
      // console.warn('Ticket fetch error', err);
      
    } finally {
      setLoading(false);
    }
  };

  useEffect(() => {
    fetchTickets();
  }, []);

  // Sort tickets by creation date (newest first) before filtering
  const sortedTickets = [...tickets].sort((a, b) => {
    const dateA = new Date(a.createdAt || 0);
    const dateB = new Date(b.createdAt || 0);
    return dateB - dateA; // Descending order (newest first)
  });

  const filteredTickets = sortedTickets.filter((ticket) => {
    const matchesSearch = 
      ticket.subject?.toLowerCase().includes(searchQuery.toLowerCase()) ||
      ticket.description?.toLowerCase().includes(searchQuery.toLowerCase()) ||
      ticket.id?.toString().includes(searchQuery);
    
    const matchesStatus = statusFilter === "All" || ticket.status?.toUpperCase() === statusFilter.toUpperCase();
    const matchesPriority = priorityFilter === "All" || ticket.priority?.toUpperCase() === priorityFilter.toUpperCase();

    return matchesSearch && matchesStatus && matchesPriority;
  });

  const openTicketDetails = (ticket) => {
    setSelectedTicket(ticket);
    setShowTicketDialog(true);
  };

  const formatDate = (dateString) => {
    if (!dateString) return 'N/A';
    try {
      return new Date(dateString).toLocaleDateString('en-US', {
        year: 'numeric',
        month: 'short',
        day: 'numeric'
      });
    } catch {
      return dateString;
    }
  };

  const formatDateTime = (dateString) => {
    if (!dateString) return 'N/A';
    try {
      return new Date(dateString).toLocaleString('en-US', {
        year: 'numeric',
        month: 'short',
        day: 'numeric',
        hour: '2-digit',
        minute: '2-digit'
      });
    } catch {
      return dateString;
    }
  };

  if (isInstructor) {
    return (
      <div className="fixed inset-0 bg-blue-900/50 backdrop-blur-sm flex items-center justify-center z-50">
        <div className="bg-white rounded-lg p-8 max-w-md mx-4 text-center shadow-xl">
          <div className="text-blue-600 mb-4">
            <svg className="w-16 h-16 mx-auto" fill="currentColor" viewBox="0 0 20 20">
              <path fillRule="evenodd" d="M18 10a8 8 0 11-16 0 8 8 0 0116 0zm-7-4a1 1 0 11-2 0 1 1 0 012 0zM9 9a1 1 0 000 2v3a1 1 0 001 1h1a1 1 0 100-2v-3a1 1 0 00-1-1H9z" clipRule="evenodd" />
            </svg>
          </div>
          <h2 className="text-2xl font-bold text-gray-900 mb-2">Access Restricted</h2>
          <p className="text-gray-600 mb-6">Only users can access this page.</p>
          <Button asChild>
            <Link to="/dashboard" className="bg-blue-600 hover:bg-blue-700 text-white">
              Go to Dashboard
            </Link>
          </Button>
        </div>
      </div>
    );
  }

  if (loading) {
    return (
      <div className="container py-8 max-w-6xl">
        <div className="flex justify-center items-center py-12">
          <div className="text-center">
            <Loader2 className="h-8 w-8 animate-spin mx-auto mb-4 text-blue-600" />
            <p className="text-muted-foreground">Loading your tickets...</p>
          </div>
        </div>
      </div>
    );
  }

  return (
    <div className="container py-8 max-w-6xl">
      <div className="flex justify-between items-center mb-6">
        <div>
          <h1 className="text-3xl font-bold mb-2">My Support Tickets</h1>
          <p className="text-muted-foreground">
            Track and manage your support requests
          </p>
        </div>
        <Button asChild>
          <Link to="/dashboard/support/ticket">
            <Plus className="mr-2 h-4 w-4" />
            Create New Ticket
          </Link>
        </Button>
      </div>


      {/* Filters and Search */}
      <Card className="p-4 mb-6">
        <div className="flex flex-col md:flex-row gap-4">
          <div className="flex-1 relative">
            <Search className="absolute left-3 top-3 h-4 w-4 text-muted-foreground" />
            <Input
              placeholder="Search tickets..."
              value={searchQuery}
              onChange={(e) => setSearchQuery(e.target.value)}
              className="pl-10"
            />
          </div>
          <Select value={statusFilter} onValueChange={setStatusFilter}>
            <SelectTrigger className="w-full md:w-48">
              <SelectValue placeholder="Filter by status" />
            </SelectTrigger>
            <SelectContent>
              <SelectItem value="All">All Status</SelectItem>
              <SelectItem value="Open">Open</SelectItem>
              <SelectItem value="Pending">Pending</SelectItem>
              <SelectItem value="Closed">Closed</SelectItem>
            </SelectContent>
          </Select>
          <Select value={priorityFilter} onValueChange={setPriorityFilter}>
            <SelectTrigger className="w-full md:w-48">
              <SelectValue placeholder="Filter by priority" />
            </SelectTrigger>
            <SelectContent>
              <SelectItem value="All">All Priority</SelectItem>
              <SelectItem value="High">High</SelectItem>
              <SelectItem value="Medium">Medium</SelectItem>
              <SelectItem value="Low">Low</SelectItem>
            </SelectContent>
          </Select>
        </div>
      </Card>

      {/* Tickets Table */}
      <Card className="p-6">
        {filteredTickets.length === 0 ? (
          <div className="text-center text-muted-foreground py-12">
            {searchQuery || statusFilter !== "All" || priorityFilter !== "All" ? (
              <div>
                <p className="mb-2">No tickets found matching your criteria.</p>
                <Button 
                  variant="outline" 
                  onClick={() => {
                    setSearchQuery("");
                    setStatusFilter("All");
                    setPriorityFilter("All");
                  }}
                >
                  Clear Filters
                </Button>
              </div>
            ) : tickets.length === 0 ? (
              <div>
                <p className="mb-4">You have not submitted any support tickets yet.</p>
                <Button asChild>
                  <Link to="/dashboard/support/ticket">
                    <Plus className="mr-2 h-4 w-4" />
                    Create Your First Ticket
                  </Link>
                </Button>
              </div>
            ) : (
              <div>
                <p className="mb-4">No tickets found.</p>
                <Button variant="outline" onClick={fetchTickets}>
                  Refresh
                </Button>
              </div>
            )}
          </div>
        ) : (
          <Table>
            <TableHeader>
              <TableRow>
                <TableHead>Ticket ID</TableHead>
                <TableHead>Subject</TableHead>
                <TableHead>Category</TableHead>
                <TableHead>Status</TableHead>
                <TableHead>Priority</TableHead>
                <TableHead>Date</TableHead>
                <TableHead>Actions</TableHead>
              </TableRow>
            </TableHeader>
            <TableBody>
              {filteredTickets.map((ticket) => (
                <TableRow key={ticket.id}>
                  <TableCell className="font-medium">#{ticket.id}</TableCell>
                  <TableCell>
                    <div>
                      <div className="font-medium">{ticket.subject}</div>
                      <div className="text-sm text-muted-foreground truncate max-w-xs">
                        {ticket.description}
                      </div>
                    </div>
                  </TableCell>
                  <TableCell>
                    <Badge variant="outline">{ticket.category}</Badge>
                  </TableCell>
                  <TableCell>
                    <Badge variant={statusColor(ticket.status)}>{ticket.status}</Badge>
                  </TableCell>
                  <TableCell>
                    <Badge variant={priorityColor(ticket.priority)}>{ticket.priority}</Badge>
                  </TableCell>
                  <TableCell>
                    <div className="text-sm">
                      <div>{formatDate(ticket.createdAt)}</div>
                      <div className="text-muted-foreground">Updated {formatDate(ticket.updatedAt)}</div>
                    </div>
                  </TableCell>
                  <TableCell>
                    <Button
                      variant="ghost"
                      size="sm"
                      onClick={() => openTicketDetails(ticket)}
                    >
                      <Eye className="h-4 w-4" />
                    </Button>
                  </TableCell>
                </TableRow>
              ))}
            </TableBody>
          </Table>
        )}
      </Card>

      {/* Ticket Details Dialog */}
      <Dialog open={showTicketDialog} onOpenChange={setShowTicketDialog}>
        <DialogContent className="max-w-2xl max-h-[80vh] overflow-y-auto">
          <DialogHeader>
            <DialogTitle>Ticket #{selectedTicket?.id}</DialogTitle>
            <DialogDescription>
              {selectedTicket?.subject}
            </DialogDescription>
          </DialogHeader>
          
          {selectedTicket && (
            <div className="space-y-6">
              {/* Ticket Info */}
              <div className="grid grid-cols-2 gap-4 text-sm">
                <div className="flex items-center gap-2">
                  <Tag className="h-4 w-4 text-muted-foreground" />
                  <span className="font-medium">Category:</span>
                  <Badge variant="outline">{selectedTicket.category}</Badge>
                </div>
                <div className="flex items-center gap-2">
                  <User className="h-4 w-4 text-muted-foreground" />
                  <span className="font-medium">Created by:</span>
                  <span>{selectedTicket.student?.first_name} {selectedTicket.student?.last_name}</span>
                </div>
                <div className="flex items-center gap-2">
                  <Calendar className="h-4 w-4 text-muted-foreground" />
                  <span className="font-medium">Created:</span>
                  <span>{formatDateTime(selectedTicket.createdAt)}</span>
                </div>
                <div className="flex items-center gap-2">
                  <Calendar className="h-4 w-4 text-muted-foreground" />
                  <span className="font-medium">Updated:</span>
                  <span>{formatDateTime(selectedTicket.updatedAt)}</span>
                </div>
              </div>

              {/* Status and Priority */}
              <div className="flex gap-4">
                <div>
                  <span className="text-sm font-medium">Status:</span>
                  <Badge variant={statusColor(selectedTicket.status)} className="ml-2">
                    {selectedTicket.status}
                  </Badge>
                </div>
                <div>
                  <span className="text-sm font-medium">Priority:</span>
                  <Badge variant={priorityColor(selectedTicket.priority)} className="ml-2">
                    {selectedTicket.priority}
                  </Badge>
                </div>
              </div>

              {/* Description */}
              <div>
                <h4 className="font-medium mb-3">Description</h4>
                <div className="bg-gray-50 rounded-lg p-4">
                  <p className="text-sm text-gray-700">{selectedTicket.description}</p>
                </div>
              </div>

              {/* Attachments */}
              {selectedTicket.attachments && selectedTicket.attachments.length > 0 && (
                <div>
                  <h4 className="font-medium mb-3">Attachments</h4>
                  <div className="space-y-2">
                    {JSON.parse(selectedTicket.attachments).map((attachment, index) => (
                      <div key={index} className="flex items-center gap-2 text-sm">
                        <span className="text-blue-600">📎</span>
                        <span>{attachment.split('/').pop()}</span>
                      </div>
                    ))}
                  </div>
                </div>
              )}

              {/* Messages/Replies */}
              <div>
                <h4 className="font-medium mb-3 flex items-center gap-2">
                  <MessageSquare className="h-4 w-4" />
                  Conversation
                </h4>
                <div className="space-y-4">
                  {/* Original ticket message */}
                  <div className="border rounded-lg p-4">
                    <div className="flex justify-between items-start mb-2">
                      <span className="font-medium">You</span>
                      <span className="text-sm text-muted-foreground">{formatDateTime(selectedTicket.createdAt)}</span>
                    </div>
                    <p className="text-sm text-muted-foreground">{selectedTicket.description}</p>
                  </div>
                  
                  {/* Replies */}
                  {selectedTicket.replies && selectedTicket.replies.length > 0 ? (
                    selectedTicket.replies.map((reply) => (
                      <div key={reply.id} className="border rounded-lg p-4">
                        <div className="flex justify-between items-start mb-2">
                          <span className="font-medium">
                            {reply.sender?.first_name} {reply.sender?.last_name} (Support)
                          </span>
                          <span className="text-sm text-muted-foreground">{formatDateTime(reply.createdAt)}</span>
                        </div>
                        <p className="text-sm text-muted-foreground">{reply.message}</p>
                      </div>
                    ))
                  ) : (
                    <div className="text-center text-muted-foreground py-4">
                      <p className="text-sm">No replies yet. Support team will respond soon.</p>
                    </div>
                  )}
                </div>
              </div>

              {/* Actions */}
              <div className="flex justify-end gap-2 pt-4 border-t">
                <Button variant="outline" onClick={() => setShowTicketDialog(false)}>
                  Close
                </Button>
                {selectedTicket.status?.toUpperCase() === "OPEN" && (
                  <Button>
                    Reply to Ticket
                  </Button>
                )}
              </div>
            </div>
          )}
        </DialogContent>
      </Dialog>
    </div>
  );
} <|MERGE_RESOLUTION|>--- conflicted
+++ resolved
@@ -32,11 +32,8 @@
 } from "@/components/ui/dialog";
 import axios from "axios";
 
-<<<<<<< HEAD
-=======
 import { useAuth } from "@/contexts/AuthContext";
 
->>>>>>> 7f8029d0
 const API_BASE = import.meta.env.VITE_API_BASE_URL || "https://creditor-backend-testing-branch.onrender.com";
 
 const statusColor = (status) => {
