--- conflicted
+++ resolved
@@ -672,7 +672,6 @@
           </div>
 
           {/* Upcoming Courses */}
-<<<<<<< HEAD
           <div className="mb-8">
             <div className="flex items-center justify-between mb-6">
               <h2 className="text-2xl font-bold text-gray-800">Upcoming Courses</h2>
@@ -792,9 +791,6 @@
               </div>
             </div>
           </div>
-=======
-          
->>>>>>> 7f8029d0
 
           {/* Upcoming Features */}
           <div className="mb-8">
