--- conflicted
+++ resolved
@@ -33,21 +33,13 @@
 import DashboardCarousel from '@/components/dashboard/DashboardCarousel';
 import DashboardGroup from '@/components/dashboard/DashboardGroup';
 import UpcomingCourses from '@/pages/UpcomingCourses';
-<<<<<<< HEAD
-import AthenaUpcomingEvent from '@/pages/AthenaUpcomingEvent';
-=======
->>>>>>> 97798924
 import DashboardCalendar from '@/components/dashboard/DashboardCalendar';
 import DashboardTodo from '@/components/dashboard/DashboardTodo';
 import MonthlyProgress from '@/components/dashboard/MonthlyProgress';
 import DashboardAnnouncements from '@/components/dashboard/DashboardAnnouncements';
 import LiveClasses from '@/components/dashboard/LiveClasses';
 import CreditPurchaseModal from '@/components/credits/CreditPurchaseModal';
-<<<<<<< HEAD
-import ComingSoonPopover from '@/components/dashboard/ComingSoonPopover';
-=======
 import ThanksgivingPromo from '@/components/dashboard/ThanksgivingPromo';
->>>>>>> 97798924
 import axios from 'axios';
 import { fetchUserCourses } from '../services/courseService';
 import { useUser } from '@/contexts/UserContext';
@@ -701,8 +693,6 @@
   const visibleCards = isSmallScreen ? 1 : 2;
   const totalCards = userCourses.length;
 
-<<<<<<< HEAD
-=======
   const shimmerCardCount = useMemo(() => {
     const enrolledCount =
       Number(dashboardData.summary?.allEnrolledCoursesCount) || 0;
@@ -753,7 +743,6 @@
     </div>
   );
 
->>>>>>> 97798924
   const handleScroll = direction => {
     let newIndex = scrollIndex + direction;
     if (newIndex < 0) newIndex = 0;
@@ -934,14 +923,6 @@
                 </div>
                 {/* Cards Row or Empty State */}
                 {coursesLoading ? (
-<<<<<<< HEAD
-                  <div className="flex items-center justify-center py-12">
-                    <div className="text-center">
-                      <div className="animate-spin rounded-full h-12 w-12 border-b-2 border-blue-600 mx-auto mb-4"></div>
-                      <p className="text-muted-foreground">
-                        Loading courses...
-                      </p>
-=======
                   <div className="relative">
                     <div
                       className="flex gap-6 overflow-x-auto sm:overflow-x-hidden px-1 custom-horizontal-scroll w-full"
@@ -957,7 +938,6 @@
                           </div>
                         )
                       )}
->>>>>>> 97798924
                     </div>
                   </div>
                 ) : userCourses && userCourses.length > 0 ? (
@@ -1370,11 +1350,6 @@
               </div>
             </div>
           </div>
-<<<<<<< HEAD
-
-          <AthenaUpcomingEvent />
-=======
->>>>>>> 97798924
         </div>
       </main>
       {/* Credits Modal (reused for services top-up) */}
