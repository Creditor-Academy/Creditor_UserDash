import React, {
  useRef,
  useState,
  useEffect,
  useCallback,
  useMemo,
} from 'react';
import ProgressStats from '@/components/dashboard/ProgressStats';
import CourseCard from '@/components/dashboard/CourseCard';
import { Button } from '@/components/ui/button';
import {
  Dialog,
  DialogContent,
  DialogHeader,
  DialogTitle,
  DialogDescription,
} from '@/components/ui/dialog';
import { useCredits } from '@/contexts/CreditsContext';
import {
  BookOpen,
  ChevronRight,
  GraduationCap,
  Target,
  Clock,
  ChevronLeft,
  CheckCircle,
  Search,
  MonitorPlay,
  Award,
  Video,
} from 'lucide-react';
import { Link } from 'react-router-dom';
import DashboardCarousel from '@/components/dashboard/DashboardCarousel';
import DashboardGroup from '@/components/dashboard/DashboardGroup';
import UpcomingCourses from '@/pages/UpcomingCourses';
import DashboardCalendar from '@/components/dashboard/DashboardCalendar';
import DashboardTodo from '@/components/dashboard/DashboardTodo';
import MonthlyProgress from '@/components/dashboard/MonthlyProgress';
import DashboardAnnouncements from '@/components/dashboard/DashboardAnnouncements';
import LiveClasses from '@/components/dashboard/LiveClasses';
import DashboardWidgets from '@/components/dashboard/DashboardWidgets';
import CreditPurchaseModal from '@/components/credits/CreditPurchaseModal';
import ThanksgivingPromo from '@/components/dashboard/ThanksgivingPromo';
import axios from 'axios';
import { fetchUserCourses } from '../services/courseService';
import { useUser } from '@/contexts/UserContext';
import { getAuthHeader } from '../services/authHeader'; // adjust path as needed
import { getCourseTrialStatus } from '../utils/trialUtils';
import {
  bookConsultation,
  fetchUserConsultations,
} from '../services/consultationService';
import {
  bookWebsiteService,
  fetchUserWebsiteServices,
} from '../services/websiteService';

export function Dashboard() {
  const { userProfile } = useUser();
  const { balance, membership, refreshBalance } = useCredits();

  // DEFENSIVE: Debounced refresh to prevent triggering infinite loops in other components
  const refreshBalanceRef = useRef(null);
  const debouncedRefreshBalance = useCallback(() => {
    if (refreshBalanceRef.current) {
      clearTimeout(refreshBalanceRef.current);
    }
    refreshBalanceRef.current = setTimeout(() => {
      if (refreshBalance) {
        refreshBalance();
      }
    }, 1000); // 1 second debounce to prevent cascade effects
  }, [refreshBalance]);

  // DEFENSIVE: Cleanup debounced refresh on unmount
  useEffect(() => {
    return () => {
      if (refreshBalanceRef.current) {
        clearTimeout(refreshBalanceRef.current);
      }
    };
  }, []);

  // DEFENSIVE: Memoize userProfile to prevent unnecessary re-renders
  const memoizedUserProfile = useMemo(() => userProfile, [userProfile?.id]);

  // Dashboard data structure based on backend getUserOverview endpoint
  // Expected response structure:
  // {
  //   summary: { activeCourses, completedCourses, totalLearningHours, averageProgress },
  //   weeklyPerformance: { studyHours, lessonsCompleted },
  //   monthlyProgressChart: [...],
  //   learningActivities: [...]
  // }
  //
  // NOTE: Using the working endpoints from your backend:
  // - /api/course/getCourses - for user courses
  // - /api/user/getUserProfile - for user profile
  //
  // The dashboard shows basic stats based on available data.
  // Progress tracking, time tracking, and detailed analytics will be added
  // when those features are implemented in the backend.
  const [dashboardData, setDashboardData] = useState({
    summary: {
      activeCourses: 0,
      completedCourses: 0,
      totalLearningHours: 0,
      averageProgress: 0,
    },
    weeklyPerformance: {
      studyHours: 0,
      lessonsCompleted: 0,
    },
    monthlyProgressChart: [],
    learningActivities: [],
  });
  const [loading, setLoading] = useState(true);
  const [error, setError] = useState(null);
  const [userName, setUserName] = useState('');
  const [userCourses, setUserCourses] = useState([]);
  const [coursesLoading, setCoursesLoading] = useState(true);
  const [coursesError, setCoursesError] = useState(null);
  const [userCoursesMap, setUserCoursesMap] = useState({});
  const [showCreditsModal, setShowCreditsModal] = useState(false);
  const [showConsultInfo, setShowConsultInfo] = useState(false);
  const [showConsultBooking, setShowConsultBooking] = useState(false);
  const [showConsultConfirmation, setShowConsultConfirmation] = useState(false);
  const [showConsultForm, setShowConsultForm] = useState(false);
  const [showServiceHistory, setShowServiceHistory] = useState(false);
  const [historyTab, setHistoryTab] = useState('consultations'); // 'consultations' | 'website'
  const CONSULT_COST = 1000; // credits for 30 mins
  const [showWebsiteModal, setShowWebsiteModal] = useState(false);
  const WEBSITE_PACKS = [
    {
      id: 'basic',
      name: 'Basic Website',
      cost: 750,
      blurb: '2-3 pages with essential features',
      features: [
        'Custom Logo',
        'Contact Form',
        'Mobile Responsive',
        'SSL Security',
        'Hosting & Maintenance',
      ],
      icon: '🌐',
    },
    {
      id: 'premium',
      name: 'Premium Website',
      cost: 5000,
      blurb: '5-7+ custom pages with advanced features',
      features: [
        'Premium Design',
        'User Dashboard',
        'Member Portal',
        'Backend Integration',
        'SEO Optimization',
        'Live Chat',
      ],
      icon: '🚀',
    },
  ];
  const [selectedWebsitePack, setSelectedWebsitePack] = useState(
    WEBSITE_PACKS[0]
  );
  const [showWebsiteDetails, setShowWebsiteDetails] = useState(false);
  const [showWebsiteConfirmation, setShowWebsiteConfirmation] = useState(false);
  const [showWebsiteForm, setShowWebsiteForm] = useState(false);

  // Loading and error states for bookings
  const [isBookingConsultation, setIsBookingConsultation] = useState(false);
  const [isBookingWebsite, setIsBookingWebsite] = useState(false);
  const [bookingError, setBookingError] = useState('');
  const [bookingSuccess, setBookingSuccess] = useState('');

  // History data state
  const [consultationHistory, setConsultationHistory] = useState([]);
  const [websiteHistory, setWebsiteHistory] = useState([]);
  const [historyLoading, setHistoryLoading] = useState(false);
  const [historyError, setHistoryError] = useState('');

  const API_BASE =
    import.meta.env.VITE_API_BASE_URL ||
    'https://creditor-backend-testing-branch.onrender.com';
  // Get userId from localStorage or cookies, or fetch from profile
  // Don't use state for userId to avoid infinite loops - get it directly when needed

  const fetchUserOverview = async () => {
    try {
      setLoading(true);

      // Get userId - use from context if available, otherwise fetch from profile
      let currentUserId = localStorage.getItem('userId');
      if (!currentUserId && userProfile) {
        currentUserId = userProfile.id;
        localStorage.setItem('userId', currentUserId);
      } else if (!currentUserId) {
        currentUserId = await fetchUserProfile();
      }

      if (!currentUserId) {
        throw new Error('Unable to get user ID. Please log in again.');
      }

      // Use the new user progress endpoint from your backend
      try {
        const { api } = await import('@/services/apiClient');
        const progressResponse = await api.get(
          '/api/user/dashboard/userProgress'
        );
        const progressData = progressResponse?.data?.data || {};

        const allEnrolledCoursesCount =
          Number(progressData.allEnrolledCoursesCount) || 0;
        const completedCourses = Number(progressData.completedCourseCount) || 0;
        const modulesCompleted =
          Number(progressData.modulesCompletedCount) || 0;
        const assessmentsCompleted =
          Number(progressData.quizCompletedCount) || 0;
        const pendingCoursesCount =
          Number(progressData.pendingCoursesCount) || 0;

        const newDashboardData = {
          summary: {
            allEnrolledCoursesCount,
            completedCourses,
            totalLearningHours: 0, // Not provided by backend yet
            averageProgress: 0, // Not provided by backend yet
            modulesCompleted,
            assessmentsCompleted,
            pendingCoursesCount,
          },
          weeklyPerformance: {
            studyHours: 0, // Placeholder until backend provides
            lessonsCompleted: allEnrolledCoursesCount,
          },
          monthlyProgressChart: [],
          learningActivities: [],
        };

        setDashboardData(newDashboardData);
      } catch (progressError) {
        console.error('❌ Failed to fetch user progress:', progressError);
        console.error('❌ Error details:', {
          message: progressError.message,
          status: progressError.response?.status,
          data: progressError.response?.data,
        });
        // Set default values if endpoint fails
        setDashboardData({
          summary: {
            allEnrolledCoursesCount: 0,
            completedCourses: 0,
            totalLearningHours: 0,
            averageProgress: 0,
            modulesCompleted: 0,
            assessmentsCompleted: 0,
            pendingCoursesCount: 0,
          },
          weeklyPerformance: {
            studyHours: 0,
            lessonsCompleted: 0,
          },
          monthlyProgressChart: [],
          learningActivities: [],
        });
      }
    } catch (err) {
      console.error('Error fetching user overview:', err);

      // Handle specific error cases
      if (err.response?.status === 401) {
        setError('Authentication failed. Please log in again.');
        // Redirect to login after a delay
        setTimeout(() => {
          window.location.href = '/login';
        }, 3000);
      } else if (err.response?.status === 403) {
        setError(
          'Access denied. You do not have permission to view this data.'
        );
      } else if (err.response?.status === 404) {
        setError('User data not found. Please contact support.');
      } else {
        setError(
          err.message || 'Failed to load dashboard data. Please try again.'
        );
      }

      // Set default values if API fails
      setDashboardData({
        summary: {
          allEnrolledCoursesCount: 0,
          completedCourses: 0,
          totalLearningHours: 0,
          averageProgress: 0,
          modulesCompleted: 0,
          assessmentsCompleted: 0,
          pendingCoursesCount: 0,
        },
        weeklyPerformance: {
          studyHours: 0,
          lessonsCompleted: 0,
        },
        monthlyProgressChart: [],
        learningActivities: [],
      });
    } finally {
      setLoading(false);
    }
  };

  useEffect(() => {
    // Always try to fetch user overview - UserContext handles authentication
    fetchUserOverview();
  }, []); // Remove userId dependency to prevent infinite loop

  // Recording course IDs to filter out from My Courses
  const RECORDING_COURSE_IDS = [
    'a188173c-23a6-4cb7-9653-6a1a809e9914', // Become Private Recordings
    '7b798545-6f5f-4028-9b1e-e18c7d2b4c47', // Operate Private Recordings
    '199e328d-8366-4af1-9582-9ea545f8b59e', // Business Credit Recordings
    'd8e2e17f-af91-46e3-9a81-6e5b0214bc5e', // Private Merchant Recordings
    'd5330607-9a45-4298-8ead-976dd8810283', // Sovereignty 101 Recordings
    '814b3edf-86da-4b0d-bb8c-8a6da2d9b4df', // I Want Remedy Now Recordings
  ];

  useEffect(() => {
    const fetchCourses = async () => {
      setCoursesLoading(true);
      try {
        const data = await fetchUserCourses();
        // Filter out recording courses from My Courses
        const filteredData = data.filter(
          course => !RECORDING_COURSE_IDS.includes(course.id)
        );

        // Process courses to include module counts, durations, and trial status
        const processedCourses = filteredData.map(course => {
          const trialStatus = getCourseTrialStatus(course);
          return {
            ...course,
            // Use _count.modules from the API response
            modulesCount: course._count?.modules || 0,
            totalDurationSecs: 0, // This can be updated if duration is available in the course data
            image:
              course.thumbnail ||
              course.image ||
              'https://images.unsplash.com/photo-1551288049-bebda4e38f71?q=80&w=1000',
            trialStatus,
          };
        });

        setUserCourses(processedCourses);
      } catch (err) {
        setCoursesError('Failed to fetch courses');
      } finally {
        setCoursesLoading(false);
      }
    };
    fetchCourses();
  }, []);

  // Fetch user profile to get userId and userName if not available
  const fetchUserProfile = async () => {
    try {
      // Backend's HttpOnly token cookie will be automatically sent with the request
      const response = await axios.get(`${API_BASE}/api/user/getUserProfile`, {
        headers: {
          'Content-Type': 'application/json',
        },
        withCredentials: true,
      });

      if (response.data && response.data.data && response.data.data.id) {
        const userProfile = response.data.data;
        // Set user name for welcome message
        const name =
          `${userProfile.first_name || ''} ${userProfile.last_name || ''}`.trim();
        setUserName(name || userProfile.email || 'User');
        return userProfile.id;
      }
    } catch (err) {
      console.error('Error fetching user profile:', err);
      throw err;
    }
  };

  // Use userProfile from context to set user name
  useEffect(() => {
    if (userProfile) {
      const name =
        `${userProfile.first_name || ''} ${userProfile.last_name || ''}`.trim();
      setUserName(name || userProfile.email || 'User');
      // Set userId in localStorage when userProfile changes
      localStorage.setItem('userId', userProfile.id);

      // Fetch user history when profile is available
      fetchUserHistory();
    }
  }, [memoizedUserProfile]);

  // Add retry functionality
  const handleRetry = () => {
    setError(null);
    fetchUserOverview();
  };

  // Fetch user history
  const fetchUserHistory = async () => {
    if (!memoizedUserProfile?.id) return;

    setHistoryLoading(true);
    setHistoryError('');

    try {
      console.log('[Dashboard] Fetching user history for:', userProfile.id);

      const [consultations, websites] = await Promise.all([
        fetchUserConsultations(userProfile.id),
        fetchUserWebsiteServices(userProfile.id),
      ]);

      console.log('[Dashboard] Consultation history:', consultations);
      console.log('[Dashboard] Website history:', websites);
      console.log('[Dashboard] Consultation data type:', typeof consultations);
      console.log('[Dashboard] Website data type:', typeof websites);
      console.log(
        '[Dashboard] Consultation is array:',
        Array.isArray(consultations)
      );
      console.log('[Dashboard] Website is array:', Array.isArray(websites));

      // Process consultation history
      const processedConsultations = Array.isArray(consultations)
        ? consultations.map(consultation => ({
            id: consultation.id,
            date: new Date(consultation.created_at).toLocaleDateString(),
            title: 'Consultation Session',
            credits: consultation.pricing?.credits || 1000, // Use actual pricing from backend
            status: consultation.status?.toLowerCase() || 'pending',
          }))
        : [];

      // Process website history
      const processedWebsites = Array.isArray(websites)
        ? websites.map(website => {
            // Determine service type and cost from pricing data
            const cost = website.pricing?.credits || 750; // Default to basic if no pricing data
            const serviceType = cost >= 5000 ? 'Premium' : 'Basic'; // Use cost to determine type

            return {
              id: website.id,
              date: new Date(website.created_at).toLocaleDateString(),
              title: `${serviceType} Website Service`,
              credits: cost,
              status: website.status?.toLowerCase() || 'pending',
            };
          })
        : [];

      setConsultationHistory(processedConsultations);
      setWebsiteHistory(processedWebsites);
    } catch (error) {
      console.error('[Dashboard] Failed to fetch user history:', error);
      setHistoryError('Failed to load history');
    } finally {
      setHistoryLoading(false);
    }
  };

  // Handle consultation booking
  const handleConsultationBooking = async () => {
    if (!memoizedUserProfile?.id) {
      setBookingError('User not logged in');
      return;
    }

    setIsBookingConsultation(true);
    setBookingError('');
    setBookingSuccess('');

    try {
      // Create a future date for scheduling (e.g., 1 week from now)
      const scheduledAt = new Date();
      scheduledAt.setDate(scheduledAt.getDate() + 7);
      scheduledAt.setHours(14, 0, 0, 0); // 2 PM

      console.log('[Dashboard] Booking consultation for user:', userProfile.id);
      console.log('[Dashboard] Scheduled at:', scheduledAt.toISOString());

      // Call the consultation booking API
      const result = await bookConsultation(
        userProfile.id,
        scheduledAt.toISOString()
      );

      console.log('[Dashboard] Consultation booking successful:', result);

      // Refresh balance to reflect credit deduction (with small delay for backend processing)
      try {
        console.log('[Dashboard] Current balance before refresh:', balance);
        await new Promise(resolve => setTimeout(resolve, 2000)); // Wait 2 seconds for backend processing
        debouncedRefreshBalance();
        console.log('[Dashboard] Balance refreshed after consultation booking');
        // Note: balance will be updated by the CreditsContext, check the UI for the new value
      } catch (refreshError) {
        console.warn('[Dashboard] Failed to refresh balance:', refreshError);
      }

      // Show success message
      setBookingSuccess(
        `Consultation redirection successfull! ${CONSULT_COST} credits deducted.`
      );

      // Auto-clear success message after 5 seconds
      setTimeout(() => {
        setBookingSuccess('');
      }, 5000);

      // Refresh history to show new booking
      await fetchUserHistory();

      // Close the confirmation modal and show form
      setShowConsultConfirmation(false);
      setShowConsultForm(true);
    } catch (error) {
      console.error('[Dashboard] Consultation booking failed:', error);
      setBookingError(
        error?.response?.data?.message ||
          'Failed to book consultation. Please try again.'
      );
    } finally {
      setIsBookingConsultation(false);
    }
  };

  // Handle website service booking
  const handleWebsiteServiceBooking = async () => {
    if (!memoizedUserProfile?.id) {
      setBookingError('User not logged in');
      return;
    }

    setIsBookingWebsite(true);
    setBookingError('');
    setBookingSuccess('');

    try {
      const serviceType = selectedWebsitePack.id; // 'basic' or 'premium'

      console.log(
        '[Dashboard] Booking website service for user:',
        userProfile.id
      );
      console.log('[Dashboard] Service type:', serviceType);

      // Call the website service booking API
      const result = await bookWebsiteService(userProfile.id, serviceType);

      console.log('[Dashboard] Website service booking successful:', result);

      // Refresh balance to reflect credit deduction (with small delay for backend processing)
      try {
        console.log('[Dashboard] Current balance before refresh:', balance);
        await new Promise(resolve => setTimeout(resolve, 2000)); // Wait 2 seconds for backend processing
        debouncedRefreshBalance();
        console.log(
          '[Dashboard] Balance refreshed after website service booking'
        );
        // Note: balance will be updated by the CreditsContext, check the UI for the new value
      } catch (refreshError) {
        console.warn('[Dashboard] Failed to refresh balance:', refreshError);
      }

      // Show success message
      setBookingSuccess(
        `${selectedWebsitePack.name} booked successfully! ${selectedWebsitePack.cost} credits deducted.`
      );

      // Auto-clear success message after 5 seconds
      setTimeout(() => {
        setBookingSuccess('');
      }, 5000);

      // Refresh history to show new booking
      await fetchUserHistory();

      // Close the confirmation modal and show form
      setShowWebsiteConfirmation(false);
      setShowWebsiteForm(true);
    } catch (error) {
      console.error('[Dashboard] Website service booking failed:', error);
      setBookingError(
        error?.response?.data?.message ||
          'Failed to book website service. Please try again.'
      );
    } finally {
      setIsBookingWebsite(false);
    }
  };

  const inProgressCourses = [
    {
      id: '1',
      title: 'Constitutional Law Fundamentals',
      description:
        'Learn the essentials of US constitutional law including rights, powers, and judicial review.',
      image:
        'https://images.unsplash.com/photo-1589994965851-a8f479c573a9?q=80&w=1000',
      progress: 62,
      lessonsCount: 42,
      category: 'Legal Studies',
      duration: '25 hours',
    },
    {
      id: '2',
      title: 'Civil Litigation Procedure',
      description:
        'Master the procedures and strategies involved in civil litigation in American courts.',
      image:
        'https://images.unsplash.com/photo-1521587760476-6c12a4b040da?q=80&w=1000',
      progress: 35,
      lessonsCount: 28,
      category: 'Legal Practice',
      duration: '18 hours',
    },
    {
      id: '3',
      title: 'Criminal Law and Procedure',
      description:
        'Study the principles of criminal law, defenses, and procedural requirements in the US justice system.',
      image:
        'https://images.unsplash.com/photo-1505664194779-8beaceb93744?q=80&w=1000',
      progress: 78,
      lessonsCount: 36,
      category: 'Criminal Justice',
      duration: '22 hours',
    },
    {
      id: '4',
      title: 'Intellectual Property Law',
      description:
        'Explore copyright, trademark, and patent law with real-world case studies.',
      image:
        'https://images.unsplash.com/photo-1464983953574-0892a716854b?q=80&w=1000',
      progress: 50,
      lessonsCount: 30,
      category: 'IP Law',
      duration: '20 hours',
    },
    {
      id: '5',
      title: 'Family Law Essentials',
      description:
        'Understand the basics of family law, including divorce, custody, and adoption.',
      image:
        'https://images.unsplash.com/photo-1515378791036-0648a3ef77b2?q=80&w=1000',
      progress: 20,
      lessonsCount: 18,
      category: 'Family Law',
      duration: '12 hours',
    },
    {
      id: '6',
      title: 'International Business Law',
      description:
        'Gain insights into cross-border transactions, trade regulations, and dispute resolution.',
      image:
        'https://images.unsplash.com/photo-1465101046530-73398c7f28ca?q=80&w=1000',
      progress: 10,
      lessonsCount: 25,
      category: 'Business Law',
      duration: '16 hours',
    },
  ];

  const recommendedCourses = [
    // No upcoming courses at the moment
  ];

  // Carousel state for My Courses
  const courseScrollRef = useRef(null);
  const [scrollIndex, setScrollIndex] = useState(0);
  const [isSmallScreen, setIsSmallScreen] = useState(
    typeof window !== 'undefined' ? window.innerWidth < 640 : true
  );
  useEffect(() => {
    const handleResize = () => setIsSmallScreen(window.innerWidth < 640);
    window.addEventListener('resize', handleResize);
    return () => window.removeEventListener('resize', handleResize);
  }, []);
  const visibleCards = isSmallScreen ? 1 : 2;
  const totalCards = userCourses.length;

  const shimmerCardCount = useMemo(() => {
    const enrolledCount =
      Number(dashboardData.summary?.allEnrolledCoursesCount) || 0;
    const baseCount = Math.max(visibleCards, 2);
    if (enrolledCount > 0) {
      return Math.max(Math.min(enrolledCount, 4), baseCount);
    }
    return baseCount;
  }, [dashboardData.summary?.allEnrolledCoursesCount, visibleCards]);

  const CourseShimmerCard = () => (
    <div className="h-full bg-white border border-gray-200 rounded-2xl shadow-sm overflow-hidden flex flex-col">
      <div className="aspect-[16/9] relative bg-gray-200 overflow-hidden">
        <div className="absolute inset-0 bg-gradient-to-r from-gray-200 via-gray-100 to-gray-200 animate-shimmer bg-[length:200%_100%]"></div>
      </div>
      <div className="flex-1 flex flex-col p-4 space-y-4">
        <div className="space-y-2">
          <div className="h-5 rounded-md bg-gray-200 relative overflow-hidden">
            <div className="absolute inset-0 bg-gradient-to-r from-gray-200 via-gray-100 to-gray-200 animate-shimmer bg-[length:200%_100%]"></div>
          </div>
          <div className="h-4 rounded-md bg-gray-200 relative overflow-hidden w-3/4">
            <div className="absolute inset-0 bg-gradient-to-r from-gray-200 via-gray-100 to-gray-200 animate-shimmer bg-[length:200%_100%]"></div>
          </div>
          <div className="h-4 rounded-md bg-gray-200 relative overflow-hidden">
            <div className="absolute inset-0 bg-gradient-to-r from-gray-200 via-gray-100 to-gray-200 animate-shimmer bg-[length:200%_100%]"></div>
          </div>
        </div>
        <div className="flex flex-wrap gap-3">
          <div className="h-4 w-20 rounded-full bg-gray-200 relative overflow-hidden">
            <div className="absolute inset-0 bg-gradient-to-r from-gray-200 via-gray-100 to-gray-200 animate-shimmer bg-[length:200%_100%]"></div>
          </div>
          <div className="h-4 w-16 rounded-full bg-gray-200 relative overflow-hidden">
            <div className="absolute inset-0 bg-gradient-to-r from-gray-200 via-gray-100 to-gray-200 animate-shimmer bg-[length:200%_100%]"></div>
          </div>
          <div className="h-4 w-24 rounded-full bg-gray-200 relative overflow-hidden">
            <div className="absolute inset-0 bg-gradient-to-r from-gray-200 via-gray-100 to-gray-200 animate-shimmer bg-[length:200%_100%]"></div>
          </div>
        </div>
        <div className="mt-auto space-y-3">
          <div className="h-4 w-28 rounded-md bg-gray-200 relative overflow-hidden">
            <div className="absolute inset-0 bg-gradient-to-r from-gray-200 via-gray-100 to-gray-200 animate-shimmer bg-[length:200%_100%]"></div>
          </div>
          <div className="h-10 rounded-xl bg-gray-200 relative overflow-hidden">
            <div className="absolute inset-0 bg-gradient-to-r from-gray-200 via-gray-100 to-gray-200 animate-shimmer bg-[length:200%_100%]"></div>
          </div>
        </div>
      </div>
    </div>
  );

  const handleScroll = direction => {
    let newIndex = scrollIndex + direction;
    if (newIndex < 0) newIndex = 0;
    if (newIndex > totalCards - visibleCards)
      newIndex = totalCards - visibleCards;
    setScrollIndex(newIndex);
    if (courseScrollRef.current) {
      const cardWidth = courseScrollRef.current.firstChild?.offsetWidth || 320;
      const scrollAmount = newIndex * (cardWidth + 24); // 24px gap
      courseScrollRef.current.scrollTo({
        left: scrollAmount,
        behavior: 'smooth',
      });
    }
  };

  return (
    <div className="flex flex-col min-h-screen bg-gradient-to-br from-gray-50 to-white">
      <main className="flex-1">
        <div className="w-full px-3 sm:px-4 md:px-6 py-6 max-w-7xl mx-auto">
          <ThanksgivingPromo
            onExtendMembership={() => setShowCreditsModal(true)}
          />
          {/* Top grid section - align greeting with latest updates */}
          <div className="grid grid-cols-1 xl:grid-cols-12 gap-6 mb-8 relative z-0">
            {/* Left section - greeting and latest updates */}
            <div className="xl:col-span-8 space-y-8">
              {/* Enhanced Greeting Section */}
              <div className="relative rounded-2xl overflow-hidden shadow-lg border border-gray-200">
                <div className="animate-gradient-shift absolute inset-0 bg-gradient-to-br from-blue-500/10 via-purple-500/10 to-emerald-500/10"></div>
                <div className="relative z-10 p-4 sm:p-5 bg-white/80 backdrop-blur-sm">
                  <div className="flex items-start sm:items-center gap-3 sm:gap-4 mb-2">
                    <div className="w-10 h-10 sm:w-12 sm:h-12 bg-gradient-to-br from-blue-500 to-purple-600 rounded-2xl flex items-center justify-center shadow-lg flex-shrink-0">
                      <GraduationCap className="text-white w-6 h-6 sm:w-7 sm:h-7 md:w-8 md:h-8" />
                    </div>
                    <div className="flex-1 min-w-0">
                      <h2 className="text-xl sm:text-2xl font-bold mb-1 leading-tight bg-gradient-to-r from-gray-800 to-gray-600 bg-clip-text text-transparent break-words">
                        {`Welcome back${userName ? `, ${userName}` : ''}!`}
                      </h2>
                      <p className="text-gray-600 text-sm sm:text-base leading-snug">
                        Continue your private education journey and achieve your
                        learning goals.
                      </p>
                    </div>
                  </div>

                  {/* Error Display */}
                  {error && (
                    <div className="bg-red-50 border border-red-200 rounded-xl p-4 mb-4">
                      <div className="flex items-center justify-between">
                        <div className="flex items-center gap-2">
                          <div className="w-2 h-2 bg-red-500 rounded-full"></div>
                          <span className="text-red-700 text-sm">
                            Failed to load dashboard data
                          </span>
                        </div>
                        <Button
                          variant="outline"
                          size="sm"
                          onClick={handleRetry}
                          className="border-red-200 text-red-600 hover:bg-red-50"
                        >
                          Retry
                        </Button>
                      </div>
                    </div>
                  )}
                  <span className="sr-only" aria-live="polite">
                    {loading
                      ? 'Syncing your latest progress summary...'
                      : `Progress synced. Completed ${dashboardData.summary?.completedCourses || 0} courses, finished ${dashboardData.summary?.modulesCompleted || 0} modules, passed ${dashboardData.summary?.assessmentsCompleted || 0} quizzes, and ${dashboardData.summary?.pendingCoursesCount || 0} courses remain.`}
                  </span>

                  {/* Quick Stats */}
                  <div className="grid grid-cols-1 sm:grid-cols-3 lg:grid-cols-5 gap-4 mt-6 px-1">
                    <div className="bg-blue-50 rounded-xl p-4 border border-blue-100">
                      <div className="flex items-center gap-2">
                        <CheckCircle className="text-blue-600 w-6 h-6 sm:w-7 sm:h-7 md:w-8 md:h-8" />
                        <span className="text-blue-600 font-semibold">
                          Completed
                        </span>
                      </div>
                      <p className="text-2xl font-bold text-blue-700 mt-1">
                        {loading ? (
                          <span className="inline-block align-middle animate-pulse bg-blue-200 h-8 w-12 rounded"></span>
                        ) : (
                          dashboardData.summary?.completedCourses || 0
                        )}
                      </p>
                      <p className="text-blue-600 text-sm">Courses finished</p>
                    </div>
                    <div className="bg-emerald-50 rounded-xl p-4 border border-emerald-100">
                      <div className="flex items-center gap-2">
                        <BookOpen className="text-emerald-600 w-6 h-6 sm:w-7 sm:h-7 md:w-8 md:h-8" />
                        <span className="text-emerald-600 font-semibold">
                          Modules
                        </span>
                      </div>
                      <p className="text-2xl font-bold text-emerald-700 mt-1">
                        {loading ? (
                          <span className="inline-block align-middle animate-pulse bg-emerald-200 h-8 w-12 rounded"></span>
                        ) : (
                          dashboardData.summary?.modulesCompleted || 0
                        )}
                      </p>
                      <p className="text-emerald-600 text-sm">
                        Modules Completed
                      </p>
                    </div>
                    <div className="bg-orange-50 rounded-xl p-4 border border-orange-100">
                      <div className="flex items-center gap-2">
                        <Award className="text-orange-600 w-6 h-6 sm:w-7 sm:h-7 md:w-8 md:h-8" />
                        <span className="text-orange-600 font-semibold">
                          Quizzes
                        </span>
                      </div>
                      <p className="text-2xl font-bold text-orange-700 mt-1">
                        {loading ? (
                          <span className="inline-block align-middle animate-pulse bg-orange-200 h-8 w-12 rounded"></span>
                        ) : (
                          dashboardData.summary?.assessmentsCompleted || 0
                        )}
                      </p>
                      <p className="text-orange-600 text-sm">Quiz Completed</p>
                    </div>
                    <div className="bg-purple-50 rounded-xl p-4 border border-purple-100">
                      <div className="flex items-center gap-2">
                        <BookOpen className="text-purple-600 w-6 h-6 sm:w-7 sm:h-7 md:w-8 md:h-8" />
                        <span className="text-purple-600 font-semibold">
                          Enrolled
                        </span>
                      </div>
                      <p className="text-2xl font-bold text-purple-700 mt-1">
                        {loading ? (
                          <span className="inline-block align-middle animate-pulse bg-purple-200 h-8 w-12 rounded"></span>
                        ) : (
                          dashboardData.summary?.allEnrolledCoursesCount || 0
                        )}
                      </p>
                      <p className="text-purple-600 text-sm">Total Courses</p>
                    </div>
                    <div className="bg-yellow-50 rounded-xl p-4 border border-yellow-100">
                      <div className="flex items-center gap-2">
                        <Clock className="text-yellow-600 w-6 h-6 sm:w-7 sm:h-7 md:w-8 md:h-8" />
                        <span className="text-yellow-600 font-semibold">
                          Pending
                        </span>
                      </div>
                      <p className="text-2xl font-bold text-yellow-700 mt-1">
                        {loading ? (
                          <span className="inline-block align-middle animate-pulse bg-yellow-200 h-8 w-12 rounded"></span>
                        ) : (
                          dashboardData.summary?.pendingCoursesCount || 0
                        )}
                      </p>
                      <p className="text-yellow-600 text-sm">
                        Courses Remaining
                      </p>
                    </div>
                  </div>
                </div>
              </div>

              {/* Progress Tracker */}
              <ProgressStats />

              {/* My Courses Section (carousel with arrows) */}
              <div className="mb-8 relative">
                <div className="flex items-center justify-between mb-6">
                  <h2 className="text-2xl font-bold text-gray-800">
                    My Courses
                  </h2>
                  <Button
                    variant="outline"
                    asChild
                    className="border-blue-200 text-blue-600 hover:bg-blue-50"
                  >
                    <Link
                      to="/dashboard/courses"
                      className="flex items-center gap-2"
                    >
                      View all courses
                      <ChevronRight size={16} />
                    </Link>
                  </Button>
                </div>
                {/* Cards Row or Empty State */}
                {coursesLoading ? (
                  <div className="relative">
                    <div
                      className="flex gap-6 overflow-x-auto sm:overflow-x-hidden px-1 custom-horizontal-scroll w-full"
                      aria-label="Loading your courses"
                    >
                      {Array.from({ length: shimmerCardCount }).map(
                        (_, idx) => (
                          <div
                            key={`course-shimmer-${idx}`}
                            className="w-full min-w-0 sm:min-w-[320px] sm:max-w-xs flex-shrink-0"
                          >
                            <CourseShimmerCard />
                          </div>
                        )
                      )}
                    </div>
                  </div>
                ) : userCourses && userCourses.length > 0 ? (
                  <div className="relative">
                    {/* Left Arrow */}
                    {scrollIndex > 0 && (
                      <button
                        onClick={() => handleScroll(-1)}
                        className="hidden sm:flex absolute left-0 top-1/2 -translate-y-1/2 z-10 bg-white border border-gray-200 rounded-full shadow-md p-2 hover:bg-blue-50 transition disabled:opacity-40"
                        style={{ marginLeft: '-24px' }}
                        aria-label="Scroll left"
                      >
                        <ChevronLeft size={24} />
                      </button>
                    )}
                    {/* Cards Row */}
                    <div
                      ref={courseScrollRef}
                      className="flex gap-6 overflow-x-auto sm:overflow-x-hidden scroll-smooth px-1 custom-horizontal-scroll w-full"
                      style={{ scrollBehavior: 'smooth' }}
                    >
                      {userCourses.map(course => (
                        <div
                          key={course.id}
                          className="w-full min-w-0 sm:min-w-[320px] sm:max-w-xs flex-shrink-0"
                        >
                          <CourseCard {...course} course={course} />
                        </div>
                      ))}
                    </div>
                    {/* Right Arrow */}
                    {scrollIndex < userCourses.length - visibleCards &&
                      userCourses.length > visibleCards && (
                        <button
                          onClick={() => handleScroll(1)}
                          className="hidden sm:flex absolute right-0 top-1/2 -translate-y-1/2 z-10 bg-white border border-gray-200 rounded-full shadow-md p-2 hover:bg-blue-50 transition disabled:opacity-40"
                          style={{ marginRight: '-24px' }}
                          aria-label="Scroll right"
                        >
                          <ChevronRight size={24} />
                        </button>
                      )}
                  </div>
                ) : (
                  <div className="flex flex-col items-center justify-center py-12">
                    <h3 className="text-lg font-medium mb-2">
                      No courses enrolled
                    </h3>
                    <p className="text-muted-foreground mb-4">
                      You are not enrolled in any courses yet.
                    </p>
                    <Button
                      variant="default"
                      className="bg-blue-600 hover:bg-blue-700 text-white font-semibold shadow-md transition-colors duration-200"
                      onClick={() =>
                        (window.location.href = '/dashboard/catalog')
                      }
                    >
                      Click to view courses
                    </Button>
                  </div>
                )}
              </div>

              {/* Upcoming events + learning sessions */}
              <div className="space-y-6">
                <div className="bg-white rounded-2xl shadow-lg border border-gray-200 p-4 sm:p-6">
                  <DashboardCarousel />
                </div>

                <div className="bg-white rounded-2xl shadow-lg border border-gray-200 p-4 sm:p-6">
                  <div className="flex items-center gap-3 mb-6">
                    <div className="rounded-full bg-purple-100 p-2 text-purple-500">
                      <MonitorPlay className="h-5 w-5" />
                    </div>
                    <div>
                      <p className="text-sm font-medium text-purple-500">
                        Learning Sessions
                      </p>
                      <h2 className="text-xl font-bold text-gray-900">
                        Today’s Live Classes
                      </h2>
                    </div>
                  </div>
                  <LiveClasses />
                </div>

                {/* Widgets Section */}
                <div className="bg-white rounded-2xl shadow-lg border border-gray-200 p-4 sm:p-6">
                  <DashboardWidgets />
                </div>
              </div>

              {/* Latest Updates Section */}
              {/* <div className="bg-white rounded-2xl shadow-lg border border-gray-200 p-6">
                <div className="flex items-center justify-between mb-6">
                  <h3 className="text-xl font-bold text-gray-800">Latest Updates</h3>
                </div>
                <DashboardCarousel />
              </div> */}

              {/* Monthly Overview */}
              {/* <div className="bg-white rounded-2xl shadow-lg border border-gray-200 p-6">
                <h3 className="text-xl font-bold text-gray-800 mb-6">Monthly Learning Analytics</h3>
                <MonthlyProgress />
              </div> */}
            </div>

            {/* Right section - enhanced sidebar widgets */}
            <div className="xl:col-span-4 space-y-6">
<<<<<<< HEAD
              <DashboardTodo />
              <DashboardAnnouncements />
              <DashboardCalendar />
=======
              {/* Announcements*/}
              {/*<div className="bg-white rounded-2xl shadow-lg border border-gray-200 p-6">
                <div className="flex items-center justify-between mb-4">
                  <h3 className="text-lg font-bold text-gray-800">Announcements</h3>
                  <div className="w-2 h-2 bg-red-500 rounded-full animate-pulse"></div>
                </div>
                <DashboardAnnouncements />
              </div> */}

              {/* Important Updates Section */}
              <div className="bg-white rounded-2xl shadow-lg border border-gray-200 p-6">
                <div className="mb-4">
                  <div className="flex items-center gap-2 mb-2">
                    <Award className="h-5 w-5 text-emerald-600" />
                    <h3 className="text-lg font-bold text-gray-800">
                      Important Updates
                    </h3>
                  </div>
                  <p className="text-sm text-gray-600">
                    Stay informed with the latest from Creditor Academy. For
                    prompt resolution of any concerns, connect with our
                    dedicated leads below.
                  </p>
                </div>
                <div className="space-y-4">
                  {/* Athena LMS and Login Issues */}
                  <div className="rounded-xl border border-indigo-100 bg-gradient-to-br from-indigo-50 to-white p-4 transition-all duration-300 hover:shadow-md hover:border-indigo-200">
                    <div className="flex items-start gap-3">
                      <div className="w-10 h-10 rounded-lg bg-indigo-600 flex items-center justify-center flex-shrink-0">
                        <MonitorPlay className="h-5 w-5 text-white" />
                      </div>
                      <div className="flex-1 min-w-0">
                        <h4 className="text-base font-semibold text-gray-900 mb-1">
                          Athena LMS and Login Issues
                        </h4>
                        <p className="text-sm text-gray-600 mb-3">
                          If you're experiencing challenges with Athena LMS
                          access or login, reach out to our Platform Lead for
                          expert assistance.
                        </p>
                        <Button
                          className="bg-indigo-600 hover:bg-indigo-700 text-white text-sm w-full sm:w-auto"
                          onClick={() =>
                            window.open(
                              'https://calendly.com/hashmi-creditoracademy',
                              '_blank',
                              'noopener,noreferrer'
                            )
                          }
                        >
                          Schedule Now
                        </Button>
                      </div>
                    </div>
                  </div>

                  {/* Payments, Credits, and Debits Issues */}
                  <div className="rounded-xl border border-emerald-100 bg-gradient-to-br from-emerald-50 to-white p-4 transition-all duration-300 hover:shadow-md hover:border-emerald-200">
                    <div className="flex items-start gap-3">
                      <div className="w-10 h-10 rounded-lg bg-emerald-600 flex items-center justify-center flex-shrink-0">
                        <CheckCircle className="h-5 w-5 text-white" />
                      </div>
                      <div className="flex-1 min-w-0">
                        <h4 className="text-base font-semibold text-gray-900 mb-1">
                          Payments, Credits, and Debits Issues
                        </h4>
                        <p className="text-sm text-gray-600 mb-3">
                          For any queries or issues related to payments,
                          credits, or debits, consult our Payment Lead to ensure
                          smooth and accurate handling.
                        </p>
                        <Button
                          className="bg-emerald-600 hover:bg-emerald-700 text-white text-sm w-full sm:w-auto"
                          onClick={() =>
                            window.open(
                              'https://calendly.com/mausam-creditoracademy',
                              '_blank',
                              'noopener,noreferrer'
                            )
                          }
                        >
                          Schedule Now
                        </Button>
                      </div>
                    </div>
                  </div>
                </div>
              </div>

              {/* Calendar */}
              <div className="bg-white rounded-2xl shadow-lg border border-gray-200 p-6">
                <h3 className="text-lg font-bold text-gray-800 mb-4">
                  Your Calendar
                </h3>
                <div className="flex justify-center">
                  <DashboardCalendar />
                </div>
              </div>

              {/* Todo */}
              {/* <div className="bg-white rounded-2xl shadow-lg border border-gray-200 p-6">
                <h3 className="text-lg font-bold text-gray-800 mb-4">Upcoming Tasks</h3>
                <DashboardTodo />
              </div> */}
>>>>>>> 566621c2
            </div>
          </div>

          <div className="space-y-10">
            <UpcomingCourses />

            {/* Groups Preview Section */}
            <div className="bg-white rounded-2xl shadow-lg border border-gray-200 p-6">
              <DashboardGroup />
            </div>

            {/* Services using credits */}
            <div className="rounded-2xl shadow-lg border border-gray-200 bg-white p-6 md:p-8">
              {/* Simple, compact header */}
              <div className="flex items-start justify-between mb-4">
                <div className="flex items-start gap-3">
                  <div className="w-10 h-10 bg-emerald-100 rounded-xl flex items-center justify-center">
                    <Award className="h-5 w-5 text-emerald-600" />
                  </div>
                  <div>
                    <h2 className="text-xl font-semibold text-gray-900">
                      Creditor Academy Services
                    </h2>
                    <p className="text-sm text-gray-600 mt-1 max-w-2xl">
                      At Creditor Academy, we offer a comprehensive suite of
                      professional services designed to empower businesses and
                      individuals with tailored solutions. Explore our key
                      offerings below and schedule a consultation to get
                      started.
                    </p>
                  </div>
                </div>
                <div className="hidden sm:flex items-center gap-2">
                  <span className="inline-flex items-center rounded-full bg-gray-50 border border-gray-200 text-gray-700 px-3 py-1 text-sm">
                    {balance} credits
                  </span>
                  {!showServiceHistory ? (
                    <Button
                      variant="outline"
                      size="sm"
                      className="border-gray-200 text-gray-700 hover:bg-gray-50"
                      onClick={() => setShowServiceHistory(true)}
                    >
                      History
                    </Button>
                  ) : (
                    <Button
                      variant="outline"
                      size="sm"
                      className="border-gray-200 text-gray-700 hover:bg-gray-50"
                      onClick={() => setShowServiceHistory(false)}
                    >
                      Go back
                    </Button>
                  )}
                </div>
              </div>
              <div className="mb-6 h-px bg-gradient-to-r from-transparent via-gray-200 to-transparent" />

              {/* Sliding container switches between main services and history */}
              <div className="relative overflow-hidden">
                <div
                  className="flex transition-transform duration-300"
                  style={{
                    width: '200%',
                    transform: showServiceHistory
                      ? 'translateX(-50%)'
                      : 'translateX(0%)',
                  }}
                >
                  {/* Panel: Services */}
                  <div className="w-1/2 pr-0 md:pr-3">
                    <div className="grid grid-cols-1 md:grid-cols-2 lg:grid-cols-3 gap-6">
                      {/* Website Services */}
                      <div className="group relative overflow-hidden rounded-2xl border border-blue-100 bg-gradient-to-br from-blue-50 to-white p-6 transition-all duration-300 hover:shadow-xl hover:border-blue-200">
                        {/* decorative glows */}
                        <div className="pointer-events-none absolute -top-10 -right-10 h-44 w-44 rounded-full bg-blue-300/30 blur-3xl" />
                        <div className="pointer-events-none absolute -bottom-12 -left-12 h-40 w-40 rounded-full bg-blue-200/30 blur-3xl" />
                        {/* illustration */}
                        <img
                          src="/Creditor_academy.png"
                          alt="website services"
                          loading="lazy"
                          className="pointer-events-none absolute -right-4 bottom-0 w-44 opacity-20 transition-opacity duration-300 group-hover:opacity-30"
                        />
                        <div className="relative z-10 flex flex-col h-full">
                          <div className="w-12 h-12 rounded-xl bg-blue-600 flex items-center justify-center shadow text-white ring-4 ring-white/60 mb-4">
                            <MonitorPlay size={20} />
                          </div>
                          <h3 className="text-lg font-semibold text-gray-900 mb-2">
                            Website Services
                          </h3>
                          <p className="text-sm text-gray-600 mb-4 flex-grow">
                            Elevate your online presence with our expert website
                            design, development, and maintenance solutions.
                            Whether you're launching a new site or optimizing an
                            existing one, we deliver user-friendly, responsive,
                            and high-performing websites that drive results.
                          </p>
                          <Button
                            className="bg-blue-600 hover:bg-blue-700 text-white w-full"
                            onClick={() => setShowConsultBooking(true)}
                          >
                            Schedule Now
                          </Button>
                        </div>
                      </div>
                      {/* Digital Marketing and SEO Services */}
                      <div className="group relative overflow-hidden rounded-2xl border border-purple-100 bg-gradient-to-br from-purple-50 to-white p-6 transition-all duration-300 hover:shadow-xl hover:border-purple-200">
                        {/* decorative glows */}
                        <div className="pointer-events-none absolute -top-10 -right-10 h-44 w-44 rounded-full bg-purple-300/30 blur-3xl" />
                        <div className="pointer-events-none absolute -bottom-12 -left-12 h-40 w-40 rounded-full bg-purple-200/30 blur-3xl" />
                        {/* illustration */}
                        <img
                          src="/Creditor_academy.png"
                          alt="digital marketing services"
                          loading="lazy"
                          className="pointer-events-none absolute -right-4 bottom-0 w-44 opacity-20 transition-opacity duration-300 group-hover:opacity-30"
                        />
                        <div className="relative z-10 flex flex-col h-full">
                          <div className="w-12 h-12 rounded-xl bg-purple-600 flex items-center justify-center shadow text-white ring-4 ring-white/60 mb-4">
                            <Target size={20} />
                          </div>
                          <h3 className="text-lg font-semibold text-gray-900 mb-2">
                            Digital Marketing and SEO Services
                          </h3>
                          <p className="text-sm text-gray-600 mb-4 flex-grow">
                            Boost your visibility and growth with our strategic
                            digital marketing and SEO expertise. From targeted
                            campaigns and content creation to advanced search
                            engine optimization, we help you attract, engage,
                            and convert your audience effectively.
                          </p>
                          <Button
                            className="bg-purple-600 hover:bg-purple-700 text-white w-full"
                            onClick={() => setShowConsultBooking(true)}
                          >
                            Schedule Now
                          </Button>
                        </div>
                      </div>
                      {/* Recruitment and Staffing Services */}
                      <div className="group relative overflow-hidden rounded-2xl border border-orange-100 bg-gradient-to-br from-orange-50 to-white p-6 transition-all duration-300 hover:shadow-xl hover:border-orange-200">
                        {/* decorative glows */}
                        <div className="pointer-events-none absolute -top-10 -right-10 h-44 w-44 rounded-full bg-orange-300/30 blur-3xl" />
                        <div className="pointer-events-none absolute -bottom-12 -left-12 h-40 w-40 rounded-full bg-orange-200/30 blur-3xl" />
                        {/* illustration */}
                        <img
                          src="/Creditor_academy.png"
                          alt="recruitment services"
                          loading="lazy"
                          className="pointer-events-none absolute -right-4 bottom-0 w-44 opacity-20 transition-opacity duration-300 group-hover:opacity-30"
                        />
                        <div className="relative z-10 flex flex-col h-full">
                          <div className="w-12 h-12 rounded-xl bg-orange-600 flex items-center justify-center shadow text-white ring-4 ring-white/60 mb-4">
                            <GraduationCap size={20} />
                          </div>
                          <h3 className="text-lg font-semibold text-gray-900 mb-2">
                            Recruitment and Staffing Services (Including
                            Payroll)
                          </h3>
                          <p className="text-sm text-gray-600 mb-4 flex-grow">
                            Streamline your talent acquisition with our
                            end-to-end recruitment, staffing, and payroll
                            management services. We connect you with top-tier
                            professionals while handling compliance, onboarding,
                            and seamless payroll processing for hassle-free
                            operations.
                          </p>
                          <Button
                            className="bg-orange-600 hover:bg-orange-700 text-white w-full"
                            onClick={() => setShowConsultBooking(true)}
                          >
                            Schedule Now
                          </Button>
                        </div>
                      </div>
                    </div>
                  </div>
                  {/* Panel: History */}
                  <div className="w-1/2 pl-0 md:pl-3">
                    <div className="rounded-2xl border border-gray-200 bg-white p-4 md:p-5 h-full">
                      <div className="flex items-center justify-between mb-3">
                        <div>
                          <h3 className="text-lg font-semibold text-gray-900">
                            History
                          </h3>
                          <p className="text-xs text-gray-600">
                            Consultation and website activity
                          </p>
                        </div>
                      </div>
                      <div className="flex items-center gap-2 mb-3">
                        <button
                          onClick={() => setHistoryTab('consultations')}
                          className={`px-3 py-1.5 rounded-md text-sm border ${historyTab === 'consultations' ? 'bg-emerald-50 text-emerald-700 border-emerald-200' : 'bg-white text-gray-700 border-gray-200 hover:bg-gray-50'}`}
                        >
                          Consultations
                        </button>
                        <button
                          onClick={() => setHistoryTab('website')}
                          className={`px-3 py-1.5 rounded-md text-sm border ${historyTab === 'website' ? 'bg-blue-50 text-blue-700 border-blue-200' : 'bg-white text-gray-700 border-gray-200 hover:bg-gray-50'}`}
                        >
                          Website
                        </button>
                      </div>
                      <div className="rounded-lg border border-gray-200 overflow-hidden">
                        <div className="grid grid-cols-4 bg-gray-50 text-gray-600 text-xs font-medium">
                          <div className="px-3 py-2">Date</div>
                          <div className="px-3 py-2">Item</div>
                          <div className="px-3 py-2">Credits</div>
                          <div className="px-3 py-2">Status</div>
                        </div>
                        <div
                          className="max-h-32 overflow-y-auto relative"
                          style={{
                            maxHeight: '8rem',
                            scrollbarWidth: 'thin',
                            scrollbarColor: '#d1d5db #f3f4f6',
                          }}
                        >
                          {historyLoading ? (
                            <div className="flex items-center justify-center py-10">
                              <div className="text-center">
                                <div className="animate-spin rounded-full h-6 w-6 border-b-2 border-blue-600 mx-auto mb-2"></div>
                                <p className="text-sm text-gray-600">
                                  Loading history...
                                </p>
                              </div>
                            </div>
                          ) : historyError ? (
                            <div className="flex items-center justify-center py-10">
                              <div className="text-center">
                                <p className="text-sm text-red-600 mb-2">
                                  {historyError}
                                </p>
                                <button
                                  onClick={fetchUserHistory}
                                  className="text-sm text-blue-600 hover:text-blue-800"
                                >
                                  Try again
                                </button>
                              </div>
                            </div>
                          ) : (historyTab === 'consultations'
                              ? consultationHistory
                              : websiteHistory
                            ).length === 0 ? (
                            <div className="flex items-center justify-center py-10">
                              <p className="text-sm text-gray-600">
                                Your{' '}
                                {historyTab === 'consultations'
                                  ? 'consultation'
                                  : 'website'}{' '}
                                history will appear here once available.
                              </p>
                            </div>
                          ) : (
                            (historyTab === 'consultations'
                              ? consultationHistory
                              : websiteHistory
                            ).map(row => (
                              <div
                                key={row.id}
                                className="grid grid-cols-4 border-t"
                              >
                                <div className="px-3 py-2 text-sm text-gray-900">
                                  {row.date}
                                </div>
                                <div className="px-3 py-2 text-sm text-gray-700">
                                  {row.title}
                                </div>
                                <div className="px-3 py-2 text-sm font-medium text-gray-900">
                                  {row.credits}
                                </div>
                                <div className="px-3 py-2 text-sm">
                                  <span
                                    className={`inline-flex px-2 py-0.5 rounded-full border text-xs ${row.status === 'completed' ? 'bg-emerald-50 text-emerald-700 border-emerald-200' : row.status === 'pending' ? 'bg-amber-50 text-amber-700 border-amber-200' : 'bg-blue-50 text-blue-700 border-blue-200'}`}
                                  >
                                    {row.status}
                                  </span>
                                </div>
                              </div>
                            ))
                          )}
                          {(historyTab === 'consultations'
                            ? consultationHistory
                            : websiteHistory
                          ).length > 2 && (
                            <div className="absolute bottom-0 left-0 right-0 h-4 bg-gradient-to-t from-white to-transparent pointer-events-none"></div>
                          )}
                        </div>
                      </div>
                    </div>
                  </div>
                </div>
              </div>
            </div>
          </div>
        </div>
      </main>
      {/* Credits Modal (reused for services top-up) */}
      {showCreditsModal && (
        <CreditPurchaseModal
          open={showCreditsModal}
          onClose={() => setShowCreditsModal(false)}
        />
      )}

      {/* Consultation Info Modal */}
      <Dialog open={showConsultInfo} onOpenChange={setShowConsultInfo}>
        <DialogContent
          onInteractOutside={e => e.preventDefault()}
          className="w-[95vw] sm:max-w-md p-4 sm:p-5 max-h-[80vh] overflow-auto"
        >
          <DialogHeader>
            <DialogTitle>About Consultations</DialogTitle>
            <DialogDescription>
              Book a 1:1 live session with an expert. Use your credits to
              reserve a time slot and get tailored guidance on your goals.
            </DialogDescription>
          </DialogHeader>
          <div className="space-y-3 text-sm text-gray-700">
            <div className="rounded-md bg-emerald-50 border border-emerald-200 p-3">
              <p className="font-medium text-emerald-800">How pricing works</p>
              <p className="text-emerald-700">1000 credits for 30 minutes.</p>
            </div>
            <ul className="list-disc pl-5 space-y-1">
              <li>Flexible scheduling based on expert availability</li>
              <li>Focused help on coursework, projects, or strategy</li>
            </ul>
          </div>
          <div className="flex gap-2 pt-2">
            <Button variant="outline" onClick={() => setShowConsultInfo(false)}>
              Close
            </Button>
          </div>
        </DialogContent>
      </Dialog>

      {/* Consultation Form Modal (embedded) */}
      <Dialog open={showConsultForm} onOpenChange={setShowConsultForm}>
        <DialogContent
          onInteractOutside={e => e.preventDefault()}
          className="w-[95vw] sm:max-w-2xl p-0 max-h-[85vh] overflow-auto"
        >
          <DialogHeader className="px-4 pt-4">
            <DialogTitle>Consultation Booking Form</DialogTitle>
            <DialogDescription>
              Provide your details to request a consultation time.
            </DialogDescription>
          </DialogHeader>
          <div className="px-4 pb-4">
            <div className="rounded-lg overflow-hidden border border-gray-200">
              <iframe
                title="Consultation form"
                src="https://api.wonderengine.ai/widget/form/zIoXSg2Bzo4iPGAlPwD0"
                className="w-full"
                style={{ height: '70vh' }}
              />
            </div>
          </div>
        </DialogContent>
      </Dialog>

      {/* Website Details Modal */}
      <Dialog open={showWebsiteDetails} onOpenChange={setShowWebsiteDetails}>
        <DialogContent
          onInteractOutside={e => e.preventDefault()}
          className="w-[95vw] sm:max-w-3xl p-0 max-h-[85vh] overflow-auto"
        >
          <DialogHeader className="px-6 pt-6">
            <DialogTitle>Website Services Details</DialogTitle>
            <DialogDescription>
              Compare what's included in each pack.
            </DialogDescription>
          </DialogHeader>
          <div className="px-6 pb-6 max-h-[70vh] overflow-auto">
            <div className="overflow-x-auto">
              <div className="grid grid-cols-3 min-w-[640px] text-sm border rounded-lg overflow-hidden">
                <div className="col-span-1 bg-gray-50 px-3 py-2 font-medium text-gray-700">
                  Feature
                </div>
                <div className="px-3 py-2 bg-gray-50 font-medium text-gray-700">
                  Basic
                </div>
                <div className="px-3 py-2 bg-gray-50 font-medium text-gray-700">
                  Premium
                </div>

                {/* Number of Pages */}
                <div className="col-span-1 px-3 py-2 border-t text-gray-900">
                  Number of Pages
                </div>
                <div className="px-3 py-2 border-t text-gray-700">
                  2-3 pages
                </div>
                <div className="px-3 py-2 border-t text-gray-700">
                  5-7+ custom pages
                </div>

                {/* Custom Logo */}
                <div className="col-span-1 px-3 py-2 border-t text-gray-900">
                  Custom Logo
                </div>
                <div className="px-3 py-2 border-t text-gray-700">
                  Basic text/logo
                </div>
                <div className="px-3 py-2 border-t text-gray-700">
                  Premium design with revisions
                </div>

                {/* Policy Pages */}
                <div className="col-span-1 px-3 py-2 border-t text-gray-900">
                  Policy Pages
                </div>
                <div className="px-3 py-2 border-t text-gray-700">
                  Basic templates
                </div>
                <div className="px-3 py-2 border-t text-gray-700">
                  Custom-written & formatted
                </div>

                {/* Contact Form */}
                <div className="col-span-1 px-3 py-2 border-t text-gray-900">
                  Contact Form
                </div>
                <div className="px-3 py-2 border-t text-gray-700">
                  Basic with auto-email
                </div>
                <div className="px-3 py-2 border-t text-gray-700">
                  Advanced with CRM sync
                </div>

                {/* UI/UX Design */}
                <div className="col-span-1 px-3 py-2 border-t text-gray-900">
                  UI/UX Design
                </div>
                <div className="px-3 py-2 border-t text-gray-700">
                  Clean layout
                </div>
                <div className="px-3 py-2 border-t text-gray-700">
                  Brand-aligned premium design
                </div>

                {/* Security (SSL) */}
                <div className="col-span-1 px-3 py-2 border-t text-gray-900">
                  Security (SSL)
                </div>
                <div className="px-3 py-2 border-t">
                  <span className="inline-flex items-center px-2 py-0.5 rounded-full border bg-emerald-50 text-emerald-700 border-emerald-200">
                    HTTPS
                  </span>
                </div>
                <div className="px-3 py-2 border-t">
                  <span className="inline-flex items-center px-2 py-0.5 rounded-full border bg-emerald-50 text-emerald-700 border-emerald-200">
                    HTTPS + Extra layers
                  </span>
                </div>

                {/* Mobile Responsive */}
                <div className="col-span-1 px-3 py-2 border-t text-gray-900">
                  Mobile Responsive
                </div>
                <div className="px-3 py-2 border-t">
                  <span className="inline-flex items-center px-2 py-0.5 rounded-full border bg-emerald-50 text-emerald-700 border-emerald-200">
                    Included
                  </span>
                </div>
                <div className="px-3 py-2 border-t">
                  <span className="inline-flex items-center px-2 py-0.5 rounded-full border bg-emerald-50 text-emerald-700 border-emerald-200">
                    Included
                  </span>
                </div>

                {/* Underwriter-Ready Structure */}
                <div className="col-span-1 px-3 py-2 border-t text-gray-900">
                  Underwriter-Ready Structure
                </div>
                <div className="px-3 py-2 border-t">
                  <span className="inline-flex items-center px-2 py-0.5 rounded-full border bg-emerald-50 text-emerald-700 border-emerald-200">
                    Included
                  </span>
                </div>
                <div className="px-3 py-2 border-t">
                  <span className="inline-flex items-center px-2 py-0.5 rounded-full border bg-emerald-50 text-emerald-700 border-emerald-200">
                    Included
                  </span>
                </div>

                {/* Hosting & Maintenance */}
                <div className="col-span-1 px-3 py-2 border-t text-gray-900">
                  Hosting & Maintenance
                </div>
                <div className="px-3 py-2 border-t text-gray-700">Monthly</div>
                <div className="px-3 py-2 border-t text-gray-700">Monthly</div>

                {/* Detail User Dashboard */}
                <div className="col-span-1 px-3 py-2 border-t text-gray-900">
                  Detail User Dashboard
                </div>
                <div className="px-3 py-2 border-t">
                  <span className="inline-flex items-center px-2 py-0.5 rounded-full border bg-red-50 text-red-700 border-red-200">
                    Not included
                  </span>
                </div>
                <div className="px-3 py-2 border-t">
                  <span className="inline-flex items-center px-2 py-0.5 rounded-full border bg-emerald-50 text-emerald-700 border-emerald-200">
                    Included
                  </span>
                </div>

                {/* Member Login / Portal */}
                <div className="col-span-1 px-3 py-2 border-t text-gray-900">
                  Member Login / Portal
                </div>
                <div className="px-3 py-2 border-t">
                  <span className="inline-flex items-center px-2 py-0.5 rounded-full border bg-red-50 text-red-700 border-red-200">
                    Not included
                  </span>
                </div>
                <div className="px-3 py-2 border-t">
                  <span className="inline-flex items-center px-2 py-0.5 rounded-full border bg-emerald-50 text-emerald-700 border-emerald-200">
                    Included
                  </span>
                </div>

                {/* Backend Integration */}
                <div className="col-span-1 px-3 py-2 border-t text-gray-900">
                  Backend Integration
                </div>
                <div className="px-3 py-2 border-t">
                  <span className="inline-flex items-center px-2 py-0.5 rounded-full border bg-red-50 text-red-700 border-red-200">
                    Not included
                  </span>
                </div>
                <div className="px-3 py-2 border-t">
                  <span className="inline-flex items-center px-2 py-0.5 rounded-full border bg-emerald-50 text-emerald-700 border-emerald-200">
                    Included
                  </span>
                </div>

                {/* Blog / Resource Section */}
                <div className="col-span-1 px-3 py-2 border-t text-gray-900">
                  Blog / Resource Section
                </div>
                <div className="px-3 py-2 border-t">
                  <span className="inline-flex items-center px-2 py-0.5 rounded-full border bg-red-50 text-red-700 border-red-200">
                    Not included
                  </span>
                </div>
                <div className="px-3 py-2 border-t">
                  <span className="inline-flex items-center px-2 py-0.5 rounded-full border bg-emerald-50 text-emerald-700 border-emerald-200">
                    Included
                  </span>
                </div>

                {/* Chatbot / Live Chat */}
                <div className="col-span-1 px-3 py-2 border-t text-gray-900">
                  Chatbot / Live Chat
                </div>
                <div className="px-3 py-2 border-t">
                  <span className="inline-flex items-center px-2 py-0.5 rounded-full border bg-red-50 text-red-700 border-red-200">
                    Not included
                  </span>
                </div>
                <div className="px-3 py-2 border-t">
                  <span className="inline-flex items-center px-2 py-0.5 rounded-full border bg-emerald-50 text-emerald-700 border-emerald-200">
                    Included
                  </span>
                </div>

                {/* Appointment Booking */}
                <div className="col-span-1 px-3 py-2 border-t text-gray-900">
                  Appointment Booking
                </div>
                <div className="px-3 py-2 border-t">
                  <span className="inline-flex items-center px-2 py-0.5 rounded-full border bg-red-50 text-red-700 border-red-200">
                    Not included
                  </span>
                </div>
                <div className="px-3 py-2 border-t">
                  <span className="inline-flex items-center px-2 py-0.5 rounded-full border bg-emerald-50 text-emerald-700 border-emerald-200">
                    Included
                  </span>
                </div>

                {/* SEO Optimization */}
                <div className="col-span-1 px-3 py-2 border-t text-gray-900">
                  SEO Optimization
                </div>
                <div className="px-3 py-2 border-t">
                  <span className="inline-flex items-center px-2 py-0.5 rounded-full border bg-red-50 text-red-700 border-red-200">
                    Not included
                  </span>
                </div>
                <div className="px-3 py-2 border-t">
                  <span className="inline-flex items-center px-2 py-0.5 rounded-full border bg-emerald-50 text-emerald-700 border-emerald-200">
                    Included
                  </span>
                </div>

                {/* Client Training / Walkthrough */}
                <div className="col-span-1 px-3 py-2 border-t text-gray-900">
                  Client Training / Walkthrough
                </div>
                <div className="px-3 py-2 border-t">
                  <span className="inline-flex items-center px-2 py-0.5 rounded-full border bg-red-50 text-red-700 border-red-200">
                    Not included
                  </span>
                </div>
                <div className="px-3 py-2 border-t">
                  <span className="inline-flex items-center px-2 py-0.5 rounded-full border bg-emerald-50 text-emerald-700 border-emerald-200">
                    Included
                  </span>
                </div>
              </div>
            </div>
            <div className="mt-4 flex justify-end">
              <Button
                variant="outline"
                onClick={() => setShowWebsiteDetails(false)}
              >
                Close
              </Button>
            </div>
          </div>
        </DialogContent>
      </Dialog>

      {/* Inline Services History uses sliding panel above. Modal removed. */}

      {/* Consultation Booking Modal */}
      <Dialog open={showConsultBooking} onOpenChange={setShowConsultBooking}>
        <DialogContent
          onInteractOutside={e => e.preventDefault()}
          className="w-[95vw] sm:max-w-lg md:max-w-xl p-4 sm:p-6 max-h-[85vh] overflow-auto"
        >
          <DialogHeader>
            <DialogTitle>Book a Consultation</DialogTitle>
            <DialogDescription>
              Review details and confirm your booking. Sessions are 30 minutes
              and use credits upon confirmation.
            </DialogDescription>
          </DialogHeader>
          <div className="space-y-3">
            {/* Status + Session Summary */}
            <div className="grid grid-cols-1 sm:grid-cols-3 gap-3 text-sm">
              <div className="rounded-lg border p-3">
                <p className="text-gray-500">Membership</p>
                <p
                  className={`text-xs inline-flex px-2 py-0.5 rounded-full border mt-1 ${membership?.isActive ? 'bg-emerald-50 text-emerald-700 border-emerald-200' : 'bg-amber-50 text-amber-700 border-amber-200'}`}
                >
                  {membership?.isActive ? 'Active' : 'Inactive'}
                </p>
              </div>
              <div className="rounded-lg border p-3">
                <p className="text-gray-500">Duration</p>
                <p className="text-lg font-semibold flex items-center gap-1">
                  <Clock size={16} /> 30 mins
                </p>
              </div>
              <div className="rounded-lg border p-3">
                <p className="text-gray-500">Cost</p>
                <p className="text-lg font-semibold">{CONSULT_COST} credits</p>
              </div>
            </div>

            {!membership?.isActive && (
              <div className="rounded-md border border-amber-200 bg-amber-50 p-3 text-amber-800">
                Membership inactive. Buy membership to enable booking.
              </div>
            )}
            {membership?.isActive && balance < CONSULT_COST && (
              <div className="rounded-md border border-red-200 bg-red-50 p-3 text-red-700">
                You do not have enough credits. Required {CONSULT_COST},
                available {balance}.
              </div>
            )}
            {/* Credits math */}
            <div className="grid grid-cols-1 sm:grid-cols-3 gap-3 text-sm">
              <div className="rounded-lg border p-3">
                <p className="text-gray-500">Current credits</p>
                <p className="text-lg font-semibold">{balance}</p>
              </div>
              <div className="rounded-lg border p-3">
                <p className="text-gray-500">Will be used</p>
                <p className="text-lg font-semibold">{CONSULT_COST}</p>
              </div>
              <div className="rounded-lg border p-3">
                <p className="text-gray-500">Remaining</p>
                <p className="text-lg font-semibold">
                  {Math.max(0, (balance || 0) - CONSULT_COST)}
                </p>
              </div>
            </div>

            {/* What's included */}
            <div className="rounded-lg border p-3">
              <p className="font-medium text-gray-900 mb-2">What you get</p>
              <ul className="space-y-1 text-sm text-gray-700">
                <li className="flex items-center gap-2">
                  <CheckCircle size={16} className="text-emerald-600" /> Live
                  1:1 video call with an expert
                </li>
                <li className="flex items-center gap-2">
                  <CheckCircle size={16} className="text-emerald-600" />{' '}
                  Actionable recommendations and next steps
                </li>
              </ul>
            </div>

            {/* How it works */}
            <div className="rounded-lg bg-gray-50 border border-gray-200 p-3 text-sm text-gray-700">
              <p className="font-medium text-gray-900 mb-1">
                How booking works
              </p>
              <ol className="list-decimal pl-5 space-y-1">
                <li>Click Book to request a time. We confirm availability.</li>
                <li>Reschedule up to 12 hours prior at no extra cost.</li>
              </ol>
            </div>
          </div>
          <div className="flex flex-wrap gap-2 pt-2">
            {!membership?.isActive ? (
              <Button
                className="bg-emerald-600 hover:bg-emerald-700 text-white"
                onClick={() => {
                  setShowConsultBooking(false);
                  setShowCreditsModal(true);
                }}
              >
                Buy membership
              </Button>
            ) : balance < CONSULT_COST ? (
              <>
                <Button
                  variant="outline"
                  onClick={() => {
                    setShowConsultBooking(false);
                    setShowCreditsModal(true);
                  }}
                >
                  Add credits
                </Button>
                <Button
                  onClick={() => setShowConsultBooking(false)}
                  variant="ghost"
                >
                  Close
                </Button>
              </>
            ) : (
              <Button
                className="bg-emerald-600 hover:bg-emerald-700 text-white"
                onClick={() => {
                  setShowConsultBooking(false);
                  setShowConsultConfirmation(true);
                }}
              >
                Book
              </Button>
            )}
          </div>
        </DialogContent>
      </Dialog>

      {/* Consultation Confirmation Modal */}
      <Dialog
        open={showConsultConfirmation}
        onOpenChange={setShowConsultConfirmation}
      >
        <DialogContent
          onInteractOutside={e => e.preventDefault()}
          className="w-[95vw] sm:max-w-md p-4 sm:p-5 max-h-[80vh] overflow-auto"
        >
          <DialogHeader>
            <DialogTitle>Confirm Your Booking</DialogTitle>
            <DialogDescription>
              Please review the details before proceeding with your consultation
              booking.
            </DialogDescription>
          </DialogHeader>

          <div className="space-y-3">
            {/* Booking Information */}
            <div className="rounded-lg border border-blue-200 bg-blue-50 p-3">
              <div className="flex items-start gap-2">
                <div className="w-5 h-5 bg-blue-500 rounded-full flex items-center justify-center flex-shrink-0 mt-0.5">
                  <span className="text-white text-xs font-bold">i</span>
                </div>
                <div>
                  <h4 className="font-medium text-blue-800 mb-1">
                    Booking Process
                  </h4>
                  <p className="text-blue-700 text-sm">
                    Clicking "Book Now" will deduct {CONSULT_COST} credits from
                    your account and redirect you to complete your booking.{' '}
                    <strong>
                      Credits will not be refunded if you don't complete the
                      booking process
                    </strong>
                    , so please ensure you finish selecting your time slot.
                  </p>
                </div>
              </div>
            </div>

            {/* Credit Summary */}
            <div className="rounded-lg border border-gray-200 bg-gray-50 p-3">
              <div className="flex items-center justify-between mb-1">
                <span className="text-gray-600 text-sm">Current credits:</span>
                <span className="font-semibold text-gray-900">{balance}</span>
              </div>
              <div className="flex items-center justify-between">
                <span className="text-gray-600 text-sm">After booking:</span>
                <span className="font-semibold text-gray-900">
                  {Math.max(0, (balance || 0) - CONSULT_COST)}
                </span>
              </div>
            </div>

            {/* Simple confirmation */}
            <div className="text-center p-3 bg-gray-50 rounded-lg">
              <p className="text-gray-700 text-sm">
                Ready to book your consultation for {CONSULT_COST} credits?
              </p>
            </div>

            {/* Success Display */}
            {bookingSuccess && (
              <div className="rounded-md border border-green-200 bg-green-50 p-3 text-green-700 text-sm">
                {bookingSuccess}
              </div>
            )}

            {/* Error Display */}
            {bookingError && (
              <div className="rounded-md border border-red-200 bg-red-50 p-3 text-red-700 text-sm">
                {bookingError}
              </div>
            )}
          </div>

          {/* Action Buttons */}
          <div className="flex gap-3 pt-2">
            <Button
              variant="outline"
              onClick={() => {
                setShowConsultConfirmation(false);
                setBookingSuccess('');
                setBookingError('');
              }}
              className="flex-1"
              disabled={isBookingConsultation}
            >
              Cancel
            </Button>
            {!membership?.isActive ? (
              <Button
                className="bg-emerald-600 hover:bg-emerald-700 text-white flex-1"
                onClick={() => {
                  setShowConsultConfirmation(false);
                  setShowCreditsModal(true);
                }}
                disabled={isBookingConsultation}
              >
                Buy membership
              </Button>
            ) : balance < CONSULT_COST ? (
              <Button
                className="bg-blue-600 hover:bg-blue-700 text-white flex-1"
                onClick={() => {
                  setShowConsultConfirmation(false);
                  setShowCreditsModal(true);
                }}
                disabled={isBookingConsultation}
              >
                Add credits
              </Button>
            ) : (
              <Button
                className="bg-emerald-600 hover:bg-emerald-700 text-white flex-1"
                onClick={handleConsultationBooking}
                disabled={isBookingConsultation}
              >
                {isBookingConsultation
                  ? 'Redirecting...'
                  : `Book Now (${CONSULT_COST} credits)`}
              </Button>
            )}
          </div>
        </DialogContent>
      </Dialog>

      {/* Website Services Modal */}
      <Dialog open={showWebsiteModal} onOpenChange={setShowWebsiteModal}>
        <DialogContent
          onInteractOutside={e => e.preventDefault()}
          className="w-[95vw] sm:max-w-lg md:max-w-xl p-4 sm:p-6 max-h-[85vh] overflow-auto"
        >
          <DialogHeader>
            <DialogTitle>Choose a Website Pack</DialogTitle>
            <DialogDescription>
              Pay with credits for eligible packs. Select a pack to see the
              credits math.
            </DialogDescription>
          </DialogHeader>

          <div className="space-y-3">
            {/* Website Pack Options */}
            <div className="grid grid-cols-1 gap-3">
              {WEBSITE_PACKS.map(pack => (
                <button
                  key={pack.id}
                  onClick={() => setSelectedWebsitePack(pack)}
                  className={`text-left rounded-lg border p-3 transition ${
                    selectedWebsitePack.id === pack.id
                      ? 'border-blue-300 bg-blue-50'
                      : 'border-gray-200 hover:bg-gray-50'
                  }`}
                >
                  <div className="flex items-start gap-3">
                    <div className="text-xl">{pack.icon}</div>
                    <div className="flex-1">
                      <div className="flex items-center justify-between mb-1">
                        <h3 className="font-medium text-gray-900">
                          {pack.name}
                        </h3>
                        <span className="text-blue-700 font-semibold">
                          {pack.cost} credits
                        </span>
                      </div>
                      <p className="text-gray-600 text-sm mb-2">{pack.blurb}</p>
                      <div className="grid grid-cols-2 gap-1">
                        {pack.features.map((feature, index) => (
                          <div
                            key={index}
                            className="flex items-center gap-1 text-xs text-gray-700"
                          >
                            <CheckCircle
                              size={12}
                              className="text-green-500 flex-shrink-0"
                            />
                            <span>{feature}</span>
                          </div>
                        ))}
                      </div>
                    </div>
                  </div>
                </button>
              ))}
            </div>

            {/* Credits Summary */}
            <div className="grid grid-cols-1 sm:grid-cols-3 gap-3 text-sm">
              <div className="rounded-lg border p-3">
                <p className="text-gray-500">Current credits</p>
                <p className="text-lg font-semibold">{balance}</p>
              </div>
              <div className="rounded-lg border p-3">
                <p className="text-gray-500">Will be used</p>
                <p className="text-lg font-semibold">
                  {selectedWebsitePack.cost}
                </p>
              </div>
              <div className="rounded-lg border p-3">
                <p className="text-gray-500">Remaining</p>
                <p className="text-lg font-semibold">
                  {Math.max(0, (balance || 0) - selectedWebsitePack.cost)}
                </p>
              </div>
            </div>

            {/* Insufficient Credits Warning */}
            {balance < selectedWebsitePack.cost && (
              <div className="rounded-md border border-red-200 bg-red-50 p-3 text-red-700">
                Not enough credits for this pack. Add credits to proceed.
              </div>
            )}
          </div>

          {/* Action Buttons */}
          <div className="flex flex-wrap gap-2 pt-2">
            {!membership?.isActive ? (
              <Button
                className="bg-emerald-600 hover:bg-emerald-700 text-white"
                onClick={() => {
                  setShowWebsiteModal(false);
                  setShowCreditsModal(true);
                }}
              >
                Buy membership
              </Button>
            ) : balance < selectedWebsitePack.cost ? (
              <>
                <Button
                  variant="outline"
                  onClick={() => {
                    setShowWebsiteModal(false);
                    setShowCreditsModal(true);
                  }}
                >
                  Add credits
                </Button>
                <Button
                  onClick={() => setShowWebsiteModal(false)}
                  variant="ghost"
                >
                  Close
                </Button>
              </>
            ) : (
              <Button
                className="bg-blue-600 hover:bg-blue-700 text-white"
                onClick={() => {
                  setShowWebsiteModal(false);
                  setShowWebsiteConfirmation(true);
                }}
              >
                Proceed
              </Button>
            )}
          </div>
        </DialogContent>
      </Dialog>

      {/* Website Credit Confirmation Modal */}
      <Dialog
        open={showWebsiteConfirmation}
        onOpenChange={setShowWebsiteConfirmation}
      >
        <DialogContent
          onInteractOutside={e => e.preventDefault()}
          className="w-[95vw] sm:max-w-md p-4 sm:p-5 max-h-[80vh] overflow-auto"
        >
          <DialogHeader>
            <DialogTitle>Confirm Your Website Purchase</DialogTitle>
            <DialogDescription>
              Please review the details before proceeding with your website
              request.
            </DialogDescription>
          </DialogHeader>
          <div className="space-y-3">
            <div className="rounded-lg border border-blue-200 bg-blue-50 p-3">
              <div className="flex items-start gap-2">
                <div className="w-5 h-5 bg-blue-500 rounded-full flex items-center justify-center flex-shrink-0 mt-0.5">
                  <span className="text-white text-xs font-bold">i</span>
                </div>
                <div>
                  <h4 className="font-medium text-blue-800 mb-1">
                    Credits Deduction
                  </h4>
                  <p className="text-blue-700 text-sm">
                    Clicking "Proceed" will deduct {selectedWebsitePack.cost}{' '}
                    credits for the {selectedWebsitePack.name}.
                  </p>
                </div>
              </div>
            </div>
            <div className="rounded-lg border border-gray-200 bg-gray-50 p-3">
              <div className="flex items-center justify-between mb-1">
                <span className="text-gray-600 text-sm">Current credits:</span>
                <span className="font-semibold text-gray-900">{balance}</span>
              </div>
              <div className="flex items-center justify-between">
                <span className="text-gray-600 text-sm">After purchase:</span>
                <span className="font-semibold text-gray-900">
                  {Math.max(
                    0,
                    (balance || 0) - (selectedWebsitePack?.cost || 0)
                  )}
                </span>
              </div>
            </div>
            <div className="text-center p-3 bg-gray-50 rounded-lg">
              <p className="text-gray-700 text-sm">
                Ready to proceed with {selectedWebsitePack.name} for{' '}
                {selectedWebsitePack.cost} credits?
              </p>
            </div>

            {/* Success Display */}
            {bookingSuccess && (
              <div className="rounded-md border border-green-200 bg-green-50 p-3 text-green-700 text-sm">
                {bookingSuccess}
              </div>
            )}

            {/* Error Display */}
            {bookingError && (
              <div className="rounded-md border border-red-200 bg-red-50 p-3 text-red-700 text-sm">
                {bookingError}
              </div>
            )}
          </div>
          <div className="flex gap-3 pt-2">
            <Button
              variant="outline"
              onClick={() => {
                setShowWebsiteConfirmation(false);
                setBookingSuccess('');
                setBookingError('');
              }}
              className="flex-1"
              disabled={isBookingWebsite}
            >
              Cancel
            </Button>
            {!membership?.isActive ? (
              <Button
                className="bg-emerald-600 hover:bg-emerald-700 text-white flex-1"
                onClick={() => {
                  setShowWebsiteConfirmation(false);
                  setShowCreditsModal(true);
                }}
                disabled={isBookingWebsite}
              >
                Buy membership
              </Button>
            ) : balance < (selectedWebsitePack?.cost || 0) ? (
              <Button
                className="bg-blue-600 hover:bg-blue-700 text-white flex-1"
                onClick={() => {
                  setShowWebsiteConfirmation(false);
                  setShowCreditsModal(true);
                }}
                disabled={isBookingWebsite}
              >
                Add credits
              </Button>
            ) : (
              <Button
                className="bg-blue-600 hover:bg-blue-700 text-white flex-1"
                onClick={handleWebsiteServiceBooking}
                disabled={isBookingWebsite}
              >
                {isBookingWebsite
                  ? 'Processing...'
                  : `Proceed (${selectedWebsitePack.cost} credits)`}
              </Button>
            )}
          </div>
        </DialogContent>
      </Dialog>

      {/* Website Form Modal (embedded) */}
      <Dialog open={showWebsiteForm} onOpenChange={setShowWebsiteForm}>
        <DialogContent
          onInteractOutside={e => e.preventDefault()}
          className="w-[95vw] sm:max-w-3xl p-0 max-h-[85vh] overflow-auto"
        >
          <DialogHeader className="px-4 pt-4">
            <DialogTitle>Website Purchase Form</DialogTitle>
            <DialogDescription>
              Complete this form to proceed with your website request.
            </DialogDescription>
          </DialogHeader>
          <div className="px-4 pb-4">
            <div className="rounded-lg overflow-hidden border border-gray-200">
              <iframe
                title="Website form"
                src="https://api.wonderengine.ai/widget/form/yhb8k42HP4nBj8voipXd"
                className="w-full"
                style={{ height: '70vh' }}
              />
            </div>
          </div>
        </DialogContent>
      </Dialog>
    </div>
  );
}

export default Dashboard;<|MERGE_RESOLUTION|>--- conflicted
+++ resolved
@@ -1057,11 +1057,9 @@
 
             {/* Right section - enhanced sidebar widgets */}
             <div className="xl:col-span-4 space-y-6">
-<<<<<<< HEAD
               <DashboardTodo />
               <DashboardAnnouncements />
               <DashboardCalendar />
-=======
               {/* Announcements*/}
               {/*<div className="bg-white rounded-2xl shadow-lg border border-gray-200 p-6">
                 <div className="flex items-center justify-between mb-4">
@@ -1166,7 +1164,6 @@
                 <h3 className="text-lg font-bold text-gray-800 mb-4">Upcoming Tasks</h3>
                 <DashboardTodo />
               </div> */}
->>>>>>> 566621c2
             </div>
           </div>
 
