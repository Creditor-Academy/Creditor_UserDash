--- conflicted
+++ resolved
@@ -75,9 +75,7 @@
       activeCourses: 0,
       completedCourses: 0,
       totalLearningHours: 0,
-      averageProgress: 0,
-      modulesCompleted: 0,
-      assessmentsCompleted: 0
+      averageProgress: 0
     },
     weeklyPerformance: {
       studyHours: 0,
@@ -161,60 +159,6 @@
       // Use the new user progress endpoint from your backend
       try {
         const { api } = await import('@/services/apiClient');
-<<<<<<< HEAD
-        const userCoursesResponse = await api.get('/api/course/getCourses');
-        
-        if (userCoursesResponse.data && userCoursesResponse.data.data) {
-          const courses = userCoursesResponse.data.data;
-          
-          // Calculate basic dashboard stats from available data
-          const activeCourses = courses.length;
-          const completedCourses = 0; // Will be calculated when progress tracking is implemented
-          const totalLearningHours = 0; // Will be calculated when time tracking is implemented
-          const averageProgress = 0; // Will be calculated when progress tracking is implemented
-          const modulesCompleted = 0; // Will be calculated when module progress tracking is implemented
-          const assessmentsCompleted = 0; // Will be calculated when assessment tracking is implemented
-          
-                      const newDashboardData = {
-              summary: {
-                activeCourses,
-                completedCourses,
-                totalLearningHours,
-                averageProgress,
-                modulesCompleted,
-                assessmentsCompleted
-              },
-              weeklyPerformance: {
-                studyHours: 0, // Will be calculated when time tracking is implemented
-                lessonsCompleted: activeCourses
-              },
-              monthlyProgressChart: [],
-              learningActivities: []
-            };
-            
-            setDashboardData(newDashboardData);
-        } else {
-          // No courses found, set default values
-          setDashboardData({
-            summary: {
-              activeCourses: 0,
-              completedCourses: 0,
-              totalLearningHours: 0,
-              averageProgress: 0,
-              modulesCompleted: 0,
-              assessmentsCompleted: 0
-            },
-            weeklyPerformance: {
-              studyHours: 0,
-              lessonsCompleted: 0
-            },
-            monthlyProgressChart: [],
-            learningActivities: []
-          });
-        }
-      } catch (coursesError) {
-        console.error('❌ Failed to fetch user courses:', coursesError);
-=======
         const progressResponse = await api.get('/api/user/dashboard/userProgress');
         const progressData = progressResponse?.data?.data || {};
 
@@ -245,7 +189,6 @@
         setDashboardData(newDashboardData);
       } catch (progressError) {
         console.error('❌ Failed to fetch user progress:', progressError);
->>>>>>> 06a718cc
         console.error('❌ Error details:', {
           message: progressError.message,
           status: progressError.response?.status,
@@ -259,12 +202,8 @@
             totalLearningHours: 0,
             averageProgress: 0,
             modulesCompleted: 0,
-<<<<<<< HEAD
-            assessmentsCompleted: 0
-=======
             assessmentsCompleted: 0,
             pendingCoursesCount: 0
->>>>>>> 06a718cc
           },
           weeklyPerformance: {
             studyHours: 0,
@@ -300,12 +239,8 @@
           totalLearningHours: 0,
           averageProgress: 0,
           modulesCompleted: 0,
-<<<<<<< HEAD
-          assessmentsCompleted: 0
-=======
           assessmentsCompleted: 0,
           pendingCoursesCount: 0
->>>>>>> 06a718cc
         },
         weeklyPerformance: {
           studyHours: 0,
@@ -721,11 +656,7 @@
                   )}
 
                   {/* Quick Stats */}
-<<<<<<< HEAD
-                  <div className="grid grid-cols-1 sm:grid-cols-2 lg:grid-cols-4 gap-4 mt-6">
-=======
                   <div className="grid grid-cols-1 sm:grid-cols-3 lg:grid-cols-5 gap-4 mt-6 px-1">
->>>>>>> 06a718cc
                     <div className="bg-blue-50 rounded-xl p-4 border border-blue-100">
                       <div className="flex items-center gap-2">
                         <CheckCircle className="text-blue-600 w-6 h-6 sm:w-7 sm:h-7 md:w-8 md:h-8" />
@@ -742,11 +673,7 @@
                     </div>
                     <div className="bg-emerald-50 rounded-xl p-4 border border-emerald-100">
                       <div className="flex items-center gap-2">
-<<<<<<< HEAD
-                        <BookOpen className="text-emerald-600" size={20} />
-=======
                         <BookOpen className="text-emerald-600 w-6 h-6 sm:w-7 sm:h-7 md:w-8 md:h-8" />
->>>>>>> 06a718cc
                         <span className="text-emerald-600 font-semibold">Modules</span>
                       </div>
                       <p className="text-2xl font-bold text-emerald-700 mt-1">
@@ -754,25 +681,6 @@
                           <span className="inline-block align-middle animate-pulse bg-emerald-200 h-8 w-12 rounded"></span>
                         ) : (
                           dashboardData.summary?.modulesCompleted || 0
-<<<<<<< HEAD
-                        )}
-                      </p>
-                      <p className="text-emerald-600 text-sm">Modules Completed</p>
-                    </div>
-                    <div className="bg-orange-50 rounded-xl p-4 border border-orange-100">
-                      <div className="flex items-center gap-2">
-                        <Award className="text-orange-600" size={20} />
-                        <span className="text-orange-600 font-semibold">Assessments</span>
-                      </div>
-                      <p className="text-2xl font-bold text-orange-700 mt-1">
-                        {loading ? (
-                          <span className="inline-block align-middle animate-pulse bg-orange-200 h-8 w-12 rounded"></span>
-                        ) : (
-                          dashboardData.summary?.assessmentsCompleted || 0
-                        )}
-                      </p>
-                      <p className="text-orange-600 text-sm">Assessment Completed</p>
-=======
                         )}
                       </p>
                       <p className="text-emerald-600 text-sm">Modules Completed</p>
@@ -790,7 +698,6 @@
                         )}
                       </p>
                       <p className="text-orange-600 text-sm">Quiz Completed</p>
->>>>>>> 06a718cc
                     </div>
                     <div className="bg-purple-50 rounded-xl p-4 border border-purple-100">
                       <div className="flex items-center gap-2">
