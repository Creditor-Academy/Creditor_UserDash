--- conflicted
+++ resolved
@@ -1268,45 +1268,9 @@
                           loading="lazy"
                           className="pointer-events-none absolute -right-4 bottom-0 w-44 opacity-20 transition-opacity duration-300 group-hover:opacity-30"
                         />
-<<<<<<< HEAD
                         <div className="relative z-10 flex flex-col h-full">
                           <div className="w-12 h-12 rounded-xl bg-blue-600 flex items-center justify-center shadow text-white ring-4 ring-white/60 mb-4">
                             <MonitorPlay size={20} />
-=======
-                        <div className="relative z-10 flex items-start gap-4">
-                          <div className="w-12 h-12 rounded-xl bg-emerald-500 flex items-center justify-center shadow text-white ring-4 ring-white/60">
-                            <Video size={20} />
-                          </div>
-                          <div className="flex-1 min-w-0 pr-24 sm:pr-28 md:pr-40">
-                            <div className="flex items-center gap-2">
-                              <span className="inline-flex items-center rounded-full bg-emerald-100 px-2 py-0.5 text-[11px] font-medium text-emerald-700 border border-emerald-200">
-                                Live guidance
-                              </span>
-                            </div>
-                            <h3 className="text-lg font-semibold text-gray-900 mt-2">
-                              Consultation
-                            </h3>
-                            <p className="text-sm text-gray-600 mt-1">
-                              Book a live session using your credits and get
-                              expert guidance.
-                            </p>
-                            <div className="mt-4 flex items-center gap-2">
-                              <Button
-                                className="bg-[#d10000] hover:bg-[#b00000] text-white"
-                                onClick={() => setShowConsultBooking(true)}
-                              >
-                                Book session
-                              </Button>
-
-                              <Button
-                                variant="outline"
-                                className="border-emerald-200 text-emerald-700 hover:bg-emerald-50"
-                                onClick={() => setShowConsultInfo(true)}
-                              >
-                                Learn more
-                              </Button>
-                            </div>
->>>>>>> 430f245f
                           </div>
                           <h3 className="text-lg font-semibold text-gray-900 mb-2">
                             Website Services
@@ -1342,7 +1306,6 @@
                           <div className="w-12 h-12 rounded-xl bg-purple-600 flex items-center justify-center shadow text-white ring-4 ring-white/60 mb-4">
                             <Target size={20} />
                           </div>
-<<<<<<< HEAD
                           <h3 className="text-lg font-semibold text-gray-900 mb-2">
                             Digital Marketing and SEO Services
                           </h3>
@@ -1376,38 +1339,6 @@
                         <div className="relative z-10 flex flex-col h-full">
                           <div className="w-12 h-12 rounded-xl bg-orange-600 flex items-center justify-center shadow text-white ring-4 ring-white/60 mb-4">
                             <GraduationCap size={20} />
-=======
-                          <div className="flex-1 min-w-0">
-                            <div className="flex items-center gap-2">
-                              <span className="inline-flex items-center rounded-full bg-blue-100 px-2 py-0.5 text-[11px] font-medium text-blue-700 border border-blue-200">
-                                Digital packs
-                              </span>
-                            </div>
-                            <h3 className="text-lg font-semibold text-gray-900 mt-2">
-                              Website Services
-                            </h3>
-                            <p className="text-sm text-gray-600 mt-1">
-                              Launch or upgrade your site.
-                              <br className="hidden sm:inline" /> Pay with
-                              credits for eligible packs.
-                            </p>
-                            <div className="mt-4 flex items-center gap-2">
-                              <Button
-                                className="bg-[#d10000] hover:bg-[#b00000] text-white"
-                                onClick={() => setShowWebsiteModal(true)}
-                              >
-                                Get started
-                              </Button>
-
-                              <Button
-                                variant="outline"
-                                className="bg-white text-black border-gray-300 hover:bg-gray-50 hover:text-black"
-                                onClick={() => setShowWebsiteDetails(true)}
-                              >
-                                Learn more
-                              </Button>
-                            </div>
->>>>>>> 430f245f
                           </div>
                           <h3 className="text-lg font-semibold text-gray-900 mb-2">
                             Recruitment and Staffing Services (Including
