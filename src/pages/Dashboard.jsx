--- conflicted
+++ resolved
@@ -40,14 +40,11 @@
 import DashboardAnnouncements from '@/components/dashboard/DashboardAnnouncements';
 import LiveClasses from '@/components/dashboard/LiveClasses';
 import CreditPurchaseModal from '@/components/credits/CreditPurchaseModal';
-<<<<<<< HEAD
 import ThanksgivingPromo from '@/components/dashboard/ThanksgivingPromo';
 import SponsorBanner from '@/components/sponsorAds/SponsorBanner';
 import SponsorSidebarAd from '@/components/sponsorAds/SponsorSidebarAd';
 import SponsorAdPopup from '@/components/sponsorAds/SponsorAdPopup';
 import SponsorDashboardAds from '@/components/sponsorAds/SponsorDashboardAds';
-=======
->>>>>>> 9acea4ef
 import axios from 'axios';
 import { fetchUserCourses } from '../services/courseService';
 import { useUser } from '@/contexts/UserContext';
@@ -61,14 +58,11 @@
   bookWebsiteService,
   fetchUserWebsiteServices,
 } from '../services/websiteService';
-<<<<<<< HEAD
-import { useSponsorAds } from '@/contexts/SponsorAdsContext';
-import { useAuth } from '@/contexts/AuthContext';
-=======
 import { SeasonalThemeContext } from '@/contexts/SeasonalThemeContext';
 import CLogo from '@/assets/C-logo2.png';
 import OfferPopup from '@/components/offer/OfferPopup';
->>>>>>> 9acea4ef
+import { useSponsorAds } from '@/contexts/SponsorAdsContext';
+import { useAuth } from '@/contexts/AuthContext';
 
 export function Dashboard() {
   const importantUpdateStyles = `
@@ -139,7 +133,7 @@
   `;
   const { userProfile } = useUser();
   const { balance, membership, refreshBalance } = useCredits();
-<<<<<<< HEAD
+  const { isChristmasMode } = useContext(SeasonalThemeContext);
   const { userRole } = useAuth();
   const { getPrimaryAdForPlacement } = useSponsorAds();
   const [isSponsorPopupOpen, setIsSponsorPopupOpen] = useState(false);
@@ -185,9 +179,6 @@
     }, 1200);
     return () => clearTimeout(timer);
   }, [popupAd]);
-=======
-  const { isChristmasMode } = useContext(SeasonalThemeContext);
->>>>>>> 9acea4ef
 
   // DEFENSIVE: Debounced refresh to prevent triggering infinite loops in other components
   const refreshBalanceRef = useRef(null);
@@ -971,19 +962,6 @@
       )}
       <main className="flex-1">
         <div className="w-full px-3 sm:px-4 md:px-6 py-6 max-w-7xl mx-auto">
-<<<<<<< HEAD
-          <ThanksgivingPromo
-            onExtendMembership={() => setShowCreditsModal(true)}
-          />
-          {dashboardBannerAd && (
-            <div className="mb-6">
-              <SponsorBanner ad={dashboardBannerAd} />
-            </div>
-          )}
-          <div className="mb-8">
-            <SponsorDashboardAds />
-          </div>
-=======
           {isChristmasMode ? (
             <section className="christmas-hero-banner mb-8">
               <div className="christmas-hero-content">
@@ -1032,7 +1010,14 @@
               </div>
             </section>
           )}
->>>>>>> 9acea4ef
+          {dashboardBannerAd && (
+            <div className="mb-6">
+              <SponsorBanner ad={dashboardBannerAd} />
+            </div>
+          )}
+          <div className="mb-8">
+            <SponsorDashboardAds />
+          </div>
           {/* Top grid section - align greeting with latest updates */}
           <div className="grid grid-cols-1 xl:grid-cols-12 gap-6 mb-6 relative z-0">
             {/* Left section - greeting and latest updates */}
@@ -1291,14 +1276,10 @@
             </div>
 
             {/* Right section - enhanced sidebar widgets */}
-<<<<<<< HEAD
             <div className="xl:col-span-4 space-y-6">
               {dashboardSidebarAd && (
                 <SponsorSidebarAd ad={dashboardSidebarAd} />
               )}
-=======
-            <div className="xl:col-span-4 space-y-4">
->>>>>>> 9acea4ef
               {/* Announcements*/}
               {/*<div className="bg-white rounded-2xl shadow-lg border border-gray-200 p-6">
                 <div className="flex items-center justify-between mb-4">
