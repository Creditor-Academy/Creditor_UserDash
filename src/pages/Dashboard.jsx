import React, { useRef, useState, useEffect } from "react";
import ProgressStats from "@/components/dashboard/ProgressStats";
import CourseCard from "@/components/dashboard/CourseCard";
import { Button } from "@/components/ui/button";
import { BookOpen, ChevronRight, GraduationCap, Target, Clock, ChevronLeft, CheckCircle, Search, MonitorPlay, Award, Video } from "lucide-react";
import { Link } from "react-router-dom";
import DashboardCarousel from "@/components/dashboard/DashboardCarousel";
import DashboardCalendar from "@/components/dashboard/DashboardCalendar";
import DashboardTodo from "@/components/dashboard/DashboardTodo";
import MonthlyProgress from "@/components/dashboard/MonthlyProgress";
import DashboardAnnouncements from "@/components/dashboard/DashboardAnnouncements";
import LiveClasses from "@/components/dashboard/LiveClasses";
import axios from "axios";
import { fetchUserCourses, fetchCourseModules } from '../services/courseService';
import { useUser } from '@/contexts/UserContext';
import { getAuthHeader } from '../services/authHeader'; // adjust path as needed

export function Dashboard() {
  const { userProfile } = useUser();
  // Dashboard data structure based on backend getUserOverview endpoint
  // Expected response structure:
  // {
  //   summary: { activeCourses, completedCourses, totalLearningHours, averageProgress },
  //   weeklyPerformance: { studyHours, lessonsCompleted },
  //   monthlyProgressChart: [...],
  //   learningActivities: [...]
  // }
  // 
  // NOTE: Using the working endpoints from your backend:
  // - /api/course/getCourses - for user courses
  // - /api/user/getUserProfile - for user profile
  // 
  // The dashboard shows basic stats based on available data.
  // Progress tracking, time tracking, and detailed analytics will be added
  // when those features are implemented in the backend.
  const [dashboardData, setDashboardData] = useState({
    summary: {
      activeCourses: 0,
      completedCourses: 0,
      totalLearningHours: 0,
      averageProgress: 0
    },
    weeklyPerformance: {
      studyHours: 0,
      lessonsCompleted: 0
    },
    monthlyProgressChart: [],
    learningActivities: []
  });
  const [loading, setLoading] = useState(true);
  const [error, setError] = useState(null);
  const [userName, setUserName] = useState("");
  const [userCourses, setUserCourses] = useState([]);
  const [coursesLoading, setCoursesLoading] = useState(true);
  const [coursesError, setCoursesError] = useState(null);
  const [userCoursesMap, setUserCoursesMap] = useState({});

  const API_BASE = import.meta.env.VITE_API_BASE_URL || "https://creditor-backend-9upi.onrender.com";
  // Get userId from localStorage or cookies, or fetch from profile
  const [userId, setUserId] = useState(localStorage.getItem('userId'));

  const fetchUserOverview = async () => {
    try {
      setLoading(true);
      
      // Get userId - use from context if available, otherwise fetch from profile
      let currentUserId = userId;
      if (!currentUserId && userProfile) {
        currentUserId = userProfile.id;
        setUserId(currentUserId);
        localStorage.setItem('userId', currentUserId);
      } else if (!currentUserId) {
        currentUserId = await fetchUserProfile();
      }
      
      if (!currentUserId) {
        throw new Error('Unable to get user ID. Please log in again.');
      }
      
      // Use the working endpoints from your backend
      try {
        // console.log('🔍 Fetching user courses from:', `${API_BASE}/api/course/getCourses`);
        // console.log('👤 User ID:', currentUserId);
        
        // Get user courses using the correct endpoint - backend's HttpOnly token cookie will be automatically sent
        const userCoursesResponse = await axios.get(`${API_BASE}/api/course/getCourses`, {
          headers: {
    'Content-Type': 'application/json',
    ...getAuthHeader(),
  },
  credentials: 'include',
});
        
        if (userCoursesResponse.data && userCoursesResponse.data.data) {
          const courses = userCoursesResponse.data.data;
          
          // Calculate basic dashboard stats from available data
          const activeCourses = courses.length;
          const completedCourses = 0; // Will be calculated when progress tracking is implemented
          const totalLearningHours = 0; // Will be calculated when time tracking is implemented
          const averageProgress = 0; // Will be calculated when progress tracking is implemented
          
                      const newDashboardData = {
              summary: {
                activeCourses,
                completedCourses,
                totalLearningHours,
                averageProgress
              },
              weeklyPerformance: {
                studyHours: 0, // Will be calculated when time tracking is implemented
                lessonsCompleted: activeCourses
              },
              monthlyProgressChart: [],
              learningActivities: []
            };
            
            setDashboardData(newDashboardData);
        } else {
          // No courses found, set default values
          setDashboardData({
            summary: {
              activeCourses: 0,
              completedCourses: 0,
              totalLearningHours: 0,
              averageProgress: 0
            },
            weeklyPerformance: {
              studyHours: 0,
              lessonsCompleted: 0
            },
            monthlyProgressChart: [],
            learningActivities: []
          });
        }
      } catch (coursesError) {
        console.error('❌ Failed to fetch user courses:', coursesError);
        console.error('❌ Error details:', {
          message: coursesError.message,
          status: coursesError.response?.status,
          data: coursesError.response?.data
        });
        // Set default values if endpoint fails
        setDashboardData({
          summary: {
            activeCourses: 0,
            completedCourses: 0,
            totalLearningHours: 0,
            averageProgress: 0
          },
          weeklyPerformance: {
            studyHours: 0,
            lessonsCompleted: 0
          },
          monthlyProgressChart: [],
          learningActivities: []
        });
      }
    } catch (err) {
      console.error('Error fetching user overview:', err);
      
      // Handle specific error cases
      if (err.response?.status === 401) {
        setError('Authentication failed. Please log in again.');
        // Redirect to login after a delay
        setTimeout(() => {
          window.location.href = '/login';
        }, 3000);
      } else if (err.response?.status === 403) {
        setError('Access denied. You do not have permission to view this data.');
      } else if (err.response?.status === 404) {
        setError('User data not found. Please contact support.');
      } else {
        setError(err.message || 'Failed to load dashboard data. Please try again.');
      }
      
      // Set default values if API fails
      setDashboardData({
        summary: {
          activeCourses: 0,
          completedCourses: 0,
          totalLearningHours: 0,
          averageProgress: 0
        },
        weeklyPerformance: {
          studyHours: 0,
          lessonsCompleted: 0
        },
        monthlyProgressChart: [],
        learningActivities: []
      });
    } finally {
      setLoading(false);
    }
  };

  useEffect(() => {
    // Always try to fetch user overview - UserContext handles authentication
    fetchUserOverview();
  }, [userId]);

  useEffect(() => {
    const fetchCourses = async () => {
      setCoursesLoading(true);
      try {
        const data = await fetchUserCourses();
        // Fetch modules for each course and add modulesCount and totalDuration
        const coursesWithModules = await Promise.all(
          data.map(async (course) => {
            try {
              const modules = await fetchCourseModules(course.id);
              const modulesCount = modules.length;
              const totalDurationMins = modules.reduce((sum, m) => sum + (parseInt(m.estimated_duration, 10) || 0), 0);
              const totalDurationSecs = totalDurationMins * 60;
              return { 
                ...course, 
                modulesCount, 
                totalDurationSecs,
                // Ensure image field is set from thumbnail with proper fallbacks
                image: course.thumbnail || course.image || course.coverImage || course.course_image || course.thumbnail_url || "https://images.unsplash.com/photo-1551288049-bebda4e38f71?q=80&w=1000"
              };
            } catch {
              return { 
                ...course, 
                modulesCount: 0, 
                totalDurationSecs: 0,
                // Ensure image field is set from thumbnail with proper fallbacks
                image: course.thumbnail || course.image || course.coverImage || course.course_image || course.thumbnail_url || "https://images.unsplash.com/photo-1551288049-bebda4e38f71?q=80&w=1000"
              };
            }
          })
        );
        setUserCourses(coursesWithModules);
      } catch (err) {
        setCoursesError('Failed to fetch courses');
      } finally {
        setCoursesLoading(false);
      }
    };
    fetchCourses();
  }, []);

  // Monitor dashboard data changes
  useEffect(() => {
  }, [dashboardData]);

  // Fetch user profile to get userId and userName if not available
  const fetchUserProfile = async () => {
    try {
      // Backend's HttpOnly token cookie will be automatically sent with the request
      const response = await axios.get(`${API_BASE}/api/user/getUserProfile`, {
        headers: {
          'Content-Type': 'application/json'
        },
        withCredentials: true
      });
      
      if (response.data && response.data.data && response.data.data.id) {
        const userProfile = response.data.data;
        setUserId(userProfile.id);
        localStorage.setItem('userId', userProfile.id);
        // Set user name for welcome message
        const name = `${userProfile.first_name || ''} ${userProfile.last_name || ''}`.trim();
        setUserName(name || userProfile.email || "User");
        return userProfile.id;
      }
    } catch (err) {
      console.error('Error fetching user profile:', err);
      throw err;
    }
  };

  // Use userProfile from context to set user name
  useEffect(() => {
    if (userProfile) {
      const name = `${userProfile.first_name || ''} ${userProfile.last_name || ''}`.trim();
      setUserName(name || userProfile.email || "User");
      setUserId(userProfile.id);
      localStorage.setItem('userId', userProfile.id);
    }
  }, [userProfile]);

  // Add retry functionality
  const handleRetry = () => {
    setError(null);
    fetchUserOverview();
  };

  const inProgressCourses = [
    {
      id: "1",
      title: "Constitutional Law Fundamentals",
      description: "Learn the essentials of US constitutional law including rights, powers, and judicial review.",
      image: "https://images.unsplash.com/photo-1589994965851-a8f479c573a9?q=80&w=1000",
      progress: 62,
      lessonsCount: 42,
      category: "Legal Studies",
      duration: "25 hours"
    },
    {
      id: "2",
      title: "Civil Litigation Procedure",
      description: "Master the procedures and strategies involved in civil litigation in American courts.",
      image: "https://images.unsplash.com/photo-1521587760476-6c12a4b040da?q=80&w=1000",
      progress: 35,
      lessonsCount: 28,
      category: "Legal Practice",
      duration: "18 hours"
    },
    {
      id: "3",
      title: "Criminal Law and Procedure",
      description: "Study the principles of criminal law, defenses, and procedural requirements in the US justice system.",
      image: "https://images.unsplash.com/photo-1505664194779-8beaceb93744?q=80&w=1000",
      progress: 78,
      lessonsCount: 36,
      category: "Criminal Justice",
      duration: "22 hours"
    },
    {
      id: "4",
      title: "Intellectual Property Law",
      description: "Explore copyright, trademark, and patent law with real-world case studies.",
      image: "https://images.unsplash.com/photo-1464983953574-0892a716854b?q=80&w=1000",
      progress: 50,
      lessonsCount: 30,
      category: "IP Law",
      duration: "20 hours"
    },
    {
      id: "5",
      title: "Family Law Essentials",
      description: "Understand the basics of family law, including divorce, custody, and adoption.",
      image: "https://images.unsplash.com/photo-1515378791036-0648a3ef77b2?q=80&w=1000",
      progress: 20,
      lessonsCount: 18,
      category: "Family Law",
      duration: "12 hours"
    },
    {
      id: "6",
      title: "International Business Law",
      description: "Gain insights into cross-border transactions, trade regulations, and dispute resolution.",
      image: "https://images.unsplash.com/photo-1465101046530-73398c7f28ca?q=80&w=1000",
      progress: 10,
      lessonsCount: 25,
      category: "Business Law",
      duration: "16 hours"
    }
  ];

  const recommendedCourses = [
    // No upcoming courses at the moment
  ];

  // Carousel state for My Courses
  const courseScrollRef = useRef(null);
  const [scrollIndex, setScrollIndex] = useState(0);
  const visibleCards = 2;
  const totalCards = userCourses.length;

  const handleScroll = (direction) => {
    let newIndex = scrollIndex + direction;
    if (newIndex < 0) newIndex = 0;
    if (newIndex > totalCards - visibleCards) newIndex = totalCards - visibleCards;
    setScrollIndex(newIndex);
    if (courseScrollRef.current) {
      const cardWidth = courseScrollRef.current.firstChild?.offsetWidth || 320;
      const scrollAmount = newIndex * (cardWidth + 24); // 24px gap
      courseScrollRef.current.scrollTo({
        left: scrollAmount,
        behavior: 'smooth',
      });
    }
  };

  return (
    <div className="flex flex-col min-h-screen bg-gradient-to-br from-gray-50 to-white">      
      <main className="flex-1">
        <div className="container py-6 max-w-7xl">
          {/* Top grid section - align greeting with latest updates */}
          <div className="grid grid-cols-1 xl:grid-cols-12 gap-6 mb-8 relative z-0">
            {/* Left section - greeting and latest updates */}
            <div className="xl:col-span-8 space-y-8">
              {/* Enhanced Greeting Section */}
              <div className="relative rounded-2xl overflow-hidden shadow-lg border border-gray-200">
                <div className="animate-gradient-shift absolute inset-0 bg-gradient-to-br from-blue-500/10 via-purple-500/10 to-emerald-500/10"></div>
                <div className="relative z-10 p-4 bg-white/80 backdrop-blur-sm">
                  <div className="flex items-center gap-3 mb-2">
                    <div className="w-12 h-12 bg-gradient-to-br from-blue-500 to-purple-600 rounded-2xl flex items-center justify-center shadow-lg">
                      <GraduationCap className="text-white" size={22} />
                    </div>
                    <div>
                      <h2 className="text-2xl font-bold mb-1 bg-gradient-to-r from-gray-800 to-gray-600 bg-clip-text text-transparent">
                        {`Welcome back${userName ? `, ${userName}` : ''}!`}
                      </h2>
                      <p className="text-gray-600 text-base">Continue your private education journey and achieve your learning goals.</p>
                    </div>
                  </div>
                  
                  {/* Error Display */}
                  {error && (
                    <div className="bg-red-50 border border-red-200 rounded-xl p-4 mb-4">
                      <div className="flex items-center justify-between">
                        <div className="flex items-center gap-2">
                          <div className="w-2 h-2 bg-red-500 rounded-full"></div>
                          <span className="text-red-700 text-sm">Failed to load dashboard data</span>
                        </div>
                        <Button 
                          variant="outline" 
                          size="sm" 
                          onClick={handleRetry}
                          className="border-red-200 text-red-600 hover:bg-red-50"
                        >
                          Retry
                        </Button>
                      </div>
                    </div>
                  )}

                  {/* Quick Stats */}
                  <div className="grid grid-cols-3 gap-4 mt-6">
                    <div className="bg-blue-50 rounded-xl p-4 border border-blue-100">
                      <div className="flex items-center gap-2">
                        <CheckCircle className="text-blue-600" size={20} />
                        <span className="text-blue-600 font-semibold">Completed</span>
                      </div>
                      <p className="text-2xl font-bold text-blue-700 mt-1">
                        {loading ? (
                          <div className="animate-pulse bg-blue-200 h-8 w-12 rounded"></div>
                        ) : (
                          dashboardData.summary?.completedCourses || 0
                        )}
                      </p>
                      <p className="text-blue-600 text-sm">Courses finished</p>
                    </div>
                    <div className="bg-emerald-50 rounded-xl p-4 border border-emerald-100">
                      <div className="flex items-center gap-2">
                        <Clock className="text-emerald-600" size={20} />
                        <span className="text-emerald-600 font-semibold">This Week</span>
                      </div>
                      <p className="text-2xl font-bold text-emerald-700 mt-1">
                        {loading ? (
                          <div className="animate-pulse bg-emerald-200 h-8 w-12 rounded"></div>
                        ) : (
                          `${dashboardData.weeklyPerformance?.studyHours || 0}h`
                        )}
                      </p>
                      <p className="text-emerald-600 text-sm">Study Time</p>
                    </div>
                    <div className="bg-purple-50 rounded-xl p-4 border border-purple-100">
                      <div className="flex items-center gap-2">
                        <BookOpen className="text-purple-600" size={20} />
                        <span className="text-purple-600 font-semibold">Active</span>
                      </div>
                      <p className="text-2xl font-bold text-purple-700 mt-1">
                        {loading ? (
                          <div className="animate-pulse bg-purple-200 h-8 w-12 rounded"></div>
                        ) : (
                          dashboardData.summary?.activeCourses || 0
                        )}
                      </p>
                      <p className="text-purple-600 text-sm">Courses</p>
                    </div>
                  </div>
                </div>
              </div>

              {/* My Courses Section (carousel with arrows) */}
              <div className="mb-8 relative">
                <div className="flex items-center justify-between mb-6">
                  <h2 className="text-2xl font-bold text-gray-800">My Courses</h2>
                  <Button variant="outline" asChild className="border-blue-200 text-blue-600 hover:bg-blue-50">
                    <Link to="/dashboard/courses" className="flex items-center gap-2">
                      View all courses
                      <ChevronRight size={16} />
                    </Link>
                  </Button>
                </div>
                {/* Cards Row or Empty State */}
                {coursesLoading ? (
                  <div className="flex items-center justify-center py-12">
                    <div className="text-center">
                      <div className="animate-spin rounded-full h-12 w-12 border-b-2 border-blue-600 mx-auto mb-4"></div>
                      <p className="text-muted-foreground">Loading courses...</p>
                    </div>
                  </div>
                ) : userCourses && userCourses.length > 0 ? (
                  <div className="relative">
                    {/* Left Arrow */}
                    {scrollIndex > 0 && (
                      <button
                        onClick={() => handleScroll(-1)}
                        className="absolute left-0 top-1/2 -translate-y-1/2 z-10 bg-white border border-gray-200 rounded-full shadow-md p-2 hover:bg-blue-50 transition disabled:opacity-40"
                        style={{ marginLeft: '-24px' }}
                        aria-label="Scroll left"
                      >
                        <ChevronLeft size={24} />
                      </button>
                    )}
                    {/* Cards Row */}
                    <div
                      ref={courseScrollRef}
                      className="flex gap-6 overflow-x-hidden scroll-smooth px-1"
                      style={{ scrollBehavior: 'smooth' }}
                    >
                      {userCourses.map((course) => (
                        <div
                          key={course.id}
                          className="min-w-[320px] max-w-xs flex-shrink-0"
                        >
                          <CourseCard {...course} />
                        </div>
                      ))}
                    </div>
                    {/* Right Arrow */}
                    {scrollIndex < userCourses.length - visibleCards && userCourses.length > visibleCards && (
                      <button
                        onClick={() => handleScroll(1)}
                        className="absolute right-0 top-1/2 -translate-y-1/2 z-10 bg-white border border-gray-200 rounded-full shadow-md p-2 hover:bg-blue-50 transition disabled:opacity-40"
                        style={{ marginRight: '-24px' }}
                        aria-label="Scroll right"
                      >
                        <ChevronRight size={24} />
                      </button>
                    )}
                  </div>
                ) : (
                  <div className="flex flex-col items-center justify-center py-12">
                    <h3 className="text-lg font-medium mb-2">No courses enrolled</h3>
                    <p className="text-muted-foreground mb-4">You are not enrolled in any courses yet.</p>
                    <Button
                      variant="default"
                      className="bg-blue-600 hover:bg-blue-700 text-white font-semibold shadow-md transition-colors duration-200"
                      onClick={() => window.location.href = '/dashboard/catalog'}
                    >
                      Click to view courses
                    </Button>
                  </div>
                )}
              </div>

              {/* Latest Updates Section */}
              {/* <div className="bg-white rounded-2xl shadow-lg border border-gray-200 p-6">
                <div className="flex items-center justify-between mb-6">
                  <h3 className="text-xl font-bold text-gray-800">Latest Updates</h3>
                </div>
                <DashboardCarousel />
              </div> */}

              {/* Your Progress */}
              {/* <div className="bg-white rounded-2xl shadow-lg border border-gray-200 p-6">
                <h3 className="text-xl font-bold text-gray-800 mb-6">Your Progress Overview</h3>
                <ProgressStats />
              </div> */}

              {/* Monthly Overview */}
              {/* <div className="bg-white rounded-2xl shadow-lg border border-gray-200 p-6">
                <h3 className="text-xl font-bold text-gray-800 mb-6">Monthly Learning Analytics</h3>
                <MonthlyProgress />
              </div> */}
            </div>
            
            {/* Right section - enhanced sidebar widgets */}
            <div className="xl:col-span-4 space-y-6">
              {/* Announcements*/}
              {/*<div className="bg-white rounded-2xl shadow-lg border border-gray-200 p-6">
                <div className="flex items-center justify-between mb-4">
                  <h3 className="text-lg font-bold text-gray-800">Announcements</h3>
                  <div className="w-2 h-2 bg-red-500 rounded-full animate-pulse"></div>
                </div>
                <DashboardAnnouncements />
              </div> */}

              {/* Calendar */}
              <div className="bg-white rounded-2xl shadow-lg border border-gray-200 p-6">
                <h3 className="text-lg font-bold text-gray-800 mb-4">Your Calendar</h3>
                <div className="flex justify-center">
                  <DashboardCalendar />
                </div>
              </div>

              {/* Todo */}
              {/* <div className="bg-white rounded-2xl shadow-lg border border-gray-200 p-6">
                <h3 className="text-lg font-bold text-gray-800 mb-4">Upcoming Tasks</h3>
                <DashboardTodo />
              </div> */}
            </div>
          </div>
              {/* Catalog Banner Section */}
          <div className="w-full bg-white rounded-2xl shadow-lg border border-gray-200 p-6 mb-8">
<<<<<<< HEAD
=======
            <div className="text-center mb-6">
              <h3 className="text-xl font-bold text-gray-800 mb-2">Featured Courses</h3>
              <p className="text-gray-600 text-sm max-w-2xl mx-auto">
                Discover our comprehensive range of private education courses designed to empower your journey
              </p>
            </div>
>>>>>>> fb11cee0
            <DashboardCarousel />
          </div>
          <div className="mb-8">
            <div className="bg-white rounded-2xl shadow-lg border border-gray-200 p-6">
              <div className="flex items-center gap-3 mb-6">
                <MonitorPlay className="h-6 w-6 text-purple-500" />
                <h2 className="text-2xl font-bold text-gray-800">Learning Sessions</h2>
              </div>
              <LiveClasses />
            </div>
          </div>
          {/* How It Works Section */}
          <div className="w-full bg-white rounded-2xl shadow-lg border border-gray-200 p-4 sm:p-6 md:p-8 mb-8">
            <div className="text-center mb-8 sm:mb-10">
              <h2 className="text-2xl sm:text-3xl font-bold text-gray-800 mb-2 sm:mb-3">How It Works</h2>
              <p className="text-gray-600 max-w-2xl mx-auto text-base sm:text-lg">
                Start your education journey in just three simple steps. Our platform makes learning accessible and effective.
              </p>
            </div>
            
            <div className="grid grid-cols-1 sm:grid-cols-2 md:grid-cols-3 gap-6 sm:gap-8">
              {/* Step 1 */}
              <div className="group relative bg-gradient-to-br from-blue-50 to-white p-4 sm:p-6 rounded-xl border border-blue-100 hover:shadow-lg transition-all duration-300 min-h-[320px] flex flex-col justify-between">
                <div className="absolute -top-5 left-4 sm:left-6 w-10 h-10 bg-blue-500 rounded-full flex items-center justify-center text-white shadow-lg">
                  <span className="font-bold">1</span>
                </div>
                <div className="flex flex-col items-center text-center pt-8 sm:pt-6">
                  <div className="w-14 h-14 sm:w-16 sm:h-16 bg-blue-100 rounded-full flex items-center justify-center mb-3 sm:mb-4 group-hover:bg-blue-200 transition-all">
                    <Search className="text-blue-600" size={24} />
                  </div>
                  <h3 className="text-lg sm:text-xl font-bold text-gray-800 mb-1 sm:mb-2">Choose a Course</h3>
                  <p className="text-gray-600 text-sm sm:text-base">
                    Browse our extensive catalog of private courses and select the one that matches your career goals.
                  </p>
                </div>
              </div>
              
              {/* Step 2 */}
              <div className="group relative bg-gradient-to-br from-purple-50 to-white p-4 sm:p-6 rounded-xl border border-purple-100 hover:shadow-lg transition-all duration-300 min-h-[320px] flex flex-col justify-between">
                <div className="absolute -top-5 left-4 sm:left-6 w-10 h-10 bg-purple-500 rounded-full flex items-center justify-center text-white shadow-lg">
                  <span className="font-bold">2</span>
                </div>
                <div className="flex flex-col items-center text-center pt-8 sm:pt-6">
                  <div className="w-14 h-14 sm:w-16 sm:h-16 bg-purple-100 rounded-full flex items-center justify-center mb-3 sm:mb-4 group-hover:bg-purple-200 transition-all">
                    <MonitorPlay className="text-purple-600" size={24} />
                  </div>
                  <h3 className="text-lg sm:text-xl font-bold text-gray-800 mb-1 sm:mb-2">Learn Anytime</h3>
                  <p className="text-gray-600 text-sm sm:text-base">
                    Access high-quality video lectures, case studies, and interactive materials at your own pace.
                  </p>
                </div>
              </div>
              
              {/* Step 3 - Updated version without certification mention */}
              <div className="group relative bg-gradient-to-br from-green-50 to-white p-4 sm:p-6 rounded-xl border border-green-100 hover:shadow-lg transition-all duration-300 min-h-[320px] flex flex-col justify-between">
                <div className="absolute -top-5 left-4 sm:left-6 w-10 h-10 bg-green-500 rounded-full flex items-center justify-center text-white shadow-lg">
                  <span className="font-bold">3</span>
                </div>
                <div className="flex flex-col items-center text-center pt-8 sm:pt-6">
                  <div className="w-14 h-14 sm:w-16 sm:h-16 bg-green-100 rounded-full flex items-center justify-center mb-3 sm:mb-4 group-hover:bg-green-200 transition-all">
                    <CheckCircle className="text-green-600" size={24} />
                  </div>
                  <h3 className="text-lg sm:text-xl font-bold text-gray-800 mb-1 sm:mb-2">Master the Material</h3>
                  <p className="text-gray-600 text-sm sm:text-base">
                    Complete lessons, apply your knowledge with practical exercises, and track your progress.
                  </p>
                </div>
              </div>
            </div>
            
            <div className="text-center mt-8 sm:mt-10">
            </div>
          </div>

          {/* Upcoming Features */}
          <div className="mb-8">
            <div className="flex items-center justify-between mb-6">
              <h2 className="text-2xl font-bold text-gray-800">Upcoming Features In Athena</h2>
              <div className="flex items-center gap-2">
                <div className="w-2 h-2 bg-blue-500 rounded-full animate-pulse"></div>
                <span className="text-sm text-blue-600 font-medium">Coming Soon</span>
              </div>
            </div>
            
            <div className="grid grid-cols-1 md:grid-cols-2 lg:grid-cols-4 gap-6">
              {/* Group Message Feature */}
              <div className="group relative bg-white rounded-2xl border border-gray-200 hover:shadow-xl transition-all duration-500 transform hover:-translate-y-2 overflow-hidden h-80">
                {/* Banner Image - Always visible, fades on hover */}
                <div className="absolute inset-0 transition-opacity duration-500 group-hover:opacity-0">
                  <img 
                    src="https://lesson-banners.s3.us-east-1.amazonaws.com/Recording-banners/Upcoming-Features/Group_messages.jpeg"
                    alt="Group Messages Feature"
                    className="w-full h-full object-cover"
                  />
                  <div className="absolute inset-0 bg-gradient-to-t from-black/60 via-transparent to-transparent"></div>
                </div>
                
                {/* Content - Appears on hover */}
                <div className="absolute inset-0 bg-gradient-to-br from-gray-800 to-gray-900 opacity-0 group-hover:opacity-100 transition-opacity duration-500 flex flex-col justify-center p-6">
                  <div className="text-center">
                    <div className="w-16 h-16 bg-white/10 rounded-full flex items-center justify-center mx-auto mb-4 backdrop-blur-sm border border-white/20">
                      <svg className="w-8 h-8 text-white" fill="none" stroke="currentColor" viewBox="0 0 24 24">
                        <path strokeLinecap="round" strokeLinejoin="round" strokeWidth={2} d="M17 8h2a2 2 0 012 2v6a2 2 0 01-2 2h-2v4l-4-4H9a1.994 1.994 0 01-1.414-.586m0 0L11 14h4a2 2 0 002-2V6a2 2 0 00-2-2H5a2 2 0 00-2 2v6a2 2 0 002 2h2v4l.586-.586z" />
                      </svg>
                    </div>
                    <h3 className="text-xl font-bold text-white mb-3">Group Message</h3>
                    <p className="text-gray-200 text-sm leading-relaxed">
                      Connect and collaborate effortlessly with multiple users in a single conversation.
                    </p>
                  </div>
                </div>
                
                {/* Default overlay with title */}
                <div className="absolute bottom-0 left-0 right-0 p-4 bg-gradient-to-t from-black/80 to-transparent">
                  <h3 className="text-white font-semibold text-lg">Group Message</h3>
                </div>
              </div>

              {/* Private Message Feature */}
              <div className="group relative bg-white rounded-2xl border border-gray-200 hover:shadow-xl transition-all duration-500 transform hover:-translate-y-2 overflow-hidden h-80">
                {/* Banner Image - Always visible, fades on hover */}
                <div className="absolute inset-0 transition-opacity duration-500 group-hover:opacity-0">
                  <img 
                    src="https://lesson-banners.s3.us-east-1.amazonaws.com/Recording-banners/Upcoming-Features/Private_messages.jpeg"
                    alt="Private Messages Feature"
                    className="w-full h-full object-cover"
                  />
                  <div className="absolute inset-0 bg-gradient-to-t from-black/60 via-transparent to-transparent"></div>
                </div>
                
                {/* Content - Appears on hover */}
                <div className="absolute inset-0 bg-gradient-to-br from-gray-800 to-gray-900 opacity-0 group-hover:opacity-100 transition-opacity duration-500 flex flex-col justify-center p-6">
                  <div className="text-center">
                    <div className="w-16 h-16 bg-white/10 rounded-full flex items-center justify-center mx-auto mb-4 backdrop-blur-sm border border-white/20">
                      <svg className="w-8 h-8 text-white" fill="none" stroke="currentColor" viewBox="0 0 24 24">
                        <path strokeLinecap="round" strokeLinejoin="round" strokeWidth={2} d="M8 12h.01M12 12h.01M16 12h.01M21 12c0 4.418-4.03 8-9 8a9.863 9.863 0 01-4.255-.949L3 20l1.395-3.72C3.512 15.042 3 13.574 3 12c0-4.418 4.03-8 9-8s9 3.582 9 8z" />
                      </svg>
                    </div>
                    <h3 className="text-xl font-bold text-white mb-3">Private Message</h3>
                    <p className="text-gray-200 text-sm leading-relaxed">
                      Communicate one-on-one with complete privacy and security.
                    </p>
                  </div>
                </div>
                
                {/* Default overlay with title */}
                <div className="absolute bottom-0 left-0 right-0 p-4 bg-gradient-to-t from-black/80 to-transparent">
                  <h3 className="text-white font-semibold text-lg">Private Message</h3>
                </div>
              </div>

              {/* Profile Picture Feature */}
              <div className="group relative bg-white rounded-2xl border border-gray-200 hover:shadow-xl transition-all duration-500 transform hover:-translate-y-2 overflow-hidden h-80">
                {/* Banner Image - Always visible, fades on hover */}
                <div className="absolute inset-0 transition-opacity duration-500 group-hover:opacity-0">
                  <img 
                    src="https://lesson-banners.s3.us-east-1.amazonaws.com/Recording-banners/Upcoming-Features/Profile_picture.jpeg"
                    alt="Profile Picture Feature"
                    className="w-full h-full object-cover"
                  />
                  <div className="absolute inset-0 bg-gradient-to-t from-black/60 via-transparent to-transparent"></div>
                </div>
                
                {/* Content - Appears on hover */}
                <div className="absolute inset-0 bg-gradient-to-br from-gray-800 to-gray-900 opacity-0 group-hover:opacity-100 transition-opacity duration-500 flex flex-col justify-center p-6">
                  <div className="text-center">
                    <div className="w-16 h-16 bg-white/10 rounded-full flex items-center justify-center mx-auto mb-4 backdrop-blur-sm border border-white/20">
                      <svg className="w-8 h-8 text-white" fill="none" stroke="currentColor" viewBox="0 0 24 24">
                        <path strokeLinecap="round" strokeLinejoin="round" strokeWidth={2} d="M16 7a4 4 0 11-8 0 4 4 0 018 0zM12 14a7 7 0 00-7 7h14a7 7 0 00-7-7z" />
                      </svg>
                    </div>
                    <h3 className="text-xl font-bold text-white mb-3">Profile Picture</h3>
                    <p className="text-gray-200 text-sm leading-relaxed">
                      Personalize your account with a custom profile photo for easy recognition.
                    </p>
                  </div>
                </div>
                
                {/* Default overlay with title */}
                <div className="absolute bottom-0 left-0 right-0 p-4 bg-gradient-to-t from-black/80 to-transparent">
                  <h3 className="text-white font-semibold text-lg">Profile Picture</h3>
                </div>
            </div>
            
              {/* Notifications Feature */}
              <div className="group relative bg-white rounded-2xl border border-gray-200 hover:shadow-xl transition-all duration-500 transform hover:-translate-y-2 overflow-hidden h-80">
                {/* Banner Image - Always visible, fades on hover */}
                <div className="absolute inset-0 transition-opacity duration-500 group-hover:opacity-0">
                  <img 
                    src="https://lesson-banners.s3.us-east-1.amazonaws.com/Recording-banners/Upcoming-Features/Notifications.jpeg"
                    alt="Notifications Feature"
                    className="w-full h-full object-cover"
                  />
                  <div className="absolute inset-0 bg-gradient-to-t from-black/60 via-transparent to-transparent"></div>
                  </div>
                
                {/* Content - Appears on hover */}
                <div className="absolute inset-0 bg-gradient-to-br from-gray-800 to-gray-900 opacity-0 group-hover:opacity-100 transition-opacity duration-500 flex flex-col justify-center p-6">
                  <div className="text-center">
                    <div className="w-16 h-16 bg-white/10 rounded-full flex items-center justify-center mx-auto mb-4 backdrop-blur-sm border border-white/20">
                      <svg className="w-8 h-8 text-white" fill="none" stroke="currentColor" viewBox="0 0 24 24">
                        <path strokeLinecap="round" strokeLinejoin="round" strokeWidth={2} d="M15 17h5l-5 5v-5zM4.19 4.19A2 2 0 004 6v10a2 2 0 002 2h10a2 2 0 002-2V6a2 2 0 00-2-2H6a2 2 0 00-1.81 1.19zM4 6h16M4 10h16M4 14h16" />
                      </svg>
                  </div>
                    <h3 className="text-xl font-bold text-white mb-3">Notifications</h3>
                    <p className="text-gray-200 text-sm leading-relaxed">
                      Stay updated in real time with instant alerts on important activities.
                    </p>
                  </div>
                </div>
                
                {/* Default overlay with title */}
                <div className="absolute bottom-0 left-0 right-0 p-4 bg-gradient-to-t from-black/80 to-transparent">
                  <h3 className="text-white font-semibold text-lg">Notifications</h3>
                </div>
                </div>
            </div>
          </div>
        </div>
      </main>
    </div>
  );
}

export default Dashboard;<|MERGE_RESOLUTION|>--- conflicted
+++ resolved
@@ -589,15 +589,12 @@
           </div>
               {/* Catalog Banner Section */}
           <div className="w-full bg-white rounded-2xl shadow-lg border border-gray-200 p-6 mb-8">
-<<<<<<< HEAD
-=======
             <div className="text-center mb-6">
               <h3 className="text-xl font-bold text-gray-800 mb-2">Featured Courses</h3>
               <p className="text-gray-600 text-sm max-w-2xl mx-auto">
                 Discover our comprehensive range of private education courses designed to empower your journey
               </p>
             </div>
->>>>>>> fb11cee0
             <DashboardCarousel />
           </div>
           <div className="mb-8">
