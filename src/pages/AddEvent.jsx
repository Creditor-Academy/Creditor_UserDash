import React, { useState, useEffect } from "react";
import { currentUserId } from "@/data/currentUser";
import { getAllEvents } from "@/services/calendarService";
import { fetchUserProfile } from "@/services/userService";
import Cookies from "js-cookie";
import { jwtDecode } from "jwt-decode";


const DEFAULT_TIMEZONE = "America/New_York";
const AddEvent = () => {
  const [calendarMonth, setCalendarMonth] = useState(new Date().getMonth());
  const [calendarYear, setCalendarYear] = useState(new Date().getFullYear());
  const [selectedDate, setSelectedDate] = useState(null);
  const [showModal, setShowModal] = useState(false);
  const [events, setEvents] = useState([]);
  const [userTimezone, setUserTimezone] = useState(DEFAULT_TIMEZONE);
  const [courses, setCourses] = useState([]);
  const [userRole, setUserRole] = useState("");
  const [form, setForm] = useState({
    id: "",
    title: "",
    description: "",
    startTime: "",
    endTime: "",
    timeZone: DEFAULT_TIMEZONE,
    location: "",
    isRecurring: false,
    recurrence: "none",
    zoomLink: "",
    courseId: ""
  });
  const [editIndex, setEditIndex] = useState(null);
  const [showPastDateModal, setShowPastDateModal] = useState(false);
  const [showRecurringDeleteModal, setShowRecurringDeleteModal] = useState(false);
  const [recurringDeleteEvent, setRecurringDeleteEvent] = useState(null);
  const [deletingOccurrence, setDeletingOccurrence] = useState(false);
  const [deletingAll, setDeletingAll] = useState(false);
  const [showDeleteConfirmModal, setShowDeleteConfirmModal] = useState(false);
  const [deleteIndex, setDeleteIndex] = useState(null);
  const [deletingOccurrenceKey, setDeletingOccurrenceKey] = useState(null); // string or null
  const [modalMessage, setModalMessage] = useState("");
  const [currentPage, setCurrentPage] = useState(1);
  const EVENTS_PER_PAGE = 5;
  const [showDateEvents, setShowDateEvents] = useState(false);
  const [selectedDateEvents, setSelectedDateEvents] = useState([]);
  const [selectedDateForEvents, setSelectedDateForEvents] = useState(null);

  // Sort events by startTime descending (most recent at top)
  const sortedEvents = [...events].sort((a, b) => {
    // If both have createdAt, use it; else fallback to startTime
    const aTime = a.createdAt ? new Date(a.createdAt) : new Date(a.startTime);
    const bTime = b.createdAt ? new Date(b.createdAt) : new Date(b.startTime);
    return bTime - aTime;
  });

  // Pagination logic
  const totalPages = Math.ceil(sortedEvents.length / EVENTS_PER_PAGE);
  const paginatedEvents = sortedEvents.slice(
    (currentPage - 1) * EVENTS_PER_PAGE,
    currentPage * EVENTS_PER_PAGE
  );

  const handlePrevPage = () => {
    setCurrentPage((prev) => Math.max(prev - 1, 1));
  };
  const handleNextPage = () => {
    setCurrentPage((prev) => Math.min(prev + 1, totalPages));
  };

  // Reset to first page if events change
  useEffect(() => {
    setCurrentPage(1);
  }, [events]);

  // Get authentication token from cookies
  const getAuthToken = () => {
    return Cookies.get("token");
  };

  // Get user role from localStorage
  const getUserRole = () => {
    return localStorage.getItem("userRole") || "";
  };

  // Decode JWT token to see what's in it
  const decodeToken = () => {
    const token = getAuthToken();
    if (token) {
      try {
        const decoded = jwtDecode(token);
        return decoded;
      } catch (error) {
       
        return null;
      }
    }
    return null;
  };

  // Try to refresh the token to get one with role information
  const refreshToken = async () => {
    try {
      // This would require the user's credentials, which we don't have stored
      // For now, let's just log that we need a token with role information
      return false;
    } catch (error) {
     
      return false;
    }
  };

  // URL validation function
  const isValidUrl = (string) => {
    try {
      new URL(string);
      return true;
    } catch (_) {
      return false;
    }
  };

  // Helper to format time in a given timezone
  const formatInTimezone = (dateString, tz, label) => {
    if (!dateString) return '';
    try {
      // Parse as local time (from datetime-local input)
      const [datePart, timePart] = dateString.split('T');
      const [year, month, day] = datePart.split('-').map(Number);
      const [hour, minute] = timePart.split(':').map(Number);
      // Create a Date object in local time
      const localDate = new Date(year, month - 1, day, hour, minute);
      // Convert to the target timezone
      return `${label}: ${localDate.toLocaleString('en-US', {
        hour: '2-digit',
        minute: '2-digit',
        hour12: true,
        timeZone: tz
      })}`;
    } catch (error) {
      
      return `${label}: Error`;
    }
  };

  // Validate recurring event data
  const validateRecurringEvent = (formData) => {
    const errors = [];
    
    if (formData.recurrence !== "none") {
      if (!formData.startTime) {
        errors.push("Start time is required for recurring events");
      }
      if (!formData.endTime) {
        errors.push("End time is required for recurring events");
      }
      if (formData.startTime && formData.endTime) {
        const start = new Date(formData.startTime);
        const end = new Date(formData.endTime);
        if (end <= start) {
          errors.push("End time must be after start time");
        }
      }
      if (!formData.title.trim()) {
        errors.push("Title is required for recurring events");
      }
    }
    
    return errors;
  };

  // Convert UTC ISO string to local datetime-local format
  const convertUtcToLocal = (utcIsoString) => {
    if (!utcIsoString) return '';
    try {
      // Parse the UTC ISO string
      const utcDate = new Date(utcIsoString);
      
      // Check if the date is valid
      if (isNaN(utcDate.getTime())) {
        return '';
      }
      
      // Convert to local time and format as YYYY-MM-DDTHH:MM
      const year = utcDate.getFullYear();
      const month = String(utcDate.getMonth() + 1).padStart(2, '0');
      const day = String(utcDate.getDate()).padStart(2, '0');
      const hours = String(utcDate.getHours()).padStart(2, '0');
      const minutes = String(utcDate.getMinutes()).padStart(2, '0');
      
      return `${year}-${month}-${day}T${hours}:${minutes}`;
    } catch (error) {
      
      return '';
    }
  };

  // Debug function to test recurring event creation
  const debugRecurringEvent = () => {
    const testPayload = {
      title: "Test Recurring Event",
      description: "https://meet.google.com/test-recurring",
      startTime: new Date(Date.now() + 24 * 60 * 60 * 1000).toISOString(), // Tomorrow
      endTime: new Date(Date.now() + 24 * 60 * 60 * 1000 + 60 * 60 * 1000).toISOString(), // Tomorrow + 1 hour
      location: "Test Location",
      isRecurring: true,
      calendarType: "GROUP",
      visibility: "PRIVATE",
      courseName: "Test Course",
      userRole: getUserRole(),
      timeZone: "America/Los_Angeles",
      recurrenceRule: {
        frequency: "WEEKLY",
        interval: 1,
        endDate: new Date(Date.now() + 365 * 24 * 60 * 60 * 1000).toISOString(), // 1 year from now
        count: null,
        byDay: [],
        byMonthDay: [],
        byYearDay: [],
        byWeekNo: [],
        byMonth: [],
        bySetPos: [],
        weekStart: "MO"
      }
    };
    
    // Test the API call
    const token = getAuthToken();
    fetch(`${import.meta.env.VITE_API_BASE_URL}/calendar/events`, {
      method: "POST",
      headers: {
        "Content-Type": "application/json",
        "Authorization": `Bearer ${token}`,
        "X-User-Role": getUserRole(),
      },
      body: JSON.stringify(testPayload),
      credentials: "include"
    })
    .then(response => {
      return response.text();
    })
    .then(text => {
      try {
        const data = JSON.parse(text);
      } catch (e) {
        // Response is not JSON
      }
    })
    .catch(error => {
      
    });
  };

  // Fetch user profile to get timezone and role
  useEffect(() => {
    const fetchUserProfileData = async () => {
      try {
        const data = await fetchUserProfile();
        const timezone = data.timezone || DEFAULT_TIMEZONE;
        setUserTimezone(timezone);
        // Update form timezone as well
        setForm(prev => ({ ...prev, timeZone: timezone }));
        
        // Set user role
        const role = getUserRole();
        setUserRole(role);
      } catch (err) {
        
      }
    };
    fetchUserProfileData();
  }, []);

  // Fetch courses from API with proper authentication
  useEffect(() => {
    const fetchCourses = async () => {
      try {
        const token = getAuthToken();
        const response = await fetch(`${import.meta.env.VITE_API_BASE_URL}/api/course/getAllCourses`, {
          method: 'GET',
          headers: {
            'Content-Type': 'application/json',
            'Authorization': `Bearer ${token}`,
            'X-User-Role': getUserRole(), // Add role in header as well
          },
          credentials: 'include'
        });
        const data = await response.json();
        if (data && data.data) {
          setCourses(data.data);
          // Set first course as default if available
          if (data.data.length > 0) {
            setForm(prev => ({ ...prev, courseId: data.data[0].id }));
          }
        }
      } catch (err) {
        
      }
    };
    fetchCourses();
  }, []);

  useEffect(() => {
    const fetchEvents = async () => {
      try {
        const data = await getAllEvents();
        setEvents(data);
      } catch (err) {
        
      }
    };
    fetchEvents();
  }, []);

  // Generate calendar for selected month/year
  const firstDay = new Date(calendarYear, calendarMonth, 1);
  const lastDay = new Date(calendarYear, calendarMonth + 1, 0);
  const daysInMonth = lastDay.getDate();
  const startDayOfWeek = firstDay.getDay();
  const calendarDays = [];
  for (let i = 0; i < startDayOfWeek; i++) calendarDays.push(null);
  for (let d = 1; d <= daysInMonth; d++) calendarDays.push(new Date(calendarYear, calendarMonth, d));

  const handleDateClick = (date) => {
    const today = new Date();
    today.setHours(0, 0, 0, 0);
    const clicked = new Date(date);
    clicked.setHours(0, 0, 0, 0);

    if (clicked < today) {
      setShowPastDateModal(true);
      return;
    }

    setSelectedDate(date);
    
    // Check if there are existing events for this date
    const eventsForDate = getEventsForDate(date);
    
    if (eventsForDate.length > 0) {
      // Show existing events for this date
      setSelectedDateEvents(eventsForDate);
      setSelectedDateForEvents(date);
      setShowDateEvents(true);
    } else {
      // No events exist, open the modal directly
      openEventModal(date);
    }
  };

  const openEventModal = (date) => {
    // Create a proper datetime string for the selected date in user's timezone
    const createDateTimeString = (date, hour = 9, minute = 0) => {
      // Create a date object for the selected date
      const selectedDate = new Date(date);
      selectedDate.setHours(hour, minute, 0, 0);
      
      // Format as YYYY-MM-DDTHH:MM for datetime-local input
      const year = selectedDate.getFullYear();
      const month = String(selectedDate.getMonth() + 1).padStart(2, '0');
      const day = String(selectedDate.getDate()).padStart(2, '0');
      const hours = String(hour).padStart(2, '0');
      const minutes = String(minute).padStart(2, '0');
      
      return `${year}-${month}-${day}T${hours}:${minutes}`;
    };

    setForm({
      id: "",
      title: "",
      description: "",
      startTime: date ? createDateTimeString(date, 9, 0) : "", // 9:00 AM
      endTime: date ? createDateTimeString(date, 10, 0) : "",  // 10:00 AM (1 hour later)
      timeZone: userTimezone, // Use user's timezone
      location: "",
      isRecurring: false,
      recurrence: "none",
      zoomLink: "",
      courseId: courses.length > 0 ? courses[0].id : ""
    });
    setEditIndex(null); // Reset edit index for new events
    setShowModal(true);
  };

  const handleFormChange = (e) => {
    const { name, value, type, checked } = e.target;
    setForm((prev) => ({
      ...prev,
      [name]: type === "checkbox" ? checked : value
    }));
  };

  // Fetch event details for editing
  const fetchEventDetails = async (eventId) => {
    try {
      const token = getAuthToken();
      const res = await fetch(`${import.meta.env.VITE_API_BASE_URL}/calendar/events/${eventId}`, {
        method: 'GET',
        headers: {
          'Content-Type': 'application/json',
          'Authorization': `Bearer ${token}`,
          'X-User-Role': getUserRole(),
        },
        credentials: 'include',
      });
      const data = await res.json();
      return data.data || null;
    } catch (err) {
      
      return null;
    }
  };

  // Fetch deleted occurrences for a recurring event
  const fetchDeletedOccurrences = async (eventId) => {
    try {
      const token = getAuthToken();
      const res = await fetch(`${import.meta.env.VITE_API_BASE_URL}/calendar/events/${eventId}/recurrence-exception`, {
        method: 'GET',
        headers: {
          'Content-Type': 'application/json',
          'Authorization': `Bearer ${token}`,
          'X-User-Role': getUserRole(),
        },
        credentials: 'include',
      });
      const data = await res.json();
      // Return array of deleted occurrence objects
      return (data.data || []);
    } catch (err) {
      
    }
  };

  // Edit handler: fetch event details and populate modal
  const handleEdit = async (index) => {
    const event = events[index];
    // Fetch latest event details from backend
    const backendEvent = await fetchEventDetails(event.id);
    const e = backendEvent || event;
    setSelectedDate(e.date ? new Date(e.date) : (e.startTime ? new Date(e.startTime) : null));
    
    setForm({
      id: e.id,
      title: e.title || '',
      description: e.description || '',
      startTime: convertUtcToLocal(e.startTime),
      endTime: convertUtcToLocal(e.endTime),
      timeZone: e.timeZone || userTimezone,
      location: e.location || '',
      isRecurring: e.isRecurring || false,
      recurrence: e.recurrence || 'none',
      zoomLink: e.zoomLink || '',
      courseId: e.courseId || e.course_id || (courses.length > 0 ? courses[0].id : ''),
    });
    setEditIndex(index);
    setShowModal(true);
    // If recurring, fetch deleted occurrences
    let deletedOccurrences = [];
    if ((e.isRecurring || e.recurrence !== 'none') && e.id) {
      deletedOccurrences = await fetchDeletedOccurrences(e.id);
    }
    setRecurringDeleteEvent({ ...e, index, deletedOccurrences });
  };

  const handleDelete = async (index) => {
    const event = events[index];
    // For non-recurring events, use DELETE /calendar/events/:eventId
    if (event.isRecurring && event.occurrences && event.occurrences.length > 0) {
      // Fetch deleted occurrences for this recurring event
      const deletedOccurrences = await fetchDeletedOccurrences(event.id);
      setRecurringDeleteEvent({ ...event, index, deletedOccurrences });
      setShowRecurringDeleteModal(true);
      return;
    }
    if (!event.id) {
      // If no id, just remove from local state
    setEvents(events.filter((_, i) => i !== index));
      return;
    }
    // Show confirmation modal for non-recurring event
    setDeleteIndex(index);
    setShowDeleteConfirmModal(true);
  };

  // Confirmed delete for non-recurring event
  const confirmDelete = async () => {
    if (deleteIndex === null) return;
    const event = events[deleteIndex];
    try {
      const token = getAuthToken();
      // DELETE non-recurring event
      await fetch(`${import.meta.env.VITE_API_BASE_URL}/calendar/events/${event.id}`, {
        method: "DELETE",
        headers: {
          "Content-Type": "application/json",
          "Authorization": `Bearer ${token}`,
          "X-User-Role": getUserRole(), // Add role in header as well
        },
        credentials: "include"
      });
      // Refetch events after deletion
      const data = await getAllEvents();
      // Normalize course_id to courseId for all events
      const normalizedEvents = data.map(ev => ({
        ...ev,
        courseId: ev.courseId || ev.course_id
      }));
      setEvents(normalizedEvents);
    } catch (err) {
      
    } finally {
      setShowDeleteConfirmModal(false);
      setDeleteIndex(null);
    }
  };

  // Delete a single occurrence of a recurring event (now POST)
  const handleDeleteOccurrence = async (eventId, occurrenceStartTime) => {
    setDeletingOccurrenceKey(occurrenceStartTime);
    try {
      const token = getAuthToken();
      // DELETE a single occurrence in a recurring event (POST)
      await fetch(`${import.meta.env.VITE_API_BASE_URL}/calendar/events/${eventId}/recurrence-exception`, {
        method: "POST",
        headers: {
          "Content-Type": "application/json",
          "Authorization": `Bearer ${token}`,
          "X-User-Role": getUserRole(),
        },
        credentials: "include",
        body: JSON.stringify({ occurrenceDate: occurrenceStartTime })
      });
      // Refetch events after deletion
      const data = await getAllEvents();
      setEvents(data);
      setShowRecurringDeleteModal(false);
      setModalMessage("Event deleted");
    } catch (err) {
      
    } finally {
      setDeletingOccurrenceKey(null);
    }
  };

  // Delete all occurrences (the whole series)
  const handleDeleteAllOccurrences = async (eventId) => {
    setDeletingAll(true);
    try {
      const token = getAuthToken();
      // DELETE recurring event series
      await fetch(`${import.meta.env.VITE_API_BASE_URL}/calendar/events/recurring/${eventId}`, {
        method: "DELETE",
        headers: {
          "Content-Type": "application/json",
          "Authorization": `Bearer ${token}`,
          "X-User-Role": getUserRole(),
        },
        credentials: "include"
      });
      // Refetch events after deletion
      const data = await getAllEvents();
      setEvents(data);
      setShowRecurringDeleteModal(false);
    } catch (err) {
      
    } finally {
      setDeletingAll(false);
    }
  };

  // Restore a deleted occurrence in a recurring event (DELETE)
  const handleRestoreOccurrence = async (eventId, occurrenceDate) => {
    setDeletingOccurrenceKey(occurrenceDate);
    try {
      const token = getAuthToken();
      // RESTORE a single occurrence in a recurring event (DELETE)
      const res = await fetch(
        `${import.meta.env.VITE_API_BASE_URL}/calendar/events/${eventId}/recurrence-exception`,
        {
          method: "DELETE",
          headers: {
            "Content-Type": "application/json",
            "Authorization": `Bearer ${token}`,
            "X-User-Role": getUserRole(),
          },
          credentials: "include",
          body: JSON.stringify({ occurrenceDate }),
        }
      );
      if (!res.ok) {
        throw new Error("Failed to restore occurrence");
      }
      // Refetch events after restore
      const data = await getAllEvents();
      setEvents(data);
      setShowRecurringDeleteModal(false);
      setModalMessage("Event restored successfully");
    } catch (err) {
     
      setModalMessage("Failed to restore event occurrence");
    } finally {
      setDeletingOccurrenceKey(null);
    }
  };

  const handleSubmit = async (e) => {
    e.preventDefault();
    
    // Check if user has permission to create events
    const currentRole = getUserRole();
    if (!currentRole || (currentRole !== 'admin' && currentRole !== 'instructor')) {
     
      alert("You don't have permission to create events. Only administrators and instructors can create events.");
      return;
    }
    
    // Decode and log the JWT token to see what's in it
    const decodedToken = decodeToken();

    // Validate recurring event data
    const validationErrors = validateRecurringEvent(form);
    if (validationErrors.length > 0) {
      alert("Validation errors:\n" + validationErrors.join("\n"));
      return;
    }

    const isRecurring = form.recurrence !== "none";

    // Prepare payload for backend
    const selectedCourse = courses.find(c => c.id === form.courseId);
    const toIsoUtc = (dateString) => {
      if (!dateString) return "";
      
      try {
        // Create a date object from the input string (which is in user's local timezone)
        const localDate = new Date(dateString);
        
        // Convert to UTC directly - simpler and more reliable
        return localDate.toISOString();
      } catch (error) {
        
        return "";
      }
    };

    // Map recurrence value to frequency with proper structure
    const recurrenceMap = {
      daily: 'DAILY',
      weekly: 'WEEKLY',
      monthly: 'MONTHLY',
      yearly: 'YEARLY',
    };

    // Create proper recurrence rule structure
    let recurrenceRule = undefined;
    if (isRecurring) {
      // Calculate end date (1 year from start date)
      const startDate = new Date(form.startTime);
      const endDate = new Date(startDate);
      endDate.setFullYear(endDate.getFullYear() + 1);
      
      recurrenceRule = {
        frequency: recurrenceMap[form.recurrence] || 'DAILY',
        interval: 1,
        endDate: endDate.toISOString()
      };
    }

    const payload = {
      title: form.title,
      description: form.description,
      startTime: toIsoUtc(form.startTime),
      endTime: toIsoUtc(form.endTime),
      location: form.location || (form.zoomLink ? form.zoomLink : ""),
      isRecurring,
      calendarType: "GROUP",
      visibility: "PRIVATE",
      course_id: selectedCourse ? selectedCourse.id : form.courseId
    };
    
    // Add recurrence rule if it's a recurring event
    if (isRecurring && recurrenceRule) {
      payload.recurrenceRule = recurrenceRule;
    }

    const token = getAuthToken();

    try {
      const postRes = await fetch(`${import.meta.env.VITE_API_BASE_URL}/calendar/events`, {
        method: "POST",
        headers: {
          "Content-Type": "application/json",
          "Authorization": `Bearer ${token}`,
          "X-User-Role": currentRole,
        },
        body: JSON.stringify(payload),
        credentials: "include"
      });

<<<<<<< HEAD
    if (editIndex !== null) {
      // Update event in backend
      try {
        const token = getAuthToken();
        const patchRes = await fetch(`${import.meta.env.VITE_API_BASE_URL}/calendar/events/${form.id}`, {
          method: "PATCH",
          headers: {
            "Content-Type": "application/json",
            "Authorization": `Bearer ${token}`,
            "X-User-Role": currentRole, // Add role in header as well
          },
          body: JSON.stringify(payload),
          credentials: "include"
        });
        
        if (!patchRes.ok) {
          const errorText = await patchRes.text();
          let errorMessage = 'Failed to update event';
          try {
            const errorData = JSON.parse(errorText);
            errorMessage = errorData.message || errorMessage;
          } catch (e) {
            errorMessage = errorText || errorMessage;
          }
          throw new Error(errorMessage);
        }
        
        const patchData = await patchRes.json();
        
        // Refetch events after updating
        const data = await getAllEvents();
        setEvents(data);
        alert("Event updated successfully!");
      } catch (err) {
        
        alert(err.message || 'Failed to update event');
      }
      setEditIndex(null);
    } else {
      // Send to backend only on add
      try {
        const token = getAuthToken();
        
        const postRes = await fetch(`${import.meta.env.VITE_API_BASE_URL}/calendar/events`, {
          method: "POST",
          headers: {
            "Content-Type": "application/json",
            "Authorization": `Bearer ${token}`,
            "X-User-Role": currentRole, // Add role in header as well
          },
          body: JSON.stringify(payload),
          credentials: "include"
        });
        
        // Log the response status and body for debugging
        const responseText = await postRes.text();
        if (!postRes.ok) {
          let errorMessage = 'Failed to create event';
          try {
            const errorData = JSON.parse(responseText);
            errorMessage = errorData.message || errorMessage;
            // Check if it's a role-related error
            if (postRes.status === 403 && errorData.message?.includes('Access restricted to admin, instructor roles')) {
              console.error("Role verification failed. Backend expects role in JWT token but token doesn't contain role information.");
              alert("Permission Error: Your account role cannot be verified by the server. Please contact support to ensure your instructor role is properly configured in the system.");
              return;
            }
          } catch (e) {
            errorMessage = responseText || errorMessage;
          }
          throw new Error(errorMessage);
        }
        
        const postData = JSON.parse(responseText);
        
        // Refetch events after adding
        const data = await getAllEvents();
        // Normalize course_id to courseId for all events
        const normalizedEvents = data.map(ev => ({
            ...ev,
            courseId: ev.courseId || ev.course_id // fallback to course_id if courseId is missing
          }));
        setEvents(normalizedEvents);
        alert("Event created successfully!");
      } catch (err) {
        alert("Failed to create event: " + err.message);
=======
      const responseText = await postRes.text();

      if (!postRes.ok) {
        let errorMessage = 'Failed to create event';
        try {
          const errorData = JSON.parse(responseText);
          console.error('❌ Server error details:', errorData);
          errorMessage = errorData.message || errorData.errorMessage || errorMessage;
        } catch (e) {
          console.error('❌ Raw error response:', responseText);
          errorMessage = responseText || errorMessage;
        }
        throw new Error(errorMessage);
>>>>>>> ec382dda
      }
      
      const postData = JSON.parse(responseText);
    } catch (error) {
      console.error('❌ Error creating event:', error);
      throw error;
    }
    
    // Refetch events after adding
    const data = await getAllEvents();
    // Normalize course_id to courseId for all events
    const normalizedEvents = data.map(ev => ({
        ...ev,
        courseId: ev.courseId || ev.course_id // fallback to course_id if courseId is missing
      }));
    setEvents(normalizedEvents);
    alert("Event created successfully!");
    
    setShowModal(false);
  };

  const handlePrevMonth = () => {
    if (calendarMonth === 0) {
      setCalendarMonth(11);
      setCalendarYear(calendarYear - 1);
    } else {
      setCalendarMonth(calendarMonth - 1);
    }
  };

  const handleNextMonth = () => {
    if (calendarMonth === 11) {
      setCalendarMonth(0);
      setCalendarYear(calendarYear + 1);
    } else {
      setCalendarMonth(calendarMonth + 1);
    }
  };

  const handleYearChange = (e) => {
    setCalendarYear(Number(e.target.value));
  };

  // Helper: get events for a specific date
  const getEventsForDate = (date) => {
    if (!date) return [];
    
    const eventsForDate = [];
    
    events.forEach(ev => {
      // Handle recurring events with occurrences
      if (ev.isRecurring && ev.occurrences && ev.occurrences.length > 0) {
        // Check each occurrence of the recurring event
        ev.occurrences.forEach(occurrence => {
          const occurrenceDate = new Date(occurrence.startTime);
          
          if (!isNaN(occurrenceDate.getTime())) {
            const isSameDate = (
              occurrenceDate.getFullYear() === date.getFullYear() &&
              occurrenceDate.getMonth() === date.getMonth() &&
              occurrenceDate.getDate() === date.getDate()
            );
            
            if (isSameDate) {
              // Check if this occurrence is not deleted
              const deletedOccurrences = ev.deletedOccurrences || [];
              const isDeleted = deletedOccurrences.some(deleted => {
                const deletedDate = typeof deleted === 'string' ? deleted : deleted.occurrence_date;
                return new Date(deletedDate).toDateString() === occurrenceDate.toDateString();
              });
              
              if (!isDeleted) {
                // Create a copy of the event with the occurrence's time
                const eventForDate = {
                  ...ev,
                  startTime: occurrence.startTime,
                  endTime: occurrence.endTime,
                  occurrenceDate: occurrenceDate
                };
                eventsForDate.push(eventForDate);
              }
            }
          }
        });
      } else {
        // Handle non-recurring events
        const eventDate = ev.date || ev.startTime || ev.createdAt;
        
        if (!eventDate) {
          
          return;
        }
        
        const evDate = new Date(eventDate);
        
        if (isNaN(evDate.getTime())) {
          console.log('Invalid date for event:', ev);
          return;
        }
        
        const isSameDate = (
          evDate.getFullYear() === date.getFullYear() &&
          evDate.getMonth() === date.getMonth() &&
          evDate.getDate() === date.getDate()
        );
        
        if (isSameDate) {
          eventsForDate.push(ev);
        }
      }
    });
    
    
    
    return eventsForDate;
  };

  return (
    <div className="bg-white rounded-lg shadow-sm border border-gray-200 p-6 mb-8">
      <div className="flex items-center justify-between mb-6">
        <h2 className="text-2xl font-semibold text-gray-800">Calendar</h2>
        <div className="flex items-center gap-2">
          <span className="text-sm text-gray-600">Role:</span>
          <span className={`px-2 py-1 rounded-full text-xs font-medium ${
            userRole === 'admin' ? 'bg-red-100 text-red-800' :
            userRole === 'instructor' ? 'bg-blue-100 text-blue-800' :
            'bg-gray-100 text-gray-800'
          }`}>
            {userRole || 'Loading...'}
          </span>
          {userRole && userRole !== 'admin' && userRole !== 'instructor' && (
            <span className="text-xs text-orange-600 bg-orange-50 px-2 py-1 rounded">
              Read-only access
            </span>
          )}

        </div>
      </div>
      
      {/* Role Verification Warning */}
      {(() => {
        const token = decodeToken();
        if (token && !token.role && !token.userRole && (userRole === 'admin' || userRole === 'instructor')) {
          return (
            <div className="mb-6 p-4 bg-yellow-50 border border-yellow-200 rounded-lg">
              <div className="flex items-start">
                <div className="flex-shrink-0">
                  <svg className="h-5 w-5 text-yellow-400" viewBox="0 0 20 20" fill="currentColor">
                    <path fillRule="evenodd" d="M8.257 3.099c.765-1.36 2.722-1.36 3.486 0l5.58 9.92c.75 1.334-.213 2.98-1.742 2.98H4.42c-1.53 0-2.493-1.646-1.743-2.98l5.58-9.92zM11 13a1 1 0 11-2 0 1 1 0 012 0zm-1-8a1 1 0 00-1 1v3a1 1 0 002 0V6a1 1 0 00-1-1z" clipRule="evenodd" />
                  </svg>
                </div>
                <div className="ml-3">
                  <h3 className="text-sm font-medium text-yellow-800">
                    Role Verification Issue
                  </h3>
                  <div className="mt-2 text-sm text-yellow-700">
                    <p>
                      Your account shows you have <strong>{userRole}</strong> permissions, if you may experience permission errors when creating events. Please contact support to resolve this issue.
                    </p>
                  </div>
                </div>
              </div>
            </div>
          );
        }
        return null;
      })()}
      
      {/* Calendar Header */}
      <div className="flex items-center justify-between mb-6">
        <button 
          onClick={handlePrevMonth} 
          className="p-2 rounded-lg bg-gray-100 hover:bg-gray-200 transition-colors"
        >
          <svg xmlns="http://www.w3.org/2000/svg" className="h-5 w-5" viewBox="0 0 20 20" fill="currentColor">
            <path fillRule="evenodd" d="M12.707 5.293a1 1 0 010 1.414L9.414 10l3.293 3.293a1 1 0 01-1.414 1.414l-4-4a1 1 0 010-1.414l4-4a1 1 0 011.414 0z" clipRule="evenodd" />
          </svg>
        </button>
        
        <div className="flex items-center gap-4">
          <h3 className="text-xl font-semibold text-gray-700">
            {new Date(calendarYear, calendarMonth).toLocaleString('default', { month: 'long' })} {calendarYear}
          </h3>
          <select 
            value={calendarYear} 
            onChange={handleYearChange} 
            className="px-3 py-1 border rounded-lg bg-white text-sm"
          >
            {(() => {
              const thisYear = new Date().getFullYear();
              return Array.from({ length: 10 }, (_, i) => thisYear + i).map(y => (
                <option key={y} value={y}>{y}</option>
              ));
            })()}
          </select>
        </div>
        
        <button 
          onClick={handleNextMonth} 
          className="p-2 rounded-lg bg-gray-100 hover:bg-gray-200 transition-colors"
        >
          <svg xmlns="http://www.w3.org/2000/svg" className="h-5 w-5" viewBox="0 0 20 20" fill="currentColor">
            <path fillRule="evenodd" d="M7.293 14.707a1 1 0 010-1.414L10.586 10 7.293 6.707a1 1 0 011.414-1.414l4 4a1 1 0 010 1.414l-4 4a1 1 0 01-1.414 0z" clipRule="evenodd" />
          </svg>
        </button>
      </div>
      
      {/* Calendar Grid */}
      <div className="grid grid-cols-7 gap-1 mb-8">
        {["Sun", "Mon", "Tue", "Wed", "Thu", "Fri", "Sat"].map((d) => (
          <div key={d} className="text-center font-medium text-gray-500 text-sm py-2">{d}</div>
        ))}
        {calendarDays.map((date, idx) => {
          const eventsForDate = getEventsForDate(date);
          const isToday = date && date.toDateString() === new Date().toDateString();
          
          return (
            <div
              key={idx}
              className={`min-h-16 p-1 flex flex-col items-center border rounded-lg relative 
                ${date ? "hover:bg-blue-50 cursor-pointer" : "bg-gray-50 cursor-default"}
                ${isToday ? "border-blue-300 bg-blue-50" : "border-gray-200"}`}
              onClick={() => date && handleDateClick(date)}
            >
              <span className={`text-sm ${isToday ? "font-bold text-blue-600" : "text-gray-700"}`}>
                {date ? date.getDate() : ""}
              </span>
              {eventsForDate.length > 0 && (
                <div className="absolute bottom-1 left-1/2 transform -translate-x-1/2 flex space-x-1">
                  {eventsForDate.slice(0, 5).map((event, i) => (
                    <span 
                      key={i} 
                      className={`w-1.5 h-1.5 rounded-full ${
                        event.isRecurring ? 'bg-purple-500' : 'bg-blue-500'
                      }`}
                      title={event.title}
                    ></span>
                  ))}
                  {eventsForDate.length > 5 && (
                    <span 
                      className="w-1.5 h-1.5 rounded-full bg-gray-400"
                      title={`+${eventsForDate.length - 5} more events`}
                    ></span>
                  )}
                </div>
              )}
            </div>
          );
        })}
      </div>
      
      {/* Events List */}
      <div className="mb-4">
        <h3 className="font-semibold text-lg mb-4 text-gray-800">Upcoming Events</h3>
        {sortedEvents.length === 0 ? (
          <div className="text-center py-8 text-gray-500">
            <svg xmlns="http://www.w3.org/2000/svg" className="h-12 w-12 mx-auto text-gray-300" fill="none" viewBox="0 0 24 24" stroke="currentColor">
              <path strokeLinecap="round" strokeLinejoin="round" strokeWidth={1} d="M8 7V3m8 4V3m-9 8h10M5 21h14a2 2 0 002-2V7a2 2 0 00-2-2H5a2 2 0 00-2 2v12a2 2 0 002 2z" />
            </svg>
            <p className="mt-2">No events scheduled yet</p>
          </div>
        ) : (
          <>
            <ul className="space-y-3">
              {paginatedEvents.map((event, i) => (
                <li key={event.id || i} className="border rounded-lg p-4 bg-white hover:bg-gray-50 transition-colors">
                  <div className="flex justify-between items-start">
                    <div>
                      <h4 className="font-semibold text-gray-800">{event.title}
                        {event.isRecurring && (
                          <span className="ml-2 px-2 py-0.5 bg-purple-100 text-purple-700 text-xs rounded-full align-middle">Recurring</span>
                        )}
                      </h4>
                      <p className="text-sm text-gray-600 mt-1">{event.description}</p>
                      {event.courseId && (
                        <span className="inline-block mt-1 px-2 py-1 bg-blue-100 text-blue-800 text-xs rounded-full">
                          {courses.find(c => c.id === event.courseId)?.title || event.courseId}
                        </span>
                      )}
                    </div>
                    <div className="flex flex-col items-end gap-2">
                      <div className="flex gap-2">
                        <button
                          className="text-blue-600 hover:underline text-xs"
                          onClick={() => handleEdit(events.findIndex(e => e.id === event.id))}
                        >
                          Edit
                        </button>
                        <button
                          className="text-red-600 hover:underline text-xs"
                          onClick={() => handleDelete(events.findIndex(e => e.id === event.id))}
                        >
                          Delete
                        </button>
                      </div>
                    </div>
                  </div>
                  <div className="mt-3 flex items-center text-sm text-gray-500 space-x-4">
                    <span>
                      <svg xmlns="http://www.w3.org/2000/svg" className="h-4 w-4 inline mr-1" fill="none" viewBox="0 0 24 24" stroke="currentColor">
                        <path strokeLinecap="round" strokeLinejoin="round" strokeWidth={2} d="M8 7V3m8 4V3m-9 8h10M5 21h14a2 2 0 002-2V7a2 2 0 00-2-2H5a2 2 0 00-2 2v12a2 2 0 002 2z" />
                      </svg>
                      {(() => {
                        try {
                          const userTz = localStorage.getItem('userTimezone') || 'America/New_York';
                          const startDate = new Date(event.startTime);
                          return startDate.toLocaleDateString('en-US', { 
                            weekday: 'short',
                            month: 'short', 
                            day: 'numeric',
                            year: 'numeric',
                            timeZone: userTz 
                          });
                        } catch (error) {
                          console.error('Error formatting event date:', error);
                          return new Date(event.startTime).toLocaleDateString();
                        }
                      })()}
                    </span>
                    <span>
                      <svg xmlns="http://www.w3.org/2000/svg" className="h-4 w-4 inline mr-1" fill="none" viewBox="0 0 24 24" stroke="currentColor">
                        <path strokeLinecap="round" strokeLinejoin="round" strokeWidth={2} d="M12 8v4l3 3m6-3a9 9 0 11-18 0 9 9 0 0118 0z" />
                      </svg>
                      {(() => {
                        try {
                          const userTz = localStorage.getItem('userTimezone') || 'America/New_York';
                          return `${new Date(event.startTime).toLocaleString('en-US', { 
                            hour: '2-digit', 
                            minute: '2-digit',
                            hour12: true,
                            timeZone: userTz 
                          })} - ${new Date(event.endTime).toLocaleTimeString('en-US', { 
                            hour: '2-digit', 
                            minute: '2-digit',
                            hour12: true,
                            timeZone: userTz 
                          })}`;
                        } catch (error) {
                          console.error('Error formatting event time:', error);
                          return `${new Date(event.startTime).toLocaleString()} - ${new Date(event.endTime).toLocaleTimeString()}`;
                        }
                      })()}
                    </span>
                    {event.recurrence && (
                      <span>
                        <svg xmlns="http://www.w3.org/2000/svg" className="h-4 w-4 inline mr-1" fill="none" viewBox="0 0 24 24" stroke="currentColor">
                          <path strokeLinecap="round" strokeLinejoin="round" strokeWidth={2} d="M4 4v5h.582m15.356 2A8.001 8.001 0 004.582 9m0 0H9m11 11v-5h-.581m0 0a8.003 8.003 0 01-15.357-2m15.357 2H15" />
                        </svg>
                        {event.recurrence}
                      </span>
                    )}
                  </div>
                  {event.location && (
                    <div className="mt-2 flex items-center text-sm text-gray-500">
                      <svg xmlns="http://www.w3.org/2000/svg" className="h-4 w-4 inline mr-1" fill="none" viewBox="0 0 24 24" stroke="currentColor">
                        <path strokeLinecap="round" strokeLinejoin="round" strokeWidth={2} d="M17.657 16.657L13.414 20.9a1.998 1.998 0 01-2.827 0l-4.244-4.243a8 8 0 1111.314 0z" />
                        <path strokeLinecap="round" strokeLinejoin="round" strokeWidth={2} d="M15 11a3 3 0 11-6 0 3 3 0 016 0z" />
                      </svg>
                      {event.location}
                    </div>
                  )}
                </li>
              ))}
            </ul>
            {/* Pagination Controls */}
            <div className="flex justify-center items-center gap-4 mt-4">
              <button
                onClick={handlePrevPage}
                disabled={currentPage === 1}
                className={`px-4 py-2 rounded-lg border text-sm font-medium ${currentPage === 1 ? 'bg-gray-200 text-gray-400 cursor-not-allowed' : 'bg-white hover:bg-gray-100 text-gray-700'}`}
              >
                PREV
              </button>
              <span className="text-sm text-gray-600">
                Page {currentPage} of {totalPages}
              </span>
              <button
                onClick={handleNextPage}
                disabled={currentPage === totalPages || totalPages === 0}
                className={`px-4 py-2 rounded-lg border text-sm font-medium ${currentPage === totalPages || totalPages === 0 ? 'bg-gray-200 text-gray-400 cursor-not-allowed' : 'bg-white hover:bg-gray-100 text-gray-700'}`}
              >
                NEXT
              </button>
            </div>
          </>
        )}
      </div>
      
      {/* Add Event Modal */}
      {showModal && (
        <div className="fixed inset-0 z-50 flex items-center justify-center bg-black/50 backdrop-blur-sm transition-opacity duration-300">
          <div className="bg-white rounded-xl shadow-2xl p-6 w-full max-w-5xl relative transform transition-all duration-300 scale-100 opacity-100">
            <button
              className="absolute top-4 right-4 text-gray-500 hover:text-gray-700 transition-colors duration-200 p-1 rounded-full hover:bg-gray-100"
              onClick={() => {
                setShowModal(false);
                setEditIndex(null);
              }}
              aria-label="Close"
            >
              <svg xmlns="http://www.w3.org/2000/svg" className="h-6 w-6" fill="none" viewBox="0 0 24 24" stroke="currentColor">
                <path strokeLinecap="round" strokeLinejoin="round" strokeWidth={2} d="M6 18L18 6M6 6l12 12" />
              </svg>
            </button>
            <h2 className="text-2xl font-bold mb-6 text-gray-800 border-b pb-3">
              {editIndex !== null ? 'Edit Event' : 'Schedule New Event'}
            </h2>
            <form onSubmit={handleSubmit} className="space-y-6">
              <div className="grid grid-cols-1 md:grid-cols-2 gap-8">
                {/* Left Column */}
                <div className="space-y-5">
                  <div>
                    <label className="block text-sm font-medium text-gray-700 mb-2">Event Title*</label>
                    <input
                      type="text"
                      name="title"
                      value={form.title}
                      onChange={handleFormChange}
                      className="w-full px-4 py-2.5 border border-gray-300 rounded-lg shadow-sm focus:outline-none focus:ring-2 focus:ring-blue-500 focus:border-transparent transition-all duration-200"
                      placeholder="Enter event title"
                      required
                    />
                  </div>
                  <div>
                    <label className="block text-sm font-medium text-gray-700 mb-2">Meeting Link* <span className="text-xs text-gray-500">(Enter the meeting URL)</span></label>
                    <input
                      type="url"
                      name="description"
                      value={form.description}
                      onChange={handleFormChange}
                      className="w-full px-4 py-2.5 border border-gray-300 rounded-lg shadow-sm focus:outline-none focus:ring-2 focus:ring-blue-500 focus:border-transparent transition-all duration-200"
                      placeholder="https://meet.google.com/abc-defg-hij or https://zoom.us/j/123456789"
                      required
                    />
                    {form.description && !isValidUrl(form.description) && (
                      <p className="text-xs text-red-500 mt-2">Please enter a valid URL (e.g., https://meet.google.com/...)</p>
                    )}
                  </div>
                  <div className="grid grid-cols-2 gap-6">
                    <div>
                      <label className="block text-sm font-medium text-gray-700 mb-2">Start Time*</label>
                      <input
                        type="datetime-local"
                        name="startTime"
                        value={form.startTime}
                        onChange={handleFormChange}
                        className="w-full min-w-[200px] px-4 py-2.5 border border-gray-300 rounded-lg shadow-sm focus:outline-none focus:ring-2 focus:ring-blue-500 focus:border-transparent transition-all duration-200"
                        required
                      />
                    </div>
                    <div>
                      <label className="block text-sm font-medium text-gray-700 mb-2">End Time*</label>
                      <input
                        type="datetime-local"
                        name="endTime"
                        value={form.endTime}
                        onChange={handleFormChange}
                        className="w-full min-w-[200px] px-4 py-2.5 border border-gray-300 rounded-lg shadow-sm focus:outline-none focus:ring-2 focus:ring-blue-500 focus:border-transparent transition-all duration-200"
                        required
                      />
                    </div>
                  </div>
                  {/* Timezone preview for start/end time */}
                  {form.startTime && form.endTime && (
                    <div className="mt-3 p-3 bg-gray-50 rounded-lg border border-gray-200">
                      <div className="text-xs text-gray-600 space-y-1.5">
                        <div className="font-medium text-gray-700 mb-1">Time Zone Preview:</div>
                        <div className="grid grid-cols-2 gap-2">
                          <div><span className="font-medium">PST:</span> {formatInTimezone(form.startTime, 'America/Los_Angeles', 'PST')}</div>
                          <div><span className="font-medium">EST:</span> {formatInTimezone(form.startTime, 'America/New_York', 'EST')}</div>
                          <div><span className="font-medium">MST:</span> {formatInTimezone(form.startTime, 'America/Denver', 'MST')}</div>
                          <div><span className="font-medium">GMT:</span> {formatInTimezone(form.startTime, 'Europe/London', 'GMT')}</div>
                        </div>
                      </div>
                    </div>
                  )}
                </div>
                {/* Right Column */}
                <div className="space-y-5">
                  <div>
                    <label className="block text-sm font-medium text-gray-700 mb-2">Time Zone*</label>
                    <input
                      type="text"
                      name="timeZone"
                      value={form.timeZone}
                      onChange={handleFormChange}
                      className="w-full px-4 py-2.5 border border-gray-300 rounded-lg shadow-sm focus:outline-none bg-gray-100 cursor-not-allowed transition-all duration-200"
                      readOnly
                    />
                    <p className="text-xs text-gray-500 mt-2">
                      Timezone can be changed in your profile settings
                    </p>
                  </div>
                  <div>
                    <label className="block text-sm font-medium text-gray-700 mb-2">Location</label>
                    <input
                      type="text"
                      name="location"
                      value={form.location}
                      onChange={handleFormChange}
                      className="w-full px-4 py-2.5 border border-gray-300 rounded-lg shadow-sm focus:outline-none focus:ring-2 focus:ring-blue-500 focus:border-transparent transition-all duration-200"
                      placeholder="Physical location or meeting platform"
                    />
                  </div>
                  <div>
                    <label className="block text-sm font-medium text-gray-700 mb-2">Related Course</label>
                    <select
                      name="courseId"
                      value={form.courseId}
                      onChange={handleFormChange}
                      className="w-full px-4 py-2.5 border border-gray-300 rounded-lg shadow-sm focus:outline-none focus:ring-2 focus:ring-blue-500 focus:border-transparent transition-all duration-200 appearance-none bg-white bg-[url('data:image/svg+xml;base64,PHN2ZyB4bWxucz0iaHR0cDovL3d3dy53My5vcmcvMjAwMC9zdmciIHdpZHRoPSIyNCIgaGVpZ2h0PSIyNCIgdmlld0JveD0iMCAwIDI0IDI0IiBmaWxsPSJub25lIiBzdHJva2U9ImN1cnJlbnRDb2xvciIgc3Ryb2tlLXdpZHRoPSIyIiBzdHJva2UtbGluZWNhcD0icm91bmQiIHN0cm9rZS1saW5lam9pbj0icm91bmQiIGNsYXNzPSJsdWNpZGUgbHVjaWRlLWNoZXZyb24tZG93biI+PHBhdGggZD0ibTYgOSA2IDYgNi02Ii8+PC9zdmc+')] bg-no-repeat bg-[center_right_1rem]"
                    >
                      {courses.map(course => (
                        <option key={course.id} value={course.id}>{course.title}</option>
                      ))}
                    </select>
                  </div>
                  <div>
                    <label className="block text-sm font-medium text-gray-700 mb-2">Recurrence</label>
                    <select
                      name="recurrence"
                      value={form.recurrence}
                      onChange={(e) => {
                        setForm(prev => ({
                          ...prev,
                          recurrence: e.target.value,
                          isRecurring: e.target.value !== "none"
                        }));
                      }}
                      className="w-full px-4 py-2.5 border border-gray-300 rounded-lg shadow-sm focus:outline-none focus:ring-2 focus:ring-blue-500 focus:border-transparent transition-all duration-200 appearance-none bg-white bg-[url('data:image/svg+xml;base64,PHN2ZyB4bWxucz0iaHR0cDovL3d3dy53My5vcmcvMjAwMC9zdmciIHdpZHRoPSIyNCIgaGVpZ2h0PSIyNCIgdmlld0JveD0iMCAwIDI0IDI0IiBmaWxsPSJub25lIiBzdHJva2U9ImN1cnJlbnRDb2xvciIgc3Ryb2tlLXdpZHRoPSIyIiBzdHJva2UtbGluZWNhcD0icm91bmQiIHN0cm9rZS1saW5lam9pbj0icm91bmQiIGNsYXNzPSJsdWNpZGUgbHVjaWRlLWNoZXZyb24tZG93biI+PHBhdGggZD0ibTYgOSA2IDYgNi02Ii8+PC9zdmc+')] bg-no-repeat bg-[center_right_1rem]"
                    >
                      <option value="none">Does not repeat</option>
                      <option value="daily">Daily</option>
                      <option value="weekly">Weekly</option>
                      <option value="monthly">Monthly</option>
                      <option value="yearly">Yearly</option>
                    </select>
                  </div>
                </div>
              </div>
              <div className="flex justify-end space-x-3 pt-6 border-t border-gray-200">
                <button
                  type="button"
                  onClick={() => {
                    setShowModal(false);
                    setEditIndex(null);
                  }}
                  className="px-5 py-2.5 border border-gray-300 text-sm font-medium rounded-lg shadow-sm text-gray-700 bg-white hover:bg-gray-50 focus:outline-none focus:ring-2 focus:ring-offset-2 focus:ring-blue-500 transition-colors duration-200"
                >
                  Cancel
                </button>
                <button
                  type="submit"
                  className="px-5 py-2.5 bg-blue-600 hover:bg-blue-700 text-white text-sm font-medium rounded-lg shadow-sm focus:outline-none focus:ring-2 focus:ring-offset-2 focus:ring-blue-500 transition-colors duration-200"
                >
                  {editIndex !== null ? 'Update Event' : 'Schedule Event'}
                </button>
              </div>
            </form>
          </div>
        </div>
      )}
      {/* Past Date Warning Modal */}
      {showPastDateModal && (
        <div className="fixed inset-0 z-50 flex items-center justify-center bg-black bg-opacity-40">
          <div className="bg-white rounded-lg shadow-xl p-6 w-full max-w-md relative">
            <button
              className="absolute top-4 right-4 text-gray-400 hover:text-gray-600 text-2xl"
              onClick={() => setShowPastDateModal(false)}
              aria-label="Close"
            >
              &times;
            </button>
            <div className="text-center">
              <svg xmlns="http://www.w3.org/2000/svg" className="h-12 w-12 mx-auto text-yellow-500" fill="none" viewBox="0 0 24 24" stroke="currentColor">
                <path strokeLinecap="round" strokeLinejoin="round" strokeWidth={2} d="M12 9v2m0 4h.01m-6.938 4h13.856c1.54 0 2.502-1.667 1.732-3L13.732 4c-.77-1.333-2.694-1.333-3.464 0L3.34 16c-.77 1.333.192 3 1.732 3z" />
              </svg>
              <h3 className="text-lg font-medium text-gray-900 mt-3">Cannot Schedule Event</h3>
              <div className="mt-2 text-sm text-gray-500">
                <p>You can't add an event on a past date.</p>
                <p>Please select today's date or a future date.</p>
              </div>
              <div className="mt-4">
                <button
                  type="button"
                  className="px-4 py-2 bg-blue-600 hover:bg-blue-700 text-white text-sm font-medium rounded-lg shadow-sm focus:outline-none focus:ring-2 focus:ring-offset-2 focus:ring-blue-500"
                  onClick={() => setShowPastDateModal(false)}
                >
                  OK
                </button>
              </div>
            </div>
          </div>
        </div>
      )}

      {/* Recurring Delete Modal */}
      {showRecurringDeleteModal && recurringDeleteEvent && (
  <div className="fixed inset-0 z-50 flex items-center justify-center bg-black bg-opacity-50 backdrop-blur-sm transition-opacity">
    <div className="bg-white rounded-xl shadow-2xl p-5 w-full max-w-3xl mx-4 relative">
      <button
        className="absolute top-5 right-5 text-gray-500 hover:text-gray-700 transition-colors duration-200 rounded-full p-1 hover:bg-gray-100"
        onClick={() => setShowRecurringDeleteModal(false)}
        aria-label="Close"
      >
        <svg xmlns="http://www.w3.org/2000/svg" className="h-6 w-6" fill="none" viewBox="0 0 24 24" stroke="currentColor">
          <path strokeLinecap="round" strokeLinejoin="round" strokeWidth={2} d="M6 18L18 6M6 6l12 12" />
        </svg>
      </button>
      
      <div className="space-y-5">
        <div className="space-y-2">
          <h2 className="text-xl font-bold text-gray-900">Manage Recurring Event</h2>
          <p className="text-sm text-gray-600">This event repeats. Manage occurrences below:</p>
        </div>
        
        {/* Dual column layout */}
        <div className="grid grid-cols-1 md:grid-cols-2 gap-4">
          {/* Upcoming Occurrences Column */}
          <div className="border rounded-lg overflow-hidden shadow-sm">
            <div className="bg-blue-50 px-4 py-3 border-b">
              <h3 className="text-sm font-medium text-blue-700 flex items-center">
                <svg xmlns="http://www.w3.org/2000/svg" className="h-4 w-4 mr-2" fill="none" viewBox="0 0 24 24" stroke="currentColor">
                  <path strokeLinecap="round" strokeLinejoin="round" strokeWidth={2} d="M8 7V3m8 4V3m-9 8h10M5 21h14a2 2 0 002-2V7a2 2 0 00-2-2H5a2 2 0 00-2 2v12a2 2 0 002 2z" />
                </svg>
                Upcoming Occurrences
              </h3>
            </div>
            <ul className="divide-y divide-gray-200 max-h-64 overflow-y-auto">
              {recurringDeleteEvent.occurrences && recurringDeleteEvent.occurrences.map((occ, idx) => {
                const deletedOccurrences = recurringDeleteEvent.deletedOccurrences || [];
                const isDeleted = deletedOccurrences.includes(occ.startTime);
                // Skip if this occurrence is deleted
                if (isDeleted) return null;
                
                let dateLabel = "-";
                let timeLabel = "-";
                let endTimeLabel = "-";
                const startDateObj = new Date(occ.startTime);
                const endDateObj = new Date(occ.endTime);
                if (!isNaN(startDateObj.getTime())) {
                  dateLabel = startDateObj.toLocaleDateString(undefined, {
                    weekday: 'short', month: 'short', day: 'numeric', timeZone: userTimezone
                  });
                  timeLabel = startDateObj.toLocaleTimeString(undefined, {
                    hour: '2-digit', minute: '2-digit', timeZone: userTimezone
                  });
                }
                if (!isNaN(endDateObj.getTime())) {
                  endTimeLabel = endDateObj.toLocaleTimeString(undefined, {
                    hour: '2-digit', minute: '2-digit', timeZone: userTimezone
                  });
                }
                return (
                  <li key={occ.startTime} className="px-4 py-3 flex items-center justify-between hover:bg-gray-50">
                    <div className="flex-1 min-w-0">
                      <p className="text-sm font-medium text-gray-900">{dateLabel}</p>
                      <p className="text-xs text-gray-500">{timeLabel} - {endTimeLabel}</p>
                    </div>
                    <button
                      className={`ml-4 px-3 py-1 text-sm rounded-md transition-colors ${deletingOccurrenceKey === occ.startTime ? 'bg-gray-100 text-gray-400' : 'text-red-600 hover:bg-red-50 border border-red-100'}`}
                      disabled={deletingOccurrenceKey === occ.startTime}
                      onClick={() => handleDeleteOccurrence(recurringDeleteEvent.id, occ.startTime)}
                    >
                      {deletingOccurrenceKey === occ.startTime ? (
                        <span className="flex items-center">
                          <svg className="animate-spin -ml-1 mr-1 h-3 w-3 text-red-600" xmlns="http://www.w3.org/2000/svg" fill="none" viewBox="0 0 24 24">
                            <circle className="opacity-25" cx="12" cy="12" r="10" stroke="currentColor" strokeWidth="4"></circle>
                            <path className="opacity-75" fill="currentColor" d="M4 12a8 8 0 018-8V0C5.373 0 0 5.373 0 12h4zm2 5.291A7.962 7.962 0 014 12H0c0 3.042 1.135 5.824 3 7.938l3-2.647z"></path>
                          </svg>
                          Deleting...
                        </span>
                      ) : 'Delete'}
                    </button>
                  </li>
                );
              })}
            </ul>
          </div>

          {/* Deleted Occurrences Column */}
          <div className="border rounded-lg overflow-hidden shadow-sm">
            <div className="bg-amber-50 px-4 py-3 border-b">
              <h3 className="text-sm font-medium text-amber-700 flex items-center">
                <svg xmlns="http://www.w3.org/2000/svg" className="h-4 w-4 mr-2" fill="none" viewBox="0 0 24 24" stroke="currentColor">
                  <path strokeLinecap="round" strokeLinejoin="round" strokeWidth={2} d="M19 7l-.867 12.142A2 2 0 0116.138 21H7.862a2 2 0 01-1.995-1.858L5 7m5 4v6m4-6v6m1-10V4a1 1 0 00-1-1h-4a1 1 0 00-1 1v3M4 7h16" />
                </svg>
                Deleted Occurrences
              </h3>
            </div>
            <ul className="divide-y divide-gray-200 max-h-64 overflow-y-auto">
              {recurringDeleteEvent.deletedOccurrences && recurringDeleteEvent.deletedOccurrences.length > 0 ? (
                recurringDeleteEvent.deletedOccurrences.map((deletedObj) => {
                  // Support both string and object for backward compatibility
                  const occurrenceDate = typeof deletedObj === 'string' ? deletedObj : deletedObj.occurrence_date;
                  let dateLabel = "-";
                  let timeLabel = "-";
                  const dateObj = new Date(occurrenceDate);
                  if (!isNaN(dateObj.getTime())) {
                    dateLabel = dateObj.toLocaleDateString(undefined, { weekday: 'short', month: 'short', day: 'numeric', timeZone: userTimezone });
                    timeLabel = dateObj.toLocaleTimeString(undefined, { hour: '2-digit', minute: '2-digit', timeZone: userTimezone });
                  }
                  return (
                    <li key={occurrenceDate} className="px-4 py-3 flex items-center justify-between hover:bg-gray-50">
                      <div>
                        <p className="text-sm font-medium text-gray-900">{dateLabel}</p>
                        <p className="text-xs text-gray-500">{timeLabel}</p>
                      </div>
                      <button
                        className={`ml-4 px-3 py-1 text-sm rounded-md transition-colors ${deletingOccurrenceKey === occurrenceDate ? 'bg-gray-100 text-gray-400' : 'text-green-600 hover:bg-green-50 border border-green-100'}`}
                        disabled={deletingOccurrenceKey === occurrenceDate}
                        onClick={() => handleRestoreOccurrence(recurringDeleteEvent.id, occurrenceDate)}
                      >
                        {deletingOccurrenceKey === occurrenceDate ? (
                          <span className="flex items-center">
                            <svg className="animate-spin -ml-1 mr-1 h-3 w-3 text-green-600" xmlns="http://www.w3.org/2000/svg" fill="none" viewBox="0 0 24 24">
                              <circle className="opacity-25" cx="12" cy="12" r="10" stroke="currentColor" strokeWidth="4"></circle>
                              <path className="opacity-75" fill="currentColor" d="M4 12a8 8 0 018-8V0C5.373 0 0 5.373 0 12h4zm2 5.291A7.962 7.962 0 014 12H0c0 3.042 1.135 5.824 3 7.938l3-2.647z"></path>
                            </svg>
                            Restoring...
                          </span>
                        ) : 'Restore'}
                      </button>
                    </li>
                  );
                })
              ) : (
                <li className="px-4 py-4 text-center">
                  <p className="text-sm text-gray-500">No deleted occurrences</p>
                </li>
              )}
            </ul>
          </div>
        </div>

        {/* Delete All Button */}
        <div className="pt-3 border-t">
          <button
            className={`w-full py-2.5 px-4 rounded-lg text-sm font-semibold shadow-sm transition-colors focus:outline-none focus:ring-2 focus:ring-offset-2 focus:ring-red-500 ${deletingAll ? 'bg-red-400 cursor-not-allowed' : 'bg-red-600 hover:bg-red-700 text-white'}`}
            disabled={deletingAll}
            onClick={() => handleDeleteAllOccurrences(recurringDeleteEvent.id)}
          >
            {deletingAll ? (
              <span className="flex items-center justify-center">
                <svg className="animate-spin -ml-1 mr-2 h-4 w-4 text-white" xmlns="http://www.w3.org/2000/svg" fill="none" viewBox="0 0 24 24">
                  <circle className="opacity-25" cx="12" cy="12" r="10" stroke="currentColor" strokeWidth="4"></circle>
                  <path className="opacity-75" fill="currentColor" d="M4 12a8 8 0 018-8V0C5.373 0 0 5.373 0 12h4zm2 5.291A7.962 7.962 0 014 12H0c0 3.042 1.135 5.824 3 7.938l3-2.647z"></path>
                </svg>
                Deleting all occurrences...
              </span>
            ) : 'Delete entire series'}
          </button>
          <button
            className="w-full mt-2 py-2 px-4 rounded-lg text-sm font-medium text-gray-700 hover:bg-gray-100 transition-colors border border-gray-300"
            onClick={() => setShowRecurringDeleteModal(false)}
          >
            Cancel
          </button>
        </div>
      </div>
    </div>
  </div>
)}

      {/* Confirm Delete Modal for non-recurring event */}
      {showDeleteConfirmModal && (
        <div className="fixed inset-0 z-50 flex items-center justify-center bg-black bg-opacity-40">
          <div className="bg-white rounded-lg shadow-xl p-6 w-full max-w-md relative">
            <button
              className="absolute top-4 right-4 text-gray-400 hover:text-gray-600 text-2xl"
              onClick={() => { setShowDeleteConfirmModal(false); setDeleteIndex(null); }}
              aria-label="Close"
            >
              &times;
            </button>
            <div className="text-center">
              <svg xmlns="http://www.w3.org/2000/svg" className="h-12 w-12 mx-auto text-red-500" fill="none" viewBox="0 0 24 24" stroke="currentColor">
                <path strokeLinecap="round" strokeLinejoin="round" strokeWidth={2} d="M12 9v2m0 4h.01m-6.938 4h13.856c1.54 0 2.502-1.667 1.732-3L13.732 4c-.77-1.333-2.694-1.333-3.464 0L3.34 16c-.77 1.333.192 3 1.732 3z" />
              </svg>
              <h3 className="text-lg font-medium text-gray-900 mt-3">Confirm Delete</h3>
              <div className="mt-2 text-sm text-gray-500">
                <p>Are you sure you want to delete this event? This action cannot be undone.</p>
              </div>
              <div className="mt-4 flex justify-center gap-4">
                <button
                  type="button"
                  className="px-4 py-2 border border-gray-300 text-sm font-medium rounded-lg shadow-sm text-gray-700 bg-white hover:bg-gray-50 focus:outline-none focus:ring-2 focus:ring-offset-2 focus:ring-blue-500"
                  onClick={() => { setShowDeleteConfirmModal(false); setDeleteIndex(null); }}
                >
                  Cancel
                </button>
                <button
                  type="button"
                  className="px-4 py-2 bg-red-600 hover:bg-red-700 text-white text-sm font-medium rounded-lg shadow-sm focus:outline-none focus:ring-2 focus:ring-offset-2 focus:ring-red-500"
                  onClick={confirmDelete}
                >
                  Delete
                </button>
              </div>
            </div>
          </div>
        </div>
      )}

      {/* Date Events Modal */}
      {showDateEvents && selectedDateForEvents && (
        <div className="fixed inset-0 z-50 flex items-center justify-center bg-black/50 backdrop-blur-sm transition-opacity duration-300">
          <div className="bg-white rounded-xl shadow-2xl p-6 w-full max-w-4xl max-h-[90vh] overflow-y-auto relative transform transition-all duration-300 scale-100 opacity-100">
            <button
              className="absolute top-4 right-4 text-gray-500 hover:text-gray-700 transition-colors duration-200 p-1 rounded-full hover:bg-gray-100"
              onClick={() => setShowDateEvents(false)}
              aria-label="Close"
            >
              <svg xmlns="http://www.w3.org/2000/svg" className="h-6 w-6" fill="none" viewBox="0 0 24 24" stroke="currentColor">
                <path strokeLinecap="round" strokeLinejoin="round" strokeWidth={2} d="M6 18L18 6M6 6l12 12" />
              </svg>
            </button>
            
            <div className="mb-6">
              <h2 className="text-2xl font-bold text-gray-800 border-b pb-3">
                Events for {selectedDateForEvents.toLocaleDateString('en-US', { 
                  weekday: 'long', 
                  year: 'numeric', 
                  month: 'long', 
                  day: 'numeric' 
                })}
              </h2>
              
              <div className="mt-4 flex justify-between items-center">
                <p className="text-gray-600">
                  {selectedDateEvents.length} event{selectedDateEvents.length !== 1 ? 's' : ''} scheduled
                </p>
                <button
                  onClick={() => {
                    setShowDateEvents(false);
                    openEventModal(selectedDateForEvents);
                  }}
                  className="px-4 py-2 bg-blue-600 hover:bg-blue-700 text-white text-sm font-medium rounded-lg shadow-sm focus:outline-none focus:ring-2 focus:ring-offset-2 focus:ring-blue-500 transition-colors duration-200"
                >
                  + Create New Event
                </button>
              </div>
            </div>

            <div className="space-y-4">
              {selectedDateEvents.map((event, index) => (
                <div key={event.id || index} className="border rounded-lg p-4 bg-gray-50 hover:bg-gray-100 transition-colors">
                  <div className="flex justify-between items-start">
                    <div className="flex-1">
                      <div className="flex items-center gap-2 mb-2">
                        <h3 className="font-semibold text-gray-800 text-lg">{event.title}</h3>
                        {event.isRecurring && (
                          <span className="px-2 py-0.5 bg-purple-100 text-purple-700 text-xs rounded-full">Recurring</span>
                        )}
                      </div>
                      
                      {/* Course Name */}
                      {event.courseId && (
                        <div className="mb-2">
                          <span className="inline-block px-2 py-1 bg-blue-100 text-blue-800 text-xs rounded-full">
                            {courses.find(c => c.id === event.courseId)?.title || event.courseId}
                          </span>
                        </div>
                      )}
                      
                      {/* Time */}
                      <div className="flex items-center gap-4 text-sm text-gray-600 mb-2">
                        <div className="flex items-center gap-1">
                          <svg xmlns="http://www.w3.org/2000/svg" className="h-4 w-4" fill="none" viewBox="0 0 24 24" stroke="currentColor">
                            <path strokeLinecap="round" strokeLinejoin="round" strokeWidth={2} d="M12 8v4l3 3m6-3a9 9 0 11-18 0 9 9 0 0118 0z" />
                          </svg>
                          <span>
                            {(() => {
                              try {
                                const userTz = localStorage.getItem('userTimezone') || 'America/New_York';
                                return `${new Date(event.startTime).toLocaleString('en-US', { 
                                  hour: '2-digit', 
                                  minute: '2-digit',
                                  hour12: true,
                                  timeZone: userTz 
                                })} - ${new Date(event.endTime).toLocaleTimeString('en-US', { 
                                  hour: '2-digit', 
                                  minute: '2-digit',
                                  hour12: true,
                                  timeZone: userTz 
                                })}`;
                              } catch (error) {
                                return `${new Date(event.startTime).toLocaleString()} - ${new Date(event.endTime).toLocaleTimeString()}`;
                              }
                            })()}
                          </span>
                        </div>
                        
                        {/* Recurrence */}
                        {event.recurrence && (
                          <div className="flex items-center gap-1">
                            <svg xmlns="http://www.w3.org/2000/svg" className="h-4 w-4" fill="none" viewBox="0 0 24 24" stroke="currentColor">
                              <path strokeLinecap="round" strokeLinejoin="round" strokeWidth={2} d="M4 4v5h.582m15.356 2A8.001 8.001 0 004.582 9m0 0H9m11 11v-5h-.581m0 0a8.003 8.003 0 01-15.357-2m15.357 2H15" />
                            </svg>
                            <span>{event.recurrence}</span>
                          </div>
                        )}
                      </div>
                      
                      {/* Description */}
                      {event.description && (
                        <div className="mb-2">
                          <p className="text-sm text-gray-700">{event.description}</p>
                        </div>
                      )}
                      
                      {/* Location */}
                      {event.location && (
                        <div className="flex items-center gap-1 text-sm text-gray-600">
                          <svg xmlns="http://www.w3.org/2000/svg" className="h-4 w-4" fill="none" viewBox="0 0 24 24" stroke="currentColor">
                            <path strokeLinecap="round" strokeLinejoin="round" strokeWidth={2} d="M17.657 16.657L13.414 20.9a1.998 1.998 0 01-2.827 0l-4.244-4.243a8 8 0 1111.314 0z" />
                            <path strokeLinecap="round" strokeLinejoin="round" strokeWidth={2} d="M15 11a3 3 0 11-6 0 3 3 0 016 0z" />
                          </svg>
                          <span>{event.location}</span>
                        </div>
                      )}
                    </div>
                    
                    <div className="flex flex-col gap-2 ml-4">
                      <button
                        className="text-blue-600 hover:underline text-sm"
                        onClick={() => {
                          setShowDateEvents(false);
                          handleEdit(events.findIndex(e => e.id === event.id));
                        }}
                      >
                        Edit
                      </button>
                      <button
                        className="text-red-600 hover:underline text-sm"
                        onClick={() => {
                          setShowDateEvents(false);
                          handleDelete(events.findIndex(e => e.id === event.id));
                        }}
                      >
                        Delete
                      </button>
                    </div>
                  </div>
                </div>
              ))}
            </div>
          </div>
        </div>
      )}

      {modalMessage && (
        <div className="fixed inset-0 z-50 flex items-center justify-center bg-black bg-opacity-40">
          <div className="bg-white rounded-lg shadow-xl p-6 w-full max-w-sm text-center">
            <h3 className="text-lg font-semibold mb-2">{modalMessage}</h3>
            <button
              className="mt-4 px-4 py-2 bg-blue-600 hover:bg-blue-700 text-white rounded-lg"
              onClick={() => setModalMessage("")}
            >
              OK
            </button>
          </div>
        </div>
      )}
    </div>
  );
};

export default AddEvent;<|MERGE_RESOLUTION|>--- conflicted
+++ resolved
@@ -683,21 +683,8 @@
       payload.recurrenceRule = recurrenceRule;
     }
 
-    const token = getAuthToken();
-
-    try {
-      const postRes = await fetch(`${import.meta.env.VITE_API_BASE_URL}/calendar/events`, {
-        method: "POST",
-        headers: {
-          "Content-Type": "application/json",
-          "Authorization": `Bearer ${token}`,
-          "X-User-Role": currentRole,
-        },
-        body: JSON.stringify(payload),
-        credentials: "include"
-      });
-
-<<<<<<< HEAD
+
+
     if (editIndex !== null) {
       // Update event in backend
       try {
@@ -784,38 +771,8 @@
         alert("Event created successfully!");
       } catch (err) {
         alert("Failed to create event: " + err.message);
-=======
-      const responseText = await postRes.text();
-
-      if (!postRes.ok) {
-        let errorMessage = 'Failed to create event';
-        try {
-          const errorData = JSON.parse(responseText);
-          console.error('❌ Server error details:', errorData);
-          errorMessage = errorData.message || errorData.errorMessage || errorMessage;
-        } catch (e) {
-          console.error('❌ Raw error response:', responseText);
-          errorMessage = responseText || errorMessage;
-        }
-        throw new Error(errorMessage);
->>>>>>> ec382dda
       }
-      
-      const postData = JSON.parse(responseText);
-    } catch (error) {
-      console.error('❌ Error creating event:', error);
-      throw error;
-    }
-    
-    // Refetch events after adding
-    const data = await getAllEvents();
-    // Normalize course_id to courseId for all events
-    const normalizedEvents = data.map(ev => ({
-        ...ev,
-        courseId: ev.courseId || ev.course_id // fallback to course_id if courseId is missing
-      }));
-    setEvents(normalizedEvents);
-    alert("Event created successfully!");
+    }
     
     setShowModal(false);
   };
