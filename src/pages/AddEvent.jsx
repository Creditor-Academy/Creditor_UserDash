import React, { useState, useEffect } from 'react';
import { currentUserId } from '@/data/currentUser';
import {
  getAllEvents,
  getAllEventsWithCount,
} from '@/services/calendarService';
import { fetchUserProfile } from '@/services/userService';
import { getAuthHeader } from '@/services/authHeader';
import EventAttendanceModal from '@/components/dashboard/EventAttendanceModal';

const DEFAULT_TIMEZONE = 'America/New_York';
const AddEvent = () => {
  const [calendarMonth, setCalendarMonth] = useState(new Date().getMonth());
  const [calendarYear, setCalendarYear] = useState(new Date().getFullYear());
  const [selectedDate, setSelectedDate] = useState(null);
  const [showModal, setShowModal] = useState(false);
  const [events, setEvents] = useState([]);
  const [userTimezone, setUserTimezone] = useState(DEFAULT_TIMEZONE);
  const [courses, setCourses] = useState([]);
  const [userRole, setUserRole] = useState('');
  const [form, setForm] = useState({
    id: '',
    title: '',
    description: '',
    startTime: '',
    endTime: '',
    timeZone: DEFAULT_TIMEZONE,
    location: '',
    isRecurring: false,
    recurrence: 'none',
    zoomLink: '',
    courseId: '',
  });
  const [editIndex, setEditIndex] = useState(null);
  const [showPastDateModal, setShowPastDateModal] = useState(false);
  const [showRecurringDeleteModal, setShowRecurringDeleteModal] =
    useState(false);
  const [recurringDeleteEvent, setRecurringDeleteEvent] = useState(null);
  const [deletingOccurrence, setDeletingOccurrence] = useState(false);
  const [deletingAll, setDeletingAll] = useState(false);
  const [showDeleteConfirmModal, setShowDeleteConfirmModal] = useState(false);
  const [deleteIndex, setDeleteIndex] = useState(null);
  const [deletingOccurrenceKey, setDeletingOccurrenceKey] = useState(null); // string or null
  const [modalMessage, setModalMessage] = useState('');
  const [currentPage, setCurrentPage] = useState(1);
  const EVENTS_PER_PAGE = 5;
  const [showDateEvents, setShowDateEvents] = useState(false);
  const [selectedDateEvents, setSelectedDateEvents] = useState([]);
  const [selectedDateForEvents, setSelectedDateForEvents] = useState(null);
  const [isScheduling, setIsScheduling] = useState(false);
  const [isAttendanceModalOpen, setIsAttendanceModalOpen] = useState(false);
  const [selectedEventForAttendance, setSelectedEventForAttendance] =
    useState(null);
  const [showPreviousEvents, setShowPreviousEvents] = useState(false);
  const [allEvents, setAllEvents] = useState([]);
  const [loadingPreviousEvents, setLoadingPreviousEvents] = useState(false);
  const [isEventAttendanceModalOpen, setIsEventAttendanceModalOpen] =
    useState(false);
  const [selectedEventForEventAttendance, setSelectedEventForEventAttendance] =
    useState(null);

  // Function to fetch all events (previous + upcoming)
  const fetchAllEvents = async () => {
    setLoadingPreviousEvents(true);
    try {
      const data = await getAllEventsWithCount(50); // Fetch last 50 events
      setAllEvents(data);
    } catch (err) {
      console.error('Error fetching all events:', err);
      alert('Failed to fetch previous events');
    } finally {
      setLoadingPreviousEvents(false);
    }
  };

  // Sort events by startTime descending (most recent at top)
  const sortedEvents = [...events].sort((a, b) => {
    // If both have createdAt, use it; else fallback to startTime
    const aTime = a.createdAt ? new Date(a.createdAt) : new Date(a.startTime);
    const bTime = b.createdAt ? new Date(b.createdAt) : new Date(b.startTime);
    return bTime - aTime;
  });

  // Sort all events by startTime descending (most recent at top)
  const sortedAllEvents = [...allEvents].sort((a, b) => {
    const aTime = a.createdAt ? new Date(a.createdAt) : new Date(a.startTime);
    const bTime = b.createdAt ? new Date(b.createdAt) : new Date(b.startTime);
    return bTime - aTime;
  });

  // Pagination logic
  const currentEvents = showPreviousEvents ? sortedAllEvents : sortedEvents;
  const totalPages = Math.ceil(currentEvents.length / EVENTS_PER_PAGE);
  const paginatedEvents = currentEvents.slice(
    (currentPage - 1) * EVENTS_PER_PAGE,
    currentPage * EVENTS_PER_PAGE
  );

  const handlePrevPage = () => {
    setCurrentPage(prev => Math.max(prev - 1, 1));
  };
  const handleNextPage = () => {
    setCurrentPage(prev => Math.min(prev + 1, totalPages));
  };

  // Reset to first page if events change
  useEffect(() => {
    setCurrentPage(1);
  }, [events]);

  // Get user role from localStorage
  const getUserRole = () => {
    return localStorage.getItem('userRole') || '';
  };

  // Decode JWT token to see what's in it
  const decodeToken = () => {
    // Backend handles authentication via cookies
    return null;
  };

  // URL validation function
  const isValidUrl = string => {
    try {
      new URL(string);
      return true;
    } catch (_) {
      return false;
    }
  };

  // Helper to format time in a given timezone
  const formatInTimezone = (dateString, tz, label) => {
    if (!dateString) return '';
    try {
      // Parse as local time (from datetime-local input)
      const [datePart, timePart] = dateString.split('T');
      const [year, month, day] = datePart.split('-').map(Number);
      const [hour, minute] = timePart.split(':').map(Number);
      // Create a Date object in local time
      const localDate = new Date(year, month - 1, day, hour, minute);
      // Convert to the target timezone
      return `${label}: ${localDate.toLocaleString('en-US', {
        hour: '2-digit',
        minute: '2-digit',
        hour12: true,
        timeZone: tz,
      })}`;
    } catch (error) {
      return `${label}: Error`;
    }
  };

  // Validate recurring event data
  const validateRecurringEvent = formData => {
    const errors = [];

    if (formData.recurrence !== 'none') {
      if (!formData.startTime) {
        errors.push('Start time is required for recurring events');
      }
      if (!formData.endTime) {
        errors.push('End time is required for recurring events');
      }
      if (formData.startTime && formData.endTime) {
        const start = new Date(formData.startTime);
        const end = new Date(formData.endTime);
        if (end <= start) {
          errors.push('End time must be after start time');
        }
      }
      if (!formData.title.trim()) {
        errors.push('Title is required for recurring events');
      }
    }

    return errors;
  };

  // Convert UTC ISO string to local datetime-local format
  const convertUtcToLocal = utcIsoString => {
    if (!utcIsoString) return '';
    try {
      // Parse the UTC ISO string
      const utcDate = new Date(utcIsoString);

      // Check if the date is valid
      if (isNaN(utcDate.getTime())) {
        return '';
      }

      // Convert to local time and format as YYYY-MM-DDTHH:MM
      const year = utcDate.getFullYear();
      const month = String(utcDate.getMonth() + 1).padStart(2, '0');
      const day = String(utcDate.getDate()).padStart(2, '0');
      const hours = String(utcDate.getHours()).padStart(2, '0');
      const minutes = String(utcDate.getMinutes()).padStart(2, '0');

      return `${year}-${month}-${day}T${hours}:${minutes}`;
    } catch (error) {
      return '';
    }
  };

  // Debug function to test recurring event creation
  const debugRecurringEvent = () => {
    const testPayload = {
      title: 'Test Recurring Event',
      description: 'https://meet.google.com/test-recurring',
      startTime: new Date(Date.now() + 24 * 60 * 60 * 1000).toISOString(), // Tomorrow
      endTime: new Date(
        Date.now() + 24 * 60 * 60 * 1000 + 60 * 60 * 1000
      ).toISOString(), // Tomorrow + 1 hour
      location: 'Test Location',
      isRecurring: true,
      calendarType: 'GROUP',
      visibility: 'PRIVATE',
      courseName: 'Test Course',
      userRole: getUserRole(),
      timeZone: 'America/Los_Angeles',
      recurrenceRule: {
        frequency: 'WEEKLY',
        interval: 1,
        endDate: new Date(Date.now() + 365 * 24 * 60 * 60 * 1000).toISOString(), // 1 year from now
        count: null,
        byDay: [],
        byMonthDay: [],
        byYearDay: [],
        byWeekNo: [],
        byMonth: [],
        bySetPos: [],
        weekStart: 'MO',
      },
    };

    // Test the API call
    fetch(`${import.meta.env.VITE_API_BASE_URL}/calendar/events`, {
      method: 'POST',
      headers: {
        'Content-Type': 'application/json',
        'X-User-Role': getUserRole(),
      },
      body: JSON.stringify(testPayload),
      credentials: 'include',
    })
      .then(response => {
        return response.text();
      })
      .then(text => {
        try {
          const data = JSON.parse(text);
        } catch (e) {
          // Response is not JSON
        }
      })
      .catch(error => {});
  };

  // Fetch user profile to get timezone and role
  useEffect(() => {
    const fetchUserProfileData = async () => {
      try {
        const data = await fetchUserProfile();
        const timezone = data.timezone || DEFAULT_TIMEZONE;
        setUserTimezone(timezone);
        // Update form timezone as well
        setForm(prev => ({ ...prev, timeZone: timezone }));

        // Set user role
        const role = getUserRole();
        setUserRole(role);
      } catch (err) {}
    };
    fetchUserProfileData();
  }, []);

  // Fetch courses from API with proper authentication
  useEffect(() => {
    const fetchCourses = async () => {
      try {
        const response = await fetch(
          `${import.meta.env.VITE_API_BASE_URL}/api/course/getAllCourses`,
          {
            method: 'GET',
            headers: {
              'Content-Type': 'application/json',
              ...getAuthHeader(),
            },
            credentials: 'include',
          }
        );
        const data = await response.json();
        if (data && data.data) {
          setCourses(data.data);
          // Set first course as default if available
          if (data.data.length > 0) {
            setForm(prev => ({ ...prev, courseId: data.data[0].id }));
          }
        }
      } catch (err) {}
    };
    fetchCourses();
  }, []);

  useEffect(() => {
    const fetchEvents = async () => {
      try {
        const data = await getAllEvents();
        setEvents(data);
      } catch (err) {}
    };
    fetchEvents();
  }, []);

  // Generate calendar for selected month/year
  const firstDay = new Date(calendarYear, calendarMonth, 1);
  const lastDay = new Date(calendarYear, calendarMonth + 1, 0);
  const daysInMonth = lastDay.getDate();
  const startDayOfWeek = firstDay.getDay();
  const calendarDays = [];
  for (let i = 0; i < startDayOfWeek; i++) calendarDays.push(null);
  for (let d = 1; d <= daysInMonth; d++)
    calendarDays.push(new Date(calendarYear, calendarMonth, d));

  const handleDateClick = date => {
    const today = new Date();
    today.setHours(0, 0, 0, 0);
    const clicked = new Date(date);
    clicked.setHours(0, 0, 0, 0);

    if (clicked < today) {
      setShowPastDateModal(true);
      return;
    }

    setSelectedDate(date);

    // Check if there are existing events for this date
    const eventsForDate = getEventsForDate(date);

    if (eventsForDate.length > 0) {
      // Show existing events for this date
      setSelectedDateEvents(eventsForDate);
      setSelectedDateForEvents(date);
      setShowDateEvents(true);
    } else {
      // No events exist, open the modal directly
      openEventModal(date);
    }
  };

  const openEventModal = date => {
    // Create a proper datetime string for the selected date in user's timezone
    const createDateTimeString = (date, hour = 9, minute = 0) => {
      // Create a date object for the selected date
      const selectedDate = new Date(date);
      selectedDate.setHours(hour, minute, 0, 0);

      // Format as YYYY-MM-DDTHH:MM for datetime-local input
      const year = selectedDate.getFullYear();
      const month = String(selectedDate.getMonth() + 1).padStart(2, '0');
      const day = String(selectedDate.getDate()).padStart(2, '0');
      const hours = String(hour).padStart(2, '0');
      const minutes = String(minute).padStart(2, '0');

      return `${year}-${month}-${day}T${hours}:${minutes}`;
    };

    setForm({
      id: '',
      title: '',
      description: '',
      startTime: date ? createDateTimeString(date, 9, 0) : '', // 9:00 AM
      endTime: date ? createDateTimeString(date, 10, 0) : '', // 10:00 AM (1 hour later)
      timeZone: userTimezone, // Use user's timezone
      location: '',
      isRecurring: false,
      recurrence: 'none',
      zoomLink: '',
      courseId: courses.length > 0 ? courses[0].id : '',
    });
    setEditIndex(null); // Reset edit index for new events
    setShowModal(true);
  };

  const handleFormChange = e => {
    const { name, value, type, checked } = e.target;
    setForm(prev => ({
      ...prev,
      [name]: type === 'checkbox' ? checked : value,
    }));
  };

  // Fetch event details for editing
  const fetchEventDetails = async eventId => {
    try {
      const res = await fetch(
        `${import.meta.env.VITE_API_BASE_URL}/calendar/events/${eventId}`,
        {
          method: 'GET',
          headers: {
            'Content-Type': 'application/json',
            ...getAuthHeader(),
          },
          credentials: 'include',
        }
      );
      const data = await res.json();
      return data.data || null;
    } catch (err) {
      return null;
    }
  };

  // Fetch deleted occurrences for a recurring event
  const fetchDeletedOccurrences = async eventId => {
    try {
      const res = await fetch(
        `${import.meta.env.VITE_API_BASE_URL}/calendar/events/${eventId}/recurrence-exception`,
        {
          method: 'GET',
          headers: {
            'Content-Type': 'application/json',
            ...getAuthHeader(),
          },
          credentials: 'include',
        }
      );
      const data = await res.json();
      // Return array of deleted occurrence objects
      return data.data || [];
    } catch (err) {}
  };

  // Edit handler: fetch event details and populate modal
  const handleEdit = async index => {
    const event = currentEvents[index];
    // Fetch latest event details from backend
    const backendEvent = await fetchEventDetails(event.id);
    const e = backendEvent || event;
    setSelectedDate(
      e.date ? new Date(e.date) : e.startTime ? new Date(e.startTime) : null
    );

    setForm({
      id: e.id,
      title: e.title || '',
      description: e.description || '',
      startTime: convertUtcToLocal(e.startTime),
      endTime: convertUtcToLocal(e.endTime),
      timeZone: e.timeZone || userTimezone,
      location: e.location || '',
      isRecurring: e.isRecurring || false,
      recurrence: e.recurrence || 'none',
      zoomLink: e.zoomLink || '',
      courseId:
        e.courseId || e.course_id || (courses.length > 0 ? courses[0].id : ''),
    });
    setEditIndex(index);
    setShowModal(true);
    // If recurring, fetch deleted occurrences
    let deletedOccurrences = [];
    if ((e.isRecurring || e.recurrence !== 'none') && e.id) {
      deletedOccurrences = await fetchDeletedOccurrences(e.id);
    }
    setRecurringDeleteEvent({ ...e, index, deletedOccurrences });
  };

  const handleDelete = async index => {
    const event = currentEvents[index];
    // For non-recurring events, use DELETE /calendar/events/:eventId
    if (
      event.isRecurring &&
      event.occurrences &&
      event.occurrences.length > 0
    ) {
      // Fetch deleted occurrences for this recurring event
      const deletedOccurrences = await fetchDeletedOccurrences(event.id);
      setRecurringDeleteEvent({ ...event, index, deletedOccurrences });
      setShowRecurringDeleteModal(true);
      return;
    }
    if (!event.id) {
      // If no id, just remove from local state
      setEvents(events.filter((_, i) => i !== index));
      return;
    }
    // Show confirmation modal for non-recurring event
    setDeleteIndex(index);
    setShowDeleteConfirmModal(true);
  };

  // Confirmed delete for non-recurring event
  const confirmDelete = async () => {
    if (deleteIndex === null) return;
    const event = currentEvents[deleteIndex];
    try {
      // DELETE non-recurring event
      await fetch(
        `${import.meta.env.VITE_API_BASE_URL}/calendar/events/${event.id}`,
        {
          method: 'DELETE',
          headers: {
            'Content-Type': 'application/json',
            'X-User-Role': getUserRole(), // Add role in header as well
            ...getAuthHeader(),
          },
          credentials: 'include',
        }
      );
      // Refetch events after deletion
      const data = await getAllEvents();
      // Normalize course_id to courseId for all events
      const normalizedEvents = data.map(ev => ({
        ...ev,
        courseId: ev.courseId || ev.course_id,
      }));
      setEvents(normalizedEvents);

      // If showing all events, refresh that too
      if (showPreviousEvents) {
        const allData = await getAllEventsWithCount(50);
        setAllEvents(allData);
      }
    } catch (err) {
    } finally {
      setShowDeleteConfirmModal(false);
      setDeleteIndex(null);
    }
  };

  // Delete a single occurrence of a recurring event (now POST)
  const handleDeleteOccurrence = async (eventId, occurrenceStartTime) => {
    setDeletingOccurrenceKey(occurrenceStartTime);
    try {
      // DELETE a single occurrence in a recurring event (POST)
      await fetch(
        `${import.meta.env.VITE_API_BASE_URL}/calendar/events/${eventId}/recurrence-exception`,
        {
          method: 'POST',
          headers: {
            'Content-Type': 'application/json',
            'X-User-Role': getUserRole(),
            ...getAuthHeader(),
          },
          credentials: 'include',
          body: JSON.stringify({ occurrenceDate: occurrenceStartTime }),
        }
      );
      // Refetch events after deletion
      const data = await getAllEvents();
      setEvents(data);

      // If showing all events, refresh that too
      if (showPreviousEvents) {
        const allData = await getAllEventsWithCount(50);
        setAllEvents(allData);
      }

      setShowRecurringDeleteModal(false);
      setModalMessage('Event deleted');
    } catch (err) {
    } finally {
      setDeletingOccurrenceKey(null);
    }
  };

  // Delete all occurrences (the whole series)
  const handleDeleteAllOccurrences = async eventId => {
    setDeletingAll(true);
    try {
      // DELETE recurring event series
      await fetch(
        `${import.meta.env.VITE_API_BASE_URL}/calendar/events/recurring/${eventId}`,
        {
          method: 'DELETE',
          headers: {
            'Content-Type': 'application/json',
            'X-User-Role': getUserRole(),
            ...getAuthHeader(),
          },
          credentials: 'include',
        }
      );
      // Refetch events after deletion
      const data = await getAllEvents();
      setEvents(data);

      // If showing all events, refresh that too
      if (showPreviousEvents) {
        const allData = await getAllEventsWithCount(50);
        setAllEvents(allData);
      }

      setShowRecurringDeleteModal(false);
    } catch (err) {
    } finally {
      setDeletingAll(false);
    }
  };

  // Restore a deleted occurrence in a recurring event (DELETE)
  const handleRestoreOccurrence = async (eventId, occurrenceDate) => {
    setDeletingOccurrenceKey(occurrenceDate);
    try {
      // RESTORE a single occurrence in a recurring event (DELETE)
      const res = await fetch(
        `${import.meta.env.VITE_API_BASE_URL}/calendar/events/${eventId}/recurrence-exception`,
        {
          method: 'DELETE',
          headers: {
            'Content-Type': 'application/json',
            'X-User-Role': getUserRole(),
            ...getAuthHeader(),
          },
          credentials: 'include',
          body: JSON.stringify({ occurrenceDate }),
        }
      );
      if (!res.ok) {
        throw new Error('Failed to restore occurrence');
      }
      // Refetch events after restore
      const data = await getAllEvents();
      setEvents(data);

      // If showing all events, refresh that too
      if (showPreviousEvents) {
        const allData = await getAllEventsWithCount(50);
        setAllEvents(allData);
      }

      setShowRecurringDeleteModal(false);
      setModalMessage('Event restored successfully');
    } catch (err) {
      setModalMessage('Failed to restore event occurrence');
    } finally {
      setDeletingOccurrenceKey(null);
    }
  };

  const handleSubmit = async e => {
    e.preventDefault();

    // Check if user has permission to create events
    const currentRole = getUserRole();
    if (
      !currentRole ||
      (currentRole !== 'admin' && currentRole !== 'instructor')
    ) {
      alert(
        "You don't have permission to create events. Only administrators and instructors can create events."
      );
      return;
    }

    // Set scheduling state to true
    setIsScheduling(true);

    // Decode and log the JWT token to see what's in it
    const decodedToken = decodeToken();

    // Validate recurring event data
    const validationErrors = validateRecurringEvent(form);
    if (validationErrors.length > 0) {
      alert('Validation errors:\n' + validationErrors.join('\n'));
      setIsScheduling(false);
      return;
    }

    const isRecurring = form.recurrence !== 'none';

    // Prepare payload for backend
    const selectedCourse = courses.find(c => c.id === form.courseId);
    const toIsoUtc = dateString => {
      if (!dateString) return '';

      try {
        // Create a date object from the input string (which is in user's local timezone)
        const localDate = new Date(dateString);

        // Convert to UTC directly - simpler and more reliable
        return localDate.toISOString();
      } catch (error) {
        return '';
      }
    };

    // Map recurrence value to frequency with proper structure
    const recurrenceMap = {
      daily: 'DAILY',
      weekly: 'WEEKLY',
      monthly: 'MONTHLY',
      yearly: 'YEARLY',
    };

    // Create proper recurrence rule structure
    let recurrenceRule = undefined;
    if (isRecurring) {
      // Calculate end date (1 year from start date)
      const startDate = new Date(form.startTime);
      const endDate = new Date(startDate);
      endDate.setFullYear(endDate.getFullYear() + 1);

      recurrenceRule = {
        frequency: recurrenceMap[form.recurrence] || 'DAILY',
        interval: 1,
        endDate: endDate.toISOString(),
      };
    }

    const payload = {
      title: form.title,
      description: form.description,
      startTime: toIsoUtc(form.startTime),
      endTime: toIsoUtc(form.endTime),
      location: form.location || (form.zoomLink ? form.zoomLink : ''),
      isRecurring,
      calendarType: 'GROUP',
      visibility: 'PRIVATE',
      course_id: selectedCourse ? selectedCourse.id : form.courseId,
    };

    // Add recurrence rule if it's a recurring event
    if (isRecurring && recurrenceRule) {
      payload.recurrenceRule = recurrenceRule;
    }

    if (editIndex !== null) {
      // Update event in backend
      try {
        // Use different endpoint based on whether the event is recurring
        const endpoint = form.isRecurring
          ? `${import.meta.env.VITE_API_BASE_URL}/calendar/events/recurring/${form.id}`
          : `${import.meta.env.VITE_API_BASE_URL}/calendar/events/${form.id}`;

        const patchRes = await fetch(endpoint, {
          method: 'PATCH',
          headers: {
            'Content-Type': 'application/json',
            'X-User-Role': currentRole, // Add role in header as well
            ...getAuthHeader(),
          },
          body: JSON.stringify(payload),
          credentials: 'include',
        });

        if (!patchRes.ok) {
          const errorText = await patchRes.text();
          let errorMessage = 'Failed to update event';
          try {
            const errorData = JSON.parse(errorText);
            errorMessage = errorData.message || errorMessage;
          } catch (e) {
            errorMessage = errorText || errorMessage;
          }
          throw new Error(errorMessage);
        }

        const patchData = await patchRes.json();

        // Refetch events after updating
        const data = await getAllEvents();
        setEvents(data);

        // If showing all events, refresh that too
        if (showPreviousEvents) {
          const allData = await getAllEventsWithCount(50);
          setAllEvents(allData);
        }

        alert('Event updated successfully!');
      } catch (err) {
        alert(err.message || 'Failed to update event');
      } finally {
        setIsScheduling(false);
      }
      setEditIndex(null);
    } else {
      // Send to backend only on add
      try {
        const postRes = await fetch(
          `${import.meta.env.VITE_API_BASE_URL}/calendar/events`,
          {
            method: 'POST',
            headers: {
              'Content-Type': 'application/json',

              ...getAuthHeader(),
              'X-User-Role': currentRole, // If your backend still requires this header, keep it
            },
            body: JSON.stringify(payload),
            credentials: 'include',
          }
        );

        // Log the response status and body for debugging
        const responseText = await postRes.text();
        if (!postRes.ok) {
          let errorMessage = 'Failed to create event';
          try {
            const errorData = JSON.parse(responseText);
            errorMessage = errorData.message || errorMessage;
            // Check if it's a role-related error
            if (
              postRes.status === 403 &&
              errorData.message?.includes(
                'Access restricted to admin, instructor roles'
              )
            ) {
              console.error(
                "Role verification failed. Backend expects role in JWT token but token doesn't contain role information."
              );
              alert(
                'Permission Error: Your account role cannot be verified by the server. Please contact support to ensure your instructor role is properly configured in the system.'
              );
              return;
            }
          } catch (e) {
            errorMessage = responseText || errorMessage;
          }
          throw new Error(errorMessage);
        }

        const postData = JSON.parse(responseText);

        // Refetch events after adding
        const data = await getAllEvents();
        // Normalize course_id to courseId for all events
        const normalizedEvents = data.map(ev => ({
          ...ev,
          courseId: ev.courseId || ev.course_id, // fallback to course_id if courseId is missing
        }));
        setEvents(normalizedEvents);

        // If showing all events, refresh that too
        if (showPreviousEvents) {
          const allData = await getAllEventsWithCount(50);
          setAllEvents(allData);
        }
<<<<<<< HEAD

        alert('Event created successfully!');
=======
        
        // Trigger notification refresh to show event notifications from backend
        window.dispatchEvent(new Event('refresh-notifications'));
        
        alert("Event created successfully!");
>>>>>>> e09900d6
      } catch (err) {
        alert('Failed to create event: ' + err.message);
      } finally {
        setIsScheduling(false);
      }
    }

    setShowModal(false);
  };

  const handlePrevMonth = () => {
    if (calendarMonth === 0) {
      setCalendarMonth(11);
      setCalendarYear(calendarYear - 1);
    } else {
      setCalendarMonth(calendarMonth - 1);
    }
  };

  const handleNextMonth = () => {
    if (calendarMonth === 11) {
      setCalendarMonth(0);
      setCalendarYear(calendarYear + 1);
    } else {
      setCalendarMonth(calendarMonth + 1);
    }
  };

  const handleYearChange = e => {
    setCalendarYear(Number(e.target.value));
  };

  // Handle opening attendance modal
  const handleViewAttendance = event => {
    setSelectedEventForAttendance(event);
    setIsAttendanceModalOpen(true);
  };

  // Handle closing attendance modal
  const handleCloseAttendanceModal = () => {
    setIsAttendanceModalOpen(false);
    setSelectedEventForAttendance(null);
  };

  // Handle opening event attendance modal
  const handleViewEventAttendance = event => {
    setSelectedEventForEventAttendance(event);
    setIsEventAttendanceModalOpen(true);
  };

  // Handle closing event attendance modal
  const handleCloseEventAttendanceModal = () => {
    setIsEventAttendanceModalOpen(false);
    setSelectedEventForEventAttendance(null);
  };

  // Helper: get events for a specific date
  const getEventsForDate = date => {
    if (!date) return [];

    const eventsForDate = [];
    const eventsToCheck = showPreviousEvents ? allEvents : events;

    eventsToCheck.forEach(ev => {
      // Handle recurring events with occurrences
      if (ev.isRecurring && ev.occurrences && ev.occurrences.length > 0) {
        // Check each occurrence of the recurring event
        ev.occurrences.forEach(occurrence => {
          const occurrenceDate = new Date(occurrence.startTime);

          if (!isNaN(occurrenceDate.getTime())) {
            const isSameDate =
              occurrenceDate.getFullYear() === date.getFullYear() &&
              occurrenceDate.getMonth() === date.getMonth() &&
              occurrenceDate.getDate() === date.getDate();

            if (isSameDate) {
              // Check if this occurrence is not deleted
              const deletedOccurrences = ev.deletedOccurrences || [];
              const isDeleted = deletedOccurrences.some(deleted => {
                const deletedDate =
                  typeof deleted === 'string'
                    ? deleted
                    : deleted.occurrence_date;
                return (
                  new Date(deletedDate).toDateString() ===
                  occurrenceDate.toDateString()
                );
              });

              if (!isDeleted) {
                // Create a copy of the event with the occurrence's time
                const eventForDate = {
                  ...ev,
                  startTime: occurrence.startTime,
                  endTime: occurrence.endTime,
                  occurrenceDate: occurrenceDate,
                };
                eventsForDate.push(eventForDate);
              }
            }
          }
        });
      } else {
        // Handle non-recurring events
        const eventDate = ev.date || ev.startTime || ev.createdAt;

        if (!eventDate) {
          return;
        }

        const evDate = new Date(eventDate);

        if (isNaN(evDate.getTime())) {
          console.log('Invalid date for event:', ev);
          return;
        }

        const isSameDate =
          evDate.getFullYear() === date.getFullYear() &&
          evDate.getMonth() === date.getMonth() &&
          evDate.getDate() === date.getDate();

        if (isSameDate) {
          eventsForDate.push(ev);
        }
      }
    });

    return eventsForDate;
  };

  return (
    <div className="bg-white rounded-lg shadow-sm border border-gray-200 p-6 mb-8">
      <div className="flex items-center justify-between mb-6">
        <h2 className="text-2xl font-semibold text-gray-800">Calendar</h2>
        <div className="flex items-center gap-2">
          <span className="text-sm text-gray-600">Role:</span>
          <span
            className={`px-2 py-1 rounded-full text-xs font-medium ${
              userRole === 'admin'
                ? 'bg-red-100 text-red-800'
                : userRole === 'instructor'
                  ? 'bg-blue-100 text-blue-800'
                  : 'bg-gray-100 text-gray-800'
            }`}
          >
            {userRole || 'Loading...'}
          </span>
          {userRole && userRole !== 'admin' && userRole !== 'instructor' && (
            <span className="text-xs text-orange-600 bg-orange-50 px-2 py-1 rounded">
              Read-only access
            </span>
          )}
        </div>
      </div>

      {/* Role Verification Warning */}
      {(() => {
        const token = decodeToken();
        if (
          token &&
          !token.role &&
          !token.userRole &&
          (userRole === 'admin' || userRole === 'instructor')
        ) {
          return (
            <div className="mb-6 p-4 bg-yellow-50 border border-yellow-200 rounded-lg">
              <div className="flex items-start">
                <div className="flex-shrink-0">
                  <svg
                    className="h-5 w-5 text-yellow-400"
                    viewBox="0 0 20 20"
                    fill="currentColor"
                  >
                    <path
                      fillRule="evenodd"
                      d="M8.257 3.099c.765-1.36 2.722-1.36 3.486 0l5.58 9.92c.75 1.334-.213 2.98-1.742 2.98H4.42c-1.53 0-2.493-1.646-1.743-2.98l5.58-9.92zM11 13a1 1 0 11-2 0 1 1 0 012 0zm-1-8a1 1 0 00-1 1v3a1 1 0 002 0V6a1 1 0 00-1-1z"
                      clipRule="evenodd"
                    />
                  </svg>
                </div>
                <div className="ml-3">
                  <h3 className="text-sm font-medium text-yellow-800">
                    Role Verification Issue
                  </h3>
                  <div className="mt-2 text-sm text-yellow-700">
                    <p>
                      Your account shows you have <strong>{userRole}</strong>{' '}
                      permissions, if you may experience permission errors when
                      creating events. Please contact support to resolve this
                      issue.
                    </p>
                  </div>
                </div>
              </div>
            </div>
          );
        }
        return null;
      })()}

      {/* Calendar Header */}
      <div className="flex items-center justify-between mb-6">
        <button
          onClick={handlePrevMonth}
          className="p-2 rounded-lg bg-gray-100 hover:bg-gray-200 transition-colors"
        >
          <svg
            xmlns="http://www.w3.org/2000/svg"
            className="h-5 w-5"
            viewBox="0 0 20 20"
            fill="currentColor"
          >
            <path
              fillRule="evenodd"
              d="M12.707 5.293a1 1 0 010 1.414L9.414 10l3.293 3.293a1 1 0 01-1.414 1.414l-4-4a1 1 0 010-1.414l4-4a1 1 0 011.414 0z"
              clipRule="evenodd"
            />
          </svg>
        </button>

        <div className="flex items-center gap-4">
          <h3 className="text-xl font-semibold text-gray-700">
            {new Date(calendarYear, calendarMonth).toLocaleString('default', {
              month: 'long',
            })}{' '}
            {calendarYear}
          </h3>
          <select
            value={calendarYear}
            onChange={handleYearChange}
            className="px-3 py-1 border rounded-lg bg-white text-sm"
          >
            {(() => {
              const thisYear = new Date().getFullYear();
              return Array.from({ length: 10 }, (_, i) => thisYear + i).map(
                y => (
                  <option key={y} value={y}>
                    {y}
                  </option>
                )
              );
            })()}
          </select>
        </div>

        <button
          onClick={handleNextMonth}
          className="p-2 rounded-lg bg-gray-100 hover:bg-gray-200 transition-colors"
        >
          <svg
            xmlns="http://www.w3.org/2000/svg"
            className="h-5 w-5"
            viewBox="0 0 20 20"
            fill="currentColor"
          >
            <path
              fillRule="evenodd"
              d="M7.293 14.707a1 1 0 010-1.414L10.586 10 7.293 6.707a1 1 0 011.414-1.414l4 4a1 1 0 010 1.414l-4 4a1 1 0 01-1.414 0z"
              clipRule="evenodd"
            />
          </svg>
        </button>
      </div>

      {/* Calendar Grid */}
      <div className="grid grid-cols-7 gap-1 mb-8">
        {['Sun', 'Mon', 'Tue', 'Wed', 'Thu', 'Fri', 'Sat'].map(d => (
          <div
            key={d}
            className="text-center font-medium text-gray-500 text-sm py-2"
          >
            {d}
          </div>
        ))}
        {calendarDays.map((date, idx) => {
          const eventsForDate = getEventsForDate(date);
          const isToday =
            date && date.toDateString() === new Date().toDateString();

          return (
            <div
              key={idx}
              className={`min-h-16 p-1 flex flex-col items-center border rounded-lg relative 
                ${date ? 'hover:bg-blue-50 cursor-pointer' : 'bg-gray-50 cursor-default'}
                ${isToday ? 'border-blue-300 bg-blue-50' : 'border-gray-200'}`}
              onClick={() => date && handleDateClick(date)}
            >
              <span
                className={`text-sm ${isToday ? 'font-bold text-blue-600' : 'text-gray-700'}`}
              >
                {date ? date.getDate() : ''}
              </span>
              {eventsForDate.length > 0 && (
                <div className="absolute bottom-1 left-1/2 transform -translate-x-1/2 flex space-x-1">
                  {eventsForDate.slice(0, 5).map((event, i) => (
                    <span
                      key={i}
                      className={`w-1.5 h-1.5 rounded-full ${
                        event.isRecurring ? 'bg-purple-500' : 'bg-blue-500'
                      }`}
                      title={event.title}
                    ></span>
                  ))}
                  {eventsForDate.length > 5 && (
                    <span
                      className="w-1.5 h-1.5 rounded-full bg-gray-400"
                      title={`+${eventsForDate.length - 5} more events`}
                    ></span>
                  )}
                </div>
              )}
            </div>
          );
        })}
      </div>

      {/* Events List */}
      <div className="mb-4">
        <div className="border-b border-gray-200 mb-4">
          <nav className="flex space-x-8" aria-label="Events">
            <button
              onClick={() => {
                setShowPreviousEvents(false);
                setCurrentPage(1);
              }}
              className={`py-4 px-1 relative font-medium text-sm ${
                !showPreviousEvents
                  ? 'text-blue-600 border-b-2 border-blue-600'
                  : 'text-gray-500 hover:text-gray-700 border-b-2 border-transparent hover:border-gray-300'
              }`}
            >
              Upcoming Events
              <span
                className={`absolute -bottom-px left-0 w-full h-0.5 ${!showPreviousEvents ? 'bg-blue-600' : ''}`}
              />
            </button>
            <button
              onClick={async () => {
                if (!showPreviousEvents) {
                  setLoadingPreviousEvents(true);
                  await fetchAllEvents();
                }
                setShowPreviousEvents(true);
                setCurrentPage(1);
              }}
              disabled={loadingPreviousEvents}
              className={`py-4 px-1 relative font-medium text-sm ${
                showPreviousEvents
                  ? 'text-blue-600 border-b-2 border-blue-600'
                  : 'text-gray-500 hover:text-gray-700 border-b-2 border-transparent hover:border-gray-300'
              }`}
            >
              {loadingPreviousEvents ? (
                <span className="flex items-center">
                  <svg
                    className="animate-spin -ml-1 mr-2 h-4 w-4"
                    xmlns="http://www.w3.org/2000/svg"
                    fill="none"
                    viewBox="0 0 24 24"
                  >
                    <circle
                      className="opacity-25"
                      cx="12"
                      cy="12"
                      r="10"
                      stroke="currentColor"
                      strokeWidth="4"
                    ></circle>
                    <path
                      className="opacity-75"
                      fill="currentColor"
                      d="M4 12a8 8 0 018-8V0C5.373 0 0 5.373 0 12h4zm2 5.291A7.962 7.962 0 014 12H0c0 3.042 1.135 5.824 3 7.938l3-2.647z"
                    ></path>
                  </svg>
                  Loading...
                </span>
              ) : (
                'All Events'
              )}
              <span
                className={`absolute -bottom-px left-0 w-full h-0.5 ${showPreviousEvents ? 'bg-blue-600' : ''}`}
              />
            </button>
          </nav>
        </div>
        {currentEvents.length === 0 ? (
          <div className="text-center py-8 text-gray-500">
            <svg
              xmlns="http://www.w3.org/2000/svg"
              className="h-12 w-12 mx-auto text-gray-300"
              fill="none"
              viewBox="0 0 24 24"
              stroke="currentColor"
            >
              <path
                strokeLinecap="round"
                strokeLinejoin="round"
                strokeWidth={1}
                d="M8 7V3m8 4V3m-9 8h10M5 21h14a2 2 0 002-2V7a2 2 0 00-2-2H5a2 2 0 00-2 2v12a2 2 0 002 2z"
              />
            </svg>
            <p className="mt-2">
              {showPreviousEvents
                ? 'No events found'
                : 'No events scheduled yet'}
            </p>
          </div>
        ) : (
          <>
            <ul className="space-y-3">
              {paginatedEvents.map((event, i) => (
                <li
                  key={event.id || i}
                  className="border rounded-lg p-6 bg-white hover:bg-gray-50 transition-colors shadow-sm hover:shadow-md"
                >
                  <div className="flex justify-between items-start">
                    <div className="space-y-3 flex-1">
                      <div className="flex items-center gap-3">
                        <h4 className="font-semibold text-gray-800 text-lg">
                          {event.title}
                        </h4>
                        {event.isRecurring && (
                          <span className="px-2.5 py-1 bg-purple-100 text-purple-700 text-xs font-medium rounded-full flex items-center gap-1">
                            <svg
                              xmlns="http://www.w3.org/2000/svg"
                              className="h-3.5 w-3.5"
                              fill="none"
                              viewBox="0 0 24 24"
                              stroke="currentColor"
                            >
                              <path
                                strokeLinecap="round"
                                strokeLinejoin="round"
                                strokeWidth={2}
                                d="M4 4v5h.582m15.356 2A8.001 8.001 0 004.582 9m0 0H9m11 11v-5h-.581m0 0a8.003 8.003 0 01-15.357-2m15.357 2H15"
                              />
                            </svg>
                            Recurring
                          </span>
                        )}
                      </div>
                      <div className="flex items-center gap-2 flex-wrap">
                        {event.courseId && (
                          <span className="px-3 py-1.5 bg-blue-50 text-blue-700 text-sm font-medium rounded-full flex items-center gap-1">
                            <svg
                              xmlns="http://www.w3.org/2000/svg"
                              className="h-4 w-4"
                              fill="none"
                              viewBox="0 0 24 24"
                              stroke="currentColor"
                            >
                              <path
                                strokeLinecap="round"
                                strokeLinejoin="round"
                                strokeWidth={2}
                                d="M12 6.253v13m0-13C10.832 5.477 9.246 5 7.5 5S4.168 5.477 3 6.253v13C4.168 18.477 5.754 18 7.5 18s3.332.477 4.5 1.253m0-13C13.168 5.477 14.754 5 16.5 5c1.747 0 3.332.477 4.5 1.253v13C19.832 18.477 18.247 18 16.5 18c-1.746 0-3.332.477-4.5 1.253"
                              />
                            </svg>
                            {courses.find(c => c.id === event.courseId)
                              ?.title || event.courseId}
                          </span>
                        )}
                        <a
                          href={event.description}
                          target="_blank"
                          rel="noopener noreferrer"
                          className="px-3 py-1.5 bg-green-50 text-green-700 text-sm font-medium rounded-full flex items-center gap-1 hover:bg-green-100 transition-colors"
                        >
                          <svg
                            xmlns="http://www.w3.org/2000/svg"
                            className="h-4 w-4"
                            fill="none"
                            viewBox="0 0 24 24"
                            stroke="currentColor"
                          >
                            <path
                              strokeLinecap="round"
                              strokeLinejoin="round"
                              strokeWidth={2}
                              d="M15 10l4.553-2.276A1 1 0 0121 8.618v6.764a1 1 0 01-1.447.894L15 14M5 18h8a2 2 0 002-2V8a2 2 0 00-2-2H5a2 2 0 00-2 2v8a2 2 0 002 2z"
                            />
                          </svg>
                          Join Meeting
                        </a>
                      </div>
                    </div>
                    <div className="flex items-center gap-2">
                      <button
                        onClick={() =>
                          handleEdit(
                            currentEvents.findIndex(e => e.id === event.id)
                          )
                        }
                        className="p-2 text-blue-600 hover:bg-blue-50 rounded-full transition-colors"
                        title="Edit"
                      >
                        <svg
                          xmlns="http://www.w3.org/2000/svg"
                          className="h-5 w-5"
                          fill="none"
                          viewBox="0 0 24 24"
                          stroke="currentColor"
                        >
                          <path
                            strokeLinecap="round"
                            strokeLinejoin="round"
                            strokeWidth={2}
                            d="M11 5H6a2 2 0 00-2 2v11a2 2 0 002 2h11a2 2 0 002-2v-5m-1.414-9.414a2 2 0 112.828 2.828L11.828 15H9v-2.828l8.586-8.586z"
                          />
                        </svg>
                      </button>
                      {showPreviousEvents && (
                        <button
                          onClick={() => handleViewAttendance(event)}
                          className="p-2 text-green-600 hover:bg-green-50 rounded-full transition-colors"
                          title="View Attendance"
                        >
                          <svg
                            xmlns="http://www.w3.org/2000/svg"
                            className="h-5 w-5"
                            fill="none"
                            viewBox="0 0 24 24"
                            stroke="currentColor"
                          >
                            <path
                              strokeLinecap="round"
                              strokeLinejoin="round"
                              strokeWidth={2}
                              d="M9 5H7a2 2 0 00-2 2v12a2 2 0 002 2h10a2 2 0 002-2V7a2 2 0 00-2-2h-2M9 5a2 2 0 002 2h2a2 2 0 002-2M9 5a2 2 0 012-2h2a2 2 0 012 2"
                            />
                          </svg>
                        </button>
                      )}
                      <button
                        onClick={() =>
                          handleDelete(
                            currentEvents.findIndex(e => e.id === event.id)
                          )
                        }
                        className="p-2 text-red-600 hover:bg-red-50 rounded-full transition-colors"
                        title="Delete"
                      >
                        <svg
                          xmlns="http://www.w3.org/2000/svg"
                          className="h-5 w-5"
                          fill="none"
                          viewBox="0 0 24 24"
                          stroke="currentColor"
                        >
                          <path
                            strokeLinecap="round"
                            strokeLinejoin="round"
                            strokeWidth={2}
                            d="M19 7l-.867 12.142A2 2 0 0116.138 21H7.862a2 2 0 01-1.995-1.858L5 7m5 4v6m4-6v6m1-10V4a1 1 0 00-1-1h-4a1 1 0 00-1 1v3M4 7h16"
                          />
                        </svg>
                      </button>
                    </div>
                  </div>
                  <div className="mt-4 flex items-center text-sm text-gray-600 space-x-4">
                    <span>
                      <svg
                        xmlns="http://www.w3.org/2000/svg"
                        className="h-4 w-4 inline mr-1"
                        fill="none"
                        viewBox="0 0 24 24"
                        stroke="currentColor"
                      >
                        <path
                          strokeLinecap="round"
                          strokeLinejoin="round"
                          strokeWidth={2}
                          d="M8 7V3m8 4V3m-9 8h10M5 21h14a2 2 0 002-2V7a2 2 0 00-2-2H5a2 2 0 00-2 2v12a2 2 0 002 2z"
                        />
                      </svg>
                      {(() => {
                        try {
                          const userTz =
                            localStorage.getItem('userTimezone') ||
                            'America/New_York';
                          const startDate = new Date(event.startTime);
                          return startDate.toLocaleDateString('en-US', {
                            weekday: 'short',
                            month: 'short',
                            day: 'numeric',
                            year: 'numeric',
                            timeZone: userTz,
                          });
                        } catch (error) {
                          console.error('Error formatting event date:', error);
                          return new Date(event.startTime).toLocaleDateString();
                        }
                      })()}
                    </span>
                    <span>
                      <svg
                        xmlns="http://www.w3.org/2000/svg"
                        className="h-4 w-4 inline mr-1"
                        fill="none"
                        viewBox="0 0 24 24"
                        stroke="currentColor"
                      >
                        <path
                          strokeLinecap="round"
                          strokeLinejoin="round"
                          strokeWidth={2}
                          d="M12 8v4l3 3m6-3a9 9 0 11-18 0 9 9 0 0118 0z"
                        />
                      </svg>
                      {(() => {
                        try {
                          const userTz =
                            localStorage.getItem('userTimezone') ||
                            'America/New_York';
                          return `${new Date(event.startTime).toLocaleString(
                            'en-US',
                            {
                              hour: '2-digit',
                              minute: '2-digit',
                              hour12: true,
                              timeZone: userTz,
                            }
                          )} - ${new Date(event.endTime).toLocaleTimeString(
                            'en-US',
                            {
                              hour: '2-digit',
                              minute: '2-digit',
                              hour12: true,
                              timeZone: userTz,
                            }
                          )}`;
                        } catch (error) {
                          console.error('Error formatting event time:', error);
                          return `${new Date(event.startTime).toLocaleString()} - ${new Date(event.endTime).toLocaleTimeString()}`;
                        }
                      })()}
                    </span>
                    {event.recurrence && (
                      <span>
                        <svg
                          xmlns="http://www.w3.org/2000/svg"
                          className="h-4 w-4 inline mr-1"
                          fill="none"
                          viewBox="0 0 24 24"
                          stroke="currentColor"
                        >
                          <path
                            strokeLinecap="round"
                            strokeLinejoin="round"
                            strokeWidth={2}
                            d="M4 4v5h.582m15.356 2A8.001 8.001 0 004.582 9m0 0H9m11 11v-5h-.581m0 0a8.003 8.003 0 01-15.357-2m15.357 2H15"
                          />
                        </svg>
                        {event.recurrence}
                      </span>
                    )}
                  </div>
                  {event.location && (
                    <div className="mt-2 flex items-center text-sm text-gray-500">
                      <svg
                        xmlns="http://www.w3.org/2000/svg"
                        className="h-4 w-4 inline mr-1"
                        fill="none"
                        viewBox="0 0 24 24"
                        stroke="currentColor"
                      >
                        <path
                          strokeLinecap="round"
                          strokeLinejoin="round"
                          strokeWidth={2}
                          d="M17.657 16.657L13.414 20.9a1.998 1.998 0 01-2.827 0l-4.244-4.243a8 8 0 1111.314 0z"
                        />
                        <path
                          strokeLinecap="round"
                          strokeLinejoin="round"
                          strokeWidth={2}
                          d="M15 11a3 3 0 11-6 0 3 3 0 016 0z"
                        />
                      </svg>
                      {event.location}
                    </div>
                  )}
                </li>
              ))}
            </ul>
            {/* Pagination Controls */}
            <div className="flex justify-center items-center gap-4 mt-4">
              <button
                onClick={handlePrevPage}
                disabled={currentPage === 1}
                className={`px-4 py-2 rounded-lg border text-sm font-medium ${currentPage === 1 ? 'bg-gray-200 text-gray-400 cursor-not-allowed' : 'bg-white hover:bg-gray-100 text-gray-700'}`}
              >
                PREV
              </button>
              <span className="text-sm text-gray-600">
                Page {currentPage} of {totalPages}
              </span>
              <button
                onClick={handleNextPage}
                disabled={currentPage === totalPages || totalPages === 0}
                className={`px-4 py-2 rounded-lg border text-sm font-medium ${currentPage === totalPages || totalPages === 0 ? 'bg-gray-200 text-gray-400 cursor-not-allowed' : 'bg-white hover:bg-gray-100 text-gray-700'}`}
              >
                NEXT
              </button>
            </div>
          </>
        )}
      </div>

      {/* Add Event Modal */}
      {showModal && (
        <div className="fixed inset-0 z-50 flex items-center justify-center bg-black/50 backdrop-blur-sm transition-opacity duration-300">
          <div className="bg-white rounded-xl shadow-2xl p-6 w-full max-w-5xl relative transform transition-all duration-300 scale-100 opacity-100">
            <button
              disabled={isScheduling}
              className={`absolute top-4 right-4 transition-colors duration-200 p-1 rounded-full ${
                isScheduling
                  ? 'text-gray-300 cursor-not-allowed'
                  : 'text-gray-500 hover:text-gray-700 hover:bg-gray-100'
              }`}
              onClick={() => {
                if (!isScheduling) {
                  setShowModal(false);
                  setEditIndex(null);
                  setIsScheduling(false);
                }
              }}
              aria-label="Close"
            >
              <svg
                xmlns="http://www.w3.org/2000/svg"
                className="h-6 w-6"
                fill="none"
                viewBox="0 0 24 24"
                stroke="currentColor"
              >
                <path
                  strokeLinecap="round"
                  strokeLinejoin="round"
                  strokeWidth={2}
                  d="M6 18L18 6M6 6l12 12"
                />
              </svg>
            </button>
            <h2 className="text-2xl font-bold mb-6 text-gray-800 border-b pb-3">
              {editIndex !== null ? 'Edit Event' : 'Schedule New Event'}
            </h2>
            <form onSubmit={handleSubmit} className="space-y-6">
              <div className="grid grid-cols-1 md:grid-cols-2 gap-8">
                {/* Left Column */}
                <div className="space-y-5">
                  <div>
                    <label className="block text-sm font-medium text-gray-700 mb-2">
                      Event Title*
                    </label>
                    <input
                      type="text"
                      name="title"
                      value={form.title}
                      onChange={handleFormChange}
                      className="w-full px-4 py-2.5 border border-gray-300 rounded-lg shadow-sm focus:outline-none focus:ring-2 focus:ring-blue-500 focus:border-transparent transition-all duration-200"
                      placeholder="Enter event title"
                      required
                    />
                  </div>
                  <div>
                    <label className="block text-sm font-medium text-gray-700 mb-2">
                      Meeting Link*{' '}
                      <span className="text-xs text-gray-500">
                        (Enter the meeting URL)
                      </span>
                    </label>
                    <input
                      type="url"
                      name="description"
                      value={form.description}
                      onChange={handleFormChange}
                      className="w-full px-4 py-2.5 border border-gray-300 rounded-lg shadow-sm focus:outline-none focus:ring-2 focus:ring-blue-500 focus:border-transparent transition-all duration-200"
                      placeholder="https://meet.google.com/abc-defg-hij or https://zoom.us/j/123456789"
                      required
                    />
                    {form.description && !isValidUrl(form.description) && (
                      <p className="text-xs text-red-500 mt-2">
                        Please enter a valid URL (e.g.,
                        https://meet.google.com/...)
                      </p>
                    )}
                  </div>
                  <div className="grid grid-cols-2 gap-6">
                    <div>
                      <label className="block text-sm font-medium text-gray-700 mb-2">
                        Start Time*
                      </label>
                      <input
                        type="datetime-local"
                        name="startTime"
                        value={form.startTime}
                        onChange={handleFormChange}
                        className="w-full min-w-[200px] px-4 py-2.5 border border-gray-300 rounded-lg shadow-sm focus:outline-none focus:ring-2 focus:ring-blue-500 focus:border-transparent transition-all duration-200"
                        required
                      />
                    </div>
                    <div>
                      <label className="block text-sm font-medium text-gray-700 mb-2">
                        End Time*
                      </label>
                      <input
                        type="datetime-local"
                        name="endTime"
                        value={form.endTime}
                        onChange={handleFormChange}
                        className="w-full min-w-[200px] px-4 py-2.5 border border-gray-300 rounded-lg shadow-sm focus:outline-none focus:ring-2 focus:ring-blue-500 focus:border-transparent transition-all duration-200"
                        required
                      />
                    </div>
                  </div>
                  {/* Timezone preview for start/end time */}
                  {form.startTime && form.endTime && (
                    <div className="mt-3 p-3 bg-gray-50 rounded-lg border border-gray-200">
                      <div className="text-xs text-gray-600 space-y-1.5">
                        <div className="font-medium text-gray-700 mb-1">
                          Time Zone Preview:
                        </div>
                        <div className="grid grid-cols-2 gap-2">
                          <div>
                            <span className="font-medium">PST:</span>{' '}
                            {formatInTimezone(
                              form.startTime,
                              'America/Los_Angeles',
                              'PST'
                            )}
                          </div>
                          <div>
                            <span className="font-medium">EST:</span>{' '}
                            {formatInTimezone(
                              form.startTime,
                              'America/New_York',
                              'EST'
                            )}
                          </div>
                          <div>
                            <span className="font-medium">MST:</span>{' '}
                            {formatInTimezone(
                              form.startTime,
                              'America/Denver',
                              'MST'
                            )}
                          </div>
                          <div>
                            <span className="font-medium">GMT:</span>{' '}
                            {formatInTimezone(
                              form.startTime,
                              'Europe/London',
                              'GMT'
                            )}
                          </div>
                        </div>
                      </div>
                    </div>
                  )}
                </div>
                {/* Right Column */}
                <div className="space-y-5">
                  <div>
                    <label className="block text-sm font-medium text-gray-700 mb-2">
                      Time Zone*
                    </label>
                    <input
                      type="text"
                      name="timeZone"
                      value={form.timeZone}
                      onChange={handleFormChange}
                      className="w-full px-4 py-2.5 border border-gray-300 rounded-lg shadow-sm focus:outline-none bg-gray-100 cursor-not-allowed transition-all duration-200"
                      readOnly
                    />
                    <p className="text-xs text-gray-500 mt-2">
                      Timezone can be changed in your profile settings
                    </p>
                  </div>
                  <div>
                    <label className="block text-sm font-medium text-gray-700 mb-2">
                      Location
                    </label>
                    <input
                      type="text"
                      name="location"
                      value={form.location}
                      onChange={handleFormChange}
                      className="w-full px-4 py-2.5 border border-gray-300 rounded-lg shadow-sm focus:outline-none focus:ring-2 focus:ring-blue-500 focus:border-transparent transition-all duration-200"
                      placeholder="Physical location or meeting platform"
                    />
                  </div>
                  <div>
                    <label className="block text-sm font-medium text-gray-700 mb-2">
                      Related Course
                    </label>
                    <select
                      name="courseId"
                      value={form.courseId}
                      onChange={handleFormChange}
                      className="w-full px-4 py-2.5 border border-gray-300 rounded-lg shadow-sm focus:outline-none focus:ring-2 focus:ring-blue-500 focus:border-transparent transition-all duration-200 appearance-none bg-white bg-[url('data:image/svg+xml;base64,PHN2ZyB4bWxucz0iaHR0cDovL3d3dy53My5vcmcvMjAwMC9zdmciIHdpZHRoPSIyNCIgaGVpZ2h0PSIyNCIgdmlld0JveD0iMCAwIDI0IDI0IiBmaWxsPSJub25lIiBzdHJva2U9ImN1cnJlbnRDb2xvciIgc3Ryb2tlLXdpZHRoPSIyIiBzdHJva2UtbGluZWNhcD0icm91bmQiIHN0cm9rZS1saW5lam9pbj0icm91bmQiIGNsYXNzPSJsdWNpZGUgbHVjaWRlLWNoZXZyb24tZG93biI+PHBhdGggZD0ibTYgOSA2IDYgNi02Ii8+PC9zdmc+')] bg-no-repeat bg-[center_right_1rem]"
                    >
                      {courses.map(course => (
                        <option key={course.id} value={course.id}>
                          {course.title}
                        </option>
                      ))}
                    </select>
                  </div>
                  <div>
                    <label className="block text-sm font-medium text-gray-700 mb-2">
                      Recurrence
                    </label>
                    <select
                      name="recurrence"
                      value={form.recurrence}
                      onChange={e => {
                        setForm(prev => ({
                          ...prev,
                          recurrence: e.target.value,
                          isRecurring: e.target.value !== 'none',
                        }));
                      }}
                      className="w-full px-4 py-2.5 border border-gray-300 rounded-lg shadow-sm focus:outline-none focus:ring-2 focus:ring-blue-500 focus:border-transparent transition-all duration-200 appearance-none bg-white bg-[url('data:image/svg+xml;base64,PHN2ZyB4bWxucz0iaHR0cDovL3d3dy53My5vcmcvMjAwMC9zdmciIHdpZHRoPSIyNCIgaGVpZ2h0PSIyNCIgdmlld0JveD0iMCAwIDI0IDI0IiBmaWxsPSJub25lIiBzdHJva2U9ImN1cnJlbnRDb2xvciIgc3Ryb2tlLXdpZHRoPSIyIiBzdHJva2UtbGluZWNhcD0icm91bmQiIHN0cm9rZS1saW5lam9pbj0icm91bmQiIGNsYXNzPSJsdWNpZGUgbHVjaWRlLWNoZXZyb24tZG93biI+PHBhdGggZD0ibTYgOSA2IDYgNi02Ii8+PC9zdmc+')] bg-no-repeat bg-[center_right_1rem]"
                    >
                      <option value="none">Does not repeat</option>
                      <option value="daily">Daily</option>
                      <option value="weekly">Weekly</option>
                      <option value="monthly">Monthly</option>
                      <option value="yearly">Yearly</option>
                    </select>
                  </div>
                </div>
              </div>
              <div className="flex justify-end space-x-3 pt-6 border-t border-gray-200">
                <button
                  type="button"
                  disabled={isScheduling}
                  onClick={() => {
                    setShowModal(false);
                    setEditIndex(null);
                    setIsScheduling(false);
                  }}
                  className={`px-5 py-2.5 border border-gray-300 text-sm font-medium rounded-lg shadow-sm focus:outline-none focus:ring-2 focus:ring-offset-2 focus:ring-blue-500 transition-colors duration-200 ${
                    isScheduling
                      ? 'text-gray-400 bg-gray-100 cursor-not-allowed'
                      : 'text-gray-700 bg-white hover:bg-gray-50'
                  }`}
                >
                  Cancel
                </button>
                <button
                  type="submit"
                  disabled={isScheduling}
                  className={`px-5 py-2.5 text-white text-sm font-medium rounded-lg shadow-sm focus:outline-none focus:ring-2 focus:ring-offset-2 focus:ring-blue-500 transition-colors duration-200 flex items-center justify-center gap-2 ${
                    isScheduling
                      ? 'bg-blue-400 cursor-not-allowed'
                      : 'bg-blue-600 hover:bg-blue-700'
                  }`}
                >
                  {isScheduling && (
                    <svg
                      className="animate-spin h-4 w-4 text-white"
                      xmlns="http://www.w3.org/2000/svg"
                      fill="none"
                      viewBox="0 0 24 24"
                    >
                      <circle
                        className="opacity-25"
                        cx="12"
                        cy="12"
                        r="10"
                        stroke="currentColor"
                        strokeWidth="4"
                      ></circle>
                      <path
                        className="opacity-75"
                        fill="currentColor"
                        d="M4 12a8 8 0 018-8V0C5.373 0 0 5.373 0 12h4zm2 5.291A7.962 7.962 0 014 12H0c0 3.042 1.135 5.824 3 7.938l3-2.647z"
                      ></path>
                    </svg>
                  )}
                  {isScheduling
                    ? editIndex !== null
                      ? 'Updating...'
                      : 'Scheduling...'
                    : editIndex !== null
                      ? 'Update Event'
                      : 'Schedule Event'}
                </button>
              </div>
            </form>
          </div>
        </div>
      )}
      {/* Past Date Warning Modal */}
      {showPastDateModal && (
        <div className="fixed inset-0 z-50 flex items-center justify-center bg-black bg-opacity-40">
          <div className="bg-white rounded-lg shadow-xl p-6 w-full max-w-md relative">
            <button
              className="absolute top-4 right-4 text-gray-400 hover:text-gray-600 text-2xl"
              onClick={() => setShowPastDateModal(false)}
              aria-label="Close"
            >
              &times;
            </button>
            <div className="text-center">
              <svg
                xmlns="http://www.w3.org/2000/svg"
                className="h-12 w-12 mx-auto text-yellow-500"
                fill="none"
                viewBox="0 0 24 24"
                stroke="currentColor"
              >
                <path
                  strokeLinecap="round"
                  strokeLinejoin="round"
                  strokeWidth={2}
                  d="M12 9v2m0 4h.01m-6.938 4h13.856c1.54 0 2.502-1.667 1.732-3L13.732 4c-.77-1.333-2.694-1.333-3.464 0L3.34 16c-.77 1.333.192 3 1.732 3z"
                />
              </svg>
              <h3 className="text-lg font-medium text-gray-900 mt-3">
                Cannot Schedule Event
              </h3>
              <div className="mt-2 text-sm text-gray-500">
                <p>You can't add an event on a past date.</p>
                <p>Please select today's date or a future date.</p>
              </div>
              <div className="mt-4">
                <button
                  type="button"
                  className="px-4 py-2 bg-blue-600 hover:bg-blue-700 text-white text-sm font-medium rounded-lg shadow-sm focus:outline-none focus:ring-2 focus:ring-offset-2 focus:ring-blue-500"
                  onClick={() => setShowPastDateModal(false)}
                >
                  OK
                </button>
              </div>
            </div>
          </div>
        </div>
      )}

      {/* Recurring Delete Modal */}
      {showRecurringDeleteModal && recurringDeleteEvent && (
        <div className="fixed inset-0 z-50 flex items-center justify-center bg-black bg-opacity-50 backdrop-blur-sm transition-opacity">
          <div className="bg-white rounded-xl shadow-2xl p-5 w-full max-w-3xl mx-4 relative">
            <button
              className="absolute top-5 right-5 text-gray-500 hover:text-gray-700 transition-colors duration-200 rounded-full p-1 hover:bg-gray-100"
              onClick={() => setShowRecurringDeleteModal(false)}
              aria-label="Close"
            >
              <svg
                xmlns="http://www.w3.org/2000/svg"
                className="h-6 w-6"
                fill="none"
                viewBox="0 0 24 24"
                stroke="currentColor"
              >
                <path
                  strokeLinecap="round"
                  strokeLinejoin="round"
                  strokeWidth={2}
                  d="M6 18L18 6M6 6l12 12"
                />
              </svg>
            </button>

            <div className="space-y-5">
              <div className="space-y-2">
                <h2 className="text-xl font-bold text-gray-900">
                  Manage Recurring Event
                </h2>
                <p className="text-sm text-gray-600">
                  This event repeats. Manage occurrences below:
                </p>
              </div>

              {/* Dual column layout */}
              <div className="grid grid-cols-1 md:grid-cols-2 gap-4">
                {/* Upcoming Occurrences Column */}
                <div className="border rounded-lg overflow-hidden shadow-sm">
                  <div className="bg-blue-50 px-4 py-3 border-b">
                    <h3 className="text-sm font-medium text-blue-700 flex items-center">
                      <svg
                        xmlns="http://www.w3.org/2000/svg"
                        className="h-4 w-4 mr-2"
                        fill="none"
                        viewBox="0 0 24 24"
                        stroke="currentColor"
                      >
                        <path
                          strokeLinecap="round"
                          strokeLinejoin="round"
                          strokeWidth={2}
                          d="M8 7V3m8 4V3m-9 8h10M5 21h14a2 2 0 002-2V7a2 2 0 00-2-2H5a2 2 0 00-2 2v12a2 2 0 002 2z"
                        />
                      </svg>
                      Upcoming Occurrences
                    </h3>
                  </div>
                  <ul className="divide-y divide-gray-200 max-h-64 overflow-y-auto">
                    {recurringDeleteEvent.occurrences &&
                      recurringDeleteEvent.occurrences.map((occ, idx) => {
                        const deletedOccurrences =
                          recurringDeleteEvent.deletedOccurrences || [];
                        const isDeleted = deletedOccurrences.includes(
                          occ.startTime
                        );
                        // Skip if this occurrence is deleted
                        if (isDeleted) return null;

                        let dateLabel = '-';
                        let timeLabel = '-';
                        let endTimeLabel = '-';
                        const startDateObj = new Date(occ.startTime);
                        const endDateObj = new Date(occ.endTime);
                        if (!isNaN(startDateObj.getTime())) {
                          dateLabel = startDateObj.toLocaleDateString(
                            undefined,
                            {
                              weekday: 'short',
                              month: 'short',
                              day: 'numeric',
                              timeZone: userTimezone,
                            }
                          );
                          timeLabel = startDateObj.toLocaleTimeString(
                            undefined,
                            {
                              hour: '2-digit',
                              minute: '2-digit',
                              timeZone: userTimezone,
                            }
                          );
                        }
                        if (!isNaN(endDateObj.getTime())) {
                          endTimeLabel = endDateObj.toLocaleTimeString(
                            undefined,
                            {
                              hour: '2-digit',
                              minute: '2-digit',
                              timeZone: userTimezone,
                            }
                          );
                        }
                        return (
                          <li
                            key={occ.startTime}
                            className="px-4 py-3 flex items-center justify-between hover:bg-gray-50"
                          >
                            <div className="flex-1 min-w-0">
                              <p className="text-sm font-medium text-gray-900">
                                {dateLabel}
                              </p>
                              <p className="text-xs text-gray-500">
                                {timeLabel} - {endTimeLabel}
                              </p>
                            </div>
                            <button
                              className={`ml-4 px-3 py-1 text-sm rounded-md transition-colors ${deletingOccurrenceKey === occ.startTime ? 'bg-gray-100 text-gray-400' : 'text-red-600 hover:bg-red-50 border border-red-100'}`}
                              disabled={deletingOccurrenceKey === occ.startTime}
                              onClick={() =>
                                handleDeleteOccurrence(
                                  recurringDeleteEvent.id,
                                  occ.startTime
                                )
                              }
                            >
                              {deletingOccurrenceKey === occ.startTime ? (
                                <span className="flex items-center">
                                  <svg
                                    className="animate-spin -ml-1 mr-1 h-3 w-3 text-red-600"
                                    xmlns="http://www.w3.org/2000/svg"
                                    fill="none"
                                    viewBox="0 0 24 24"
                                  >
                                    <circle
                                      className="opacity-25"
                                      cx="12"
                                      cy="12"
                                      r="10"
                                      stroke="currentColor"
                                      strokeWidth="4"
                                    ></circle>
                                    <path
                                      className="opacity-75"
                                      fill="currentColor"
                                      d="M4 12a8 8 0 018-8V0C5.373 0 0 5.373 0 12h4zm2 5.291A7.962 7.962 0 014 12H0c0 3.042 1.135 5.824 3 7.938l3-2.647z"
                                    ></path>
                                  </svg>
                                  Deleting...
                                </span>
                              ) : (
                                'Delete'
                              )}
                            </button>
                          </li>
                        );
                      })}
                  </ul>
                </div>

                {/* Deleted Occurrences Column */}
                <div className="border rounded-lg overflow-hidden shadow-sm">
                  <div className="bg-amber-50 px-4 py-3 border-b">
                    <h3 className="text-sm font-medium text-amber-700 flex items-center">
                      <svg
                        xmlns="http://www.w3.org/2000/svg"
                        className="h-4 w-4 mr-2"
                        fill="none"
                        viewBox="0 0 24 24"
                        stroke="currentColor"
                      >
                        <path
                          strokeLinecap="round"
                          strokeLinejoin="round"
                          strokeWidth={2}
                          d="M19 7l-.867 12.142A2 2 0 0116.138 21H7.862a2 2 0 01-1.995-1.858L5 7m5 4v6m4-6v6m1-10V4a1 1 0 00-1-1h-4a1 1 0 00-1 1v3M4 7h16"
                        />
                      </svg>
                      Deleted Occurrences
                    </h3>
                  </div>
                  <ul className="divide-y divide-gray-200 max-h-64 overflow-y-auto">
                    {recurringDeleteEvent.deletedOccurrences &&
                    recurringDeleteEvent.deletedOccurrences.length > 0 ? (
                      recurringDeleteEvent.deletedOccurrences.map(
                        deletedObj => {
                          // Support both string and object for backward compatibility
                          const occurrenceDate =
                            typeof deletedObj === 'string'
                              ? deletedObj
                              : deletedObj.occurrence_date;
                          let dateLabel = '-';
                          let timeLabel = '-';
                          const dateObj = new Date(occurrenceDate);
                          if (!isNaN(dateObj.getTime())) {
                            dateLabel = dateObj.toLocaleDateString(undefined, {
                              weekday: 'short',
                              month: 'short',
                              day: 'numeric',
                              timeZone: userTimezone,
                            });
                            timeLabel = dateObj.toLocaleTimeString(undefined, {
                              hour: '2-digit',
                              minute: '2-digit',
                              timeZone: userTimezone,
                            });
                          }
                          return (
                            <li
                              key={occurrenceDate}
                              className="px-4 py-3 flex items-center justify-between hover:bg-gray-50"
                            >
                              <div>
                                <p className="text-sm font-medium text-gray-900">
                                  {dateLabel}
                                </p>
                                <p className="text-xs text-gray-500">
                                  {timeLabel}
                                </p>
                              </div>
                              <button
                                className={`ml-4 px-3 py-1 text-sm rounded-md transition-colors ${deletingOccurrenceKey === occurrenceDate ? 'bg-gray-100 text-gray-400' : 'text-green-600 hover:bg-green-50 border border-green-100'}`}
                                disabled={
                                  deletingOccurrenceKey === occurrenceDate
                                }
                                onClick={() =>
                                  handleRestoreOccurrence(
                                    recurringDeleteEvent.id,
                                    occurrenceDate
                                  )
                                }
                              >
                                {deletingOccurrenceKey === occurrenceDate ? (
                                  <span className="flex items-center">
                                    <svg
                                      className="animate-spin -ml-1 mr-1 h-3 w-3 text-green-600"
                                      xmlns="http://www.w3.org/2000/svg"
                                      fill="none"
                                      viewBox="0 0 24 24"
                                    >
                                      <circle
                                        className="opacity-25"
                                        cx="12"
                                        cy="12"
                                        r="10"
                                        stroke="currentColor"
                                        strokeWidth="4"
                                      ></circle>
                                      <path
                                        className="opacity-75"
                                        fill="currentColor"
                                        d="M4 12a8 8 0 018-8V0C5.373 0 0 5.373 0 12h4zm2 5.291A7.962 7.962 0 014 12H0c0 3.042 1.135 5.824 3 7.938l3-2.647z"
                                      ></path>
                                    </svg>
                                    Restoring...
                                  </span>
                                ) : (
                                  'Restore'
                                )}
                              </button>
                            </li>
                          );
                        }
                      )
                    ) : (
                      <li className="px-4 py-4 text-center">
                        <p className="text-sm text-gray-500">
                          No deleted occurrences
                        </p>
                      </li>
                    )}
                  </ul>
                </div>
              </div>

              {/* Delete All Button */}
              <div className="pt-3 border-t">
                <button
                  className={`w-full py-2.5 px-4 rounded-lg text-sm font-semibold shadow-sm transition-colors focus:outline-none focus:ring-2 focus:ring-offset-2 focus:ring-red-500 ${deletingAll ? 'bg-red-400 cursor-not-allowed' : 'bg-red-600 hover:bg-red-700 text-white'}`}
                  disabled={deletingAll}
                  onClick={() =>
                    handleDeleteAllOccurrences(recurringDeleteEvent.id)
                  }
                >
                  {deletingAll ? (
                    <span className="flex items-center justify-center">
                      <svg
                        className="animate-spin -ml-1 mr-2 h-4 w-4 text-white"
                        xmlns="http://www.w3.org/2000/svg"
                        fill="none"
                        viewBox="0 0 24 24"
                      >
                        <circle
                          className="opacity-25"
                          cx="12"
                          cy="12"
                          r="10"
                          stroke="currentColor"
                          strokeWidth="4"
                        ></circle>
                        <path
                          className="opacity-75"
                          fill="currentColor"
                          d="M4 12a8 8 0 018-8V0C5.373 0 0 5.373 0 12h4zm2 5.291A7.962 7.962 0 014 12H0c0 3.042 1.135 5.824 3 7.938l3-2.647z"
                        ></path>
                      </svg>
                      Deleting all occurrences...
                    </span>
                  ) : (
                    'Delete entire series'
                  )}
                </button>
                <button
                  className="w-full mt-2 py-2 px-4 rounded-lg text-sm font-medium text-gray-700 hover:bg-gray-100 transition-colors border border-gray-300"
                  onClick={() => setShowRecurringDeleteModal(false)}
                >
                  Cancel
                </button>
              </div>
            </div>
          </div>
        </div>
      )}

      {/* Confirm Delete Modal for non-recurring event */}
      {showDeleteConfirmModal && (
        <div className="fixed inset-0 z-50 flex items-center justify-center bg-black bg-opacity-40">
          <div className="bg-white rounded-lg shadow-xl p-6 w-full max-w-md relative">
            <button
              className="absolute top-4 right-4 text-gray-400 hover:text-gray-600 text-2xl"
              onClick={() => {
                setShowDeleteConfirmModal(false);
                setDeleteIndex(null);
              }}
              aria-label="Close"
            >
              &times;
            </button>
            <div className="text-center">
              <svg
                xmlns="http://www.w3.org/2000/svg"
                className="h-12 w-12 mx-auto text-red-500"
                fill="none"
                viewBox="0 0 24 24"
                stroke="currentColor"
              >
                <path
                  strokeLinecap="round"
                  strokeLinejoin="round"
                  strokeWidth={2}
                  d="M12 9v2m0 4h.01m-6.938 4h13.856c1.54 0 2.502-1.667 1.732-3L13.732 4c-.77-1.333-2.694-1.333-3.464 0L3.34 16c-.77 1.333.192 3 1.732 3z"
                />
              </svg>
              <h3 className="text-lg font-medium text-gray-900 mt-3">
                Confirm Delete
              </h3>
              <div className="mt-2 text-sm text-gray-500">
                <p>
                  Are you sure you want to delete this event? This action cannot
                  be undone.
                </p>
              </div>
              <div className="mt-4 flex justify-center gap-4">
                <button
                  type="button"
                  className="px-4 py-2 border border-gray-300 text-sm font-medium rounded-lg shadow-sm text-gray-700 bg-white hover:bg-gray-50 focus:outline-none focus:ring-2 focus:ring-offset-2 focus:ring-blue-500"
                  onClick={() => {
                    setShowDeleteConfirmModal(false);
                    setDeleteIndex(null);
                  }}
                >
                  Cancel
                </button>
                <button
                  type="button"
                  className="px-4 py-2 bg-red-600 hover:bg-red-700 text-white text-sm font-medium rounded-lg shadow-sm focus:outline-none focus:ring-2 focus:ring-offset-2 focus:ring-red-500"
                  onClick={confirmDelete}
                >
                  Delete
                </button>
              </div>
            </div>
          </div>
        </div>
      )}

      {/* Date Events Modal */}
      {showDateEvents && selectedDateForEvents && (
        <div className="fixed inset-0 z-50 flex items-center justify-center bg-black/50 backdrop-blur-sm transition-opacity duration-300">
          <div className="bg-white rounded-xl shadow-2xl p-6 w-full max-w-4xl max-h-[90vh] overflow-y-auto relative transform transition-all duration-300 scale-100 opacity-100">
            <button
              className="absolute top-4 right-4 text-gray-500 hover:text-gray-700 transition-colors duration-200 p-1 rounded-full hover:bg-gray-100"
              onClick={() => setShowDateEvents(false)}
              aria-label="Close"
            >
              <svg
                xmlns="http://www.w3.org/2000/svg"
                className="h-6 w-6"
                fill="none"
                viewBox="0 0 24 24"
                stroke="currentColor"
              >
                <path
                  strokeLinecap="round"
                  strokeLinejoin="round"
                  strokeWidth={2}
                  d="M6 18L18 6M6 6l12 12"
                />
              </svg>
            </button>

            <div className="mb-6">
              <h2 className="text-2xl font-bold text-gray-800 border-b pb-3">
                Events for{' '}
                {selectedDateForEvents.toLocaleDateString('en-US', {
                  weekday: 'long',
                  year: 'numeric',
                  month: 'long',
                  day: 'numeric',
                })}
              </h2>

              <div className="mt-4 flex justify-between items-center">
                <p className="text-gray-600">
                  {selectedDateEvents.length} event
                  {selectedDateEvents.length !== 1 ? 's' : ''} scheduled
                </p>
                <button
                  onClick={() => {
                    setShowDateEvents(false);
                    openEventModal(selectedDateForEvents);
                  }}
                  className="px-4 py-2 bg-blue-600 hover:bg-blue-700 text-white text-sm font-medium rounded-lg shadow-sm focus:outline-none focus:ring-2 focus:ring-offset-2 focus:ring-blue-500 transition-colors duration-200"
                >
                  + Create New Event
                </button>
              </div>
            </div>

            <div className="space-y-4">
              {selectedDateEvents.map((event, index) => (
                <div
                  key={event.id || index}
                  className="border rounded-lg p-4 bg-gray-50 hover:bg-gray-100 transition-colors"
                >
                  <div className="flex justify-between items-start">
                    <div className="flex-1">
                      <div className="flex items-center gap-2 mb-2">
                        <h3 className="font-semibold text-gray-800 text-lg">
                          {event.title}
                        </h3>
                        {event.isRecurring && (
                          <span className="px-2 py-0.5 bg-purple-100 text-purple-700 text-xs rounded-full">
                            Recurring
                          </span>
                        )}
                      </div>

                      {/* Course Name */}
                      {event.courseId && (
                        <div className="mb-2">
                          <span className="inline-block px-2 py-1 bg-blue-100 text-blue-800 text-xs rounded-full">
                            {courses.find(c => c.id === event.courseId)
                              ?.title || event.courseId}
                          </span>
                        </div>
                      )}

                      {/* Time */}
                      <div className="flex items-center gap-4 text-sm text-gray-600 mb-2">
                        <div className="flex items-center gap-1">
                          <svg
                            xmlns="http://www.w3.org/2000/svg"
                            className="h-4 w-4"
                            fill="none"
                            viewBox="0 0 24 24"
                            stroke="currentColor"
                          >
                            <path
                              strokeLinecap="round"
                              strokeLinejoin="round"
                              strokeWidth={2}
                              d="M12 8v4l3 3m6-3a9 9 0 11-18 0 9 9 0 0118 0z"
                            />
                          </svg>
                          <span>
                            {(() => {
                              try {
                                const userTz =
                                  localStorage.getItem('userTimezone') ||
                                  'America/New_York';
                                return `${new Date(
                                  event.startTime
                                ).toLocaleString('en-US', {
                                  hour: '2-digit',
                                  minute: '2-digit',
                                  hour12: true,
                                  timeZone: userTz,
                                })} - ${new Date(
                                  event.endTime
                                ).toLocaleTimeString('en-US', {
                                  hour: '2-digit',
                                  minute: '2-digit',
                                  hour12: true,
                                  timeZone: userTz,
                                })}`;
                              } catch (error) {
                                return `${new Date(event.startTime).toLocaleString()} - ${new Date(event.endTime).toLocaleTimeString()}`;
                              }
                            })()}
                          </span>
                        </div>

                        {/* Recurrence */}
                        {event.recurrence && (
                          <div className="flex items-center gap-1">
                            <svg
                              xmlns="http://www.w3.org/2000/svg"
                              className="h-4 w-4"
                              fill="none"
                              viewBox="0 0 24 24"
                              stroke="currentColor"
                            >
                              <path
                                strokeLinecap="round"
                                strokeLinejoin="round"
                                strokeWidth={2}
                                d="M4 4v5h.582m15.356 2A8.001 8.001 0 004.582 9m0 0H9m11 11v-5h-.581m0 0a8.003 8.003 0 01-15.357-2m15.357 2H15"
                              />
                            </svg>
                            <span>{event.recurrence}</span>
                          </div>
                        )}
                      </div>

                      {/* Description */}
                      {event.description && (
                        <div className="mb-2">
                          <p className="text-sm text-gray-700">
                            {event.description}
                          </p>
                        </div>
                      )}

                      {/* Location */}
                      {event.location && (
                        <div className="flex items-center gap-1 text-sm text-gray-600">
                          <svg
                            xmlns="http://www.w3.org/2000/svg"
                            className="h-4 w-4"
                            fill="none"
                            viewBox="0 0 24 24"
                            stroke="currentColor"
                          >
                            <path
                              strokeLinecap="round"
                              strokeLinejoin="round"
                              strokeWidth={2}
                              d="M17.657 16.657L13.414 20.9a1.998 1.998 0 01-2.827 0l-4.244-4.243a8 8 0 1111.314 0z"
                            />
                            <path
                              strokeLinecap="round"
                              strokeLinejoin="round"
                              strokeWidth={2}
                              d="M15 11a3 3 0 11-6 0 3 3 0 016 0z"
                            />
                          </svg>
                          <span>{event.location}</span>
                        </div>
                      )}
                    </div>

                    <div className="flex flex-col gap-2 ml-4">
                      <button
                        className="text-blue-600 hover:underline text-sm"
                        onClick={() => {
                          setShowDateEvents(false);
                          handleEdit(
                            currentEvents.findIndex(e => e.id === event.id)
                          );
                        }}
                      >
                        Edit
                      </button>
                      <button
                        className="text-green-600 hover:underline text-sm"
                        onClick={() => {
                          setShowDateEvents(false);
                          handleViewAttendance(event);
                        }}
                      >
                        View Attendance
                      </button>
                      {showPreviousEvents && (
                        <button
                          className="text-purple-600 hover:underline text-sm"
                          onClick={() => {
                            setShowDateEvents(false);
                            handleViewEventAttendance(event);
                          }}
                        >
                          Attendance
                        </button>
                      )}
                      <button
                        className="text-red-600 hover:underline text-sm"
                        onClick={() => {
                          setShowDateEvents(false);
                          handleDelete(
                            currentEvents.findIndex(e => e.id === event.id)
                          );
                        }}
                      >
                        Delete
                      </button>
                    </div>
                  </div>
                </div>
              ))}
            </div>
          </div>
        </div>
      )}

      {modalMessage && (
        <div className="fixed inset-0 z-50 flex items-center justify-center bg-black bg-opacity-40">
          <div className="bg-white rounded-lg shadow-xl p-6 w-full max-w-sm text-center">
            <h3 className="text-lg font-semibold mb-2">{modalMessage}</h3>
            <button
              className="mt-4 px-4 py-2 bg-blue-600 hover:bg-blue-700 text-white rounded-lg"
              onClick={() => setModalMessage('')}
            >
              OK
            </button>
          </div>
        </div>
      )}

      {/* Event Attendance Modal */}
      <EventAttendanceModal
        isOpen={isAttendanceModalOpen}
        onClose={handleCloseAttendanceModal}
        eventId={selectedEventForAttendance?.id}
        eventTitle={selectedEventForAttendance?.title}
        eventDate={selectedEventForAttendance?.startTime}
        eventTime={selectedEventForAttendance?.startTime}
      />

      {/* Event Attendance Modal for Previous Events */}
      <EventAttendanceModal
        isOpen={isEventAttendanceModalOpen}
        onClose={handleCloseEventAttendanceModal}
        eventId={selectedEventForEventAttendance?.id}
        eventTitle={selectedEventForEventAttendance?.title}
        eventDate={selectedEventForEventAttendance?.startTime}
        eventTime={selectedEventForEventAttendance?.startTime}
      />
    </div>
  );
};

export default AddEvent;<|MERGE_RESOLUTION|>--- conflicted
+++ resolved
@@ -838,16 +838,11 @@
           const allData = await getAllEventsWithCount(50);
           setAllEvents(allData);
         }
-<<<<<<< HEAD
-
-        alert('Event created successfully!');
-=======
-        
+
         // Trigger notification refresh to show event notifications from backend
         window.dispatchEvent(new Event('refresh-notifications'));
-        
-        alert("Event created successfully!");
->>>>>>> e09900d6
+
+        alert('Event created successfully!');
       } catch (err) {
         alert('Failed to create event: ' + err.message);
       } finally {
