--- conflicted
+++ resolved
@@ -839,12 +839,9 @@
           setAllEvents(allData);
         }
 
-<<<<<<< HEAD
-=======
         // Trigger notification refresh to show event notifications from backend
         window.dispatchEvent(new Event('refresh-notifications'));
 
->>>>>>> 97798924
         alert('Event created successfully!');
       } catch (err) {
         alert('Failed to create event: ' + err.message);
