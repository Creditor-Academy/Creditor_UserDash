--- conflicted
+++ resolved
@@ -812,10 +812,6 @@
   const getEventsForDate = (date) => {
     if (!date) return [];
     
-<<<<<<< HEAD
-    console.log('Getting events for date:', date.toDateString());
-    console.log('Available events:', events);
-    
     const eventsForDate = [];
     
     events.forEach(ev => {
@@ -879,29 +875,6 @@
           eventsForDate.push(ev);
         }
       }
-=======
-    return events.filter(ev => {
-      // Try different date fields that might exist
-      const eventDate = ev.date || ev.startTime || ev.createdAt;
-      
-      if (!eventDate) {
-        return false;
-      }
-      
-      const evDate = new Date(eventDate);
-      
-      if (isNaN(evDate.getTime())) {
-        return false;
-      }
-      
-      const isSameDate = (
-        evDate.getFullYear() === date.getFullYear() &&
-        evDate.getMonth() === date.getMonth() &&
-        evDate.getDate() === date.getDate()
-      );
-      
-      return isSameDate;
->>>>>>> 1d08fb2b
     });
     
     console.log('Events found for this date:', eventsForDate.length);
