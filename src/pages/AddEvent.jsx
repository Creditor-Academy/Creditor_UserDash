--- conflicted
+++ resolved
@@ -467,10 +467,6 @@
         method: "DELETE",
         headers: {
           "Content-Type": "application/json",
-<<<<<<< HEAD
-          "X-User-Role": getUserRole(), // Add role in header as well
-=======
->>>>>>> 6502bcd0
           ...getAuthHeader(),
         },
         credentials: "include"
@@ -500,10 +496,6 @@
         method: "POST",
         headers: {
           "Content-Type": "application/json",
-<<<<<<< HEAD
-          "X-User-Role": getUserRole(),
-=======
->>>>>>> 6502bcd0
           ...getAuthHeader(),
         },
         credentials: "include",
@@ -530,10 +522,6 @@
         method: "DELETE",
         headers: {
           "Content-Type": "application/json",
-<<<<<<< HEAD
-          "X-User-Role": getUserRole(),
-=======
->>>>>>> 6502bcd0
           ...getAuthHeader(),
         },
         credentials: "include"
@@ -560,10 +548,6 @@
           method: "DELETE",
           headers: {
             "Content-Type": "application/json",
-<<<<<<< HEAD
-            "X-User-Role": getUserRole(),
-=======
->>>>>>> 6502bcd0
             ...getAuthHeader(),
           },
           credentials: "include",
@@ -716,10 +700,6 @@
           method: "POST",
           headers: {
             "Content-Type": "application/json",
-<<<<<<< HEAD
-          
-=======
->>>>>>> 6502bcd0
             ...getAuthHeader(),
             "X-User-Role": currentRole, // If your backend still requires this header, keep it
           },
