--- conflicted
+++ resolved
@@ -871,12 +871,8 @@
             </div>
           </div>
 
-<<<<<<< HEAD
-          {/* Module list for all courses */}
-=======
           {/* Module list for courses with Book Smart/Street Smart modes */}
           {isEligibleForTwoModes(courseDetails?.title) && (
->>>>>>> 2a96285c
           <div className="mb-4">
             {filteredModules.length === 0 ? (
               <div className="text-center py-12">
