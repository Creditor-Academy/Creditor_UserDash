import React, { useState, useEffect } from "react";
import { useParams, Link, useLocation } from "react-router-dom";
import { Button } from "@/components/ui/button";
import { Input } from "@/components/ui/input";
import { Card, CardContent, CardFooter, CardHeader, CardTitle } from "@/components/ui/card";
import { Badge } from "@/components/ui/badge";
import { Search, Clock, Play, BookOpen, Users, Calendar, Award, FileText } from "lucide-react";
import { fetchCourseModules, fetchCourseById, fetchUserCourses } from "@/services/courseService";
import { useCredits } from "@/contexts/CreditsContext";
import api from "@/services/apiClient";

// MODULE_UNLOCK_COST will be fetched from backend per module

export function CourseView() {
  const { courseId } = useParams();
  const location = useLocation();
<<<<<<< HEAD
=======
  const hasAccessFromState = location.state?.isAccessible ?? true;
  const { userProfile } = useCredits();
>>>>>>> 5c0ae291
  const [searchQuery, setSearchQuery] = useState("");
  const [isLoading, setIsLoading] = useState(true);
  const [courseDetails, setCourseDetails] = useState(null);
  const [modules, setModules] = useState([]);
  const [filteredModules, setFilteredModules] = useState([]);
  const [error, setError] = useState("");
  const [totalDuration, setTotalDuration] = useState(0);
  const [isDescriptionExpanded, setIsDescriptionExpanded] = useState(false);
  const [isEnrolled, setIsEnrolled] = useState(false);

  useEffect(() => {
    const fetchData = async () => {
      setIsLoading(true);
      setError("");
      try {
        // Fetch both course details and modules in parallel
        const [courseData, modulesData] = await Promise.all([
          fetchCourseById(courseId),
          fetchCourseModules(courseId)
        ]);
        
        setCourseDetails(courseData);
        setModules(modulesData);
        setFilteredModules(modulesData);
        
        // Calculate total duration from modules
        const total = modulesData.reduce((sum, module) => {
          const duration = parseInt(module.estimated_duration) || 0;
          return sum + duration;
        }, 0);
        setTotalDuration(total);
        
        // Removed lesson access fetch since we're not using locked state anymore
        
      } catch (err) {
        setError("Failed to load course data");
      } finally {
        setIsLoading(false);
      }
    };
    if (courseId) fetchData();
  }, [courseId]);

  // Check if user is enrolled in the current course
  const checkEnrollmentStatus = async () => {
    if (!userProfile?.id || !courseId) {
      console.log(`[CourseView] No userProfile.id or courseId available, skipping enrollment check`);
      return;
    }
    
    try {
      console.log(`[CourseView] Checking if user is enrolled in course: ${courseId}`);
      // Use the same method as Courses.jsx - fetchUserCourses from courseService
      const userCourses = await fetchUserCourses();
      console.log(`[CourseView] User courses:`, userCourses);
      
      // Check if current course is in user's enrolled courses
      const enrolled = userCourses.some(course => {
        const courseIdStr = course.id?.toString();
        const currentCourseIdStr = courseId?.toString();
        const match = courseIdStr === currentCourseIdStr;
        console.log(`[CourseView] Comparing course.id: ${courseIdStr} with courseId: ${currentCourseIdStr}, match: ${match}`);
        return match;
      });
      
      console.log(`[CourseView] Is user enrolled in course ${courseId}:`, enrolled);
      setIsEnrolled(enrolled);
    } catch (error) {
      console.error('Failed to check enrollment status:', error);
      setIsEnrolled(false);
    }
  };

  useEffect(() => {
    if (searchQuery.trim() === "") {
      setFilteredModules(modules);
    } else {
      const filtered = modules.filter(module =>
        module.title?.toLowerCase().includes(searchQuery.toLowerCase()) ||
        module.description?.toLowerCase().includes(searchQuery.toLowerCase())
      );
      setFilteredModules(filtered);
    }
  }, [searchQuery, modules]);

  // Check enrollment status when component mounts or userProfile/courseId changes
  useEffect(() => {
    if (userProfile?.id && courseId) {
      checkEnrollmentStatus();
    }
  }, [userProfile?.id, courseId]);


  if (isLoading) {
    return (
      <div className="flex flex-col min-h-screen">
        <main className="flex-1">
          <div className="container py-6 max-w-7xl">
            <div className="flex items-center justify-center py-12">
              <div className="text-center">
                <div className="animate-spin rounded-full h-12 w-12 border-b-2 border-blue-600 mx-auto mb-4"></div>
                <p className="text-muted-foreground">Loading course modules...</p>
              </div>
            </div>
          </div>
        </main>
      </div>
    );
  }

  if (error) {
    return (
      <div className="flex flex-col min-h-screen">
        <main className="flex-1">
          <div className="container py-6 max-w-7xl">
            <div className="flex items-center justify-center py-12">
              <div className="text-center">
                <div className="text-red-500 mb-4">
                  <span className="text-4xl">❌</span>
                </div>
                <h3 className="text-lg font-medium mb-2">Failed to load modules</h3>
                <p className="text-muted-foreground mb-4">{error}</p>
                <Button onClick={() => window.location.reload()}>
                  Try Again
                </Button>
              </div>
            </div>
          </div>
        </main>
      </div>
    );
  }

  const formatDuration = (minutes) => {
    if (minutes === 0) return '0 min';
    const hours = Math.floor(minutes / 60);
    const remainingMinutes = minutes % 60;
    if (hours === 0) return `${minutes} min`;
    if (remainingMinutes === 0) return `${hours} hr`;
    return `${hours} hr ${remainingMinutes} min`;
  };

  // Removed handleUnlockClick since we're not using locked state anymore

  // Removed unlock-related functions since we're not using locked state anymore


  return (
    <div className="flex flex-col min-h-screen bg-gradient-to-br from-blue-50 to-white">
      <main className="flex-1">
        <div className="container py-8 max-w-7xl">

          {/* Course Details Section */}
          {courseDetails && (
            <div className="mb-8">
              <Card className="overflow-hidden shadow-xl border-0">
                {/* Course Title and Description at the top */}
                <CardContent className="p-6">
                  <div className="max-w-4xl">
                    <h1 className="text-3xl font-bold text-gray-900 mb-4 leading-tight">{courseDetails.title}</h1>
                    <p className={`text-gray-600 text-md leading-relaxed ${!isDescriptionExpanded ? 'line-clamp-4' : ''}`}>
                      {courseDetails.description}
                    </p>
                    {courseDetails.description.length > 150 && (
                      <Button 
                        variant="link"
                        className="text-blue-600 hover:text-blue-800 p-0 h-auto mt-2 text-md font-medium hover:underline"
                        onClick={() => setIsDescriptionExpanded(!isDescriptionExpanded)}
                      >
                        {isDescriptionExpanded ? 'Show Less' : 'Show More'}
                      </Button>
                    )}
                    
                    {/* Course Stats with reduced size and compact layout */}
                    <div className="grid grid-cols-1 md:grid-cols-3 gap-4 mt-6 pt-6 border-t border-gray-100">
                      <div className="flex items-center gap-3 p-3 bg-gradient-to-r from-green-50 to-emerald-50 rounded-lg border border-green-100">
                        <div className="p-2 bg-green-500 rounded-lg shadow-md">
                          <BookOpen className="h-5 w-5 text-white" />
                        </div>
                        <div>
                          <p className="text-xs font-medium text-green-700">Total Modules</p>
                          <p className="text-lg font-bold text-green-800">{modules.length}</p>
                        </div>
                      </div>
                      <div className="flex items-center gap-3 p-3 bg-gradient-to-r from-purple-50 to-indigo-50 rounded-lg border border-purple-100">
                        <div className="p-2 bg-purple-500 rounded-lg shadow-md">
                          <Clock className="h-5 w-5 text-white" />
                        </div>
                        <div>
                          <p className="text-xs font-medium text-purple-700">Duration</p>
                          <p className="text-lg font-bold text-purple-800">
                            {totalDuration > 0 ? formatDuration(totalDuration) : 'N/A'}
                          </p>
                        </div>
                      </div>
                      {courseDetails.instructor && (
                        <div className="flex items-center gap-3 p-3 bg-gradient-to-r from-orange-50 to-amber-50 rounded-lg border border-orange-100">
                          <div className="p-2 bg-orange-500 rounded-lg shadow-md">
                            <Award className="h-5 w-5 text-white" />
                          </div>
                          <div>
                            <p className="text-xs font-medium text-orange-700">Instructor</p>
                            <p className="text-sm font-bold text-orange-800">{courseDetails.instructor}</p>
                          </div>
                        </div>
                      )}
                    </div>
                  </div>
                </CardContent>
              </Card>
            </div>
          )}

          <div className="flex items-center justify-between mb-8">
            <div className="flex items-center gap-3">
              <Clock className="text-muted-foreground" size={20} />
              <span className="font-medium">Total Modules:</span>
              <span className="font-mono text-lg">{modules.length}</span>
            </div>
            <div className="flex items-center gap-3">
              <div className="relative">
                <Search className="absolute left-2.5 top-2.5 h-4 w-4 text-muted-foreground" />
                <Input
                  type="search"
                  placeholder="Search modules..."
                  className="pl-8 w-[250px]"
                  value={searchQuery}
                  onChange={(e) => setSearchQuery(e.target.value)}
                />
              </div>
            </div>
          </div>

          {filteredModules.length === 0 ? (
            <div className="text-center py-12">
              <Search className="mx-auto h-12 w-12 text-muted-foreground mb-4" />
              <h3 className="text-lg font-medium">No modules found</h3>
              <p className="text-muted-foreground mt-1">
                {searchQuery ? "Try adjusting your search query" : "This course doesn't have any modules yet"}
              </p>
            </div>
          ) : (
            <div className="grid grid-cols-1 md:grid-cols-2 lg:grid-cols-3 gap-6">
               {filteredModules.map((module) => {
                const isContentAvailable = !!module.resource_url;
                // User has access if they came from catalog with access OR if they are enrolled
                const hasAccess = hasAccessFromState || isEnrolled;
                const isUpcoming = !isContentAvailable || !hasAccess;
                 
                
                return (
                  <div key={module.id} className="module-card h-full">
                    <Card className="overflow-hidden hover:shadow-lg transition-all duration-300 flex flex-col h-full">
                      <div className="aspect-video relative overflow-hidden">
                        <img 
                          src={module.thumbnail || "https://images.unsplash.com/photo-1551288049-bebda4e38f71?q=80&w=1000"} 
                          alt={module.title}
                          className="w-full h-full object-cover"
                        />
<<<<<<< HEAD
=======
                        {/* Clock overlay for upcoming modules only */}
                        {isUpcoming && (
                          <div className="absolute inset-0 bg-black/40 flex items-center justify-center">
                            <div className="bg-white/95 rounded-full p-4 shadow-xl">
                              <Clock className="w-8 h-8 text-gray-700" />
                            </div>
                          </div>
                        )}
>>>>>>> 5c0ae291
                      </div>
                      {/* Fixed height for content area, flex-grow to fill space */}
                      <div className="flex flex-col flex-grow min-h-[170px] max-h-[170px] px-6 pt-4 pb-2">
                        <CardHeader className="pb-2 px-0 pt-0">
                          <CardTitle className="text-lg line-clamp-2 min-h-[56px]">{module.title}</CardTitle>
                          <p className="text-sm text-muted-foreground line-clamp-3 min-h-[60px]">{module.description}</p>
                        </CardHeader>
                        <CardContent className="space-y-3 px-0 pt-0 pb-0">
                          <div className="flex items-center justify-between text-sm text-muted-foreground">
                            <div className="flex items-center gap-1">
                              <BookOpen size={14} />
                              <span>Order: {module.order || 'N/A'}</span>
                            </div>
                            <div className="flex items-center gap-1">
                              <Clock size={14} />
                              <span>{module.estimated_duration || 0} min</span>
                            </div>
                          </div>
                        </CardContent>
                      </div>
                      {/* Footer always at the bottom */}
                      <div className="mt-auto px-6 pb-4">
                        <CardFooter className="p-0 flex flex-col gap-2">
<<<<<<< HEAD
                          <Link to={`/dashboard/courses/${courseId}/modules/${module.id}/lessons`} className="w-full">
                            <Button className="w-full">
                              <Play size={16} className="mr-2" />
                              View lessons
=======
                           {isContentAvailable && hasAccess ? (
                            <>
                              <Link to={`/dashboard/courses/${courseId}/modules/${module.id}/view`} className="w-full">
                                <Button className="w-full">
                                  <Play size={16} className="mr-2" />
                                  Start Module
                                </Button>
                              </Link>
                              <Link to={`/dashboard/courses/${courseId}/modules/${module.id}/assessments`} className="w-full">
                               <Button variant="outline" className="w-full">
                                  <FileText size={16} className="mr-2" />
                                  Start Assessment
                                </Button> 
                              </Link>
                            </>
                          ) : (
                            <Button className="w-full bg-blue-600 border-blue-600 text-white hover:bg-blue-700 hover:border-blue-700 transition-colors duration-200" disabled>
                              <Clock size={16} className="mr-2" />
                              <span className="font-medium">Upcoming Module</span>
>>>>>>> 5c0ae291
                            </Button>
                          </Link>
                          <Link to={`/dashboard/courses/${courseId}/modules/${module.id}/assessments`} className="w-full">
                           <Button variant="outline" className="w-full">
                              <FileText size={16} className="mr-2" />
                              View Assessment
                            </Button> 
                          </Link>
                        </CardFooter>
                      </div>
                    </Card>
                  </div>
                );
              })}
            </div>
          )}
        </div>
      </main>

      {/* Removed confirmation modal since we're not using locked state anymore */}
    </div>
  );
}

export default CourseView;<|MERGE_RESOLUTION|>--- conflicted
+++ resolved
@@ -14,11 +14,8 @@
 export function CourseView() {
   const { courseId } = useParams();
   const location = useLocation();
-<<<<<<< HEAD
-=======
   const hasAccessFromState = location.state?.isAccessible ?? true;
   const { userProfile } = useCredits();
->>>>>>> 5c0ae291
   const [searchQuery, setSearchQuery] = useState("");
   const [isLoading, setIsLoading] = useState(true);
   const [courseDetails, setCourseDetails] = useState(null);
@@ -272,23 +269,13 @@
                 return (
                   <div key={module.id} className="module-card h-full">
                     <Card className="overflow-hidden hover:shadow-lg transition-all duration-300 flex flex-col h-full">
+                    <Card className="overflow-hidden hover:shadow-lg transition-all duration-300 flex flex-col h-full">
                       <div className="aspect-video relative overflow-hidden">
                         <img 
                           src={module.thumbnail || "https://images.unsplash.com/photo-1551288049-bebda4e38f71?q=80&w=1000"} 
                           alt={module.title}
                           className="w-full h-full object-cover"
                         />
-<<<<<<< HEAD
-=======
-                        {/* Clock overlay for upcoming modules only */}
-                        {isUpcoming && (
-                          <div className="absolute inset-0 bg-black/40 flex items-center justify-center">
-                            <div className="bg-white/95 rounded-full p-4 shadow-xl">
-                              <Clock className="w-8 h-8 text-gray-700" />
-                            </div>
-                          </div>
-                        )}
->>>>>>> 5c0ae291
                       </div>
                       {/* Fixed height for content area, flex-grow to fill space */}
                       <div className="flex flex-col flex-grow min-h-[170px] max-h-[170px] px-6 pt-4 pb-2">
@@ -312,32 +299,10 @@
                       {/* Footer always at the bottom */}
                       <div className="mt-auto px-6 pb-4">
                         <CardFooter className="p-0 flex flex-col gap-2">
-<<<<<<< HEAD
                           <Link to={`/dashboard/courses/${courseId}/modules/${module.id}/lessons`} className="w-full">
                             <Button className="w-full">
                               <Play size={16} className="mr-2" />
                               View lessons
-=======
-                           {isContentAvailable && hasAccess ? (
-                            <>
-                              <Link to={`/dashboard/courses/${courseId}/modules/${module.id}/view`} className="w-full">
-                                <Button className="w-full">
-                                  <Play size={16} className="mr-2" />
-                                  Start Module
-                                </Button>
-                              </Link>
-                              <Link to={`/dashboard/courses/${courseId}/modules/${module.id}/assessments`} className="w-full">
-                               <Button variant="outline" className="w-full">
-                                  <FileText size={16} className="mr-2" />
-                                  Start Assessment
-                                </Button> 
-                              </Link>
-                            </>
-                          ) : (
-                            <Button className="w-full bg-blue-600 border-blue-600 text-white hover:bg-blue-700 hover:border-blue-700 transition-colors duration-200" disabled>
-                              <Clock size={16} className="mr-2" />
-                              <span className="font-medium">Upcoming Module</span>
->>>>>>> 5c0ae291
                             </Button>
                           </Link>
                           <Link to={`/dashboard/courses/${courseId}/modules/${module.id}/assessments`} className="w-full">
