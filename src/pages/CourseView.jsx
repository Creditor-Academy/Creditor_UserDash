import React, { useState, useEffect } from 'react';
import { useParams, Link, useLocation, useNavigate } from 'react-router-dom';
import { Button } from '@/components/ui/button';
import { Input } from '@/components/ui/input';
import {
  Card,
  CardContent,
  CardFooter,
  CardHeader,
  CardTitle,
} from '@/components/ui/card';
import { Badge } from '@/components/ui/badge';
import {
  Search,
  Clock,
  Play,
  BookOpen,
  Users,
  Calendar,
  Award,
  FileText,
  ArrowLeft,
  ChevronRight,
  ChevronDown,
  Lock,
  Unlock,
  ShoppingCart,
} from 'lucide-react';
import {
  fetchCourseModules,
  fetchCourseById,
  fetchUserCourses,
  fetchCoursePrice,
} from '@/services/courseService';
import { useCredits } from '@/contexts/CreditsContext';
import { useUser } from '@/contexts/UserContext';
import CreditPurchaseModal from '@/components/credits/CreditPurchaseModal';
import { getUnlockedModulesByUser } from '@/services/modulesService';
import api from '@/services/apiClient';
import axios from 'axios';
import { getAuthHeader } from '@/services/authHeader';

// MODULE_UNLOCK_COST will be fetched from backend per module

// Component to display course price
const CoursePriceDisplay = ({ course }) => {
  const [price, setPrice] = useState(null);
  const [loading, setLoading] = useState(true);

  useEffect(() => {
    const fetchPrice = async () => {
      try {
        const backendPrice = await fetchCoursePrice(course.id);
        if (backendPrice && Number(backendPrice) > 0) {
          setPrice(Number(backendPrice));
        } else if (course.price && Number(course.price) > 0) {
          setPrice(Number(course.price));
        } else {
          // Generate stable random price based on course ID
          const input = String(course?.id || '');
          let hash = 0;
          for (let i = 0; i < input.length; i++) {
            hash = (hash * 31 + input.charCodeAt(i)) >>> 0;
          }
          const baseOptions = [500, 750, 1000, 1250, 1500];
          setPrice(baseOptions[hash % baseOptions.length]);
        }
      } catch (error) {
        console.log('Backend price not available, using fallback pricing');
        // Use fallback pricing
        const input = String(course?.id || '');
        let hash = 0;
        for (let i = 0; i < input.length; i++) {
          hash = (hash * 31 + input.charCodeAt(i)) >>> 0;
        }
        const baseOptions = [500, 750, 1000, 1250, 1500];
        setPrice(baseOptions[hash % baseOptions.length]);
      } finally {
        setLoading(false);
      }
    };

    fetchPrice();
  }, [course.id, course.price]);

  if (loading) {
    return <span>Loading...</span>;
  }

  return <span>{price} credits</span>;
};

export function CourseView() {
  const { courseId } = useParams();
  const location = useLocation();
  const navigate = useNavigate();
  const hasAccessFromState = location.state?.isAccessible ?? false;
  const { userProfile } = useUser();
  const [searchQuery, setSearchQuery] = useState('');
  const [isLoading, setIsLoading] = useState(true);
  const [courseDetails, setCourseDetails] = useState(null);
  const [modules, setModules] = useState([]);
  const [filteredModules, setFilteredModules] = useState([]);
<<<<<<< HEAD
=======
  const [bookSmartModules, setBookSmartModules] = useState([]);
  const [streetSmartModules, setStreetSmartModules] = useState([]);
  const [filteredBookSmartModules, setFilteredBookSmartModules] = useState([]);
  const [filteredStreetSmartModules, setFilteredStreetSmartModules] = useState(
    []
  );
>>>>>>> 97798924
  const [error, setError] = useState('');
  const [totalDuration, setTotalDuration] = useState(0);
  const [isDescriptionExpanded, setIsDescriptionExpanded] = useState(false);
  const [isEnrolled, setIsEnrolled] = useState(false);
  const [unlockingId, setUnlockingId] = useState(null);
  const [unlockedIds, setUnlockedIds] = useState(new Set());
  const [confirmUnlock, setConfirmUnlock] = useState({
    open: false,
    module: null,
  });
  const [creditsModalOpen, setCreditsModalOpen] = useState(false);
  const { balance, unlockContent, refreshBalance } = useCredits();
  // Track locally completed module ids
  const [completedModuleIds, setCompletedModuleIds] = useState(new Set());
  // Track modules currently being marked as complete
  const [markingCompleteIds, setMarkingCompleteIds] = useState(new Set());

  // Track which modules have lessons
  const [modulesWithLessons, setModulesWithLessons] = useState(new Set());
  const [loadingLessonCounts, setLoadingLessonCounts] = useState(false);

<<<<<<< HEAD
  // Accordion expansion control for Book/Street sections
  const [expandedSection, setExpandedSection] = useState(null); // null | 'book' | 'street'

=======
>>>>>>> 97798924
  // Course purchase states
  const [showInsufficientCreditsModal, setShowInsufficientCreditsModal] =
    useState(false);
  const [selectedCourseToBuy, setSelectedCourseToBuy] = useState(null);
  const [buyDetailsOpen, setBuyDetailsOpen] = useState(false);
  const [purchaseNotice, setPurchaseNotice] = useState('');
  const [isPurchasing, setIsPurchasing] = useState(false);

  // Unlocked modules state for checking individual lesson purchases
  const [unlockedModules, setUnlockedModules] = useState([]);

  // Sequential unlock modal state
  const [showSequentialModal, setShowSequentialModal] = useState(false);
  const [selectedModuleForSequential, setSelectedModuleForSequential] =
    useState(null);
<<<<<<< HEAD

  // View mode and street modules state
  const [viewMode, setViewMode] = useState('book');
  const [streetModules, setStreetModules] = useState([]);
  const [streetLoading, setStreetLoading] = useState(false);
  const [streetError, setStreetError] = useState('');
  const [isEnrolledRecording, setIsEnrolledRecording] = useState(false);

  // Mapping of supported courses to their recordings course IDs (Street Smart)
  // Source IDs from components/dashboard/ClassRecording.jsx
  const RECORDING_COURSE_IDS = {
    becomePrivate: 'a188173c-23a6-4cb7-9653-6a1a809e9914',
    operatePrivate: '7b798545-6f5f-4028-9b1e-e18c7d2b4c47',
    businessCredit: '199e328d-8366-4af1-9582-9ea545f8b59e',
    privateMerchant: 'd8e2e17f-af91-46e3-9a81-6e5b0214bc5e',
    sovereignty101: 'd5330607-9a45-4298-8ead-976dd8810283',
    remedy: '814b3edf-86da-4b0d-bb8c-8a6da2d9b4df', // I Want Remedy Now recording course ID
  };

  // Check if current course is a recording course
  const isRecordingCourse = title => {
    const t = (title || '').toLowerCase();
    return t.includes('recording') || t.includes('recordings');
  };

  // Determine if current course is one of the eligible courses (with recording course IDs)
  // But exclude recording courses themselves
  const isEligibleForTwoModes = title => {
    if (isRecordingCourse(title)) return false; // Don't show Book Smart/Street Smart in recording courses

    const t = (title || '').toLowerCase();
    // More specific matching to avoid catching courses like "Tier 1: Optimizing Your Business Credit Profile"
    return [
      'become private', // Exact main course
      'sovereignty 101', // Exact main course
      'sov 101', // Exact main course
      'operate private', // Exact main course
      'business credit', // Only if it's the main "Business Credit" course, not sub-courses
      'i want remedy now', // Exact main course
      'private merchant', // Exact main course
    ].some(k => {
      // For "business credit", be more specific to avoid sub-courses like "Tier 1: Optimizing Your Business Credit Profile"
      if (k === 'business credit') {
        return (
          t.includes('business credit') &&
          !t.includes('tier') &&
          !t.includes('optimizing') &&
          !t.includes('profile')
        );
      }
      return t.includes(k);
    });
  };

  // Get recording course id for the matching title
  const getRecordingCourseIdForTitle = title => {
    const t = (title || '').toLowerCase();
    if (t.includes('become private')) return RECORDING_COURSE_IDS.becomePrivate;
    if (t.includes('operate private'))
      return RECORDING_COURSE_IDS.operatePrivate;
    if (t.includes('business credit'))
      return RECORDING_COURSE_IDS.businessCredit;
    if (t.includes('private merchant'))
      return RECORDING_COURSE_IDS.privateMerchant;
    if (t.includes('sovereignty 101') || t.includes('sov 101'))
      return RECORDING_COURSE_IDS.sovereignty101;
    if (t.includes('i want remedy now')) return RECORDING_COURSE_IDS.remedy;
    return null;
  };
=======

  // View mode state for Book Smart / Street Smart
  const [viewMode, setViewMode] = useState('book');
>>>>>>> 97798924

  // Initialize unlocked modules from backend for this user
  useEffect(() => {
    const initUnlocked = async () => {
      try {
        if (!userProfile?.id) return;
        console.log('[UI] Fetch unlocked IDs for CourseView', userProfile.id);
        const data = await getUnlockedModulesByUser(userProfile.id);
        console.log(
          '[UI] Unlocked IDs count',
          Array.isArray(data) ? data.length : 'not-array'
        );
        const ids = new Set((data || []).map(d => String(d.module_id)));
        setUnlockedIds(ids);
        setUnlockedModules(data || []);
      } catch (e) {
        console.error('[UI] Fetch unlocked IDs error', e);
      }
    };
    initUnlocked();
  }, [userProfile?.id]);

  // Initialize completed modules from backend data
  useEffect(() => {
    const completedIds = new Set();

<<<<<<< HEAD
    // Check main course modules
=======
>>>>>>> 97798924
    if (modules && modules.length > 0) {
      modules.forEach(module => {
        if (
          module.user_module_progress &&
          Array.isArray(module.user_module_progress) &&
          module.user_module_progress.length > 0 &&
          module.user_module_progress[0].completed === true
        ) {
<<<<<<< HEAD
          completedIds.add(String(module.id));
        }
      });
    }

    // Check Street Smart modules
    if (streetModules && streetModules.length > 0) {
      streetModules.forEach(module => {
        if (
          module.user_module_progress &&
          Array.isArray(module.user_module_progress) &&
          module.user_module_progress.length > 0 &&
          module.user_module_progress[0].completed === true
        ) {
=======
>>>>>>> 97798924
          completedIds.add(String(module.id));
        }
      });
    }

    setCompletedModuleIds(completedIds);
  }, [modules]);

  const getStableRandomPrice = moduleObj => {
    const input = String(moduleObj?.id || '');
    let hash = 0;
    for (let i = 0; i < input.length; i++) {
      hash = (hash * 31 + input.charCodeAt(i)) >>> 0;
    }
    const baseOptions = [100, 150, 200, 250];
    return baseOptions[hash % baseOptions.length];
  };

  // Helper function to get course price in credits
  const getCoursePriceCredits = async course => {
    // First try to fetch price from backend
    try {
      const backendPrice = await fetchCoursePrice(course.id);
      if (backendPrice && Number(backendPrice) > 0) {
        return Number(backendPrice);
      }
    } catch (error) {
      console.log('Backend price not available, using fallback pricing');
    }

    // Check if course has a price field from backend
    if (course?.price && Number(course.price) > 0) {
      return Number(course.price);
    }

    // Generate stable random price based on course ID
    const input = String(course?.id || '');
    let hash = 0;
    for (let i = 0; i < input.length; i++) {
      hash = (hash * 31 + input.charCodeAt(i)) >>> 0;
    }
    const baseOptions = [500, 750, 1000, 1250, 1500];
    return baseOptions[hash % baseOptions.length];
  };

  // Handle buy course click
  const handleBuyCourseClick = async course => {
    const price = await getCoursePriceCredits(course);
    const currentBalance = Number(balance) || 0;

    setSelectedCourseToBuy({ ...course, priceCredits: price });

    if (currentBalance >= price && price > 0) {
      // User has enough credits - show purchase confirmation
      setBuyDetailsOpen(true);
    } else {
      // User doesn't have enough credits - show insufficient credits modal
      setShowInsufficientCreditsModal(true);
    }
  };

  const closeAllModals = () => {
    setBuyDetailsOpen(false);
    setCreditsModalOpen(false);
    setShowInsufficientCreditsModal(false);
    setSelectedCourseToBuy(null);
    setIsPurchasing(false);
    setShowSequentialModal(false);
    setSelectedModuleForSequential(null);
    setIsDescriptionExpanded(false);
  };

  // Helper function to check if user can buy a course
  const canBuyCourse = course => {
    // Hide buy option for Master Class courses EXCEPT for Private Merchant
    const title = (course?.title || '').toLowerCase();
    const isPrivateMerchantCourse = title.includes('private merchant');

    // Check if this is a Master Class course (but allow Private Merchant)
    const isMasterClassCourse = [
      'formation of business trust',
      'tier 1: optimizing your business credit profile',
      'business trust',
      'credit optimization',
    ].some(name => title.includes(name));

    if (isMasterClassCourse && !isPrivateMerchantCourse) return false;

    // Check if this course belongs to a free catalog (Roadmap Series/Start Your Passive Income Now)
    // or a class recording catalog
    const freeCatalogKeywords = [
      'roadmap',
      'road map',
      'roadmap series',
      'road map series',
      'passive income',
      'start your passive income',
<<<<<<< HEAD
    ];
    const classRecordingKeywords = [
      'class recording',
      'class recordings',
      'course recording',
      'course recordings',
      'recordings',
      'recording',
    ];
=======
    ];
    const classRecordingKeywords = [
      'class recording',
      'class recordings',
      'course recording',
      'course recordings',
      'recordings',
      'recording',
    ];
>>>>>>> 97798924
    const courseTitle = (course?.title || '').toLowerCase();
    const isFromFreeCatalog = freeCatalogKeywords.some(keyword =>
      courseTitle.includes(keyword)
    );
    const isFromClassRecording = classRecordingKeywords.some(keyword =>
      courseTitle.includes(keyword)
    );

    // If this course is from a free catalog or class recording, users cannot buy it
    if (isFromFreeCatalog || isFromClassRecording) {
      return false;
    }

    // If user is already enrolled in the course, they can't buy it
    if (isEnrolled) {
      return false;
    }

    // Check if user has purchased any individual lessons from this course
    const hasLessonPurchasesFromCourse = unlockedModules.some(module => {
      const courseId = module.course_id || module.courseId;
      return courseId && courseId === course.id;
    });

    // If user has bought individual lessons, they can't buy the whole course
    if (hasLessonPurchasesFromCourse) {
      return false;
    }

    return true;
  };

  // Helper function to check if course is from a free catalog or class recording
  const isFromFreeCatalog = course => {
    const freeCatalogKeywords = [
      'roadmap',
      'road map',
      'roadmap series',
      'road map series',
      'passive income',
      'start your passive income',
<<<<<<< HEAD
    ];
    const classRecordingKeywords = [
      'class recording',
      'class recordings',
      'course recording',
      'course recordings',
      'recordings',
      'recording',
    ];
=======
    ];
    const classRecordingKeywords = [
      'class recording',
      'class recordings',
      'course recording',
      'course recordings',
      'recordings',
      'recording',
    ];
>>>>>>> 97798924
    const courseTitle = (course?.title || '').toLowerCase();
    return (
      freeCatalogKeywords.some(keyword => courseTitle.includes(keyword)) ||
      classRecordingKeywords.some(keyword => courseTitle.includes(keyword))
    );
  };

  // Handle sequential unlock click
  const handleSequentialUnlockClick = module => {
    setSelectedModuleForSequential(module);
    setShowSequentialModal(true);
  };

  // Check if user is enrolled in the current course
  const checkEnrollmentStatus = async () => {
    if (!userProfile?.id || !courseId) {
      console.log(
        `[CourseView] No userProfile.id or courseId available, skipping enrollment check`
      );
      return;
    }

    try {
      console.log(
        `[CourseView] Checking if user is enrolled in course: ${courseId}`
      );
      // Use the same method as Courses.jsx - fetchUserCourses from courseService
      const userCourses = await fetchUserCourses();
      console.log(`[CourseView] User courses:`, userCourses);

      // Check if current course is in user's enrolled courses
      const enrolled = userCourses.some(course => {
        const courseIdStr = course.id?.toString();
        const currentCourseIdStr = courseId?.toString();
        const match = courseIdStr === currentCourseIdStr;
        console.log(
          `[CourseView] Comparing course.id: ${courseIdStr} with courseId: ${currentCourseIdStr}, match: ${match}`
        );
        return match;
      });

      console.log(
        `[CourseView] Is user enrolled in course ${courseId}:`,
        enrolled
      );
      setIsEnrolled(enrolled);
<<<<<<< HEAD

      // Check recording course enrollment
      try {
        if (courseDetails?.title) {
          const recId = getRecordingCourseIdForTitle(courseDetails.title);
          console.log(
            `[CourseView] Recording course ID for ${courseDetails.title}:`,
            recId
          );
          if (recId) {
            const recEnrolled = userCourses.some(c => {
              const cId = c.id?.toString?.() || c.id?.toString();
              const recIdStr = recId.toString();
              const match = cId === recIdStr;
              console.log(
                `[CourseView] Recording enrollment check - course.id: ${cId}, recordingId: ${recIdStr}, match: ${match}`
              );
              return match;
            });
            console.log(
              `[CourseView] Is user enrolled in recording course ${recId}:`,
              recEnrolled
            );
            setIsEnrolledRecording(recEnrolled);
          } else {
            console.log(
              `[CourseView] No recording course ID found for ${courseDetails.title}`
            );
            setIsEnrolledRecording(false);
          }
        } else {
          setIsEnrolledRecording(false);
        }
      } catch (e) {
        console.error(`[CourseView] Error checking recording enrollment:`, e);
        setIsEnrolledRecording(false);
      }
=======
>>>>>>> 97798924
    } catch (error) {
      console.error('Failed to check enrollment status:', error);
      setIsEnrolled(false);
    }
  };

  useEffect(() => {
    const fetchData = async () => {
      setIsLoading(true);
      setError('');
      try {
        // Fetch both course details and modules in parallel
        const [courseData, modulesData] = await Promise.all([
          fetchCourseById(courseId),
          fetchCourseModules(courseId),
        ]);

        setCourseDetails(courseData);

        // Filter modules to only show PUBLISHED ones
        const publishedModules = modulesData.filter(
          module => module.module_status === 'PUBLISHED'
        );
        console.log(
          `[CourseView] Total modules: ${modulesData.length}, Published modules: ${publishedModules.length}`
        );

<<<<<<< HEAD
        // Sort modules to move "Why You Must Exit the LLC/Corporation Structure" to the top
        const sortedModules = publishedModules.sort((a, b) => {
          const aTitle = (a.title || a.name || '').toLowerCase();
          const bTitle = (b.title || b.name || '').toLowerCase();

          // Check if module is the intro module
          const aIsIntro =
            aTitle.includes('why you must exit') &&
            (aTitle.includes('llc') || aTitle.includes('corporation')) &&
            aTitle.includes('structure');
          const bIsIntro =
            bTitle.includes('why you must exit') &&
            (bTitle.includes('llc') || bTitle.includes('corporation')) &&
            bTitle.includes('structure');

          // Move intro module to top
          if (aIsIntro && !bIsIntro) return -1;
          if (!aIsIntro && bIsIntro) return 1;

          // For other modules, maintain original order by order property
          const aOrder = Number(a.order) || 0;
          const bOrder = Number(b.order) || 0;
          return aOrder - bOrder;
        });

        setModules(sortedModules);
        setFilteredModules(sortedModules);

        // Calculate total duration from published modules only
        const total = sortedModules.reduce((sum, module) => {
=======
        // Sort function to move "Why You Must Exit the LLC/Corporation Structure" to the top
        const sortModules = modules => {
          return modules.sort((a, b) => {
            const aTitle = (a.title || a.name || '').toLowerCase();
            const bTitle = (b.title || b.name || '').toLowerCase();

            // Check if module is the intro module
            const aIsIntro =
              aTitle.includes('why you must exit') &&
              (aTitle.includes('llc') || aTitle.includes('corporation')) &&
              aTitle.includes('structure');
            const bIsIntro =
              bTitle.includes('why you must exit') &&
              (bTitle.includes('llc') || bTitle.includes('corporation')) &&
              bTitle.includes('structure');

            // Move intro module to top
            if (aIsIntro && !bIsIntro) return -1;
            if (!aIsIntro && bIsIntro) return 1;

            // For other modules, maintain original order by order property
            const aOrder = Number(a.order) || 0;
            const bOrder = Number(b.order) || 0;
            return aOrder - bOrder;
          });
        };

        // Separate modules by category
        const bookSmart = publishedModules.filter(
          module => module.category === 'BOOK_SMART'
        );
        const streetSmart = publishedModules.filter(
          module => module.category === 'STREET_SMART'
        );

        // Sort each category
        const sortedBookSmart = sortModules([...bookSmart]);
        const sortedStreetSmart = sortModules([...streetSmart]);

        // Set all modules (for backward compatibility)
        const allModules = [...sortedBookSmart, ...sortedStreetSmart];
        setModules(allModules);
        setFilteredModules(allModules);

        // Set category-specific modules
        setBookSmartModules(sortedBookSmart);
        setStreetSmartModules(sortedStreetSmart);
        setFilteredBookSmartModules(sortedBookSmart);
        setFilteredStreetSmartModules(sortedStreetSmart);

        // Calculate total duration from published modules only
        const total = allModules.reduce((sum, module) => {
>>>>>>> 97798924
          const duration = parseInt(module.estimated_duration) || 0;
          return sum + duration;
        }, 0);
        setTotalDuration(total);

        // Removed lesson access fetch since we're not using locked state anymore
      } catch (err) {
        setError('Failed to load course data');
      } finally {
        setIsLoading(false);
      }
    };
    if (courseId) fetchData();
  }, [courseId]);

<<<<<<< HEAD
  // Load Street Smart modules only for eligible courses
  useEffect(() => {
    const loadStreetSmart = async () => {
      if (!courseDetails) return;
      if (!isEligibleForTwoModes(courseDetails.title)) return;
      const recordingCourseId = getRecordingCourseIdForTitle(
        courseDetails.title
      );
      if (!recordingCourseId) {
        setStreetModules([]);
        setStreetError('');
        return;
      }
      setStreetLoading(true);
      setStreetError('');
      try {
        const recMods = await fetchCourseModules(recordingCourseId);
        const published = (Array.isArray(recMods) ? recMods : []).filter(m => {
          const status = (m.module_status || m.status || '')
            .toString()
            .toUpperCase();
          return status === 'PUBLISHED' || m.published === true;
        });
        setStreetModules(published);
        // Refresh enrollment status after loading Street Smart modules
        await checkEnrollmentStatus();
      } catch (e) {
        setStreetError('Failed to load recordings');
        setStreetModules([]);
      } finally {
        setStreetLoading(false);
      }
    };
    loadStreetSmart();
    // eslint-disable-next-line react-hooks/exhaustive-deps
  }, [courseDetails?.title]);

=======
>>>>>>> 97798924
  useEffect(() => {
    if (searchQuery.trim() === '') {
      setFilteredModules(modules);
      setFilteredBookSmartModules(bookSmartModules);
      setFilteredStreetSmartModules(streetSmartModules);
    } else {
      const filtered = modules.filter(
        module =>
          module.title?.toLowerCase().includes(searchQuery.toLowerCase()) ||
          module.description?.toLowerCase().includes(searchQuery.toLowerCase())
      );
      setFilteredModules(filtered);

      const filteredBook = bookSmartModules.filter(
        module =>
          module.title?.toLowerCase().includes(searchQuery.toLowerCase()) ||
          module.description?.toLowerCase().includes(searchQuery.toLowerCase())
      );
      setFilteredBookSmartModules(filteredBook);

      const filteredStreet = streetSmartModules.filter(
        module =>
          module.title?.toLowerCase().includes(searchQuery.toLowerCase()) ||
          module.description?.toLowerCase().includes(searchQuery.toLowerCase())
      );
      setFilteredStreetSmartModules(filteredStreet);
    }
  }, [searchQuery, modules, bookSmartModules, streetSmartModules]);

  // Check enrollment status when component mounts or userProfile/courseId changes
  useEffect(() => {
    if (userProfile?.id && courseId) {
      checkEnrollmentStatus();
    }
  }, [userProfile?.id, courseId]);

  // Fetch lesson counts for all modules to determine which have lessons
  useEffect(() => {
    const checkModulesForLessons = async () => {
      if (!modules || modules.length === 0) return;

      setLoadingLessonCounts(true);
      const modulesWithLessonsSet = new Set();

      try {
        // Check each module for lessons
        const lessonCheckPromises = modules.map(async module => {
          try {
            const response = await axios.get(
              `${import.meta.env.VITE_API_BASE_URL}/api/course/${courseId}/modules/${module.id}/lesson/all-lessons`,
              {
                headers: getAuthHeader(),
                withCredentials: true,
              }
            );

            const lessonsData = response.data?.data || response.data || [];
            const lessons = Array.isArray(lessonsData) ? lessonsData : [];

            // If module has any lessons, add it to the set
            if (lessons.length > 0) {
              modulesWithLessonsSet.add(String(module.id));
            }
          } catch (err) {
            // If error fetching lessons, assume no lessons for now
            console.log(
              `Could not fetch lessons for module ${module.id}:`,
              err.message
            );
          }
        });

        await Promise.all(lessonCheckPromises);
        setModulesWithLessons(modulesWithLessonsSet);
      } catch (error) {
        console.error('Error checking modules for lessons:', error);
      } finally {
        setLoadingLessonCounts(false);
      }
    };

    checkModulesForLessons();
  }, [modules, courseId]);

<<<<<<< HEAD
  // Also check Street Smart modules for lessons
  useEffect(() => {
    const checkStreetModulesForLessons = async () => {
      if (!streetModules || streetModules.length === 0) return;

      const recordingCourseId = getRecordingCourseIdForTitle(
        courseDetails?.title
      );
      if (!recordingCourseId) return;

      const modulesWithLessonsSet = new Set(modulesWithLessons);

      try {
        const lessonCheckPromises = streetModules.map(async module => {
          try {
            const response = await axios.get(
              `${import.meta.env.VITE_API_BASE_URL}/api/course/${recordingCourseId}/modules/${module.id}/lesson/all-lessons`,
              {
                headers: getAuthHeader(),
                withCredentials: true,
              }
            );

            const lessonsData = response.data?.data || response.data || [];
            const lessons = Array.isArray(lessonsData) ? lessonsData : [];

            if (lessons.length > 0) {
              modulesWithLessonsSet.add(String(module.id));
            }
          } catch (err) {
            console.log(
              `Could not fetch lessons for street module ${module.id}:`,
              err.message
            );
          }
        });

        await Promise.all(lessonCheckPromises);
        setModulesWithLessons(modulesWithLessonsSet);
      } catch (error) {
        console.error('Error checking street modules for lessons:', error);
      }
    };

    checkStreetModulesForLessons();
  }, [streetModules, courseDetails?.title]);

=======
>>>>>>> 97798924
  // Shimmer skeleton components for loading state
  const ModuleCardSkeleton = () => (
    <Card className="overflow-hidden h-full flex flex-col">
      <div className="aspect-video relative overflow-hidden bg-gray-200">
        <div className="absolute inset-0 bg-gradient-to-r from-gray-200 via-gray-100 to-gray-200 animate-shimmer bg-[length:200%_100%]"></div>
      </div>

      <div className="flex flex-col flex-grow min-h-[170px] max-h-[170px] px-6 pt-4 pb-2">
        <div className="pb-2 px-0 pt-0">
          <div className="h-6 bg-gray-200 rounded-md mb-2 overflow-hidden relative">
            <div className="absolute inset-0 bg-gradient-to-r from-gray-200 via-gray-100 to-gray-200 animate-shimmer bg-[length:200%_100%]"></div>
          </div>
          <div className="h-5 bg-gray-200 rounded-md w-3/4 mb-2 overflow-hidden relative">
            <div className="absolute inset-0 bg-gradient-to-r from-gray-200 via-gray-100 to-gray-200 animate-shimmer bg-[length:200%_100%]"></div>
          </div>
          <div className="h-4 bg-gray-200 rounded-md w-full mb-1 overflow-hidden relative">
            <div className="absolute inset-0 bg-gradient-to-r from-gray-200 via-gray-100 to-gray-200 animate-shimmer bg-[length:200%_100%]"></div>
          </div>
          <div className="h-4 bg-gray-200 rounded-md w-5/6 overflow-hidden relative">
            <div className="absolute inset-0 bg-gradient-to-r from-gray-200 via-gray-100 to-gray-200 animate-shimmer bg-[length:200%_100%]"></div>
          </div>
        </div>
        <div className="space-y-3 px-0 pt-0 pb-0">
          <div className="flex items-center justify-between">
            <div className="h-4 bg-gray-200 rounded-md w-20 overflow-hidden relative">
              <div className="absolute inset-0 bg-gradient-to-r from-gray-200 via-gray-100 to-gray-200 animate-shimmer bg-[length:200%_100%]"></div>
            </div>
            <div className="h-4 bg-gray-200 rounded-md w-16 overflow-hidden relative">
              <div className="absolute inset-0 bg-gradient-to-r from-gray-200 via-gray-100 to-gray-200 animate-shimmer bg-[length:200%_100%]"></div>
            </div>
          </div>
        </div>
      </div>

      <div className="mt-auto px-6 pb-4">
        <div className="p-0 flex flex-col gap-2">
          <div className="h-10 bg-gray-200 rounded-md w-full overflow-hidden relative">
            <div className="absolute inset-0 bg-gradient-to-r from-gray-200 via-gray-100 to-gray-200 animate-shimmer bg-[length:200%_100%]"></div>
          </div>
        </div>
      </div>
    </Card>
  );

  if (isLoading) {
    return (
      <div className="flex flex-col min-h-screen bg-gradient-to-br from-blue-50 to-white">
        <main className="flex-1">
          <div className="container py-8 max-w-7xl">
            {/* Breadcrumb Skeleton */}
            <div className="flex items-center gap-2 mb-6">
              <div className="h-8 bg-gray-200 rounded-md w-32 overflow-hidden relative">
                <div className="absolute inset-0 bg-gradient-to-r from-gray-200 via-gray-100 to-gray-200 animate-shimmer bg-[length:200%_100%]"></div>
              </div>
              <div className="h-4 w-4 bg-gray-200 rounded"></div>
              <div className="h-4 bg-gray-200 rounded-md w-48 overflow-hidden relative">
                <div className="absolute inset-0 bg-gradient-to-r from-gray-200 via-gray-100 to-gray-200 animate-shimmer bg-[length:200%_100%]"></div>
<<<<<<< HEAD
              </div>
            </div>

            {/* Course Details Card Skeleton */}
            <div className="mb-8">
              <Card className="overflow-hidden shadow-xl border-0">
                <div className="p-6">
                  <div className="max-w-4xl">
                    {/* Title Skeleton */}
                    <div className="h-9 bg-gray-200 rounded-md mb-4 w-3/4 overflow-hidden relative">
                      <div className="absolute inset-0 bg-gradient-to-r from-gray-200 via-gray-100 to-gray-200 animate-shimmer bg-[length:200%_100%]"></div>
                    </div>

                    {/* Description Skeleton */}
                    <div className="space-y-2 mb-4">
                      <div className="h-4 bg-gray-200 rounded-md w-full overflow-hidden relative">
                        <div className="absolute inset-0 bg-gradient-to-r from-gray-200 via-gray-100 to-gray-200 animate-shimmer bg-[length:200%_100%]"></div>
                      </div>
                      <div className="h-4 bg-gray-200 rounded-md w-full overflow-hidden relative">
                        <div className="absolute inset-0 bg-gradient-to-r from-gray-200 via-gray-100 to-gray-200 animate-shimmer bg-[length:200%_100%]"></div>
                      </div>
                      <div className="h-4 bg-gray-200 rounded-md w-5/6 overflow-hidden relative">
                        <div className="absolute inset-0 bg-gradient-to-r from-gray-200 via-gray-100 to-gray-200 animate-shimmer bg-[length:200%_100%]"></div>
                      </div>
                      <div className="h-4 bg-gray-200 rounded-md w-4/6 overflow-hidden relative">
                        <div className="absolute inset-0 bg-gradient-to-r from-gray-200 via-gray-100 to-gray-200 animate-shimmer bg-[length:200%_100%]"></div>
                      </div>
                    </div>

                    {/* Stats Skeleton */}
                    <div className="grid grid-cols-1 md:grid-cols-3 gap-4 mt-6 pt-6 border-t border-gray-100">
                      <div className="flex items-center gap-3 p-3 bg-gradient-to-r from-green-50 to-emerald-50 rounded-lg border border-green-100">
                        <div className="p-2 bg-gray-200 rounded-lg w-9 h-9"></div>
                        <div className="flex-1">
                          <div className="h-3 bg-gray-200 rounded w-24 mb-2 overflow-hidden relative">
                            <div className="absolute inset-0 bg-gradient-to-r from-gray-200 via-gray-100 to-gray-200 animate-shimmer bg-[length:200%_100%]"></div>
                          </div>
                          <div className="h-6 bg-gray-200 rounded w-12 overflow-hidden relative">
                            <div className="absolute inset-0 bg-gradient-to-r from-gray-200 via-gray-100 to-gray-200 animate-shimmer bg-[length:200%_100%]"></div>
                          </div>
                        </div>
                      </div>
                      <div className="flex items-center gap-3 p-3 bg-gradient-to-r from-purple-50 to-indigo-50 rounded-lg border border-purple-100">
                        <div className="p-2 bg-gray-200 rounded-lg w-9 h-9"></div>
                        <div className="flex-1">
                          <div className="h-3 bg-gray-200 rounded w-20 mb-2 overflow-hidden relative">
                            <div className="absolute inset-0 bg-gradient-to-r from-gray-200 via-gray-100 to-gray-200 animate-shimmer bg-[length:200%_100%]"></div>
                          </div>
                          <div className="h-6 bg-gray-200 rounded w-16 overflow-hidden relative">
                            <div className="absolute inset-0 bg-gradient-to-r from-gray-200 via-gray-100 to-gray-200 animate-shimmer bg-[length:200%_100%]"></div>
                          </div>
                        </div>
                      </div>
                      <div className="flex items-center gap-3 p-3 bg-gradient-to-r from-orange-50 to-amber-50 rounded-lg border border-orange-100">
                        <div className="p-2 bg-gray-200 rounded-lg w-9 h-9"></div>
                        <div className="flex-1">
                          <div className="h-3 bg-gray-200 rounded w-20 mb-2 overflow-hidden relative">
                            <div className="absolute inset-0 bg-gradient-to-r from-gray-200 via-gray-100 to-gray-200 animate-shimmer bg-[length:200%_100%]"></div>
                          </div>
                          <div className="h-5 bg-gray-200 rounded w-24 overflow-hidden relative">
                            <div className="absolute inset-0 bg-gradient-to-r from-gray-200 via-gray-100 to-gray-200 animate-shimmer bg-[length:200%_100%]"></div>
                          </div>
                        </div>
                      </div>
                    </div>
                  </div>
                </div>
              </Card>
            </div>

            {/* Search and Stats Bar Skeleton */}
            <div className="flex items-center justify-between mb-8">
              <div className="flex items-center gap-3">
                <div className="h-5 w-5 bg-gray-200 rounded"></div>
                <div className="h-5 bg-gray-200 rounded-md w-32 overflow-hidden relative">
                  <div className="absolute inset-0 bg-gradient-to-r from-gray-200 via-gray-100 to-gray-200 animate-shimmer bg-[length:200%_100%]"></div>
                </div>
                <div className="h-6 bg-gray-200 rounded-md w-8 overflow-hidden relative">
                  <div className="absolute inset-0 bg-gradient-to-r from-gray-200 via-gray-100 to-gray-200 animate-shimmer bg-[length:200%_100%]"></div>
                </div>
=======
>>>>>>> 97798924
              </div>
              <div className="relative">
                <div className="h-10 bg-gray-200 rounded-md w-[250px] overflow-hidden relative">
                  <div className="absolute inset-0 bg-gradient-to-r from-gray-200 via-gray-100 to-gray-200 animate-shimmer bg-[length:200%_100%]"></div>
                </div>
              </div>
            </div>

            {/* Module Cards Grid Skeleton */}
            <div className="grid grid-cols-1 md:grid-cols-2 lg:grid-cols-3 gap-6">
              {[...Array(6)].map((_, index) => (
                <ModuleCardSkeleton key={index} />
              ))}
            </div>

            {/* Course Details Card Skeleton */}
            <div className="mb-8">
              <Card className="overflow-hidden shadow-xl border-0">
                <div className="p-6">
                  <div className="max-w-4xl">
                    {/* Title Skeleton */}
                    <div className="h-9 bg-gray-200 rounded-md mb-4 w-3/4 overflow-hidden relative">
                      <div className="absolute inset-0 bg-gradient-to-r from-gray-200 via-gray-100 to-gray-200 animate-shimmer bg-[length:200%_100%]"></div>
                    </div>

                    {/* Description Skeleton */}
                    <div className="space-y-2 mb-4">
                      <div className="h-4 bg-gray-200 rounded-md w-full overflow-hidden relative">
                        <div className="absolute inset-0 bg-gradient-to-r from-gray-200 via-gray-100 to-gray-200 animate-shimmer bg-[length:200%_100%]"></div>
                      </div>
                      <div className="h-4 bg-gray-200 rounded-md w-full overflow-hidden relative">
                        <div className="absolute inset-0 bg-gradient-to-r from-gray-200 via-gray-100 to-gray-200 animate-shimmer bg-[length:200%_100%]"></div>
                      </div>
                      <div className="h-4 bg-gray-200 rounded-md w-5/6 overflow-hidden relative">
                        <div className="absolute inset-0 bg-gradient-to-r from-gray-200 via-gray-100 to-gray-200 animate-shimmer bg-[length:200%_100%]"></div>
                      </div>
                      <div className="h-4 bg-gray-200 rounded-md w-4/6 overflow-hidden relative">
                        <div className="absolute inset-0 bg-gradient-to-r from-gray-200 via-gray-100 to-gray-200 animate-shimmer bg-[length:200%_100%]"></div>
                      </div>
                    </div>

                    {/* Stats Skeleton */}
                    <div className="grid grid-cols-1 md:grid-cols-3 gap-4 mt-6 pt-6 border-t border-gray-100">
                      <div className="flex items-center gap-3 p-3 bg-gradient-to-r from-green-50 to-emerald-50 rounded-lg border border-green-100">
                        <div className="p-2 bg-gray-200 rounded-lg w-9 h-9"></div>
                        <div className="flex-1">
                          <div className="h-3 bg-gray-200 rounded w-24 mb-2 overflow-hidden relative">
                            <div className="absolute inset-0 bg-gradient-to-r from-gray-200 via-gray-100 to-gray-200 animate-shimmer bg-[length:200%_100%]"></div>
                          </div>
                          <div className="h-6 bg-gray-200 rounded w-12 overflow-hidden relative">
                            <div className="absolute inset-0 bg-gradient-to-r from-gray-200 via-gray-100 to-gray-200 animate-shimmer bg-[length:200%_100%]"></div>
                          </div>
                        </div>
                      </div>
                      <div className="flex items-center gap-3 p-3 bg-gradient-to-r from-purple-50 to-indigo-50 rounded-lg border border-purple-100">
                        <div className="p-2 bg-gray-200 rounded-lg w-9 h-9"></div>
                        <div className="flex-1">
                          <div className="h-3 bg-gray-200 rounded w-20 mb-2 overflow-hidden relative">
                            <div className="absolute inset-0 bg-gradient-to-r from-gray-200 via-gray-100 to-gray-200 animate-shimmer bg-[length:200%_100%]"></div>
                          </div>
                          <div className="h-6 bg-gray-200 rounded w-16 overflow-hidden relative">
                            <div className="absolute inset-0 bg-gradient-to-r from-gray-200 via-gray-100 to-gray-200 animate-shimmer bg-[length:200%_100%]"></div>
                          </div>
                        </div>
                      </div>
                      <div className="flex items-center gap-3 p-3 bg-gradient-to-r from-orange-50 to-amber-50 rounded-lg border border-orange-100">
                        <div className="p-2 bg-gray-200 rounded-lg w-9 h-9"></div>
                        <div className="flex-1">
                          <div className="h-3 bg-gray-200 rounded w-20 mb-2 overflow-hidden relative">
                            <div className="absolute inset-0 bg-gradient-to-r from-gray-200 via-gray-100 to-gray-200 animate-shimmer bg-[length:200%_100%]"></div>
                          </div>
                          <div className="h-5 bg-gray-200 rounded w-24 overflow-hidden relative">
                            <div className="absolute inset-0 bg-gradient-to-r from-gray-200 via-gray-100 to-gray-200 animate-shimmer bg-[length:200%_100%]"></div>
                          </div>
                        </div>
                      </div>
                    </div>
                  </div>
                </div>
              </Card>
            </div>

            {/* Search and Stats Bar Skeleton */}
            <div className="flex items-center justify-between mb-8">
              <div className="flex items-center gap-3">
                <div className="h-5 w-5 bg-gray-200 rounded"></div>
                <div className="h-5 bg-gray-200 rounded-md w-32 overflow-hidden relative">
                  <div className="absolute inset-0 bg-gradient-to-r from-gray-200 via-gray-100 to-gray-200 animate-shimmer bg-[length:200%_100%]"></div>
                </div>
                <div className="h-6 bg-gray-200 rounded-md w-8 overflow-hidden relative">
                  <div className="absolute inset-0 bg-gradient-to-r from-gray-200 via-gray-100 to-gray-200 animate-shimmer bg-[length:200%_100%]"></div>
                </div>
              </div>
              <div className="relative">
                <div className="h-10 bg-gray-200 rounded-md w-[250px] overflow-hidden relative">
                  <div className="absolute inset-0 bg-gradient-to-r from-gray-200 via-gray-100 to-gray-200 animate-shimmer bg-[length:200%_100%]"></div>
                </div>
              </div>
            </div>

            {/* Module Cards Grid Skeleton */}
            <div className="grid grid-cols-1 md:grid-cols-2 lg:grid-cols-3 gap-6">
              {[...Array(6)].map((_, index) => (
                <ModuleCardSkeleton key={index} />
              ))}
            </div>
          </div>
        </main>
      </div>
    );
  }

  if (error) {
    return (
      <div className="flex flex-col min-h-screen">
        <main className="flex-1">
          <div className="container py-6 max-w-7xl">
            <div className="flex items-center justify-center py-12">
              <div className="text-center">
                <div className="text-red-500 mb-4">
                  <span className="text-4xl">❌</span>
                </div>
                <h3 className="text-lg font-medium">Failed to load modules</h3>
                <p className="text-muted-foreground mb-4">{error}</p>
                <Button onClick={() => window.location.reload()}>
                  Try Again
                </Button>
              </div>
            </div>
          </div>
        </main>
      </div>
    );
  }

  const formatDuration = minutes => {
    if (minutes === 0) return '0 min';
    const hours = Math.floor(minutes / 60);
    const remainingMinutes = minutes % 60;
    if (hours === 0) return `${minutes} min`;
    if (remainingMinutes === 0) return `${hours} hr`;
    return `${hours} hr ${remainingMinutes} min`;
  };

  // Helper function to render a module card
  const renderModuleCard = module => {
    const hasAccess = isEnrolled || unlockedIds.has(String(module.id));
    const isLocked = !hasAccess;
    const modulePrice =
      Number(module.price) > 0
        ? Number(module.price)
        : getStableRandomPrice(module);

    // Sequential unlock: allow only the first module or next after highest unlocked
    // Check within the same category
    let canUnlockInOrder = false;
    if (isLocked) {
      // Get modules of the same category
      const categoryModules =
        module.category === 'BOOK_SMART'
          ? bookSmartModules
          : module.category === 'STREET_SMART'
            ? streetSmartModules
            : modules;

      const allOrders = categoryModules
        .map(m => Number(m.order) || 0)
        .filter(n => n > 0);
      const minOrder = allOrders.length ? Math.min(...allOrders) : 1;
      const unlockedOrders = new Set(
        categoryModules
          .filter(m => unlockedIds.has(String(m.id)))
          .map(m => Number(m.order) || 0)
      );
      const highestUnlocked = unlockedOrders.size
        ? Math.max(...Array.from(unlockedOrders))
        : null;
      const currentOrder = Number(module.order) || 0;
      if (highestUnlocked == null) {
        canUnlockInOrder = currentOrder === minOrder;
      } else {
        canUnlockInOrder = currentOrder === highestUnlocked + 1;
      }
    }

    return (
      <div key={module.id} className="module-card h-full">
        <Card className="overflow-hidden hover:shadow-lg transition-all duration-300 flex flex-col h-full">
          <div className="aspect-video relative overflow-hidden">
            <img
              src={
                module.thumbnail ||
                'https://images.unsplash.com/photo-1551288049-bebda4e38f71?q=80&w=1000'
              }
              alt={module.title}
              className="w-full h-full object-cover"
            />
            {/* Lock overlay for locked modules */}
            {isLocked && (
              <div className="absolute inset-0 bg-black/40 flex items-center justify-center">
                <div className="bg-white/95 rounded-lg p-3 shadow-xl flex items-center gap-2">
                  <Lock className="w-5 h-5 text-gray-700" />
                  <span className="text-sm font-medium text-gray-800">
                    Locked
                  </span>
                </div>
              </div>
            )}
          </div>
          {/* Fixed height for content area, flex-grow to fill space */}
          <div className="flex flex-col flex-grow min-h-[170px] max-h-[170px] px-6 pt-4 pb-2">
            <CardHeader className="pb-2 px-0 pt-0">
              <CardTitle className="text-lg line-clamp-2 min-h-[56px]">
                {module.title}
              </CardTitle>
              <p className="text-sm text-muted-foreground line-clamp-3 min-h-[60px]">
                {module.description}
              </p>
            </CardHeader>
          </div>
          {/* Footer always at the bottom */}
          <div className="mt-auto px-6 pb-4">
            <CardFooter className="p-0 flex flex-col gap-2">
              {hasAccess && modulesWithLessons.has(String(module.id)) ? (
                <Link
                  to={`/dashboard/courses/${courseId}/modules/${module.id}/lessons`}
                  className="w-full"
                >
                  <Button className="w-full">
                    <Play size={16} className="mr-2" />
                    View Lessons
                  </Button>
                </Link>
              ) : !modulesWithLessons.has(String(module.id)) ? (
                <Button
                  className="w-full bg-blue-600 border-blue-600 text-white hover:bg-blue-700 hover:border-blue-700 transition-colors duration-200"
                  disabled
                >
                  <Clock size={16} className="mr-2" />
                  <span className="font-medium">Upcoming Module</span>
                </Button>
              ) : isFromFreeCatalog(courseDetails) ? (
                <Button
                  className="w-full bg-blue-600 border-blue-600 text-white hover:bg-blue-700 hover:border-blue-700 transition-colors duration-200"
                  disabled
                >
                  <Clock size={16} className="mr-2" />
                  <span className="font-medium">
                    {(() => {
                      const courseTitle = (
                        courseDetails?.title || ''
                      ).toLowerCase();
                      const isClassRecording = [
                        'class recording',
                        'class recordings',
                        'course recording',
                        'course recordings',
                        'recordings',
                        'recording',
                      ].some(keyword => courseTitle.includes(keyword));
                      return isClassRecording
                        ? 'Upcoming Recording'
                        : 'Upcoming Course';
                    })()}
                  </span>
                </Button>
              ) : (
                (() => {
                  const t = (courseDetails?.title || '').toLowerCase();
                  const isMasterClassCourse = [
                    'formation of business trust',
                    'tier 1: optimizing your business credit profile',
                    'business trust',
                    'credit optimization',
                  ].some(name => t.includes(name));

                  const isFreeCourse = [
                    'roadmap',
                    'road map',
                    'roadmap series',
                    'road map series',
                    'passive income',
                    'start your passive income',
                  ].some(name => t.includes(name));

                  if (isMasterClassCourse || isFreeCourse) {
                    return (
                      <div className="w-full flex flex-col gap-2">
                        <Button
                          className="w-full bg-blue-600 border-blue-600 text-white hover:bg-blue-700 hover:border-blue-700 transition-colors duration-200"
                          disabled
                        >
                          <Clock size={16} className="mr-2" />
                          <span className="font-medium">Upcoming</span>
                        </Button>
                      </div>
                    );
                  }
                  return null;
                })() || (
                  <div className="w-full flex flex-col gap-2">
                    <Button
                      className="w-full bg-blue-600 border-blue-600 text-white hover:bg-blue-700 hover:border-blue-700 transition-colors duration-200 disabled:opacity-60"
                      onClick={() => {
                        if (!modulePrice || modulePrice <= 0) return;
                        if (!canUnlockInOrder) {
                          handleSequentialUnlockClick(module);
                          return;
                        }
                        if (balance < modulePrice) {
                          setCreditsModalOpen(true);
                          return;
                        }
                        setConfirmUnlock({ open: true, module });
                      }}
                      disabled={!modulePrice || unlockingId === module.id}
                    >
                      {unlockingId === module.id ? (
                        <>
                          <Clock size={16} className="mr-2 animate-spin" />
                          Processing...
                        </>
                      ) : (
                        <>
                          <Unlock size={16} className="mr-2" />
                          Unlock for {modulePrice} credits
                        </>
                      )}
                    </Button>
                    {balance < modulePrice && canUnlockInOrder && (
                      <Button
                        variant="outline"
                        className="w-full"
                        onClick={() => setCreditsModalOpen(true)}
                      >
                        Buy credits
                      </Button>
                    )}
                  </div>
                )
              )}
            </CardFooter>
          </div>
        </Card>
      </div>
    );
  };

  return (
    <div className="flex flex-col min-h-screen bg-gradient-to-br from-blue-50 to-white">
      <main className="flex-1">
        <div className="container py-8 max-w-7xl">
          {/* Breadcrumb Navigation */}
          <div className="flex items-center gap-2 mb-6">
            <Button
              variant="ghost"
              size="sm"
              onClick={() => navigate('/dashboard/courses')}
              className="flex items-center gap-2 text-muted-foreground hover:text-foreground"
            >
              <ArrowLeft size={16} />
              Back to Courses
            </Button>
            <ChevronRight size={16} className="text-muted-foreground" />
            <span className="text-sm font-medium">
              {courseDetails?.title || 'Course Details'}
            </span>
          </div>

          {/* Course Details Section */}
          {courseDetails && (
            <div className="mb-8">
              <Card className="overflow-hidden shadow-xl border-0">
                {/* Course Title and Description at the top */}
                <CardContent className="p-6">
                  <div className="max-w-4xl">
                    <h1 className="text-3xl font-bold text-gray-900 mb-4 leading-tight">
                      {courseDetails.title}
                    </h1>
                    <p
                      className={`text-gray-600 text-md leading-relaxed ${!isDescriptionExpanded ? 'line-clamp-4' : ''}`}
                    >
                      {courseDetails.description}
                    </p>
                    {courseDetails.description.length > 150 && (
                      <Button
                        variant="link"
                        className="text-blue-600 hover:text-blue-800 p-0 h-auto mt-2 text-md font-medium hover:underline"
                        onClick={() =>
                          setIsDescriptionExpanded(!isDescriptionExpanded)
                        }
                      >
                        {isDescriptionExpanded ? 'Show Less' : 'Show More'}
                      </Button>
                    )}

                    {/* Course Stats with reduced size and compact layout */}
                    <div className="grid grid-cols-1 md:grid-cols-3 gap-4 mt-6 pt-6 border-t border-gray-100">
                      <div className="flex items-center gap-3 p-3 bg-gradient-to-r from-green-50 to-emerald-50 rounded-lg border border-green-100">
                        <div className="p-2 bg-green-500 rounded-lg shadow-md">
                          <BookOpen className="h-5 w-5 text-white" />
                        </div>
                        <div>
                          <p className="text-xs font-medium text-green-700">
                            Total Modules
                          </p>
                          <p className="text-lg font-bold text-green-800">
                            {modules.length}
                          </p>
                        </div>
                      </div>
                      <div className="flex items-center gap-3 p-3 bg-gradient-to-r from-purple-50 to-indigo-50 rounded-lg border border-purple-100">
                        <div className="p-2 bg-purple-500 rounded-lg shadow-md">
                          <Clock className="h-5 w-5 text-white" />
                        </div>
                        <div>
                          <p className="text-xs font-medium text-purple-700">
                            Duration
                          </p>
                          <p className="text-lg font-bold text-purple-800">
                            {totalDuration > 0
                              ? formatDuration(totalDuration)
                              : 'N/A'}
                          </p>
                        </div>
                      </div>
                      {courseDetails.instructor && (
                        <div className="flex items-center gap-3 p-3 bg-gradient-to-r from-orange-50 to-amber-50 rounded-lg border border-orange-100">
                          <div className="p-2 bg-orange-500 rounded-lg shadow-md">
                            <Award className="h-5 w-5 text-white" />
                          </div>
                          <div>
                            <p className="text-xs font-medium text-orange-700">
                              Instructor
                            </p>
                            <p className="text-sm font-bold text-orange-800">
                              {courseDetails.instructor}
                            </p>
                          </div>
                        </div>
                      )}
                    </div>

<<<<<<< HEAD
                    {/* Course Purchase Section (Book Smart only) */}
                    {viewMode === 'book' &&
                      !isEnrolled &&
                      canBuyCourse(courseDetails) && (
                        <div className="mt-6 pt-6 border-t border-gray-100">
                          <div className="flex items-center justify-between">
                            <div className="flex items-center gap-3">
                              <div className="p-2 bg-green-500 rounded-lg shadow-md">
                                <ShoppingCart className="h-5 w-5 text-white" />
                              </div>
                              <div>
                                <p className="text-sm font-medium text-gray-700">
                                  Course Price
                                </p>
                                <p className="text-lg font-bold text-green-600">
                                  <CoursePriceDisplay course={courseDetails} />
                                </p>
                              </div>
=======
                    {/* Course Purchase Section */}
                    {!isEnrolled && canBuyCourse(courseDetails) && (
                      <div className="mt-6 pt-6 border-t border-gray-100">
                        <div className="flex items-center justify-between">
                          <div className="flex items-center gap-3">
                            <div className="p-2 bg-green-500 rounded-lg shadow-md">
                              <ShoppingCart className="h-5 w-5 text-white" />
                            </div>
                            <div>
                              <p className="text-sm font-medium text-gray-700">
                                Course Price
                              </p>
                              <p className="text-lg font-bold text-green-600">
                                <CoursePriceDisplay course={courseDetails} />
                              </p>
>>>>>>> 97798924
                            </div>
                            <Button
                              onClick={() =>
                                handleBuyCourseClick(courseDetails)
                              }
                              className="bg-green-600 hover:bg-green-700 text-white px-6 py-2"
                            >
                              <Unlock className="h-4 w-4 mr-2" />
                              Buy Course
                            </Button>
                          </div>
                          <p className="text-xs text-gray-500 mt-2">
                            Buying this course will unlock all {modules.length}{' '}
                            modules at once.
                          </p>
                        </div>
<<<<<<< HEAD
                      )}

                    {/* Street Smart instructor enrollment note (no payments) */}
                    {viewMode === 'street' && (
                      <div className="mt-6 pt-6 border-t border-gray-100">
                        <div className="flex items-center gap-3 p-4 bg-blue-50 border border-blue-200 rounded-lg">
                          <div className="p-2 bg-blue-500 rounded-lg shadow-md">
                            <BookOpen className="h-5 w-5 text-white" />
                          </div>
                          <div>
                            <p className="text-sm font-medium text-blue-800">
                              Instructor Enrollment
                            </p>
                            <p className="text-xs text-blue-600 mt-1">
                              Street Smart recordings are available via
                              instructor enrollment only.
                            </p>
                          </div>
                        </div>
                      </div>
                    )}

                    {/* Course Not Available Message (Book Smart) */}
                    {viewMode === 'book' &&
                      !isEnrolled &&
                      !canBuyCourse(courseDetails) && (
                        <div className="mt-6 pt-6 border-t border-gray-100">
                          {(() => {
                            const title = (
                              courseDetails?.title || ''
                            ).toLowerCase();
                            const isClassRecording = [
                              'class recording',
                              'class recordings',
                              'course recording',
                              'course recordings',
                              'recordings',
                              'recording',
                            ].some(k => title.includes(k));
                            const isMasterClassCourse = [
                              'formation of business trust',
                              'tier 1: optimizing your business credit profile',
                              'business trust',
                              'credit optimization',
                            ].some(name => title.includes(name));
                            if (
                              isFromFreeCatalog(courseDetails) ||
                              isMasterClassCourse
                            ) {
                              return (
                                <div className="flex items-center gap-3 p-4 bg-blue-50 border border-blue-200 rounded-lg">
                                  <div className="p-2 bg-blue-500 rounded-lg shadow-md">
                                    <BookOpen className="h-5 w-5 text-white" />
                                  </div>
                                  <div>
                                    <p className="text-sm font-medium text-blue-800">
                                      {isClassRecording
                                        ? 'Class Recording - Instructor Enrollment'
                                        : isMasterClassCourse
                                          ? 'Master Class - Instructor Enrollment'
                                          : 'Free Course - Instructor Enrollment'}
                                    </p>
                                    <p className="text-xs text-blue-600 mt-1">
                                      {isClassRecording
                                        ? 'This is a class recording. Your instructor will enroll you in this course.'
                                        : isMasterClassCourse
                                          ? 'This is part of Master Class. Your instructor will enroll you in this course.'
                                          : 'This is a free course. Your instructor will enroll you in this course.'}
                                    </p>
                                  </div>
                                </div>
                              );
                            }
                            return (
                              <div className="flex items-center gap-3 p-4 bg-green-50 border border-green-200 rounded-lg">
                                <div className="p-2 bg-green-500 rounded-lg shadow-md">
                                  <BookOpen className="h-5 w-5 text-white" />
                                </div>
                                <div>
                                  <p className="text-sm font-medium text-green-800">
                                    {isMasterClassCourse
                                      ? 'Master Class - Instructor Enrollment'
                                      : 'Continue Your Learning Journey'}
                                  </p>
                                  <p className="text-xs text-green-600 mt-1">
                                    {isMasterClassCourse
                                      ? 'This is part of Master Class. Your instructor will enroll you in this course.'
                                      : "You've already started this course with individual lessons! Keep building your knowledge by purchasing more lessons."}
                                  </p>
                                </div>
                              </div>
                            );
                          })()}
                        </div>
                      )}
=======
                        <p className="text-xs text-gray-500 mt-2">
                          Buying this course will unlock all {modules.length}{' '}
                          modules at once.
                        </p>
                      </div>
                    )}

                    {/* Course Not Available Message */}
                    {!isEnrolled && !canBuyCourse(courseDetails) && (
                      <div className="mt-6 pt-6 border-t border-gray-100">
                        {(() => {
                          const title = (
                            courseDetails?.title || ''
                          ).toLowerCase();
                          const isClassRecording = [
                            'class recording',
                            'class recordings',
                            'course recording',
                            'course recordings',
                            'recordings',
                            'recording',
                          ].some(k => title.includes(k));
                          const isMasterClassCourse = [
                            'formation of business trust',
                            'tier 1: optimizing your business credit profile',
                            'business trust',
                            'credit optimization',
                          ].some(name => title.includes(name));
                          if (
                            isFromFreeCatalog(courseDetails) ||
                            isMasterClassCourse
                          ) {
                            return (
                              <div className="flex items-center gap-3 p-4 bg-blue-50 border border-blue-200 rounded-lg">
                                <div className="p-2 bg-blue-500 rounded-lg shadow-md">
                                  <BookOpen className="h-5 w-5 text-white" />
                                </div>
                                <div>
                                  <p className="text-sm font-medium text-blue-800">
                                    {isClassRecording
                                      ? 'Class Recording - Instructor Enrollment'
                                      : isMasterClassCourse
                                        ? 'Master Class - Instructor Enrollment'
                                        : 'Free Course - Instructor Enrollment'}
                                  </p>
                                  <p className="text-xs text-blue-600 mt-1">
                                    {isClassRecording
                                      ? 'This is a class recording. Your instructor will enroll you in this course.'
                                      : isMasterClassCourse
                                        ? 'This is part of Master Class. Your instructor will enroll you in this course.'
                                        : 'This is a free course. Your instructor will enroll you in this course.'}
                                  </p>
                                </div>
                              </div>
                            );
                          }
                          return (
                            <div className="flex items-center gap-3 p-4 bg-green-50 border border-green-200 rounded-lg">
                              <div className="p-2 bg-green-500 rounded-lg shadow-md">
                                <BookOpen className="h-5 w-5 text-white" />
                              </div>
                              <div>
                                <p className="text-sm font-medium text-green-800">
                                  {isMasterClassCourse
                                    ? 'Master Class - Instructor Enrollment'
                                    : 'Continue Your Learning Journey'}
                                </p>
                                <p className="text-xs text-green-600 mt-1">
                                  {isMasterClassCourse
                                    ? 'This is part of Master Class. Your instructor will enroll you in this course.'
                                    : "You've already started this course with individual lessons! Keep building your knowledge by purchasing more lessons."}
                                </p>
                              </div>
                            </div>
                          );
                        })()}
                      </div>
                    )}
>>>>>>> 97798924
                  </div>
                </CardContent>
              </Card>
            </div>
          )}

          <div className="flex items-center justify-between mb-8">
            <div className="flex items-center gap-3">
              <Clock className="text-muted-foreground" size={20} />
              <span className="font-medium">Total Modules:</span>
<<<<<<< HEAD
              <span className="font-mono text-lg">
                {viewMode === 'street' ? streetModules.length : modules.length}
              </span>
=======
              <span className="font-mono text-lg">{modules.length}</span>
>>>>>>> 97798924
            </div>
            <div className="flex items-center gap-3">
              <div className="relative">
                <Search className="absolute left-2.5 top-2.5 h-4 w-4 text-muted-foreground" />
                <Input
                  type="search"
                  placeholder="Search modules..."
                  className="pl-8 w-[250px]"
                  value={searchQuery}
                  onChange={e => setSearchQuery(e.target.value)}
                />
              </div>
            </div>
          </div>

<<<<<<< HEAD
          {/* Module list for courses with Book Smart/Street Smart modes */}
          {isEligibleForTwoModes(courseDetails?.title) && (
            <div className="mb-4">
              {filteredModules.length === 0 ? (
                <div className="text-center py-12">
                  <Search className="mx-auto h-12 w-12 text-muted-foreground mb-4" />
                  <h3 className="text-lg font-medium">No modules found</h3>
                  <p className="text-muted-foreground mt-1">
                    {searchQuery
                      ? 'Try adjusting your search query'
                      : "This course doesn't have any modules yet"}
                  </p>
                </div>
              ) : (
                <div className="grid grid-cols-1 md:grid-cols-2 lg:grid-cols-3 gap-6">
                  {filteredModules.map(module => {
                    const isContentAvailable = !!module.resource_url;
                    const hasAccess =
                      isEnrolled || unlockedIds.has(String(module.id));
                    const isLocked = !hasAccess;
                    const modulePrice =
                      Number(module.price) > 0
                        ? Number(module.price)
                        : getStableRandomPrice(module);

                    // Sequential unlock: allow only the first module or next after highest unlocked
                    let canUnlockInOrder = false;
                    if (isLocked) {
                      const allOrders = modules
                        .map(m => Number(m.order) || 0)
                        .filter(n => n > 0);
                      const minOrder = allOrders.length
                        ? Math.min(...allOrders)
                        : 1;
                      const unlockedOrders = new Set(
                        modules
                          .filter(m => unlockedIds.has(m.id))
                          .map(m => Number(m.order) || 0)
                      );
                      const highestUnlocked = unlockedOrders.size
                        ? Math.max(...Array.from(unlockedOrders))
                        : null;
                      const currentOrder = Number(module.order) || 0;
                      if (highestUnlocked == null) {
                        canUnlockInOrder = currentOrder === minOrder;
                      } else {
                        canUnlockInOrder = currentOrder === highestUnlocked + 1;
                      }
                    }

                    return (
                      <div key={module.id} className="module-card h-full">
                        <Card className="overflow-hidden hover:shadow-lg transition-all duration-300 flex flex-col h-full">
                          <div className="aspect-video relative overflow-hidden">
                            <img
                              src={
                                module.thumbnail ||
                                'https://images.unsplash.com/photo-1551288049-bebda4e38f71?q=80&w=1000'
                              }
                              alt={module.title}
                              className="w-full h-full object-cover"
                            />
                            {/* Lock overlay for locked modules */}
                            {isLocked && (
                              <div className="absolute inset-0 bg-black/40 flex items-center justify-center">
                                <div className="bg-white/95 rounded-lg p-3 shadow-xl flex items-center gap-2">
                                  <Lock className="w-5 h-5 text-gray-700" />
                                  <span className="text-sm font-medium text-gray-800">
                                    Locked
                                  </span>
                                </div>
                              </div>
                            )}
                          </div>
                          {/* Fixed height for content area, flex-grow to fill space */}
                          <div className="flex flex-col flex-grow min-h-[170px] max-h-[170px] px-6 pt-4 pb-2">
                            <CardHeader className="pb-2 px-0 pt-0">
                              <CardTitle className="text-lg line-clamp-2 min-h-[56px]">
                                {module.title}
                              </CardTitle>
                              <p className="text-sm text-muted-foreground line-clamp-3 min-h-[60px]">
                                {module.description}
                              </p>
                            </CardHeader>
                            <CardContent className="space-y-3 px-0 pt-0 pb-0">
                              <div className="flex items-center justify-between text-sm text-muted-foreground">
                                <div className="flex items-center gap-1">
                                  <BookOpen size={14} />
                                  <span>
                                    {(() => {
                                      const title = (
                                        module.title ||
                                        module.name ||
                                        ''
                                      ).toLowerCase();
                                      const isIntroModule =
                                        title.includes('why you must exit') &&
                                        (title.includes('llc') ||
                                          title.includes('corporation')) &&
                                        title.includes('structure');
                                      return isIntroModule
                                        ? 'Intro Module'
                                        : `Order: ${module.order || 'N/A'}`;
                                    })()}
                                  </span>
                                </div>
                                <div className="flex items-center gap-1">
                                  <Clock size={14} />
                                  <span>
                                    {module.estimated_duration || 0} min
                                  </span>
                                </div>
                              </div>
                            </CardContent>
                          </div>
                          {/* Footer always at the bottom */}
                          <div className="mt-auto px-6 pb-4">
                            <CardFooter className="p-0 flex flex-col gap-2">
                              {hasAccess &&
                              modulesWithLessons.has(String(module.id)) ? (
                                <>
                                  <Link
                                    to={`/dashboard/courses/${courseId}/modules/${module.id}/lessons`}
                                    className="w-full"
                                  >
                                    <Button className="w-full">
                                      <Play size={16} className="mr-2" />
                                      View Lessons
                                    </Button>
                                  </Link>
                                  <Link
                                    to={`/dashboard/courses/${courseId}/modules/${module.id}/assessments`}
                                    className="w-full"
                                  >
                                    <Button
                                      variant="outline"
                                      className="w-full"
                                    >
                                      <FileText size={16} className="mr-2" />
                                      View Assessment
                                    </Button>
                                  </Link>
                                  {/* Mark as Complete - show when enrolled in the course OR when user has individual module access */}
                                  {!completedModuleIds.has(
                                    String(module.id)
                                  ) ? (
                                    <Button
                                      variant="secondary"
                                      className="w-full disabled:opacity-60"
                                      disabled={markingCompleteIds.has(
                                        String(module.id)
                                      )}
                                      onClick={async () => {
                                        const idStr = String(module.id);
                                        if (!courseId || !module?.id) return;
                                        // Prevent duplicate clicks
                                        if (markingCompleteIds.has(idStr))
                                          return;
                                        setMarkingCompleteIds(prev => {
                                          const next = new Set(prev);
                                          next.add(idStr);
                                          return next;
                                        });
                                        try {
                                          await api.post(
                                            `/api/course/${courseId}/modules/${module.id}/mark-complete`
                                          );
                                          setCompletedModuleIds(prev => {
                                            const next = new Set(prev);
                                            next.add(idStr);
                                            return next;
                                          });
                                        } catch (err) {
                                          console.error(
                                            'Failed to mark module as complete',
                                            err
                                          );
                                        } finally {
                                          setMarkingCompleteIds(prev => {
                                            const next = new Set(prev);
                                            next.delete(idStr);
                                            return next;
                                          });
                                        }
                                      }}
                                    >
                                      {markingCompleteIds.has(String(module.id))
                                        ? 'Marking...'
                                        : 'Mark as Complete'}
                                    </Button>
                                  ) : (
                                    <div className="w-full flex items-center justify-center">
                                      <Badge className="px-3 py-1">
                                        Completed
                                      </Badge>
                                    </div>
                                  )}
                                </>
                              ) : !modulesWithLessons.has(String(module.id)) ? (
                                <Button
                                  className="w-full bg-blue-600 border-blue-600 text-white hover:bg-blue-700 hover:border-blue-700 transition-colors duration-200"
                                  disabled
                                >
                                  <Clock size={16} className="mr-2" />
                                  <span className="font-medium">
                                    Upcoming Module
                                  </span>
                                </Button>
                              ) : isFromFreeCatalog(courseDetails) ? (
                                <Button
                                  className="w-full bg-blue-600 border-blue-600 text-white hover:bg-blue-700 hover:border-blue-700 transition-colors duration-200"
                                  disabled
                                >
                                  <Clock size={16} className="mr-2" />
                                  <span className="font-medium">
                                    {(() => {
                                      const courseTitle = (
                                        courseDetails?.title || ''
                                      ).toLowerCase();
                                      const isClassRecording = [
                                        'class recording',
                                        'class recordings',
                                        'course recording',
                                        'course recordings',
                                        'recordings',
                                        'recording',
                                      ].some(keyword =>
                                        courseTitle.includes(keyword)
                                      );
                                      return isClassRecording
                                        ? 'Upcoming Recording'
                                        : 'Upcoming Course';
                                    })()}
                                  </span>
                                </Button>
                              ) : (
                                (() => {
                                  const t = (
                                    courseDetails?.title || ''
                                  ).toLowerCase();
                                  const isMasterClassCourse = [
                                    'formation of business trust',
                                    'tier 1: optimizing your business credit profile',
                                    'business trust',
                                    'credit optimization',
                                  ].some(name => t.includes(name));

                                  const isFreeCourse = [
                                    'roadmap',
                                    'road map',
                                    'roadmap series',
                                    'road map series',
                                    'passive income',
                                    'start your passive income',
                                  ].some(name => t.includes(name));

                                  if (isMasterClassCourse || isFreeCourse) {
                                    return (
                                      <div className="w-full flex flex-col gap-2">
                                        <Button
                                          className="w-full bg-blue-600 border-blue-600 text-white hover:bg-blue-700 hover:border-blue-700 transition-colors duration-200"
                                          disabled
                                        >
                                          <Clock size={16} className="mr-2" />
                                          <span className="font-medium">
                                            Upcoming
                                          </span>
                                        </Button>
                                      </div>
                                    );
                                  }
                                  return null;
                                })() || (
                                  <div className="w-full flex flex-col gap-2">
                                    <Button
                                      className="w-full bg-blue-600 border-blue-600 text-white hover:bg-blue-700 hover:border-blue-700 transition-colors duration-200 disabled:opacity-60"
                                      onClick={() => {
                                        if (!modulePrice || modulePrice <= 0)
                                          return;
                                        if (!canUnlockInOrder) {
                                          handleSequentialUnlockClick(module);
                                          return;
                                        }
                                        if (balance < modulePrice) {
                                          setCreditsModalOpen(true);
                                          return;
                                        }
                                        setConfirmUnlock({
                                          open: true,
                                          module,
                                        });
                                      }}
                                      disabled={
                                        !modulePrice ||
                                        unlockingId === module.id
                                      }
                                    >
                                      {unlockingId === module.id ? (
                                        <>
                                          <Clock
                                            size={16}
                                            className="mr-2 animate-spin"
                                          />
                                          Processing...
                                        </>
                                      ) : (
                                        <>
                                          <Unlock size={16} className="mr-2" />
                                          Unlock for {modulePrice} credits
                                        </>
                                      )}
                                    </Button>
                                    {balance < modulePrice &&
                                      canUnlockInOrder && (
                                        <Button
                                          variant="outline"
                                          className="w-full"
                                          onClick={() =>
                                            setCreditsModalOpen(true)
                                          }
                                        >
                                          Buy credits
                                        </Button>
                                      )}
                                  </div>
                                )
                              )}
                            </CardFooter>
                          </div>
                        </Card>
                      </div>
                    );
                  })}
                </div>
              )}

              {/* Street Smart */}
              <div
                className={`w-full rounded-2xl border-2 transition-all duration-200 cursor-default select-none ${
                  viewMode === 'street'
                    ? 'bg-purple-100 border-purple-300 shadow-lg'
                    : 'bg-purple-50 border-purple-200 hover:shadow-md'
                }`}
              >
                <div className="p-6">
                  <div className="flex items-start justify-between">
                    <div className="flex items-start gap-4 flex-1">
                      <div className="p-4 bg-gradient-to-br from-purple-600 to-purple-700 rounded-2xl shadow-lg">
                        <Play className="h-7 w-7 text-white" />
                      </div>
                      <div className="flex-1">
                        <div className="flex items-center gap-3 mb-2">
                          <h3 className="text-xl font-bold text-gray-900">
                            Street Smart
                          </h3>
                          <span
                            className={`inline-flex items-center gap-1.5 px-3 py-1 text-sm rounded-full font-semibold ${
                              viewMode === 'street'
                                ? 'bg-purple-100 text-purple-700 border border-purple-200'
                                : 'bg-gray-100 text-gray-600 border border-gray-200'
                            }`}
                          >
                            <span
                              className={`w-2 h-2 rounded-full ${viewMode === 'street' ? 'bg-purple-500' : 'bg-gray-400'}`}
                            ></span>
                            Recorded
                          </span>
                        </div>
                        <p className="text-gray-600 mb-4">
                          Recorded lessons for this course
                        </p>

                        <div className="flex items-center gap-8">
                          <div className="flex items-center gap-2 bg-white/60 px-3 py-2 rounded-lg border border-purple-100">
                            <BookOpen className="w-4 h-4 text-purple-600" />
                            <span className="text-sm font-semibold text-gray-700">
                              {streetModules.length} modules
                            </span>
                          </div>
                          <div className="flex items-center gap-2 bg-white/60 px-3 py-2 rounded-lg border border-purple-100">
                            <Clock className="w-4 h-4 text-purple-600" />
                            <span className="text-sm font-semibold text-gray-700">
                              {Math.round(
                                (streetModules.reduce(
                                  (total, module) =>
                                    total + (parseInt(module.duration) || 60),
                                  0
                                ) /
                                  60) *
                                  10
                              ) / 10}{' '}
                              hr
                            </span>
                          </div>
                        </div>
                      </div>
                    </div>
                    <ChevronDown className={`h-5 w-5 text-gray-400 mt-1`} />
                  </div>
                </div>
              </div>
              {streetLoading ? (
                <div className="text-center py-12">
                  <Clock className="mx-auto h-12 w-12 text-muted-foreground mb-4 animate-spin" />
                  <h3 className="text-lg font-medium">Loading recordings...</h3>
                </div>
              ) : streetError ? (
                <div className="text-center py-12">
                  <h3 className="text-lg font-medium">{streetError}</h3>
                  <p className="text-muted-foreground mt-1">
                    Please try again later.
                  </p>
                </div>
              ) : streetModules.length === 0 ? (
                <div className="text-center py-12">
                  <Search className="mx-auto h-12 w-12 text-muted-foreground mb-4" />
                  <h3 className="text-lg font-medium">No recordings found</h3>
                  <p className="text-muted-foreground mt-1">
                    Recordings may not be available yet for this course.
                  </p>
                </div>
              ) : (
                <div className="grid grid-cols-1 md:grid-cols-2 lg:grid-cols-3 gap-6">
                  {streetModules
                    .filter(
                      m =>
                        (m.title || '')
                          .toLowerCase()
                          .includes(searchQuery.toLowerCase()) ||
                        (m.description || '')
                          .toLowerCase()
                          .includes(searchQuery.toLowerCase())
                    )
                    .map(module => {
                      const isContentAvailable = !!module.resource_url;
                      const hasAccessRecording =
                        isEnrolledRecording ||
                        unlockedIds.has(String(module.id));
                      const isLockedRecording = !hasAccessRecording;
                      const modulePrice =
                        Number(module.price) > 0
                          ? Number(module.price)
                          : getStableRandomPrice(module);
                      const recordingCourseId = getRecordingCourseIdForTitle(
                        courseDetails?.title
                      );

                      // Debug logging for Street Smart access
                      console.log(
                        `[Street Smart] Module ${module.id}: isEnrolledRecording=${isEnrolledRecording}, unlockedIds.has=${unlockedIds.has(String(module.id))}, hasAccessRecording=${hasAccessRecording}`
                      );
                      return (
                        <div key={module.id} className="module-card h-full">
                          <Card className="overflow-hidden hover:shadow-lg transition-all duration-300 flex flex-col h-full">
                            <div className="aspect-video relative overflow-hidden">
                              <img
                                src={
                                  module.thumbnail ||
                                  'https://images.unsplash.com/photo-1551288049-bebda4e38f71?q=80&w=1000'
                                }
                                alt={module.title}
                                className="w-full h-full object-cover"
                              />
                              {isLockedRecording && (
                                <div className="absolute inset-0 bg-black/40 flex items-center justify-center">
                                  <div className="bg-white/95 rounded-lg p-3 shadow-xl flex items-center gap-2">
                                    <Lock className="w-5 h-5 text-gray-700" />
                                    <span className="text-sm font-medium text-gray-800">
                                      Locked
                                    </span>
                                  </div>
                                </div>
                              )}
                            </div>
                            <div className="flex flex-col flex-grow min-h-[170px] max-h-[170px] px-6 pt-4 pb-2">
                              <CardHeader className="pb-2 px-0 pt-0">
                                <CardTitle className="text-lg line-clamp-2 min-h-[56px]">
                                  {module.title}
                                </CardTitle>
                                <p className="text-sm text-muted-foreground line-clamp-3 min-h-[60px]">
                                  {module.description}
                                </p>
                                <div className="flex items-center justify-between mt-2 text-xs text-muted-foreground">
                                  <div className="flex items-center gap-1">
                                    <BookOpen className="w-3 h-3" />
                                    <span>
                                      {(() => {
                                        const title = (
                                          module.title ||
                                          module.name ||
                                          ''
                                        ).toLowerCase();
                                        const isIntroModule =
                                          title.includes('why you must exit') &&
                                          (title.includes('llc') ||
                                            title.includes('corporation')) &&
                                          title.includes('structure');
                                        return isIntroModule
                                          ? 'Intro Module'
                                          : `Order: ${module.order || module.sequence || 1}`;
                                      })()}
                                    </span>
                                  </div>
                                  <div className="flex items-center gap-1">
                                    <Clock className="w-3 h-3" />
                                    <span>{module.duration || '60'} min</span>
                                  </div>
                                </div>
                              </CardHeader>
                            </div>
                            <div className="mt-auto px-6 pb-4">
                              <CardFooter className="p-0 flex flex-col gap-2">
                                {hasAccessRecording &&
                                modulesWithLessons.has(String(module.id)) ? (
                                  <>
                                    <Link
                                      to={`/dashboard/courses/${recordingCourseId}/modules/${module.id}/lessons`}
                                      className="w-full"
                                    >
                                      <Button className="w-full">
                                        <Play size={16} className="mr-2" />
                                        View Lessons
                                      </Button>
                                    </Link>
                                    <Link
                                      to={`/dashboard/courses/${recordingCourseId}/modules/${module.id}/assessments`}
                                      className="w-full"
                                    >
                                      <Button
                                        variant="outline"
                                        className="w-full"
                                      >
                                        <FileText size={16} className="mr-2" />
                                        View Assessment
                                      </Button>
                                    </Link>
                                    {/* Mark as Complete - show when enrolled in the recording course OR when user has individual module access */}
                                    {!completedModuleIds.has(
                                      String(module.id)
                                    ) ? (
                                      <Button
                                        variant="secondary"
                                        className="w-full disabled:opacity-60"
                                        disabled={markingCompleteIds.has(
                                          String(module.id)
                                        )}
                                        onClick={async () => {
                                          const idStr = String(module.id);
                                          if (!recordingCourseId || !module?.id)
                                            return;
                                          // Prevent duplicate clicks
                                          if (markingCompleteIds.has(idStr))
                                            return;
                                          setMarkingCompleteIds(prev => {
                                            const next = new Set(prev);
                                            next.add(idStr);
                                            return next;
                                          });
                                          try {
                                            await api.post(
                                              `/api/course/${recordingCourseId}/modules/${module.id}/mark-complete`
                                            );
                                            setCompletedModuleIds(prev => {
                                              const next = new Set(prev);
                                              next.add(idStr);
                                              return next;
                                            });
                                          } catch (err) {
                                            console.error(
                                              'Failed to mark module as complete',
                                              err
                                            );
                                          } finally {
                                            setMarkingCompleteIds(prev => {
                                              const next = new Set(prev);
                                              next.delete(idStr);
                                              return next;
                                            });
                                          }
                                        }}
                                      >
                                        {markingCompleteIds.has(
                                          String(module.id)
                                        )
                                          ? 'Marking...'
                                          : 'Mark as Complete'}
                                      </Button>
                                    ) : (
                                      <div className="w-full flex items-center justify-center">
                                        <Badge className="px-3 py-1">
                                          Completed
                                        </Badge>
                                      </div>
                                    )}
                                  </>
                                ) : !modulesWithLessons.has(
                                    String(module.id)
                                  ) ? (
                                  <Button
                                    className="w-full bg-blue-600 border-blue-600 text-white hover:bg-blue-700 hover:border-blue-700 transition-colors duration-200"
                                    disabled
                                  >
                                    <Clock size={16} className="mr-2" />
                                    <span className="font-medium">
                                      Upcoming Recording
                                    </span>
                                  </Button>
                                ) : (
                                  <div className="w-full flex flex-col gap-2">
                                    <Button
                                      className="w-full bg-blue-600 border-blue-600 text-white hover:bg-blue-700 hover:border-blue-700 transition-colors duration-200 disabled:opacity-60"
                                      onClick={() => {
                                        if (!modulePrice || modulePrice <= 0)
                                          return;
                                        if (balance < modulePrice) {
                                          setCreditsModalOpen(true);
                                          return;
                                        }
                                        setConfirmUnlock({
                                          open: true,
                                          module,
                                        });
                                      }}
                                      disabled={
                                        !modulePrice ||
                                        unlockingId === module.id
                                      }
                                    >
                                      {unlockingId === module.id ? (
                                        <>
                                          <Clock
                                            size={16}
                                            className="mr-2 animate-spin"
                                          />
                                          Processing...
                                        </>
                                      ) : (
                                        <>
                                          <Unlock size={16} className="mr-2" />
                                          Unlock recording for {
                                            modulePrice
                                          }{' '}
                                          credits
                                        </>
                                      )}
                                    </Button>
                                    {balance < modulePrice && (
                                      <Button
                                        variant="outline"
                                        className="w-full"
                                        onClick={() =>
                                          setCreditsModalOpen(true)
                                        }
                                      >
                                        Buy credits
                                      </Button>
                                    )}
                                  </div>
                                )}
                              </CardFooter>
                            </div>
                          </Card>
                        </div>
                      );
                    })}
                </div>
              )}
            </div>
          )}

          {/* For non-eligible courses, show normal module grid without Book/Street headers */}
          {!isEligibleForTwoModes(courseDetails?.title) &&
            (filteredModules.length === 0 ? (
              <div className="text-center py-12">
                <Search className="mx-auto h-12 w-12 text-muted-foreground mb-4" />
                <h3 className="text-lg font-medium">No modules found</h3>
                <p className="text-muted-foreground mt-1">
                  {searchQuery
                    ? 'Try adjusting your search query'
                    : "This course doesn't have any modules yet"}
                </p>
              </div>
            ) : (
              <div className="grid grid-cols-1 md:grid-cols-2 lg:grid-cols-3 gap-6">
                {filteredModules.map(module => {
                  const isContentAvailable = !!module.resource_url;
                  const hasAccess =
                    isEnrolled || unlockedIds.has(String(module.id));
                  const isLocked = !hasAccess;
                  const modulePrice =
                    Number(module.price) > 0
                      ? Number(module.price)
                      : getStableRandomPrice(module);

                  // Sequential unlock: allow only the first module or next after highest unlocked
                  let canUnlockInOrder = false;
                  if (isLocked) {
                    const allOrders = modules
                      .map(m => Number(m.order) || 0)
                      .filter(n => n > 0);
                    const minOrder = allOrders.length
                      ? Math.min(...allOrders)
                      : 1;
                    const unlockedOrders = new Set(
                      modules
                        .filter(m => unlockedIds.has(m.id))
                        .map(m => Number(m.order) || 0)
                    );
                    const highestUnlocked = unlockedOrders.size
                      ? Math.max(...Array.from(unlockedOrders))
                      : null;
                    const currentOrder = Number(module.order) || 0;
                    if (highestUnlocked == null) {
                      canUnlockInOrder = currentOrder === minOrder;
                    } else {
                      canUnlockInOrder = currentOrder === highestUnlocked + 1;
                    }
                  }

                  return (
                    <div key={module.id} className="module-card h-full">
                      <Card className="overflow-hidden hover:shadow-lg transition-all duration-300 flex flex-col h-full">
                        <div className="aspect-video relative overflow-hidden">
                          <img
                            src={
                              module.thumbnail ||
                              'https://images.unsplash.com/photo-1551288049-bebda4e38f71?q=80&w=1000'
                            }
                            alt={module.title}
                            className="w-full h-full object-cover"
                          />
                          {/* Lock overlay for locked modules */}
                          {isLocked && (
                            <div className="absolute inset-0 bg-black/40 flex items-center justify-center">
                              <div className="bg-white/95 rounded-lg p-3 shadow-xl flex items-center gap-2">
                                <Lock className="w-5 h-5 text-gray-700" />
                                <span className="text-sm font-medium text-gray-800">
                                  Locked
                                </span>
                              </div>
                            </div>
                          )}
                        </div>
                        {/* Fixed height for content area, flex-grow to fill space */}
                        <div className="flex flex-col flex-grow min-h-[170px] max-h-[170px] px-6 pt-4 pb-2">
                          <CardHeader className="pb-2 px-0 pt-0">
                            <CardTitle className="text-lg line-clamp-2 min-h-[56px]">
                              {module.title}
                            </CardTitle>
                            <p className="text-sm text-muted-foreground line-clamp-3 min-h-[60px]">
                              {module.description}
                            </p>
                          </CardHeader>
                          <CardContent className="space-y-3 px-0 pt-0 pb-0">
                            <div className="flex items-center justify-between text-sm text-muted-foreground">
                              <div className="flex items-center gap-1">
                                <BookOpen size={14} />
                                <span>
                                  {(() => {
                                    const title = (
                                      module.title ||
                                      module.name ||
                                      ''
                                    ).toLowerCase();
                                    const isIntroModule =
                                      title.includes('why you must exit') &&
                                      (title.includes('llc') ||
                                        title.includes('corporation')) &&
                                      title.includes('structure');
                                    return isIntroModule
                                      ? 'Intro Module'
                                      : `Order: ${module.order || 'N/A'}`;
                                  })()}
                                </span>
                              </div>
                              <div className="flex items-center gap-1">
                                <Clock size={14} />
                                <span>
                                  {module.estimated_duration || 0} min
                                </span>
                              </div>
                            </div>
                          </CardContent>
                        </div>
                        {/* Footer always at the bottom */}
                        <div className="mt-auto px-6 pb-4">
                          <CardFooter className="p-0 flex flex-col gap-2">
                            {hasAccess &&
                            modulesWithLessons.has(String(module.id)) ? (
                              <>
                                <Link
                                  to={`/dashboard/courses/${courseId}/modules/${module.id}/lessons`}
                                  className="w-full"
                                >
                                  <Button className="w-full">
                                    <Play size={16} className="mr-2" />
                                    View Lessons
                                  </Button>
                                </Link>
                                <Link
                                  to={`/dashboard/courses/${courseId}/modules/${module.id}/assessments`}
                                  className="w-full"
                                >
                                  <Button variant="outline" className="w-full">
                                    <FileText size={16} className="mr-2" />
                                    View Assessment
                                  </Button>
                                </Link>
                                {/* Mark as Complete button */}
                                {!completedModuleIds.has(String(module.id)) ? (
                                  <Button
                                    variant="secondary"
                                    className="w-full disabled:opacity-60"
                                    disabled={markingCompleteIds.has(
                                      String(module.id)
                                    )}
                                    onClick={async () => {
                                      const idStr = String(module.id);
                                      if (!courseId || !module?.id) return;
                                      // Prevent duplicate clicks
                                      if (markingCompleteIds.has(idStr)) return;
                                      setMarkingCompleteIds(prev => {
                                        const next = new Set(prev);
                                        next.add(idStr);
                                        return next;
                                      });
                                      try {
                                        await api.post(
                                          `/api/course/${courseId}/modules/${module.id}/mark-complete`
                                        );
                                        setCompletedModuleIds(prev => {
                                          const next = new Set(prev);
                                          next.add(idStr);
                                          return next;
                                        });
                                      } catch (err) {
                                        console.error(
                                          'Failed to mark module as complete',
                                          err
                                        );
                                      } finally {
                                        setMarkingCompleteIds(prev => {
                                          const next = new Set(prev);
                                          next.delete(idStr);
                                          return next;
                                        });
                                      }
                                    }}
                                  >
                                    {markingCompleteIds.has(String(module.id))
                                      ? 'Marking...'
                                      : 'Mark as Complete'}
                                  </Button>
                                ) : (
                                  <div className="w-full flex items-center justify-center">
                                    <Badge className="px-3 py-1">
                                      Completed
                                    </Badge>
                                  </div>
                                )}
                              </>
                            ) : !modulesWithLessons.has(String(module.id)) ? (
                              <Button
                                className="w-full bg-blue-600 border-blue-600 text-white hover:bg-blue-700 hover:border-blue-700 transition-colors duration-200"
                                disabled
                              >
                                <Clock size={16} className="mr-2" />
                                <span className="font-medium">
                                  Upcoming Module
                                </span>
                              </Button>
                            ) : isFromFreeCatalog(courseDetails) ? (
                              <Button
                                className="w-full bg-blue-600 border-blue-600 text-white hover:bg-blue-700 hover:border-blue-700 transition-colors duration-200"
                                disabled
                              >
                                <Clock size={16} className="mr-2" />
                                <span className="font-medium">
                                  {(() => {
                                    const courseTitle = (
                                      courseDetails?.title || ''
                                    ).toLowerCase();
                                    const isClassRecording = [
                                      'class recording',
                                      'class recordings',
                                      'course recording',
                                      'course recordings',
                                      'recordings',
                                      'recording',
                                    ].some(keyword =>
                                      courseTitle.includes(keyword)
                                    );
                                    return isClassRecording
                                      ? 'Upcoming Recording'
                                      : 'Upcoming Course';
                                  })()}
                                </span>
                              </Button>
                            ) : (
                              (() => {
                                const t = (
                                  courseDetails?.title || ''
                                ).toLowerCase();
                                const isMasterClassCourse = [
                                  'formation of business trust',
                                  'tier 1: optimizing your business credit profile',
                                  'business trust',
                                  'credit optimization',
                                ].some(name => t.includes(name));

                                const isFreeCourse = [
                                  'roadmap',
                                  'road map',
                                  'roadmap series',
                                  'road map series',
                                  'passive income',
                                  'start your passive income',
                                ].some(name => t.includes(name));

                                if (isMasterClassCourse || isFreeCourse) {
                                  return (
                                    <div className="w-full flex flex-col gap-2">
                                      <Button
                                        className="w-full bg-blue-600 border-blue-600 text-white hover:bg-blue-700 hover:border-blue-700 transition-colors duration-200"
                                        disabled
                                      >
                                        <Clock size={16} className="mr-2" />
                                        <span className="font-medium">
                                          Upcoming
                                        </span>
                                      </Button>
                                    </div>
                                  );
                                }
                                return null;
                              })() || (
                                <div className="w-full flex flex-col gap-2">
                                  <Button
                                    className="w-full bg-blue-600 border-blue-600 text-white hover:bg-blue-700 hover:border-blue-700 transition-colors duration-200 disabled:opacity-60"
                                    onClick={() => {
                                      if (!modulePrice || modulePrice <= 0)
                                        return;
                                      if (!canUnlockInOrder) {
                                        handleSequentialUnlockClick(module);
                                        return;
                                      }
                                      if (balance < modulePrice) {
                                        setCreditsModalOpen(true);
                                        return;
                                      }
                                      setConfirmUnlock({ open: true, module });
                                    }}
                                    disabled={
                                      !modulePrice || unlockingId === module.id
                                    }
                                  >
                                    {unlockingId === module.id ? (
                                      <>
                                        <Clock
                                          size={16}
                                          className="mr-2 animate-spin"
                                        />
                                        Processing...
                                      </>
                                    ) : (
                                      <>
                                        <Unlock size={16} className="mr-2" />
                                        Unlock for {modulePrice} credits
                                      </>
                                    )}
                                  </Button>
                                  {balance < modulePrice &&
                                    canUnlockInOrder && (
                                      <Button
                                        variant="outline"
                                        className="w-full"
                                        onClick={() =>
                                          setCreditsModalOpen(true)
                                        }
                                      >
                                        Buy credits
                                      </Button>
                                    )}
                                </div>
                              )
                            )}
                          </CardFooter>
                        </div>
                      </Card>
                    </div>
                  );
                })}
              </div>
            ))}
=======
          {/* Book Smart and Street Smart UI Sections */}
          <div className="space-y-3 mb-8">
            {/* Book Smart Section - Only show "coming soon" if no published BOOK_SMART modules */}
            {bookSmartModules.length === 0 ? (
              <div className="mb-6">
                <div className="rounded-2xl border border-blue-100 bg-white shadow-sm px-5 py-4 flex items-center gap-4">
                  <div className="p-3 rounded-xl bg-blue-50 text-blue-600 border border-blue-100">
                    <BookOpen className="w-6 h-6" />
                  </div>
                  <div className="flex-1">
                    <div className="flex items-center gap-3">
                      <h4 className="text-base font-semibold text-gray-900">
                        Book Smart modules are coming soon
                      </h4>
                      <span className="inline-flex items-center gap-1 px-2.5 py-0.5 text-xs font-medium rounded-full bg-blue-100 text-blue-700 border border-blue-200">
                        <span className="w-1.5 h-1.5 rounded-full bg-blue-500"></span>
                        Coming Soon
                      </span>
                    </div>
                    <p className="text-sm text-gray-600 mt-1">
                      We are finalizing the guided Book Smart lessons to ensure
                      you get the most comprehensive learning experience. Please
                      check back shortly.
                    </p>
                  </div>
                </div>
              </div>
            ) : (
              <>
                <div className="w-full rounded-2xl border-2 bg-blue-100 border-blue-300 shadow-lg transition-all duration-200">
                  <div className="p-6">
                    <div className="flex items-start justify-between">
                      <div className="flex items-start gap-4 flex-1">
                        <div className="p-4 bg-gradient-to-br from-blue-600 to-blue-700 rounded-2xl shadow-lg">
                          <BookOpen className="h-7 w-7 text-white" />
                        </div>
                        <div className="flex-1">
                          <div className="flex items-center gap-3 mb-2">
                            <h3 className="text-xl font-bold text-gray-900">
                              Book Smart
                            </h3>
                            <span className="inline-flex items-center gap-1.5 px-3 py-1 text-sm rounded-full font-semibold bg-blue-100 text-blue-700 border border-blue-200">
                              <span className="w-2 h-2 rounded-full bg-blue-500"></span>
                              Guided
                            </span>
                          </div>
                          <p className="text-gray-600 mb-4">
                            Interactive guided lessons for this course
                          </p>

                          <div className="flex items-center gap-8">
                            <div className="flex items-center gap-2 bg-white/60 px-3 py-2 rounded-lg border border-blue-100">
                              <BookOpen className="w-4 h-4 text-blue-600" />
                              <span className="text-sm font-semibold text-gray-700">
                                {filteredBookSmartModules.length} modules
                              </span>
                            </div>
                            <div className="flex items-center gap-2 bg-white/60 px-3 py-2 rounded-lg border border-blue-100">
                              <Clock className="w-4 h-4 text-blue-600" />
                              <span className="text-sm font-semibold text-gray-700">
                                {Math.round(
                                  (filteredBookSmartModules.reduce(
                                    (total, module) =>
                                      total +
                                      (parseInt(module.estimated_duration) ||
                                        60),
                                    0
                                  ) /
                                    60) *
                                    10
                                ) / 10}{' '}
                                hr
                              </span>
                            </div>
                          </div>
                        </div>
                      </div>
                    </div>
                  </div>
                </div>
                {/* Modules grid - shown below the category container */}
                {filteredBookSmartModules.length === 0 ? (
                  <div className="text-center py-8 mt-4">
                    <Search className="mx-auto h-10 w-10 text-muted-foreground mb-3" />
                    <h3 className="text-base font-medium">No modules found</h3>
                    <p className="text-muted-foreground text-sm mt-1">
                      {searchQuery
                        ? 'No Book Smart modules match your search'
                        : 'No Book Smart modules available'}
                    </p>
                  </div>
                ) : (
                  <div className="grid grid-cols-1 md:grid-cols-2 lg:grid-cols-3 gap-6 mt-6">
                    {filteredBookSmartModules.map(module =>
                      renderModuleCard(module)
                    )}
                  </div>
                )}
              </>
            )}

            {/* Street Smart Section */}
            {streetSmartModules.length > 0 && (
              <>
                <div className="w-full rounded-2xl border-2 bg-purple-100 border-purple-300 shadow-lg transition-all duration-200">
                  <div className="p-6">
                    <div className="flex items-start justify-between">
                      <div className="flex items-start gap-4 flex-1">
                        <div className="p-4 bg-gradient-to-br from-purple-600 to-purple-700 rounded-2xl shadow-lg">
                          <Play className="h-7 w-7 text-white" />
                        </div>
                        <div className="flex-1">
                          <div className="flex items-center gap-3 mb-2">
                            <h3 className="text-xl font-bold text-gray-900">
                              Street Smart
                            </h3>
                            <span className="inline-flex items-center gap-1.5 px-3 py-1 text-sm rounded-full font-semibold bg-purple-100 text-purple-700 border border-purple-200">
                              <span className="w-2 h-2 rounded-full bg-purple-500"></span>
                              Recorded
                            </span>
                          </div>
                          <p className="text-gray-600 mb-4">
                            Recorded lessons for this course
                          </p>

                          <div className="flex items-center gap-8">
                            <div className="flex items-center gap-2 bg-white/60 px-3 py-2 rounded-lg border border-purple-100">
                              <BookOpen className="w-4 h-4 text-purple-600" />
                              <span className="text-sm font-semibold text-gray-700">
                                {filteredStreetSmartModules.length} modules
                              </span>
                            </div>
                            <div className="flex items-center gap-2 bg-white/60 px-3 py-2 rounded-lg border border-purple-100">
                              <Clock className="w-4 h-4 text-purple-600" />
                              <span className="text-sm font-semibold text-gray-700">
                                {Math.round(
                                  (filteredStreetSmartModules.reduce(
                                    (total, module) =>
                                      total +
                                      (parseInt(module.estimated_duration) ||
                                        60),
                                    0
                                  ) /
                                    60) *
                                    10
                                ) / 10}{' '}
                                hr
                              </span>
                            </div>
                          </div>
                        </div>
                      </div>
                    </div>
                  </div>
                </div>
                {/* Modules grid - shown below the category container */}
                {filteredStreetSmartModules.length === 0 ? (
                  <div className="text-center py-8 mt-4">
                    <Search className="mx-auto h-10 w-10 text-muted-foreground mb-3" />
                    <h3 className="text-base font-medium">No modules found</h3>
                    <p className="text-muted-foreground text-sm mt-1">
                      {searchQuery
                        ? 'No Street Smart modules match your search'
                        : 'No Street Smart modules available'}
                    </p>
                  </div>
                ) : (
                  <div className="grid grid-cols-1 md:grid-cols-2 lg:grid-cols-3 gap-6 mt-6">
                    {filteredStreetSmartModules.map(module =>
                      renderModuleCard(module)
                    )}
                  </div>
                )}
              </>
            )}
          </div>
>>>>>>> 97798924
        </div>
      </main>

      {/* Confirm Unlock Dialog */}
      {confirmUnlock.open && confirmUnlock.module && (
        <div className="fixed inset-0 z-50 flex items-center justify-center">
          <div
            className="absolute inset-0 bg-black/40"
            onClick={() => {
              setConfirmUnlock({ open: false, module: null });
              setIsDescriptionExpanded(false);
            }}
          />
          <div className="relative bg-white rounded-xl shadow-lg border border-gray-200 w-full max-w-lg p-6">
            <div className="mb-4">
              <div className="flex items-center mb-3">
                <div className="bg-purple-100 p-2 rounded-full mr-3">
                  <Unlock className="h-5 w-5 text-purple-600" />
                </div>
                <h4 className="text-xl font-semibold text-gray-900">
                  Unlock Lesson
                </h4>
              </div>
            </div>

            <div className="bg-gray-50 rounded-lg p-4 mb-4">
              <div className="text-lg font-semibold text-gray-900 mb-2">
                {confirmUnlock.module.title}
              </div>
              <div className="text-sm text-gray-600 mb-3">
                {(() => {
                  const description =
                    confirmUnlock.module.description ||
                    'Individual lesson from this course';
                  const maxLength = 200; // Character limit for truncated description

                  if (description.length <= maxLength) {
                    return description;
                  }

                  return (
                    <div>
                      {isDescriptionExpanded
                        ? description
                        : `${description.substring(0, maxLength)}...`}
                      <button
                        onClick={() =>
                          setIsDescriptionExpanded(!isDescriptionExpanded)
                        }
                        className="ml-2 text-blue-600 hover:text-blue-800 font-medium text-xs underline"
                      >
                        {isDescriptionExpanded ? 'View Less' : 'View More'}
                      </button>
                    </div>
                  );
                })()}
              </div>

              {/* Lesson Details */}
              <div className="grid grid-cols-2 gap-4 mb-3">
                <div className="bg-white rounded-lg p-3 border border-gray-200">
                  <div className="text-xs text-gray-500 mb-1">Duration</div>
                  <div className="text-sm font-semibold text-gray-900">
                    {confirmUnlock.module.duration || 'Self-paced'}
                  </div>
                </div>
                <div className="bg-white rounded-lg p-3 border border-gray-200">
                  <div className="text-xs text-gray-500 mb-1">Type</div>
                  <div className="text-sm font-semibold text-gray-900">
                    Individual Lesson
                  </div>
                </div>
              </div>
            </div>

            <div className="bg-purple-50 rounded-lg p-4 mb-4">
              <div className="flex justify-between items-center mb-2">
                <span className="text-sm font-medium text-gray-700">
                  Lesson Cost:
                </span>
                <span className="text-lg font-bold text-purple-600">
                  {Number(confirmUnlock.module.price) || 0} credits
                </span>
              </div>
              <div className="flex justify-between items-center mb-2">
                <span className="text-sm font-medium text-gray-700">
                  Your Balance:
                </span>
                <span className="text-sm font-semibold text-gray-900">
                  {Number(balance) || 0} credits
                </span>
              </div>
              <div className="border-t border-purple-200 pt-2">
                <div className="flex justify-between items-center">
                  <span className="text-sm font-medium text-gray-700">
                    After Purchase:
                  </span>
                  <span className="text-sm font-bold text-green-600">
                    {(Number(balance) || 0) -
                      (Number(confirmUnlock.module.price) || 0)}{' '}
                    credits
                  </span>
                </div>
              </div>
            </div>

            <div className="bg-yellow-50 border border-yellow-200 rounded-lg p-3 mb-4">
              <div className="flex items-start">
                <div className="flex-shrink-0">
                  <svg
                    className="h-4 w-4 text-yellow-600 mt-0.5"
                    fill="currentColor"
                    viewBox="0 0 20 20"
                  >
                    <path
                      fillRule="evenodd"
                      d="M8.257 3.099c.765-1.36 2.722-1.36 3.486 0l5.58 9.92c.75 1.334-.213 2.98-1.742 2.98H4.42c-1.53 0-2.493-1.646-1.743-2.98l5.58-9.92zM11 13a1 1 0 11-2 0 1 1 0 012 0zm-1-8a1 1 0 00-1 1v3a1 1 0 002 0V6a1 1 0 00-1-1z"
                      clipRule="evenodd"
                    />
                  </svg>
                </div>
                <div className="ml-2">
                  <p className="text-xs text-yellow-800">
                    <strong>Note:</strong> This will unlock only this individual
                    lesson. You can continue buying other lessons separately or
                    purchase the entire course for better value.
                  </p>
                </div>
              </div>
            </div>
            <div className="flex justify-end gap-2">
              <button
                className="px-4 py-2 rounded-md border hover:bg-gray-50"
                onClick={() => {
                  setConfirmUnlock({ open: false, module: null });
                  setIsDescriptionExpanded(false);
                }}
              >
                Cancel
              </button>
              <button
                disabled={unlockingId === confirmUnlock.module?.id}
                className={`px-4 py-2 rounded-md text-white ${
                  unlockingId === confirmUnlock.module?.id
                    ? 'bg-gray-400 cursor-not-allowed'
                    : 'bg-blue-600 hover:bg-blue-700'
                }`}
                onClick={async () => {
                  if (unlockingId === confirmUnlock.module?.id) return; // Prevent double clicks

                  const m = confirmUnlock.module;
                  const cost = Number(m.price) || 0;
                  setUnlockingId(m.id);
                  try {
                    await unlockContent('LESSON', m.id, cost);
                    await refreshBalance?.();
                    // Re-fetch unlocked list from backend to reflect source of truth
                    try {
                      if (userProfile?.id) {
                        console.log(
                          '[UI] Refresh unlocked IDs after unlock for',
                          userProfile.id
                        );
                        const fresh = await getUnlockedModulesByUser(
                          userProfile.id
                        );
                        console.log(
                          '[UI] Refreshed unlocked count',
                          Array.isArray(fresh) ? fresh.length : 'not-array'
                        );
                        setUnlockedIds(
                          new Set((fresh || []).map(d => String(d.module_id)))
                        );
                      }
                    } catch (err) {
                      console.error('[UI] Refresh unlocked IDs failed', err);
                    }
                  } catch (e) {
                    console.error('Failed to unlock lesson', e);
                  } finally {
                    setUnlockingId(null);
                    setConfirmUnlock({ open: false, module: null });
                  }
                }}
              >
                {unlockingId === confirmUnlock.module?.id
                  ? 'Processing...'
                  : 'Confirm Unlock'}
              </button>
            </div>
          </div>
        </div>
      )}

      {/* Credits Modal */}
      <CreditPurchaseModal
        open={creditsModalOpen}
        onClose={() => setCreditsModalOpen(false)}
      />

      {/* Buy details modal when user has enough credits */}
      {buyDetailsOpen && selectedCourseToBuy && (
        <div className="fixed inset-0 z-50 flex items-center justify-center">
          <div
            className="absolute inset-0 bg-black/40"
            onClick={closeAllModals}
          />
          <div className="relative bg-white rounded-xl shadow-lg border border-gray-200 w-full max-w-lg p-6">
            <div className="mb-4">
              <div className="flex items-center mb-3">
                <div className="bg-blue-100 p-2 rounded-full mr-3">
                  <BookOpen className="h-5 w-5 text-blue-600" />
                </div>
                <h3 className="text-xl font-semibold text-gray-900">
                  Confirm Course Purchase
                </h3>
              </div>
            </div>

            <div className="bg-gray-50 rounded-lg p-4 mb-4">
              <div className="text-lg font-semibold text-gray-900 mb-2">
                {selectedCourseToBuy.title}
              </div>
              <div className="text-sm text-gray-600 mb-3">
                {(() => {
                  const description =
                    selectedCourseToBuy.description ||
                    'Complete course with multiple modules';
                  const maxLength = 200; // Character limit for truncated description

                  if (description.length <= maxLength) {
                    return description;
                  }

                  return (
                    <div>
                      {isDescriptionExpanded
                        ? description
                        : `${description.substring(0, maxLength)}...`}
                      <button
                        onClick={() =>
                          setIsDescriptionExpanded(!isDescriptionExpanded)
                        }
                        className="ml-2 text-blue-600 hover:text-blue-800 font-medium text-xs underline"
                      >
                        {isDescriptionExpanded ? 'View Less' : 'View More'}
                      </button>
                    </div>
                  );
                })()}
              </div>

              {/* Course Details */}
              <div className="grid grid-cols-2 gap-4 mb-3">
                <div className="bg-white rounded-lg p-3 border border-gray-200">
                  <div className="text-xs text-gray-500 mb-1">Duration</div>
                  <div className="text-sm font-semibold text-gray-900">
                    {selectedCourseToBuy.duration || 'Self-paced'}
                  </div>
                </div>
                <div className="bg-white rounded-lg p-3 border border-gray-200">
                  <div className="text-xs text-gray-500 mb-1">Modules</div>
                  <div className="text-sm font-semibold text-gray-900">
                    {modules.length} modules
                  </div>
                </div>
              </div>
            </div>

            <div className="bg-blue-50 rounded-lg p-4 mb-4">
              <div className="flex justify-between items-center mb-2">
                <span className="text-sm font-medium text-gray-700">
                  Total Cost:
                </span>
                <span className="text-lg font-bold text-blue-600">
                  {selectedCourseToBuy.priceCredits || 0} credits
                </span>
              </div>
              <div className="flex justify-between items-center mb-2">
                <span className="text-sm font-medium text-gray-700">
                  Your Balance:
                </span>
                <span className="text-sm font-semibold text-gray-900">
                  {Number(balance) || 0} credits
                </span>
              </div>
              <div className="border-t border-blue-200 pt-2">
                <div className="flex justify-between items-center">
                  <span className="text-sm font-medium text-gray-700">
                    After Purchase:
                  </span>
                  <span className="text-sm font-bold text-green-600">
                    {(Number(balance) || 0) -
                      (selectedCourseToBuy.priceCredits || 0)}{' '}
                    credits
                  </span>
                </div>
              </div>
            </div>

            <div className="bg-yellow-50 border border-yellow-200 rounded-lg p-3 mb-4">
              <div className="flex items-start">
                <div className="flex-shrink-0">
                  <svg
                    className="h-4 w-4 text-yellow-600 mt-0.5"
                    fill="currentColor"
                    viewBox="0 0 20 20"
                  >
                    <path
                      fillRule="evenodd"
                      d="M8.257 3.099c.765-1.36 2.722-1.36 3.486 0l5.58 9.92c.75 1.334-.213 2.98-1.742 2.98H4.42c-1.53 0-2.493-1.646-1.743-2.98l5.58-9.92zM11 13a1 1 0 11-2 0 1 1 0 012 0zm-1-8a1 1 0 00-1 1v3a1 1 0 002 0V6a1 1 0 00-1-1z"
                      clipRule="evenodd"
                    />
                  </svg>
                </div>
                <div className="ml-2">
                  <p className="text-xs text-yellow-800">
                    <strong>Note:</strong> Buying this course will unlock all{' '}
                    {modules.length} modules at once. You'll have immediate
                    access to all content.
                  </p>
                </div>
              </div>
            </div>
            <div className="flex justify-end gap-2">
              <button
                onClick={closeAllModals}
                className="px-4 py-2 rounded-md border hover:bg-gray-50 text-sm"
              >
                Cancel
              </button>
              <button
                disabled={isPurchasing}
                onClick={async () => {
                  if (isPurchasing) return; // Prevent multiple clicks

                  try {
                    setIsPurchasing(true);

                    // Call unlock API for course
                    await unlockContent(
                      'COURSE',
                      selectedCourseToBuy.id,
                      selectedCourseToBuy.priceCredits
                    );

<<<<<<< HEAD
                    // Also unlock the Street Smart (recording) course when applicable
                    try {
                      if (isEligibleForTwoModes(selectedCourseToBuy.title)) {
                        const recId = getRecordingCourseIdForTitle(
                          selectedCourseToBuy.title
                        );
                        if (recId) {
                          await unlockContent('COURSE', recId, 0);
                          // Frontend guarantee: mark recordings as enrolled to reflect unlocked UI immediately
                          setIsEnrolledRecording(true);
                          // Ensure recordings list is loaded so user immediately sees unlocked items
                          try {
                            if (!streetModules || streetModules.length === 0) {
                              const recMods = await fetchCourseModules(recId);
                              const published = (
                                Array.isArray(recMods) ? recMods : []
                              ).filter(m => {
                                const status = (
                                  m.module_status ||
                                  m.status ||
                                  ''
                                )
                                  .toString()
                                  .toUpperCase();
                                return (
                                  status === 'PUBLISHED' || m.published === true
                                );
                              });
                              setStreetModules(published);
                            }
                          } catch {}
                        }
                      }
                    } catch (e) {
                      console.warn(
                        '[CourseView] Optional recording unlock failed:',
                        e?.message || e
                      );
                      // Even if backend unlock fails, reflect enrollment locally so UI shows access
                      try {
                        if (isEligibleForTwoModes(selectedCourseToBuy.title)) {
                          setIsEnrolledRecording(true);
                        }
                      } catch {}
                    }

=======
>>>>>>> 97798924
                    // Refresh balance to show updated credits
                    if (refreshBalance) {
                      await refreshBalance();
                    }

                    // Refresh enrollment status
                    await checkEnrollmentStatus();

                    // Show success notice
                    setPurchaseNotice(
                      `Successfully purchased course: ${selectedCourseToBuy.title}. All modules are now unlocked.`
                    );
                    closeAllModals();
                    setTimeout(() => setPurchaseNotice(''), 4000);
                  } catch (error) {
                    console.error('Failed to purchase course:', error);
                    setPurchaseNotice(
                      `Failed to purchase course: ${error.message}`
                    );
                    setTimeout(() => setPurchaseNotice(''), 4000);
                  } finally {
                    setIsPurchasing(false);
                  }
                }}
                className={`px-4 py-2 rounded-md text-white text-sm ${
                  isPurchasing
                    ? 'bg-gray-400 cursor-not-allowed'
                    : 'bg-green-600 hover:bg-green-700'
                }`}
              >
                {isPurchasing ? 'Processing...' : 'Confirm & Purchase'}
              </button>
            </div>
          </div>
        </div>
      )}

      {/* Insufficient credits modal */}
      {showInsufficientCreditsModal && selectedCourseToBuy && (
        <div className="fixed inset-0 z-50 flex items-center justify-center">
          <div
            className="absolute inset-0 bg-black/40"
            onClick={closeAllModals}
          />
          <div className="relative bg-white rounded-xl shadow-lg border border-gray-200 w-full max-w-md p-6">
            <div className="mb-4">
              <div className="flex items-center mb-2">
                <div className="bg-orange-100 p-2 rounded-full mr-3">
                  <ShoppingCart className="h-5 w-5 text-orange-600" />
                </div>
                <h3 className="text-lg font-semibold text-gray-900">
                  Insufficient Credits
                </h3>
              </div>
            </div>

            <div className="text-sm text-gray-700 mb-6 space-y-2">
              <div className="bg-gray-50 p-3 rounded-lg">
                <div className="font-medium text-gray-900 mb-2">
                  Purchase Details:
                </div>
                <div>
                  <span className="font-medium">Course:</span>{' '}
                  {selectedCourseToBuy.title}
                </div>
                <div>
                  <span className="font-medium">Price:</span>{' '}
                  {selectedCourseToBuy.priceCredits || 0} credits
                </div>
                <div>
                  <span className="font-medium">Your balance:</span>{' '}
                  {Number(balance) || 0} credits
                </div>
                <div>
                  <span className="font-medium">Modules included:</span>{' '}
                  {modules.length} modules
                </div>
              </div>

              <div className="bg-orange-50 border border-orange-200 p-3 rounded-lg">
                <div className="flex items-center mb-1">
                  <div className="bg-orange-100 p-1 rounded-full mr-2">
                    <svg
                      className="h-3 w-3 text-orange-600"
                      fill="currentColor"
                      viewBox="0 0 20 20"
                    >
                      <path
                        fillRule="evenodd"
                        d="M8.257 3.099c.765-1.36 2.722-1.36 3.486 0l5.58 9.92c.75 1.334-.213 2.98-1.742 2.98H4.42c-1.53 0-2.493-1.646-1.743-2.98l5.58-9.92zM11 13a1 1 0 11-2 0 1 1 0 012 0zm-1-8a1 1 0 00-1 1v3a1 1 0 002 0V6a1 1 0 00-1-1z"
                        clipRule="evenodd"
                      />
                    </svg>
                  </div>
                  <span className="font-medium text-orange-800">
                    You need more credits
                  </span>
                </div>
                <p className="text-orange-700 text-xs">
                  You need{' '}
                  {(selectedCourseToBuy.priceCredits || 0) -
                    (Number(balance) || 0)}{' '}
                  more credits to purchase this course.
                </p>
              </div>
            </div>

            <div className="flex justify-end gap-3">
              <button
                onClick={closeAllModals}
                className="px-4 py-2 rounded-md border border-gray-300 hover:bg-gray-50 text-sm font-medium text-gray-700"
              >
                Cancel
              </button>
              <button
                onClick={() => {
                  // Close insufficient credits modal and open credit purchase modal
                  setShowInsufficientCreditsModal(false);
                  setCreditsModalOpen(true);
                }}
                className="px-4 py-2 rounded-md bg-blue-600 hover:bg-blue-700 text-white text-sm font-medium"
              >
                Buy Credits
              </button>
            </div>
          </div>
        </div>
      )}

      {/* Sequential unlock modal */}
      {showSequentialModal && selectedModuleForSequential && (
        <div className="fixed inset-0 z-50 flex items-center justify-center">
          <div
            className="absolute inset-0 bg-black/40"
            onClick={closeAllModals}
          />
          <div className="relative bg-white rounded-xl shadow-lg border border-gray-200 w-full max-w-md p-6">
            <div className="mb-4">
              <div className="flex items-center mb-2">
                <div className="bg-orange-100 p-2 rounded-full mr-3">
                  <Lock className="h-5 w-5 text-orange-600" />
                </div>
                <h3 className="text-lg font-semibold text-gray-900">
                  Lessons Must Be Unlocked in Order
                </h3>
              </div>
            </div>

            <div className="text-sm text-gray-700 mb-6 space-y-2">
              <div className="bg-gray-50 p-3 rounded-lg">
                <div className="font-medium text-gray-900 mb-2">
                  Current Lesson:
                </div>
                <div>
                  <span className="font-medium">Title:</span>{' '}
                  {selectedModuleForSequential.title}
                </div>
                <div>
                  <span className="font-medium">Order:</span>{' '}
                  {selectedModuleForSequential.order}
                </div>
                <div>
                  <span className="font-medium">Price:</span>{' '}
                  {Number(selectedModuleForSequential.price) || 0} credits
                </div>
              </div>

              <div className="bg-orange-50 border border-orange-200 p-3 rounded-lg">
                <div className="flex items-center mb-1">
                  <div className="bg-orange-100 p-1 rounded-full mr-2">
                    <svg
                      className="h-3 w-3 text-orange-600"
                      fill="currentColor"
                      viewBox="0 0 20 20"
                    >
                      <path
                        fillRule="evenodd"
                        d="M8.257 3.099c.765-1.36 2.722-1.36 3.486 0l5.58 9.92c.75 1.334-.213 2.98-1.742 2.98H4.42c-1.53 0-2.493-1.646-1.743-2.98l5.58-9.92zM11 13a1 1 0 11-2 0 1 1 0 012 0zm-1-8a1 1 0 00-1 1v3a1 1 0 002 0V6a1 1 0 00-1-1z"
                        clipRule="evenodd"
                      />
                    </svg>
                  </div>
                  <span className="font-medium text-orange-800">
                    Unlock Previous Lessons First
                  </span>
                </div>
                <p className="text-orange-700 text-xs">
                  You need to unlock and complete the previous lessons in order
                  before you can access this lesson.
                </p>
              </div>
            </div>

            <div className="flex justify-end gap-3">
              <button
                onClick={closeAllModals}
                className="px-4 py-2 rounded-md border border-gray-300 hover:bg-gray-50 text-sm font-medium text-gray-700"
              >
                Got it
              </button>
            </div>
          </div>
        </div>
      )}

      {/* Purchase notice */}
      {purchaseNotice && (
        <div className="fixed top-4 right-4 z-50 bg-green-50 border border-green-200 text-green-800 px-4 py-2 text-sm rounded-lg shadow-lg">
          {purchaseNotice}
        </div>
      )}
    </div>
  );
}

export default CourseView;<|MERGE_RESOLUTION|>--- conflicted
+++ resolved
@@ -101,15 +101,12 @@
   const [courseDetails, setCourseDetails] = useState(null);
   const [modules, setModules] = useState([]);
   const [filteredModules, setFilteredModules] = useState([]);
-<<<<<<< HEAD
-=======
   const [bookSmartModules, setBookSmartModules] = useState([]);
   const [streetSmartModules, setStreetSmartModules] = useState([]);
   const [filteredBookSmartModules, setFilteredBookSmartModules] = useState([]);
   const [filteredStreetSmartModules, setFilteredStreetSmartModules] = useState(
     []
   );
->>>>>>> 97798924
   const [error, setError] = useState('');
   const [totalDuration, setTotalDuration] = useState(0);
   const [isDescriptionExpanded, setIsDescriptionExpanded] = useState(false);
@@ -131,12 +128,6 @@
   const [modulesWithLessons, setModulesWithLessons] = useState(new Set());
   const [loadingLessonCounts, setLoadingLessonCounts] = useState(false);
 
-<<<<<<< HEAD
-  // Accordion expansion control for Book/Street sections
-  const [expandedSection, setExpandedSection] = useState(null); // null | 'book' | 'street'
-
-=======
->>>>>>> 97798924
   // Course purchase states
   const [showInsufficientCreditsModal, setShowInsufficientCreditsModal] =
     useState(false);
@@ -152,81 +143,9 @@
   const [showSequentialModal, setShowSequentialModal] = useState(false);
   const [selectedModuleForSequential, setSelectedModuleForSequential] =
     useState(null);
-<<<<<<< HEAD
-
-  // View mode and street modules state
-  const [viewMode, setViewMode] = useState('book');
-  const [streetModules, setStreetModules] = useState([]);
-  const [streetLoading, setStreetLoading] = useState(false);
-  const [streetError, setStreetError] = useState('');
-  const [isEnrolledRecording, setIsEnrolledRecording] = useState(false);
-
-  // Mapping of supported courses to their recordings course IDs (Street Smart)
-  // Source IDs from components/dashboard/ClassRecording.jsx
-  const RECORDING_COURSE_IDS = {
-    becomePrivate: 'a188173c-23a6-4cb7-9653-6a1a809e9914',
-    operatePrivate: '7b798545-6f5f-4028-9b1e-e18c7d2b4c47',
-    businessCredit: '199e328d-8366-4af1-9582-9ea545f8b59e',
-    privateMerchant: 'd8e2e17f-af91-46e3-9a81-6e5b0214bc5e',
-    sovereignty101: 'd5330607-9a45-4298-8ead-976dd8810283',
-    remedy: '814b3edf-86da-4b0d-bb8c-8a6da2d9b4df', // I Want Remedy Now recording course ID
-  };
-
-  // Check if current course is a recording course
-  const isRecordingCourse = title => {
-    const t = (title || '').toLowerCase();
-    return t.includes('recording') || t.includes('recordings');
-  };
-
-  // Determine if current course is one of the eligible courses (with recording course IDs)
-  // But exclude recording courses themselves
-  const isEligibleForTwoModes = title => {
-    if (isRecordingCourse(title)) return false; // Don't show Book Smart/Street Smart in recording courses
-
-    const t = (title || '').toLowerCase();
-    // More specific matching to avoid catching courses like "Tier 1: Optimizing Your Business Credit Profile"
-    return [
-      'become private', // Exact main course
-      'sovereignty 101', // Exact main course
-      'sov 101', // Exact main course
-      'operate private', // Exact main course
-      'business credit', // Only if it's the main "Business Credit" course, not sub-courses
-      'i want remedy now', // Exact main course
-      'private merchant', // Exact main course
-    ].some(k => {
-      // For "business credit", be more specific to avoid sub-courses like "Tier 1: Optimizing Your Business Credit Profile"
-      if (k === 'business credit') {
-        return (
-          t.includes('business credit') &&
-          !t.includes('tier') &&
-          !t.includes('optimizing') &&
-          !t.includes('profile')
-        );
-      }
-      return t.includes(k);
-    });
-  };
-
-  // Get recording course id for the matching title
-  const getRecordingCourseIdForTitle = title => {
-    const t = (title || '').toLowerCase();
-    if (t.includes('become private')) return RECORDING_COURSE_IDS.becomePrivate;
-    if (t.includes('operate private'))
-      return RECORDING_COURSE_IDS.operatePrivate;
-    if (t.includes('business credit'))
-      return RECORDING_COURSE_IDS.businessCredit;
-    if (t.includes('private merchant'))
-      return RECORDING_COURSE_IDS.privateMerchant;
-    if (t.includes('sovereignty 101') || t.includes('sov 101'))
-      return RECORDING_COURSE_IDS.sovereignty101;
-    if (t.includes('i want remedy now')) return RECORDING_COURSE_IDS.remedy;
-    return null;
-  };
-=======
 
   // View mode state for Book Smart / Street Smart
   const [viewMode, setViewMode] = useState('book');
->>>>>>> 97798924
 
   // Initialize unlocked modules from backend for this user
   useEffect(() => {
@@ -253,10 +172,6 @@
   useEffect(() => {
     const completedIds = new Set();
 
-<<<<<<< HEAD
-    // Check main course modules
-=======
->>>>>>> 97798924
     if (modules && modules.length > 0) {
       modules.forEach(module => {
         if (
@@ -265,23 +180,6 @@
           module.user_module_progress.length > 0 &&
           module.user_module_progress[0].completed === true
         ) {
-<<<<<<< HEAD
-          completedIds.add(String(module.id));
-        }
-      });
-    }
-
-    // Check Street Smart modules
-    if (streetModules && streetModules.length > 0) {
-      streetModules.forEach(module => {
-        if (
-          module.user_module_progress &&
-          Array.isArray(module.user_module_progress) &&
-          module.user_module_progress.length > 0 &&
-          module.user_module_progress[0].completed === true
-        ) {
-=======
->>>>>>> 97798924
           completedIds.add(String(module.id));
         }
       });
@@ -379,7 +277,6 @@
       'road map series',
       'passive income',
       'start your passive income',
-<<<<<<< HEAD
     ];
     const classRecordingKeywords = [
       'class recording',
@@ -389,7 +286,47 @@
       'recordings',
       'recording',
     ];
-=======
+    const courseTitle = (course?.title || '').toLowerCase();
+    const isFromFreeCatalog = freeCatalogKeywords.some(keyword =>
+      courseTitle.includes(keyword)
+    );
+    const isFromClassRecording = classRecordingKeywords.some(keyword =>
+      courseTitle.includes(keyword)
+    );
+
+    // If this course is from a free catalog or class recording, users cannot buy it
+    if (isFromFreeCatalog || isFromClassRecording) {
+      return false;
+    }
+
+    // If user is already enrolled in the course, they can't buy it
+    if (isEnrolled) {
+      return false;
+    }
+
+    // Check if user has purchased any individual lessons from this course
+    const hasLessonPurchasesFromCourse = unlockedModules.some(module => {
+      const courseId = module.course_id || module.courseId;
+      return courseId && courseId === course.id;
+    });
+
+    // If user has bought individual lessons, they can't buy the whole course
+    if (hasLessonPurchasesFromCourse) {
+      return false;
+    }
+
+    return true;
+  };
+
+  // Helper function to check if course is from a free catalog or class recording
+  const isFromFreeCatalog = course => {
+    const freeCatalogKeywords = [
+      'roadmap',
+      'road map',
+      'roadmap series',
+      'road map series',
+      'passive income',
+      'start your passive income',
     ];
     const classRecordingKeywords = [
       'class recording',
@@ -399,69 +336,6 @@
       'recordings',
       'recording',
     ];
->>>>>>> 97798924
-    const courseTitle = (course?.title || '').toLowerCase();
-    const isFromFreeCatalog = freeCatalogKeywords.some(keyword =>
-      courseTitle.includes(keyword)
-    );
-    const isFromClassRecording = classRecordingKeywords.some(keyword =>
-      courseTitle.includes(keyword)
-    );
-
-    // If this course is from a free catalog or class recording, users cannot buy it
-    if (isFromFreeCatalog || isFromClassRecording) {
-      return false;
-    }
-
-    // If user is already enrolled in the course, they can't buy it
-    if (isEnrolled) {
-      return false;
-    }
-
-    // Check if user has purchased any individual lessons from this course
-    const hasLessonPurchasesFromCourse = unlockedModules.some(module => {
-      const courseId = module.course_id || module.courseId;
-      return courseId && courseId === course.id;
-    });
-
-    // If user has bought individual lessons, they can't buy the whole course
-    if (hasLessonPurchasesFromCourse) {
-      return false;
-    }
-
-    return true;
-  };
-
-  // Helper function to check if course is from a free catalog or class recording
-  const isFromFreeCatalog = course => {
-    const freeCatalogKeywords = [
-      'roadmap',
-      'road map',
-      'roadmap series',
-      'road map series',
-      'passive income',
-      'start your passive income',
-<<<<<<< HEAD
-    ];
-    const classRecordingKeywords = [
-      'class recording',
-      'class recordings',
-      'course recording',
-      'course recordings',
-      'recordings',
-      'recording',
-    ];
-=======
-    ];
-    const classRecordingKeywords = [
-      'class recording',
-      'class recordings',
-      'course recording',
-      'course recordings',
-      'recordings',
-      'recording',
-    ];
->>>>>>> 97798924
     const courseTitle = (course?.title || '').toLowerCase();
     return (
       freeCatalogKeywords.some(keyword => courseTitle.includes(keyword)) ||
@@ -508,46 +382,6 @@
         enrolled
       );
       setIsEnrolled(enrolled);
-<<<<<<< HEAD
-
-      // Check recording course enrollment
-      try {
-        if (courseDetails?.title) {
-          const recId = getRecordingCourseIdForTitle(courseDetails.title);
-          console.log(
-            `[CourseView] Recording course ID for ${courseDetails.title}:`,
-            recId
-          );
-          if (recId) {
-            const recEnrolled = userCourses.some(c => {
-              const cId = c.id?.toString?.() || c.id?.toString();
-              const recIdStr = recId.toString();
-              const match = cId === recIdStr;
-              console.log(
-                `[CourseView] Recording enrollment check - course.id: ${cId}, recordingId: ${recIdStr}, match: ${match}`
-              );
-              return match;
-            });
-            console.log(
-              `[CourseView] Is user enrolled in recording course ${recId}:`,
-              recEnrolled
-            );
-            setIsEnrolledRecording(recEnrolled);
-          } else {
-            console.log(
-              `[CourseView] No recording course ID found for ${courseDetails.title}`
-            );
-            setIsEnrolledRecording(false);
-          }
-        } else {
-          setIsEnrolledRecording(false);
-        }
-      } catch (e) {
-        console.error(`[CourseView] Error checking recording enrollment:`, e);
-        setIsEnrolledRecording(false);
-      }
-=======
->>>>>>> 97798924
     } catch (error) {
       console.error('Failed to check enrollment status:', error);
       setIsEnrolled(false);
@@ -575,38 +409,6 @@
           `[CourseView] Total modules: ${modulesData.length}, Published modules: ${publishedModules.length}`
         );
 
-<<<<<<< HEAD
-        // Sort modules to move "Why You Must Exit the LLC/Corporation Structure" to the top
-        const sortedModules = publishedModules.sort((a, b) => {
-          const aTitle = (a.title || a.name || '').toLowerCase();
-          const bTitle = (b.title || b.name || '').toLowerCase();
-
-          // Check if module is the intro module
-          const aIsIntro =
-            aTitle.includes('why you must exit') &&
-            (aTitle.includes('llc') || aTitle.includes('corporation')) &&
-            aTitle.includes('structure');
-          const bIsIntro =
-            bTitle.includes('why you must exit') &&
-            (bTitle.includes('llc') || bTitle.includes('corporation')) &&
-            bTitle.includes('structure');
-
-          // Move intro module to top
-          if (aIsIntro && !bIsIntro) return -1;
-          if (!aIsIntro && bIsIntro) return 1;
-
-          // For other modules, maintain original order by order property
-          const aOrder = Number(a.order) || 0;
-          const bOrder = Number(b.order) || 0;
-          return aOrder - bOrder;
-        });
-
-        setModules(sortedModules);
-        setFilteredModules(sortedModules);
-
-        // Calculate total duration from published modules only
-        const total = sortedModules.reduce((sum, module) => {
-=======
         // Sort function to move "Why You Must Exit the LLC/Corporation Structure" to the top
         const sortModules = modules => {
           return modules.sort((a, b) => {
@@ -659,7 +461,6 @@
 
         // Calculate total duration from published modules only
         const total = allModules.reduce((sum, module) => {
->>>>>>> 97798924
           const duration = parseInt(module.estimated_duration) || 0;
           return sum + duration;
         }, 0);
@@ -675,46 +476,6 @@
     if (courseId) fetchData();
   }, [courseId]);
 
-<<<<<<< HEAD
-  // Load Street Smart modules only for eligible courses
-  useEffect(() => {
-    const loadStreetSmart = async () => {
-      if (!courseDetails) return;
-      if (!isEligibleForTwoModes(courseDetails.title)) return;
-      const recordingCourseId = getRecordingCourseIdForTitle(
-        courseDetails.title
-      );
-      if (!recordingCourseId) {
-        setStreetModules([]);
-        setStreetError('');
-        return;
-      }
-      setStreetLoading(true);
-      setStreetError('');
-      try {
-        const recMods = await fetchCourseModules(recordingCourseId);
-        const published = (Array.isArray(recMods) ? recMods : []).filter(m => {
-          const status = (m.module_status || m.status || '')
-            .toString()
-            .toUpperCase();
-          return status === 'PUBLISHED' || m.published === true;
-        });
-        setStreetModules(published);
-        // Refresh enrollment status after loading Street Smart modules
-        await checkEnrollmentStatus();
-      } catch (e) {
-        setStreetError('Failed to load recordings');
-        setStreetModules([]);
-      } finally {
-        setStreetLoading(false);
-      }
-    };
-    loadStreetSmart();
-    // eslint-disable-next-line react-hooks/exhaustive-deps
-  }, [courseDetails?.title]);
-
-=======
->>>>>>> 97798924
   useEffect(() => {
     if (searchQuery.trim() === '') {
       setFilteredModules(modules);
@@ -799,56 +560,6 @@
     checkModulesForLessons();
   }, [modules, courseId]);
 
-<<<<<<< HEAD
-  // Also check Street Smart modules for lessons
-  useEffect(() => {
-    const checkStreetModulesForLessons = async () => {
-      if (!streetModules || streetModules.length === 0) return;
-
-      const recordingCourseId = getRecordingCourseIdForTitle(
-        courseDetails?.title
-      );
-      if (!recordingCourseId) return;
-
-      const modulesWithLessonsSet = new Set(modulesWithLessons);
-
-      try {
-        const lessonCheckPromises = streetModules.map(async module => {
-          try {
-            const response = await axios.get(
-              `${import.meta.env.VITE_API_BASE_URL}/api/course/${recordingCourseId}/modules/${module.id}/lesson/all-lessons`,
-              {
-                headers: getAuthHeader(),
-                withCredentials: true,
-              }
-            );
-
-            const lessonsData = response.data?.data || response.data || [];
-            const lessons = Array.isArray(lessonsData) ? lessonsData : [];
-
-            if (lessons.length > 0) {
-              modulesWithLessonsSet.add(String(module.id));
-            }
-          } catch (err) {
-            console.log(
-              `Could not fetch lessons for street module ${module.id}:`,
-              err.message
-            );
-          }
-        });
-
-        await Promise.all(lessonCheckPromises);
-        setModulesWithLessons(modulesWithLessonsSet);
-      } catch (error) {
-        console.error('Error checking street modules for lessons:', error);
-      }
-    };
-
-    checkStreetModulesForLessons();
-  }, [streetModules, courseDetails?.title]);
-
-=======
->>>>>>> 97798924
   // Shimmer skeleton components for loading state
   const ModuleCardSkeleton = () => (
     <Card className="overflow-hidden h-full flex flex-col">
@@ -906,102 +617,7 @@
               <div className="h-4 w-4 bg-gray-200 rounded"></div>
               <div className="h-4 bg-gray-200 rounded-md w-48 overflow-hidden relative">
                 <div className="absolute inset-0 bg-gradient-to-r from-gray-200 via-gray-100 to-gray-200 animate-shimmer bg-[length:200%_100%]"></div>
-<<<<<<< HEAD
-              </div>
-            </div>
-
-            {/* Course Details Card Skeleton */}
-            <div className="mb-8">
-              <Card className="overflow-hidden shadow-xl border-0">
-                <div className="p-6">
-                  <div className="max-w-4xl">
-                    {/* Title Skeleton */}
-                    <div className="h-9 bg-gray-200 rounded-md mb-4 w-3/4 overflow-hidden relative">
-                      <div className="absolute inset-0 bg-gradient-to-r from-gray-200 via-gray-100 to-gray-200 animate-shimmer bg-[length:200%_100%]"></div>
-                    </div>
-
-                    {/* Description Skeleton */}
-                    <div className="space-y-2 mb-4">
-                      <div className="h-4 bg-gray-200 rounded-md w-full overflow-hidden relative">
-                        <div className="absolute inset-0 bg-gradient-to-r from-gray-200 via-gray-100 to-gray-200 animate-shimmer bg-[length:200%_100%]"></div>
-                      </div>
-                      <div className="h-4 bg-gray-200 rounded-md w-full overflow-hidden relative">
-                        <div className="absolute inset-0 bg-gradient-to-r from-gray-200 via-gray-100 to-gray-200 animate-shimmer bg-[length:200%_100%]"></div>
-                      </div>
-                      <div className="h-4 bg-gray-200 rounded-md w-5/6 overflow-hidden relative">
-                        <div className="absolute inset-0 bg-gradient-to-r from-gray-200 via-gray-100 to-gray-200 animate-shimmer bg-[length:200%_100%]"></div>
-                      </div>
-                      <div className="h-4 bg-gray-200 rounded-md w-4/6 overflow-hidden relative">
-                        <div className="absolute inset-0 bg-gradient-to-r from-gray-200 via-gray-100 to-gray-200 animate-shimmer bg-[length:200%_100%]"></div>
-                      </div>
-                    </div>
-
-                    {/* Stats Skeleton */}
-                    <div className="grid grid-cols-1 md:grid-cols-3 gap-4 mt-6 pt-6 border-t border-gray-100">
-                      <div className="flex items-center gap-3 p-3 bg-gradient-to-r from-green-50 to-emerald-50 rounded-lg border border-green-100">
-                        <div className="p-2 bg-gray-200 rounded-lg w-9 h-9"></div>
-                        <div className="flex-1">
-                          <div className="h-3 bg-gray-200 rounded w-24 mb-2 overflow-hidden relative">
-                            <div className="absolute inset-0 bg-gradient-to-r from-gray-200 via-gray-100 to-gray-200 animate-shimmer bg-[length:200%_100%]"></div>
-                          </div>
-                          <div className="h-6 bg-gray-200 rounded w-12 overflow-hidden relative">
-                            <div className="absolute inset-0 bg-gradient-to-r from-gray-200 via-gray-100 to-gray-200 animate-shimmer bg-[length:200%_100%]"></div>
-                          </div>
-                        </div>
-                      </div>
-                      <div className="flex items-center gap-3 p-3 bg-gradient-to-r from-purple-50 to-indigo-50 rounded-lg border border-purple-100">
-                        <div className="p-2 bg-gray-200 rounded-lg w-9 h-9"></div>
-                        <div className="flex-1">
-                          <div className="h-3 bg-gray-200 rounded w-20 mb-2 overflow-hidden relative">
-                            <div className="absolute inset-0 bg-gradient-to-r from-gray-200 via-gray-100 to-gray-200 animate-shimmer bg-[length:200%_100%]"></div>
-                          </div>
-                          <div className="h-6 bg-gray-200 rounded w-16 overflow-hidden relative">
-                            <div className="absolute inset-0 bg-gradient-to-r from-gray-200 via-gray-100 to-gray-200 animate-shimmer bg-[length:200%_100%]"></div>
-                          </div>
-                        </div>
-                      </div>
-                      <div className="flex items-center gap-3 p-3 bg-gradient-to-r from-orange-50 to-amber-50 rounded-lg border border-orange-100">
-                        <div className="p-2 bg-gray-200 rounded-lg w-9 h-9"></div>
-                        <div className="flex-1">
-                          <div className="h-3 bg-gray-200 rounded w-20 mb-2 overflow-hidden relative">
-                            <div className="absolute inset-0 bg-gradient-to-r from-gray-200 via-gray-100 to-gray-200 animate-shimmer bg-[length:200%_100%]"></div>
-                          </div>
-                          <div className="h-5 bg-gray-200 rounded w-24 overflow-hidden relative">
-                            <div className="absolute inset-0 bg-gradient-to-r from-gray-200 via-gray-100 to-gray-200 animate-shimmer bg-[length:200%_100%]"></div>
-                          </div>
-                        </div>
-                      </div>
-                    </div>
-                  </div>
-                </div>
-              </Card>
-            </div>
-
-            {/* Search and Stats Bar Skeleton */}
-            <div className="flex items-center justify-between mb-8">
-              <div className="flex items-center gap-3">
-                <div className="h-5 w-5 bg-gray-200 rounded"></div>
-                <div className="h-5 bg-gray-200 rounded-md w-32 overflow-hidden relative">
-                  <div className="absolute inset-0 bg-gradient-to-r from-gray-200 via-gray-100 to-gray-200 animate-shimmer bg-[length:200%_100%]"></div>
-                </div>
-                <div className="h-6 bg-gray-200 rounded-md w-8 overflow-hidden relative">
-                  <div className="absolute inset-0 bg-gradient-to-r from-gray-200 via-gray-100 to-gray-200 animate-shimmer bg-[length:200%_100%]"></div>
-                </div>
-=======
->>>>>>> 97798924
-              </div>
-              <div className="relative">
-                <div className="h-10 bg-gray-200 rounded-md w-[250px] overflow-hidden relative">
-                  <div className="absolute inset-0 bg-gradient-to-r from-gray-200 via-gray-100 to-gray-200 animate-shimmer bg-[length:200%_100%]"></div>
-                </div>
-              </div>
-            </div>
-
-            {/* Module Cards Grid Skeleton */}
-            <div className="grid grid-cols-1 md:grid-cols-2 lg:grid-cols-3 gap-6">
-              {[...Array(6)].map((_, index) => (
-                <ModuleCardSkeleton key={index} />
-              ))}
+              </div>
             </div>
 
             {/* Course Details Card Skeleton */}
@@ -1432,26 +1048,6 @@
                       )}
                     </div>
 
-<<<<<<< HEAD
-                    {/* Course Purchase Section (Book Smart only) */}
-                    {viewMode === 'book' &&
-                      !isEnrolled &&
-                      canBuyCourse(courseDetails) && (
-                        <div className="mt-6 pt-6 border-t border-gray-100">
-                          <div className="flex items-center justify-between">
-                            <div className="flex items-center gap-3">
-                              <div className="p-2 bg-green-500 rounded-lg shadow-md">
-                                <ShoppingCart className="h-5 w-5 text-white" />
-                              </div>
-                              <div>
-                                <p className="text-sm font-medium text-gray-700">
-                                  Course Price
-                                </p>
-                                <p className="text-lg font-bold text-green-600">
-                                  <CoursePriceDisplay course={courseDetails} />
-                                </p>
-                              </div>
-=======
                     {/* Course Purchase Section */}
                     {!isEnrolled && canBuyCourse(courseDetails) && (
                       <div className="mt-6 pt-6 border-t border-gray-100">
@@ -1467,120 +1063,16 @@
                               <p className="text-lg font-bold text-green-600">
                                 <CoursePriceDisplay course={courseDetails} />
                               </p>
->>>>>>> 97798924
                             </div>
-                            <Button
-                              onClick={() =>
-                                handleBuyCourseClick(courseDetails)
-                              }
-                              className="bg-green-600 hover:bg-green-700 text-white px-6 py-2"
-                            >
-                              <Unlock className="h-4 w-4 mr-2" />
-                              Buy Course
-                            </Button>
                           </div>
-                          <p className="text-xs text-gray-500 mt-2">
-                            Buying this course will unlock all {modules.length}{' '}
-                            modules at once.
-                          </p>
+                          <Button
+                            onClick={() => handleBuyCourseClick(courseDetails)}
+                            className="bg-green-600 hover:bg-green-700 text-white px-6 py-2"
+                          >
+                            <Unlock className="h-4 w-4 mr-2" />
+                            Buy Course
+                          </Button>
                         </div>
-<<<<<<< HEAD
-                      )}
-
-                    {/* Street Smart instructor enrollment note (no payments) */}
-                    {viewMode === 'street' && (
-                      <div className="mt-6 pt-6 border-t border-gray-100">
-                        <div className="flex items-center gap-3 p-4 bg-blue-50 border border-blue-200 rounded-lg">
-                          <div className="p-2 bg-blue-500 rounded-lg shadow-md">
-                            <BookOpen className="h-5 w-5 text-white" />
-                          </div>
-                          <div>
-                            <p className="text-sm font-medium text-blue-800">
-                              Instructor Enrollment
-                            </p>
-                            <p className="text-xs text-blue-600 mt-1">
-                              Street Smart recordings are available via
-                              instructor enrollment only.
-                            </p>
-                          </div>
-                        </div>
-                      </div>
-                    )}
-
-                    {/* Course Not Available Message (Book Smart) */}
-                    {viewMode === 'book' &&
-                      !isEnrolled &&
-                      !canBuyCourse(courseDetails) && (
-                        <div className="mt-6 pt-6 border-t border-gray-100">
-                          {(() => {
-                            const title = (
-                              courseDetails?.title || ''
-                            ).toLowerCase();
-                            const isClassRecording = [
-                              'class recording',
-                              'class recordings',
-                              'course recording',
-                              'course recordings',
-                              'recordings',
-                              'recording',
-                            ].some(k => title.includes(k));
-                            const isMasterClassCourse = [
-                              'formation of business trust',
-                              'tier 1: optimizing your business credit profile',
-                              'business trust',
-                              'credit optimization',
-                            ].some(name => title.includes(name));
-                            if (
-                              isFromFreeCatalog(courseDetails) ||
-                              isMasterClassCourse
-                            ) {
-                              return (
-                                <div className="flex items-center gap-3 p-4 bg-blue-50 border border-blue-200 rounded-lg">
-                                  <div className="p-2 bg-blue-500 rounded-lg shadow-md">
-                                    <BookOpen className="h-5 w-5 text-white" />
-                                  </div>
-                                  <div>
-                                    <p className="text-sm font-medium text-blue-800">
-                                      {isClassRecording
-                                        ? 'Class Recording - Instructor Enrollment'
-                                        : isMasterClassCourse
-                                          ? 'Master Class - Instructor Enrollment'
-                                          : 'Free Course - Instructor Enrollment'}
-                                    </p>
-                                    <p className="text-xs text-blue-600 mt-1">
-                                      {isClassRecording
-                                        ? 'This is a class recording. Your instructor will enroll you in this course.'
-                                        : isMasterClassCourse
-                                          ? 'This is part of Master Class. Your instructor will enroll you in this course.'
-                                          : 'This is a free course. Your instructor will enroll you in this course.'}
-                                    </p>
-                                  </div>
-                                </div>
-                              );
-                            }
-                            return (
-                              <div className="flex items-center gap-3 p-4 bg-green-50 border border-green-200 rounded-lg">
-                                <div className="p-2 bg-green-500 rounded-lg shadow-md">
-                                  <BookOpen className="h-5 w-5 text-white" />
-                                </div>
-                                <div>
-                                  <p className="text-sm font-medium text-green-800">
-                                    {isMasterClassCourse
-                                      ? 'Master Class - Instructor Enrollment'
-                                      : 'Continue Your Learning Journey'}
-                                  </p>
-                                  <p className="text-xs text-green-600 mt-1">
-                                    {isMasterClassCourse
-                                      ? 'This is part of Master Class. Your instructor will enroll you in this course.'
-                                      : "You've already started this course with individual lessons! Keep building your knowledge by purchasing more lessons."}
-                                  </p>
-                                </div>
-                              </div>
-                            );
-                          })()}
-                        </div>
-                      )}
-=======
                         <p className="text-xs text-gray-500 mt-2">
                           Buying this course will unlock all {modules.length}{' '}
                           modules at once.
@@ -1659,7 +1151,6 @@
                         })()}
                       </div>
                     )}
->>>>>>> 97798924
                   </div>
                 </CardContent>
               </Card>
@@ -1670,13 +1161,7 @@
             <div className="flex items-center gap-3">
               <Clock className="text-muted-foreground" size={20} />
               <span className="font-medium">Total Modules:</span>
-<<<<<<< HEAD
-              <span className="font-mono text-lg">
-                {viewMode === 'street' ? streetModules.length : modules.length}
-              </span>
-=======
               <span className="font-mono text-lg">{modules.length}</span>
->>>>>>> 97798924
             </div>
             <div className="flex items-center gap-3">
               <div className="relative">
@@ -1692,1002 +1177,6 @@
             </div>
           </div>
 
-<<<<<<< HEAD
-          {/* Module list for courses with Book Smart/Street Smart modes */}
-          {isEligibleForTwoModes(courseDetails?.title) && (
-            <div className="mb-4">
-              {filteredModules.length === 0 ? (
-                <div className="text-center py-12">
-                  <Search className="mx-auto h-12 w-12 text-muted-foreground mb-4" />
-                  <h3 className="text-lg font-medium">No modules found</h3>
-                  <p className="text-muted-foreground mt-1">
-                    {searchQuery
-                      ? 'Try adjusting your search query'
-                      : "This course doesn't have any modules yet"}
-                  </p>
-                </div>
-              ) : (
-                <div className="grid grid-cols-1 md:grid-cols-2 lg:grid-cols-3 gap-6">
-                  {filteredModules.map(module => {
-                    const isContentAvailable = !!module.resource_url;
-                    const hasAccess =
-                      isEnrolled || unlockedIds.has(String(module.id));
-                    const isLocked = !hasAccess;
-                    const modulePrice =
-                      Number(module.price) > 0
-                        ? Number(module.price)
-                        : getStableRandomPrice(module);
-
-                    // Sequential unlock: allow only the first module or next after highest unlocked
-                    let canUnlockInOrder = false;
-                    if (isLocked) {
-                      const allOrders = modules
-                        .map(m => Number(m.order) || 0)
-                        .filter(n => n > 0);
-                      const minOrder = allOrders.length
-                        ? Math.min(...allOrders)
-                        : 1;
-                      const unlockedOrders = new Set(
-                        modules
-                          .filter(m => unlockedIds.has(m.id))
-                          .map(m => Number(m.order) || 0)
-                      );
-                      const highestUnlocked = unlockedOrders.size
-                        ? Math.max(...Array.from(unlockedOrders))
-                        : null;
-                      const currentOrder = Number(module.order) || 0;
-                      if (highestUnlocked == null) {
-                        canUnlockInOrder = currentOrder === minOrder;
-                      } else {
-                        canUnlockInOrder = currentOrder === highestUnlocked + 1;
-                      }
-                    }
-
-                    return (
-                      <div key={module.id} className="module-card h-full">
-                        <Card className="overflow-hidden hover:shadow-lg transition-all duration-300 flex flex-col h-full">
-                          <div className="aspect-video relative overflow-hidden">
-                            <img
-                              src={
-                                module.thumbnail ||
-                                'https://images.unsplash.com/photo-1551288049-bebda4e38f71?q=80&w=1000'
-                              }
-                              alt={module.title}
-                              className="w-full h-full object-cover"
-                            />
-                            {/* Lock overlay for locked modules */}
-                            {isLocked && (
-                              <div className="absolute inset-0 bg-black/40 flex items-center justify-center">
-                                <div className="bg-white/95 rounded-lg p-3 shadow-xl flex items-center gap-2">
-                                  <Lock className="w-5 h-5 text-gray-700" />
-                                  <span className="text-sm font-medium text-gray-800">
-                                    Locked
-                                  </span>
-                                </div>
-                              </div>
-                            )}
-                          </div>
-                          {/* Fixed height for content area, flex-grow to fill space */}
-                          <div className="flex flex-col flex-grow min-h-[170px] max-h-[170px] px-6 pt-4 pb-2">
-                            <CardHeader className="pb-2 px-0 pt-0">
-                              <CardTitle className="text-lg line-clamp-2 min-h-[56px]">
-                                {module.title}
-                              </CardTitle>
-                              <p className="text-sm text-muted-foreground line-clamp-3 min-h-[60px]">
-                                {module.description}
-                              </p>
-                            </CardHeader>
-                            <CardContent className="space-y-3 px-0 pt-0 pb-0">
-                              <div className="flex items-center justify-between text-sm text-muted-foreground">
-                                <div className="flex items-center gap-1">
-                                  <BookOpen size={14} />
-                                  <span>
-                                    {(() => {
-                                      const title = (
-                                        module.title ||
-                                        module.name ||
-                                        ''
-                                      ).toLowerCase();
-                                      const isIntroModule =
-                                        title.includes('why you must exit') &&
-                                        (title.includes('llc') ||
-                                          title.includes('corporation')) &&
-                                        title.includes('structure');
-                                      return isIntroModule
-                                        ? 'Intro Module'
-                                        : `Order: ${module.order || 'N/A'}`;
-                                    })()}
-                                  </span>
-                                </div>
-                                <div className="flex items-center gap-1">
-                                  <Clock size={14} />
-                                  <span>
-                                    {module.estimated_duration || 0} min
-                                  </span>
-                                </div>
-                              </div>
-                            </CardContent>
-                          </div>
-                          {/* Footer always at the bottom */}
-                          <div className="mt-auto px-6 pb-4">
-                            <CardFooter className="p-0 flex flex-col gap-2">
-                              {hasAccess &&
-                              modulesWithLessons.has(String(module.id)) ? (
-                                <>
-                                  <Link
-                                    to={`/dashboard/courses/${courseId}/modules/${module.id}/lessons`}
-                                    className="w-full"
-                                  >
-                                    <Button className="w-full">
-                                      <Play size={16} className="mr-2" />
-                                      View Lessons
-                                    </Button>
-                                  </Link>
-                                  <Link
-                                    to={`/dashboard/courses/${courseId}/modules/${module.id}/assessments`}
-                                    className="w-full"
-                                  >
-                                    <Button
-                                      variant="outline"
-                                      className="w-full"
-                                    >
-                                      <FileText size={16} className="mr-2" />
-                                      View Assessment
-                                    </Button>
-                                  </Link>
-                                  {/* Mark as Complete - show when enrolled in the course OR when user has individual module access */}
-                                  {!completedModuleIds.has(
-                                    String(module.id)
-                                  ) ? (
-                                    <Button
-                                      variant="secondary"
-                                      className="w-full disabled:opacity-60"
-                                      disabled={markingCompleteIds.has(
-                                        String(module.id)
-                                      )}
-                                      onClick={async () => {
-                                        const idStr = String(module.id);
-                                        if (!courseId || !module?.id) return;
-                                        // Prevent duplicate clicks
-                                        if (markingCompleteIds.has(idStr))
-                                          return;
-                                        setMarkingCompleteIds(prev => {
-                                          const next = new Set(prev);
-                                          next.add(idStr);
-                                          return next;
-                                        });
-                                        try {
-                                          await api.post(
-                                            `/api/course/${courseId}/modules/${module.id}/mark-complete`
-                                          );
-                                          setCompletedModuleIds(prev => {
-                                            const next = new Set(prev);
-                                            next.add(idStr);
-                                            return next;
-                                          });
-                                        } catch (err) {
-                                          console.error(
-                                            'Failed to mark module as complete',
-                                            err
-                                          );
-                                        } finally {
-                                          setMarkingCompleteIds(prev => {
-                                            const next = new Set(prev);
-                                            next.delete(idStr);
-                                            return next;
-                                          });
-                                        }
-                                      }}
-                                    >
-                                      {markingCompleteIds.has(String(module.id))
-                                        ? 'Marking...'
-                                        : 'Mark as Complete'}
-                                    </Button>
-                                  ) : (
-                                    <div className="w-full flex items-center justify-center">
-                                      <Badge className="px-3 py-1">
-                                        Completed
-                                      </Badge>
-                                    </div>
-                                  )}
-                                </>
-                              ) : !modulesWithLessons.has(String(module.id)) ? (
-                                <Button
-                                  className="w-full bg-blue-600 border-blue-600 text-white hover:bg-blue-700 hover:border-blue-700 transition-colors duration-200"
-                                  disabled
-                                >
-                                  <Clock size={16} className="mr-2" />
-                                  <span className="font-medium">
-                                    Upcoming Module
-                                  </span>
-                                </Button>
-                              ) : isFromFreeCatalog(courseDetails) ? (
-                                <Button
-                                  className="w-full bg-blue-600 border-blue-600 text-white hover:bg-blue-700 hover:border-blue-700 transition-colors duration-200"
-                                  disabled
-                                >
-                                  <Clock size={16} className="mr-2" />
-                                  <span className="font-medium">
-                                    {(() => {
-                                      const courseTitle = (
-                                        courseDetails?.title || ''
-                                      ).toLowerCase();
-                                      const isClassRecording = [
-                                        'class recording',
-                                        'class recordings',
-                                        'course recording',
-                                        'course recordings',
-                                        'recordings',
-                                        'recording',
-                                      ].some(keyword =>
-                                        courseTitle.includes(keyword)
-                                      );
-                                      return isClassRecording
-                                        ? 'Upcoming Recording'
-                                        : 'Upcoming Course';
-                                    })()}
-                                  </span>
-                                </Button>
-                              ) : (
-                                (() => {
-                                  const t = (
-                                    courseDetails?.title || ''
-                                  ).toLowerCase();
-                                  const isMasterClassCourse = [
-                                    'formation of business trust',
-                                    'tier 1: optimizing your business credit profile',
-                                    'business trust',
-                                    'credit optimization',
-                                  ].some(name => t.includes(name));
-
-                                  const isFreeCourse = [
-                                    'roadmap',
-                                    'road map',
-                                    'roadmap series',
-                                    'road map series',
-                                    'passive income',
-                                    'start your passive income',
-                                  ].some(name => t.includes(name));
-
-                                  if (isMasterClassCourse || isFreeCourse) {
-                                    return (
-                                      <div className="w-full flex flex-col gap-2">
-                                        <Button
-                                          className="w-full bg-blue-600 border-blue-600 text-white hover:bg-blue-700 hover:border-blue-700 transition-colors duration-200"
-                                          disabled
-                                        >
-                                          <Clock size={16} className="mr-2" />
-                                          <span className="font-medium">
-                                            Upcoming
-                                          </span>
-                                        </Button>
-                                      </div>
-                                    );
-                                  }
-                                  return null;
-                                })() || (
-                                  <div className="w-full flex flex-col gap-2">
-                                    <Button
-                                      className="w-full bg-blue-600 border-blue-600 text-white hover:bg-blue-700 hover:border-blue-700 transition-colors duration-200 disabled:opacity-60"
-                                      onClick={() => {
-                                        if (!modulePrice || modulePrice <= 0)
-                                          return;
-                                        if (!canUnlockInOrder) {
-                                          handleSequentialUnlockClick(module);
-                                          return;
-                                        }
-                                        if (balance < modulePrice) {
-                                          setCreditsModalOpen(true);
-                                          return;
-                                        }
-                                        setConfirmUnlock({
-                                          open: true,
-                                          module,
-                                        });
-                                      }}
-                                      disabled={
-                                        !modulePrice ||
-                                        unlockingId === module.id
-                                      }
-                                    >
-                                      {unlockingId === module.id ? (
-                                        <>
-                                          <Clock
-                                            size={16}
-                                            className="mr-2 animate-spin"
-                                          />
-                                          Processing...
-                                        </>
-                                      ) : (
-                                        <>
-                                          <Unlock size={16} className="mr-2" />
-                                          Unlock for {modulePrice} credits
-                                        </>
-                                      )}
-                                    </Button>
-                                    {balance < modulePrice &&
-                                      canUnlockInOrder && (
-                                        <Button
-                                          variant="outline"
-                                          className="w-full"
-                                          onClick={() =>
-                                            setCreditsModalOpen(true)
-                                          }
-                                        >
-                                          Buy credits
-                                        </Button>
-                                      )}
-                                  </div>
-                                )
-                              )}
-                            </CardFooter>
-                          </div>
-                        </Card>
-                      </div>
-                    );
-                  })}
-                </div>
-              )}
-
-              {/* Street Smart */}
-              <div
-                className={`w-full rounded-2xl border-2 transition-all duration-200 cursor-default select-none ${
-                  viewMode === 'street'
-                    ? 'bg-purple-100 border-purple-300 shadow-lg'
-                    : 'bg-purple-50 border-purple-200 hover:shadow-md'
-                }`}
-              >
-                <div className="p-6">
-                  <div className="flex items-start justify-between">
-                    <div className="flex items-start gap-4 flex-1">
-                      <div className="p-4 bg-gradient-to-br from-purple-600 to-purple-700 rounded-2xl shadow-lg">
-                        <Play className="h-7 w-7 text-white" />
-                      </div>
-                      <div className="flex-1">
-                        <div className="flex items-center gap-3 mb-2">
-                          <h3 className="text-xl font-bold text-gray-900">
-                            Street Smart
-                          </h3>
-                          <span
-                            className={`inline-flex items-center gap-1.5 px-3 py-1 text-sm rounded-full font-semibold ${
-                              viewMode === 'street'
-                                ? 'bg-purple-100 text-purple-700 border border-purple-200'
-                                : 'bg-gray-100 text-gray-600 border border-gray-200'
-                            }`}
-                          >
-                            <span
-                              className={`w-2 h-2 rounded-full ${viewMode === 'street' ? 'bg-purple-500' : 'bg-gray-400'}`}
-                            ></span>
-                            Recorded
-                          </span>
-                        </div>
-                        <p className="text-gray-600 mb-4">
-                          Recorded lessons for this course
-                        </p>
-
-                        <div className="flex items-center gap-8">
-                          <div className="flex items-center gap-2 bg-white/60 px-3 py-2 rounded-lg border border-purple-100">
-                            <BookOpen className="w-4 h-4 text-purple-600" />
-                            <span className="text-sm font-semibold text-gray-700">
-                              {streetModules.length} modules
-                            </span>
-                          </div>
-                          <div className="flex items-center gap-2 bg-white/60 px-3 py-2 rounded-lg border border-purple-100">
-                            <Clock className="w-4 h-4 text-purple-600" />
-                            <span className="text-sm font-semibold text-gray-700">
-                              {Math.round(
-                                (streetModules.reduce(
-                                  (total, module) =>
-                                    total + (parseInt(module.duration) || 60),
-                                  0
-                                ) /
-                                  60) *
-                                  10
-                              ) / 10}{' '}
-                              hr
-                            </span>
-                          </div>
-                        </div>
-                      </div>
-                    </div>
-                    <ChevronDown className={`h-5 w-5 text-gray-400 mt-1`} />
-                  </div>
-                </div>
-              </div>
-              {streetLoading ? (
-                <div className="text-center py-12">
-                  <Clock className="mx-auto h-12 w-12 text-muted-foreground mb-4 animate-spin" />
-                  <h3 className="text-lg font-medium">Loading recordings...</h3>
-                </div>
-              ) : streetError ? (
-                <div className="text-center py-12">
-                  <h3 className="text-lg font-medium">{streetError}</h3>
-                  <p className="text-muted-foreground mt-1">
-                    Please try again later.
-                  </p>
-                </div>
-              ) : streetModules.length === 0 ? (
-                <div className="text-center py-12">
-                  <Search className="mx-auto h-12 w-12 text-muted-foreground mb-4" />
-                  <h3 className="text-lg font-medium">No recordings found</h3>
-                  <p className="text-muted-foreground mt-1">
-                    Recordings may not be available yet for this course.
-                  </p>
-                </div>
-              ) : (
-                <div className="grid grid-cols-1 md:grid-cols-2 lg:grid-cols-3 gap-6">
-                  {streetModules
-                    .filter(
-                      m =>
-                        (m.title || '')
-                          .toLowerCase()
-                          .includes(searchQuery.toLowerCase()) ||
-                        (m.description || '')
-                          .toLowerCase()
-                          .includes(searchQuery.toLowerCase())
-                    )
-                    .map(module => {
-                      const isContentAvailable = !!module.resource_url;
-                      const hasAccessRecording =
-                        isEnrolledRecording ||
-                        unlockedIds.has(String(module.id));
-                      const isLockedRecording = !hasAccessRecording;
-                      const modulePrice =
-                        Number(module.price) > 0
-                          ? Number(module.price)
-                          : getStableRandomPrice(module);
-                      const recordingCourseId = getRecordingCourseIdForTitle(
-                        courseDetails?.title
-                      );
-
-                      // Debug logging for Street Smart access
-                      console.log(
-                        `[Street Smart] Module ${module.id}: isEnrolledRecording=${isEnrolledRecording}, unlockedIds.has=${unlockedIds.has(String(module.id))}, hasAccessRecording=${hasAccessRecording}`
-                      );
-                      return (
-                        <div key={module.id} className="module-card h-full">
-                          <Card className="overflow-hidden hover:shadow-lg transition-all duration-300 flex flex-col h-full">
-                            <div className="aspect-video relative overflow-hidden">
-                              <img
-                                src={
-                                  module.thumbnail ||
-                                  'https://images.unsplash.com/photo-1551288049-bebda4e38f71?q=80&w=1000'
-                                }
-                                alt={module.title}
-                                className="w-full h-full object-cover"
-                              />
-                              {isLockedRecording && (
-                                <div className="absolute inset-0 bg-black/40 flex items-center justify-center">
-                                  <div className="bg-white/95 rounded-lg p-3 shadow-xl flex items-center gap-2">
-                                    <Lock className="w-5 h-5 text-gray-700" />
-                                    <span className="text-sm font-medium text-gray-800">
-                                      Locked
-                                    </span>
-                                  </div>
-                                </div>
-                              )}
-                            </div>
-                            <div className="flex flex-col flex-grow min-h-[170px] max-h-[170px] px-6 pt-4 pb-2">
-                              <CardHeader className="pb-2 px-0 pt-0">
-                                <CardTitle className="text-lg line-clamp-2 min-h-[56px]">
-                                  {module.title}
-                                </CardTitle>
-                                <p className="text-sm text-muted-foreground line-clamp-3 min-h-[60px]">
-                                  {module.description}
-                                </p>
-                                <div className="flex items-center justify-between mt-2 text-xs text-muted-foreground">
-                                  <div className="flex items-center gap-1">
-                                    <BookOpen className="w-3 h-3" />
-                                    <span>
-                                      {(() => {
-                                        const title = (
-                                          module.title ||
-                                          module.name ||
-                                          ''
-                                        ).toLowerCase();
-                                        const isIntroModule =
-                                          title.includes('why you must exit') &&
-                                          (title.includes('llc') ||
-                                            title.includes('corporation')) &&
-                                          title.includes('structure');
-                                        return isIntroModule
-                                          ? 'Intro Module'
-                                          : `Order: ${module.order || module.sequence || 1}`;
-                                      })()}
-                                    </span>
-                                  </div>
-                                  <div className="flex items-center gap-1">
-                                    <Clock className="w-3 h-3" />
-                                    <span>{module.duration || '60'} min</span>
-                                  </div>
-                                </div>
-                              </CardHeader>
-                            </div>
-                            <div className="mt-auto px-6 pb-4">
-                              <CardFooter className="p-0 flex flex-col gap-2">
-                                {hasAccessRecording &&
-                                modulesWithLessons.has(String(module.id)) ? (
-                                  <>
-                                    <Link
-                                      to={`/dashboard/courses/${recordingCourseId}/modules/${module.id}/lessons`}
-                                      className="w-full"
-                                    >
-                                      <Button className="w-full">
-                                        <Play size={16} className="mr-2" />
-                                        View Lessons
-                                      </Button>
-                                    </Link>
-                                    <Link
-                                      to={`/dashboard/courses/${recordingCourseId}/modules/${module.id}/assessments`}
-                                      className="w-full"
-                                    >
-                                      <Button
-                                        variant="outline"
-                                        className="w-full"
-                                      >
-                                        <FileText size={16} className="mr-2" />
-                                        View Assessment
-                                      </Button>
-                                    </Link>
-                                    {/* Mark as Complete - show when enrolled in the recording course OR when user has individual module access */}
-                                    {!completedModuleIds.has(
-                                      String(module.id)
-                                    ) ? (
-                                      <Button
-                                        variant="secondary"
-                                        className="w-full disabled:opacity-60"
-                                        disabled={markingCompleteIds.has(
-                                          String(module.id)
-                                        )}
-                                        onClick={async () => {
-                                          const idStr = String(module.id);
-                                          if (!recordingCourseId || !module?.id)
-                                            return;
-                                          // Prevent duplicate clicks
-                                          if (markingCompleteIds.has(idStr))
-                                            return;
-                                          setMarkingCompleteIds(prev => {
-                                            const next = new Set(prev);
-                                            next.add(idStr);
-                                            return next;
-                                          });
-                                          try {
-                                            await api.post(
-                                              `/api/course/${recordingCourseId}/modules/${module.id}/mark-complete`
-                                            );
-                                            setCompletedModuleIds(prev => {
-                                              const next = new Set(prev);
-                                              next.add(idStr);
-                                              return next;
-                                            });
-                                          } catch (err) {
-                                            console.error(
-                                              'Failed to mark module as complete',
-                                              err
-                                            );
-                                          } finally {
-                                            setMarkingCompleteIds(prev => {
-                                              const next = new Set(prev);
-                                              next.delete(idStr);
-                                              return next;
-                                            });
-                                          }
-                                        }}
-                                      >
-                                        {markingCompleteIds.has(
-                                          String(module.id)
-                                        )
-                                          ? 'Marking...'
-                                          : 'Mark as Complete'}
-                                      </Button>
-                                    ) : (
-                                      <div className="w-full flex items-center justify-center">
-                                        <Badge className="px-3 py-1">
-                                          Completed
-                                        </Badge>
-                                      </div>
-                                    )}
-                                  </>
-                                ) : !modulesWithLessons.has(
-                                    String(module.id)
-                                  ) ? (
-                                  <Button
-                                    className="w-full bg-blue-600 border-blue-600 text-white hover:bg-blue-700 hover:border-blue-700 transition-colors duration-200"
-                                    disabled
-                                  >
-                                    <Clock size={16} className="mr-2" />
-                                    <span className="font-medium">
-                                      Upcoming Recording
-                                    </span>
-                                  </Button>
-                                ) : (
-                                  <div className="w-full flex flex-col gap-2">
-                                    <Button
-                                      className="w-full bg-blue-600 border-blue-600 text-white hover:bg-blue-700 hover:border-blue-700 transition-colors duration-200 disabled:opacity-60"
-                                      onClick={() => {
-                                        if (!modulePrice || modulePrice <= 0)
-                                          return;
-                                        if (balance < modulePrice) {
-                                          setCreditsModalOpen(true);
-                                          return;
-                                        }
-                                        setConfirmUnlock({
-                                          open: true,
-                                          module,
-                                        });
-                                      }}
-                                      disabled={
-                                        !modulePrice ||
-                                        unlockingId === module.id
-                                      }
-                                    >
-                                      {unlockingId === module.id ? (
-                                        <>
-                                          <Clock
-                                            size={16}
-                                            className="mr-2 animate-spin"
-                                          />
-                                          Processing...
-                                        </>
-                                      ) : (
-                                        <>
-                                          <Unlock size={16} className="mr-2" />
-                                          Unlock recording for {
-                                            modulePrice
-                                          }{' '}
-                                          credits
-                                        </>
-                                      )}
-                                    </Button>
-                                    {balance < modulePrice && (
-                                      <Button
-                                        variant="outline"
-                                        className="w-full"
-                                        onClick={() =>
-                                          setCreditsModalOpen(true)
-                                        }
-                                      >
-                                        Buy credits
-                                      </Button>
-                                    )}
-                                  </div>
-                                )}
-                              </CardFooter>
-                            </div>
-                          </Card>
-                        </div>
-                      );
-                    })}
-                </div>
-              )}
-            </div>
-          )}
-
-          {/* For non-eligible courses, show normal module grid without Book/Street headers */}
-          {!isEligibleForTwoModes(courseDetails?.title) &&
-            (filteredModules.length === 0 ? (
-              <div className="text-center py-12">
-                <Search className="mx-auto h-12 w-12 text-muted-foreground mb-4" />
-                <h3 className="text-lg font-medium">No modules found</h3>
-                <p className="text-muted-foreground mt-1">
-                  {searchQuery
-                    ? 'Try adjusting your search query'
-                    : "This course doesn't have any modules yet"}
-                </p>
-              </div>
-            ) : (
-              <div className="grid grid-cols-1 md:grid-cols-2 lg:grid-cols-3 gap-6">
-                {filteredModules.map(module => {
-                  const isContentAvailable = !!module.resource_url;
-                  const hasAccess =
-                    isEnrolled || unlockedIds.has(String(module.id));
-                  const isLocked = !hasAccess;
-                  const modulePrice =
-                    Number(module.price) > 0
-                      ? Number(module.price)
-                      : getStableRandomPrice(module);
-
-                  // Sequential unlock: allow only the first module or next after highest unlocked
-                  let canUnlockInOrder = false;
-                  if (isLocked) {
-                    const allOrders = modules
-                      .map(m => Number(m.order) || 0)
-                      .filter(n => n > 0);
-                    const minOrder = allOrders.length
-                      ? Math.min(...allOrders)
-                      : 1;
-                    const unlockedOrders = new Set(
-                      modules
-                        .filter(m => unlockedIds.has(m.id))
-                        .map(m => Number(m.order) || 0)
-                    );
-                    const highestUnlocked = unlockedOrders.size
-                      ? Math.max(...Array.from(unlockedOrders))
-                      : null;
-                    const currentOrder = Number(module.order) || 0;
-                    if (highestUnlocked == null) {
-                      canUnlockInOrder = currentOrder === minOrder;
-                    } else {
-                      canUnlockInOrder = currentOrder === highestUnlocked + 1;
-                    }
-                  }
-
-                  return (
-                    <div key={module.id} className="module-card h-full">
-                      <Card className="overflow-hidden hover:shadow-lg transition-all duration-300 flex flex-col h-full">
-                        <div className="aspect-video relative overflow-hidden">
-                          <img
-                            src={
-                              module.thumbnail ||
-                              'https://images.unsplash.com/photo-1551288049-bebda4e38f71?q=80&w=1000'
-                            }
-                            alt={module.title}
-                            className="w-full h-full object-cover"
-                          />
-                          {/* Lock overlay for locked modules */}
-                          {isLocked && (
-                            <div className="absolute inset-0 bg-black/40 flex items-center justify-center">
-                              <div className="bg-white/95 rounded-lg p-3 shadow-xl flex items-center gap-2">
-                                <Lock className="w-5 h-5 text-gray-700" />
-                                <span className="text-sm font-medium text-gray-800">
-                                  Locked
-                                </span>
-                              </div>
-                            </div>
-                          )}
-                        </div>
-                        {/* Fixed height for content area, flex-grow to fill space */}
-                        <div className="flex flex-col flex-grow min-h-[170px] max-h-[170px] px-6 pt-4 pb-2">
-                          <CardHeader className="pb-2 px-0 pt-0">
-                            <CardTitle className="text-lg line-clamp-2 min-h-[56px]">
-                              {module.title}
-                            </CardTitle>
-                            <p className="text-sm text-muted-foreground line-clamp-3 min-h-[60px]">
-                              {module.description}
-                            </p>
-                          </CardHeader>
-                          <CardContent className="space-y-3 px-0 pt-0 pb-0">
-                            <div className="flex items-center justify-between text-sm text-muted-foreground">
-                              <div className="flex items-center gap-1">
-                                <BookOpen size={14} />
-                                <span>
-                                  {(() => {
-                                    const title = (
-                                      module.title ||
-                                      module.name ||
-                                      ''
-                                    ).toLowerCase();
-                                    const isIntroModule =
-                                      title.includes('why you must exit') &&
-                                      (title.includes('llc') ||
-                                        title.includes('corporation')) &&
-                                      title.includes('structure');
-                                    return isIntroModule
-                                      ? 'Intro Module'
-                                      : `Order: ${module.order || 'N/A'}`;
-                                  })()}
-                                </span>
-                              </div>
-                              <div className="flex items-center gap-1">
-                                <Clock size={14} />
-                                <span>
-                                  {module.estimated_duration || 0} min
-                                </span>
-                              </div>
-                            </div>
-                          </CardContent>
-                        </div>
-                        {/* Footer always at the bottom */}
-                        <div className="mt-auto px-6 pb-4">
-                          <CardFooter className="p-0 flex flex-col gap-2">
-                            {hasAccess &&
-                            modulesWithLessons.has(String(module.id)) ? (
-                              <>
-                                <Link
-                                  to={`/dashboard/courses/${courseId}/modules/${module.id}/lessons`}
-                                  className="w-full"
-                                >
-                                  <Button className="w-full">
-                                    <Play size={16} className="mr-2" />
-                                    View Lessons
-                                  </Button>
-                                </Link>
-                                <Link
-                                  to={`/dashboard/courses/${courseId}/modules/${module.id}/assessments`}
-                                  className="w-full"
-                                >
-                                  <Button variant="outline" className="w-full">
-                                    <FileText size={16} className="mr-2" />
-                                    View Assessment
-                                  </Button>
-                                </Link>
-                                {/* Mark as Complete button */}
-                                {!completedModuleIds.has(String(module.id)) ? (
-                                  <Button
-                                    variant="secondary"
-                                    className="w-full disabled:opacity-60"
-                                    disabled={markingCompleteIds.has(
-                                      String(module.id)
-                                    )}
-                                    onClick={async () => {
-                                      const idStr = String(module.id);
-                                      if (!courseId || !module?.id) return;
-                                      // Prevent duplicate clicks
-                                      if (markingCompleteIds.has(idStr)) return;
-                                      setMarkingCompleteIds(prev => {
-                                        const next = new Set(prev);
-                                        next.add(idStr);
-                                        return next;
-                                      });
-                                      try {
-                                        await api.post(
-                                          `/api/course/${courseId}/modules/${module.id}/mark-complete`
-                                        );
-                                        setCompletedModuleIds(prev => {
-                                          const next = new Set(prev);
-                                          next.add(idStr);
-                                          return next;
-                                        });
-                                      } catch (err) {
-                                        console.error(
-                                          'Failed to mark module as complete',
-                                          err
-                                        );
-                                      } finally {
-                                        setMarkingCompleteIds(prev => {
-                                          const next = new Set(prev);
-                                          next.delete(idStr);
-                                          return next;
-                                        });
-                                      }
-                                    }}
-                                  >
-                                    {markingCompleteIds.has(String(module.id))
-                                      ? 'Marking...'
-                                      : 'Mark as Complete'}
-                                  </Button>
-                                ) : (
-                                  <div className="w-full flex items-center justify-center">
-                                    <Badge className="px-3 py-1">
-                                      Completed
-                                    </Badge>
-                                  </div>
-                                )}
-                              </>
-                            ) : !modulesWithLessons.has(String(module.id)) ? (
-                              <Button
-                                className="w-full bg-blue-600 border-blue-600 text-white hover:bg-blue-700 hover:border-blue-700 transition-colors duration-200"
-                                disabled
-                              >
-                                <Clock size={16} className="mr-2" />
-                                <span className="font-medium">
-                                  Upcoming Module
-                                </span>
-                              </Button>
-                            ) : isFromFreeCatalog(courseDetails) ? (
-                              <Button
-                                className="w-full bg-blue-600 border-blue-600 text-white hover:bg-blue-700 hover:border-blue-700 transition-colors duration-200"
-                                disabled
-                              >
-                                <Clock size={16} className="mr-2" />
-                                <span className="font-medium">
-                                  {(() => {
-                                    const courseTitle = (
-                                      courseDetails?.title || ''
-                                    ).toLowerCase();
-                                    const isClassRecording = [
-                                      'class recording',
-                                      'class recordings',
-                                      'course recording',
-                                      'course recordings',
-                                      'recordings',
-                                      'recording',
-                                    ].some(keyword =>
-                                      courseTitle.includes(keyword)
-                                    );
-                                    return isClassRecording
-                                      ? 'Upcoming Recording'
-                                      : 'Upcoming Course';
-                                  })()}
-                                </span>
-                              </Button>
-                            ) : (
-                              (() => {
-                                const t = (
-                                  courseDetails?.title || ''
-                                ).toLowerCase();
-                                const isMasterClassCourse = [
-                                  'formation of business trust',
-                                  'tier 1: optimizing your business credit profile',
-                                  'business trust',
-                                  'credit optimization',
-                                ].some(name => t.includes(name));
-
-                                const isFreeCourse = [
-                                  'roadmap',
-                                  'road map',
-                                  'roadmap series',
-                                  'road map series',
-                                  'passive income',
-                                  'start your passive income',
-                                ].some(name => t.includes(name));
-
-                                if (isMasterClassCourse || isFreeCourse) {
-                                  return (
-                                    <div className="w-full flex flex-col gap-2">
-                                      <Button
-                                        className="w-full bg-blue-600 border-blue-600 text-white hover:bg-blue-700 hover:border-blue-700 transition-colors duration-200"
-                                        disabled
-                                      >
-                                        <Clock size={16} className="mr-2" />
-                                        <span className="font-medium">
-                                          Upcoming
-                                        </span>
-                                      </Button>
-                                    </div>
-                                  );
-                                }
-                                return null;
-                              })() || (
-                                <div className="w-full flex flex-col gap-2">
-                                  <Button
-                                    className="w-full bg-blue-600 border-blue-600 text-white hover:bg-blue-700 hover:border-blue-700 transition-colors duration-200 disabled:opacity-60"
-                                    onClick={() => {
-                                      if (!modulePrice || modulePrice <= 0)
-                                        return;
-                                      if (!canUnlockInOrder) {
-                                        handleSequentialUnlockClick(module);
-                                        return;
-                                      }
-                                      if (balance < modulePrice) {
-                                        setCreditsModalOpen(true);
-                                        return;
-                                      }
-                                      setConfirmUnlock({ open: true, module });
-                                    }}
-                                    disabled={
-                                      !modulePrice || unlockingId === module.id
-                                    }
-                                  >
-                                    {unlockingId === module.id ? (
-                                      <>
-                                        <Clock
-                                          size={16}
-                                          className="mr-2 animate-spin"
-                                        />
-                                        Processing...
-                                      </>
-                                    ) : (
-                                      <>
-                                        <Unlock size={16} className="mr-2" />
-                                        Unlock for {modulePrice} credits
-                                      </>
-                                    )}
-                                  </Button>
-                                  {balance < modulePrice &&
-                                    canUnlockInOrder && (
-                                      <Button
-                                        variant="outline"
-                                        className="w-full"
-                                        onClick={() =>
-                                          setCreditsModalOpen(true)
-                                        }
-                                      >
-                                        Buy credits
-                                      </Button>
-                                    )}
-                                </div>
-                              )
-                            )}
-                          </CardFooter>
-                        </div>
-                      </Card>
-                    </div>
-                  );
-                })}
-              </div>
-            ))}
-=======
           {/* Book Smart and Street Smart UI Sections */}
           <div className="space-y-3 mb-8">
             {/* Book Smart Section - Only show "coming soon" if no published BOOK_SMART modules */}
@@ -2864,7 +1353,6 @@
               </>
             )}
           </div>
->>>>>>> 97798924
         </div>
       </main>
 
@@ -3211,55 +1699,6 @@
                       selectedCourseToBuy.priceCredits
                     );
 
-<<<<<<< HEAD
-                    // Also unlock the Street Smart (recording) course when applicable
-                    try {
-                      if (isEligibleForTwoModes(selectedCourseToBuy.title)) {
-                        const recId = getRecordingCourseIdForTitle(
-                          selectedCourseToBuy.title
-                        );
-                        if (recId) {
-                          await unlockContent('COURSE', recId, 0);
-                          // Frontend guarantee: mark recordings as enrolled to reflect unlocked UI immediately
-                          setIsEnrolledRecording(true);
-                          // Ensure recordings list is loaded so user immediately sees unlocked items
-                          try {
-                            if (!streetModules || streetModules.length === 0) {
-                              const recMods = await fetchCourseModules(recId);
-                              const published = (
-                                Array.isArray(recMods) ? recMods : []
-                              ).filter(m => {
-                                const status = (
-                                  m.module_status ||
-                                  m.status ||
-                                  ''
-                                )
-                                  .toString()
-                                  .toUpperCase();
-                                return (
-                                  status === 'PUBLISHED' || m.published === true
-                                );
-                              });
-                              setStreetModules(published);
-                            }
-                          } catch {}
-                        }
-                      }
-                    } catch (e) {
-                      console.warn(
-                        '[CourseView] Optional recording unlock failed:',
-                        e?.message || e
-                      );
-                      // Even if backend unlock fails, reflect enrollment locally so UI shows access
-                      try {
-                        if (isEligibleForTwoModes(selectedCourseToBuy.title)) {
-                          setIsEnrolledRecording(true);
-                        }
-                      } catch {}
-                    }
-
-=======
->>>>>>> 97798924
                     // Refresh balance to show updated credits
                     if (refreshBalance) {
                       await refreshBalance();
