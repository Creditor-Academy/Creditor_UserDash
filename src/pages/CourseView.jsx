--- conflicted
+++ resolved
@@ -1,21 +1,9 @@
-<<<<<<< HEAD
-import React, { useState, useEffect, useMemo } from "react";
-import { useParams, Link, useLocation } from "react-router-dom";
-=======
 import React, { useState, useEffect } from "react";
 import { useParams, Link, useLocation, useNavigate } from "react-router-dom";
->>>>>>> 63dda076
 import { Button } from "@/components/ui/button";
 import { Input } from "@/components/ui/input";
 import { Card, CardContent, CardFooter, CardHeader, CardTitle } from "@/components/ui/card";
 import { Badge } from "@/components/ui/badge";
-<<<<<<< HEAD
-import { Search, Clock, ChevronLeft, Play, BookOpen, Users, Calendar, Award, FileText, Lock, ShieldCheck, CreditCard, Wallet, Banknote, ArrowRight, CheckCircle2 } from "lucide-react";
-import { fetchCourseModules, fetchCourseById } from "@/services/courseService";
-import { toast } from "sonner";
-import { Dialog, DialogContent, DialogHeader, DialogTitle, DialogDescription, DialogFooter } from "@/components/ui/dialog";
-import { Label } from "@/components/ui/label";
-=======
 import { Search, Clock, Play, BookOpen, Users, Calendar, Award, FileText, Lock, Unlock, ShoppingCart, ArrowLeft, ChevronDown } from "lucide-react";
 import { fetchCourseModules, fetchCourseById, fetchUserCourses, fetchCoursePrice } from "@/services/courseService";
 import { useCredits } from "@/contexts/CreditsContext";
@@ -73,7 +61,6 @@
 
   return <span>{price} credits</span>;
 };
->>>>>>> 63dda076
 
 export function CourseView() {
   const { courseId } = useParams();
@@ -89,27 +76,6 @@
   const [error, setError] = useState("");
   const [totalDuration, setTotalDuration] = useState(0);
   const [isDescriptionExpanded, setIsDescriptionExpanded] = useState(false);
-<<<<<<< HEAD
-  const [unlockedModules, setUnlockedModules] = useState([]);
-  const [isProcessingPayment, setIsProcessingPayment] = useState(false);
-  const [isPaymentOpen, setIsPaymentOpen] = useState(false);
-  const [selectedModule, setSelectedModule] = useState(null);
-  const [isCheckoutOpen, setIsCheckoutOpen] = useState(false);
-  const [selectedPaymentMethod, setSelectedPaymentMethod] = useState('stripe');
-  const [isGatewayOpen, setIsGatewayOpen] = useState(false);
-  const [paymentForm, setPaymentForm] = useState({
-    name: "",
-    email: ""
-  });
-  const [paymentErrors, setPaymentErrors] = useState({});
-
-  // Visual metadata for payment methods
-  const paymentMethods = [
-    { id: 'stripe', label: 'Stripe', description: 'Cards, wallets', gradient: 'from-indigo-500 to-purple-600', Icon: CreditCard },
-    { id: 'westcoast', label: 'Westcoast', description: 'ACH & bank transfer', gradient: 'from-emerald-500 to-teal-600', Icon: Banknote },
-    { id: 'paypal', label: 'PayPal', description: 'PayPal balance, bank', gradient: 'from-yellow-400 to-amber-500', Icon: Wallet },
-  ];
-=======
   const [isEnrolled, setIsEnrolled] = useState(false);
   const [unlockingId, setUnlockingId] = useState(null);
   const [unlockedIds, setUnlockedIds] = useState(new Set());
@@ -448,7 +414,6 @@
       setIsEnrolled(false);
     }
   };
->>>>>>> 63dda076
 
   useEffect(() => {
     const fetchData = async () => {
@@ -512,89 +477,6 @@
     if (courseId) fetchData();
   }, [courseId]);
 
-<<<<<<< HEAD
-  // Load unlocked modules from localStorage after modules are loaded
-  useEffect(() => {
-    if (!courseId || modules.length === 0) return;
-    const userId = localStorage.getItem('userId') || 'guest';
-    const key = `unlocks:${userId}:${courseId}`;
-    try {
-      const saved = JSON.parse(localStorage.getItem(key) || '[]');
-      // keep only ids that still exist in current modules
-      const validIds = new Set(modules.map(m => String(m.id)));
-      const filtered = Array.isArray(saved) ? saved.filter(id => validIds.has(String(id))) : [];
-      setUnlockedModules(filtered);
-    } catch {
-      setUnlockedModules([]);
-    }
-  }, [courseId, modules]);
-
-  const sortedModules = useMemo(() => {
-    if (!modules || modules.length === 0) return [];
-    const copy = [...modules];
-    copy.sort((a, b) => {
-      const ao = a.order ?? Number.MAX_SAFE_INTEGER;
-      const bo = b.order ?? Number.MAX_SAFE_INTEGER;
-      if (ao !== bo) return ao - bo;
-      // fallback stable sort by id string
-      return String(a.id).localeCompare(String(b.id));
-    });
-    return copy;
-  }, [modules]);
-
-  const nextUnlockableModuleId = useMemo(() => {
-    // Find the first module in sorted order that is not unlocked
-    for (let i = 0; i < sortedModules.length; i++) {
-      const m = sortedModules[i];
-      if (!unlockedModules.includes(String(m.id))) {
-        return String(m.id);
-      }
-    }
-    return null;
-  }, [sortedModules, unlockedModules]);
-
-  const saveUnlocks = (updated) => {
-    const userId = localStorage.getItem('userId') || 'guest';
-    const key = `unlocks:${userId}:${courseId}`;
-    localStorage.setItem(key, JSON.stringify(updated));
-  };
-
-  const getModulePrice = (module, index) => {
-    // Prefer explicit price if present; else derive a stable demo price
-    if (module && module.price) return Number(module.price);
-    const base = 9.99;
-    const delta = (index % 3) * 5; // 0, 5, 10
-    return base + delta;
-  };
-
-  const handleUnlock = async (module) => {
-    const idStr = String(module.id);
-    if (nextUnlockableModuleId !== idStr) {
-      toast.warning('Please unlock previous lessons first');
-      return;
-    }
-    if (isProcessingPayment) return;
-    setSelectedModule(module);
-    setIsPaymentOpen(true);
-  };
-
-  const validatePayment = () => {
-    const errors = {};
-    if (!paymentForm.name.trim()) errors.name = 'Name is required';
-    if (!paymentForm.email.match(/^[^\s@]+@[^\s@]+\.[^\s@]+$/)) errors.email = 'Valid email required';
-    setPaymentErrors(errors);
-    return Object.keys(errors).length === 0;
-  };
-
-  const handlePaymentSubmit = async (e) => {
-    e?.preventDefault?.();
-    if (!selectedModule) return;
-    if (!validatePayment()) return;
-    // Move to checkout modal instead of unlocking immediately
-    setIsPaymentOpen(false);
-    setIsCheckoutOpen(true);
-  };
-=======
   // Load Street Smart modules only for eligible courses
   useEffect(() => {
     const loadStreetSmart = async () => {
@@ -627,7 +509,6 @@
     loadStreetSmart();
     // eslint-disable-next-line react-hooks/exhaustive-deps
   }, [courseDetails?.title]);
->>>>>>> 63dda076
 
   useEffect(() => {
     if (searchQuery.trim() === "") {
@@ -1461,15 +1342,6 @@
           ) : (
             <div className="grid grid-cols-1 md:grid-cols-2 lg:grid-cols-3 gap-6">
               {filteredModules.map((module) => {
-<<<<<<< HEAD
-                const isUnlocked = hasAccess || unlockedModules.includes(String(module.id));
-                const sortedIndex = sortedModules.findIndex(m => String(m.id) === String(module.id));
-                const price = getModulePrice(module, sortedIndex);
-                const isNextUnlockable = nextUnlockableModuleId === String(module.id);
-                return (
-                  <div key={module.id} className="module-card h-full">
-                    <Card className={`overflow-hidden hover:shadow-lg transition-all duration-300 flex flex-col h-full ${(!isUnlocked) ? 'opacity-75' : ''}`}>
-=======
                 const isContentAvailable = !!module.resource_url;
                 const hasAccess = isEnrolled || unlockedIds.has(String(module.id));
                 const isLocked = !hasAccess;
@@ -1498,20 +1370,14 @@
                 return (
                   <div key={module.id} className="module-card h-full">
                     <Card className="overflow-hidden hover:shadow-lg transition-all duration-300 flex flex-col h-full">
->>>>>>> 63dda076
                       <div className="aspect-video relative overflow-hidden">
                         <img 
                           src={module.thumbnail || "https://images.unsplash.com/photo-1551288049-bebda4e38f71?q=80&w=1000"} 
                           alt={module.title}
                           className="w-full h-full object-cover"
                         />
-<<<<<<< HEAD
-                        {/* Lock overlay for locked modules (non-enrolled or no content) */}
-                        {!isUnlocked && (
-=======
                         {/* Lock overlay for locked modules */}
                         {isLocked && (
->>>>>>> 63dda076
                           <div className="absolute inset-0 bg-black/40 flex items-center justify-center">
                             <div className="bg-white/95 rounded-lg p-3 shadow-xl flex items-center gap-2">
                               <Lock className="w-5 h-5 text-gray-700" />
@@ -1545,17 +1411,12 @@
                               <span>{module.estimated_duration || 0} min</span>
                             </div>
                           </div>
-                          {/* Price/status row removed to avoid duplication with button label */}
                         </CardContent>
                       </div>
                       {/* Footer always at the bottom */}
                       <div className="mt-auto px-6 pb-4">
                         <CardFooter className="p-0 flex flex-col gap-2">
-<<<<<<< HEAD
-                          {isUnlocked && module.resource_url ? (
-=======
                            {isContentAvailable && hasAccess ? (
->>>>>>> 63dda076
                             <>
                               <Button 
                                 className="w-full"
@@ -1591,26 +1452,6 @@
                                 </Button> 
                               </Link>
                             </>
-<<<<<<< HEAD
-                          ) : (
-                            <div className="w-full flex flex-col gap-2">
-                              <Button 
-                                className="w-full"
-                                variant={isNextUnlockable ? "default" : "outline"}
-                                disabled={!isNextUnlockable || isProcessingPayment}
-                                onClick={() => handleUnlock(module)}
-                              >
-                                <>Unlock for ${price.toFixed(2)}</>
-                              </Button>
-                              {!isNextUnlockable && (
-                                <span className="text-xs text-muted-foreground text-center">Unlock previous first</span>
-                              )}
-                              {!module.resource_url && (
-                                <span className="text-[10px] text-muted-foreground text-center">Content coming soon — unlocking is for demo only</span>
-                              )}
-                            </div>
-                          )}
-=======
                            ) : !isContentAvailable ? (
                              <Button className="w-full bg-blue-600 border-blue-600 text-white hover:bg-blue-700 hover:border-blue-700 transition-colors duration-200" disabled>
                                <Clock size={16} className="mr-2" />
@@ -1740,7 +1581,6 @@
                                <Badge className="px-3 py-1">Completed</Badge>
                              </div>
                            ) : null}
->>>>>>> 63dda076
                         </CardFooter>
                       </div>
                     </Card>
@@ -1752,235 +1592,6 @@
           )}
         </div>
       </main>
-<<<<<<< HEAD
-      <Dialog open={isPaymentOpen} onOpenChange={setIsPaymentOpen}>
-        <DialogContent className="sm:max-w-[520px] relative" style={{ position: 'fixed', left: '50%', top: '50%', transform: 'translate(-50%, -50%)', margin: 0 }}>
-          {/* Progress Stepper */}
-          <div className="absolute -top-4 left-1/2 transform -translate-x-1/2 z-50">
-            <div className="flex items-center gap-2 bg-white rounded-full px-4 py-2 shadow-lg border">
-              <div className="flex items-center gap-2">
-                <div className="w-6 h-6 rounded-full bg-blue-600 text-white text-xs flex items-center justify-center font-medium">1</div>
-                <span className="text-sm font-medium text-gray-700">Details</span>
-              </div>
-              <div className="w-8 h-0.5 bg-gray-300"></div>
-              <div className="flex items-center gap-2">
-                <div className="w-6 h-6 rounded-full bg-gray-200 text-gray-500 text-xs flex items-center justify-center font-medium">2</div>
-                <span className="text-sm text-gray-500">Payment</span>
-              </div>
-            </div>
-          </div>
-          <DialogHeader>
-            <DialogTitle>Unlock lesson</DialogTitle>
-            <DialogDescription>
-              {selectedModule ? (
-                <span>
-                  {selectedModule.title} — ${selectedModule ? getModulePrice(selectedModule, sortedModules.findIndex(m => String(m.id) === String(selectedModule.id))).toFixed(2) : ''}
-                </span>
-              ) : (
-                <span>Complete your payment details</span>
-              )}
-            </DialogDescription>
-          </DialogHeader>
-          <form onSubmit={handlePaymentSubmit} className="space-y-4">
-            <div className="grid grid-cols-1 gap-4">
-              <div>
-                <Label htmlFor="name">Full Name</Label>
-                <Input id="name" value={paymentForm.name} onChange={(e) => setPaymentForm({ ...paymentForm, name: e.target.value })} placeholder="John Doe" />
-                {paymentErrors.name && <p className="text-xs text-red-600 mt-1">{paymentErrors.name}</p>}
-              </div>
-              <div>
-                <Label htmlFor="email">User ID</Label>
-                <Input id="email" type="email" value={paymentForm.email} onChange={(e) => setPaymentForm({ ...paymentForm, email: e.target.value })} placeholder="john@example.com" />
-                {paymentErrors.email && <p className="text-xs text-red-600 mt-1">{paymentErrors.email}</p>}
-              </div>
-            </div>
-            <DialogFooter>
-              <Button type="button" variant="outline" onClick={() => setIsPaymentOpen(false)} disabled={isProcessingPayment}>Cancel</Button>
-              <Button type="submit" disabled={isProcessingPayment}>
-                {isProcessingPayment ? (
-                  <span className="flex items-center">
-                    <span className="animate-spin rounded-full h-4 w-4 border-b-2 border-white mr-2"></span>
-                    Processing
-                  </span>
-                ) : (
-                  'Continue'
-                )}
-              </Button>
-            </DialogFooter>
-            <p className="text-[10px] text-muted-foreground text-center">Demo payment only. No real charges are made.</p>
-          </form>
-        </DialogContent>
-      </Dialog>
-
-      {/* Checkout Modal - method selection + order summary */}
-      <Dialog open={isCheckoutOpen} onOpenChange={setIsCheckoutOpen}>
-        <DialogContent className="sm:max-w-[860px] relative" style={{ position: 'fixed', left: '50%', top: '50%', transform: 'translate(-50%, -50%)', margin: 0 }}>
-          {/* Progress Stepper */}
-          <div className="absolute -top-4 left-1/2 transform -translate-x-1/2 z-50">
-            <div className="flex items-center gap-2 bg-white rounded-full px-4 py-2 shadow-lg border">
-              <div className="flex items-center gap-2">
-                <div className="w-6 h-6 rounded-full bg-green-600 text-white text-xs flex items-center justify-center font-medium">
-                  <CheckCircle2 className="h-3 w-3" />
-                </div>
-                <span className="text-sm font-medium text-gray-700">Details</span>
-              </div>
-              <div className="w-8 h-0.5 bg-blue-600"></div>
-              <div className="flex items-center gap-2">
-                <div className="w-6 h-6 rounded-full bg-blue-600 text-white text-xs flex items-center justify-center font-medium">2</div>
-                <span className="text-sm font-medium text-gray-700">Payment</span>
-              </div>
-            </div>
-          </div>
-          <DialogHeader>
-            <DialogTitle>Checkout</DialogTitle>
-            <DialogDescription>Select a payment method and review your order</DialogDescription>
-          </DialogHeader>
-          <div className="grid grid-cols-1 md:grid-cols-2 gap-6">
-            {/* Payment Methods */}
-            <Card className="border-0 shadow-md">
-              <CardHeader className="pb-2">
-                <CardTitle className="text-base flex items-center gap-2"><ShieldCheck className="h-4 w-4 text-green-600" /> Secure payment</CardTitle>
-              </CardHeader>
-              <CardContent className="space-y-3">
-                {paymentMethods.map(({ id, label, description, gradient, Icon }) => (
-                  <button
-                    key={id}
-                    type="button"
-                    onClick={() => setSelectedPaymentMethod(id)}
-                    className={`w-full text-left rounded-lg p-4 border transition group relative overflow-hidden ${selectedPaymentMethod === id ? 'border-blue-600 ring-2 ring-blue-100' : 'border-gray-200 hover:border-gray-300'}`}
-                  >
-                    <div className={`absolute inset-0 opacity-10 bg-gradient-to-r ${gradient}`}></div>
-                    <div className="flex items-center justify-between relative z-10">
-                      <div className="flex items-center gap-3">
-                        <div className={`h-9 w-9 rounded-md flex items-center justify-center text-white bg-gradient-to-r ${gradient} shadow`}>
-                          <Icon className="h-5 w-5" />
-                        </div>
-                        <div>
-                          <p className="font-medium">{label}</p>
-                          <p className="text-xs text-muted-foreground">{description}</p>
-                        </div>
-                      </div>
-                      <span className={`text-xs px-2 py-1 rounded ${selectedPaymentMethod === id ? 'bg-blue-600 text-white' : 'bg-gray-100 text-gray-700'}`}>{selectedPaymentMethod === id ? 'Selected' : 'Select'}</span>
-                    </div>
-                  </button>
-                ))}
-              </CardContent>
-            </Card>
-
-            {/* Order Summary */}
-            <Card className="border-0 shadow-md">
-              <CardHeader className="pb-2">
-                <CardTitle className="text-base">Order Summary</CardTitle>
-              </CardHeader>
-              <CardContent className="space-y-4">
-                <div className="flex items-center gap-3 p-3 rounded-md bg-gray-50 border border-gray-100">
-                  <div className="h-12 w-16 rounded bg-white overflow-hidden flex items-center justify-center border">
-                    <img src={selectedModule?.thumbnail || 'https://images.unsplash.com/photo-1551288049-bebda4e38f71?q=80&w=400'} alt="thumb" className="h-full w-full object-cover" />
-                  </div>
-                  <div className="flex-1">
-                    <p className="text-sm font-medium line-clamp-1">{selectedModule?.title || '—'}</p>
-                    <p className="text-xs text-muted-foreground line-clamp-1">{courseDetails?.title || '—'}</p>
-                  </div>
-                  <div className="text-right">
-                    <p className="text-xs text-muted-foreground">Amount</p>
-                    <p className="font-semibold">${selectedModule ? getModulePrice(selectedModule, sortedModules.findIndex(m => String(m.id) === String(selectedModule.id))).toFixed(2) : '0.00'}</p>
-                  </div>
-                </div>
-                <div className="flex items-center justify-between text-xs text-muted-foreground">
-                  <span className="flex items-center gap-1"><Lock className="h-3 w-3" /> Encrypted checkout</span>
-                  <span className="flex items-center gap-1"><ShieldCheck className="h-3 w-3" /> Buyer protection</span>
-                </div>
-                <div className="border-t pt-3 flex items-center justify-between">
-                  <span className="text-sm">Total</span>
-                  <span className="text-xl font-bold">${selectedModule ? getModulePrice(selectedModule, sortedModules.findIndex(m => String(m.id) === String(selectedModule.id))).toFixed(2) : '0.00'}</span>
-                </div>
-                <div className="flex items-center gap-3">
-                  <Button className="flex-1" onClick={() => setIsCheckoutOpen(false)} variant="outline">Cancel</Button>
-                  <Button className="flex-1" onClick={() => setIsGatewayOpen(true)}>
-                    Continue <ArrowRight className="h-4 w-4 ml-1" />
-                  </Button>
-                </div>
-                <p className="text-[10px] text-muted-foreground text-center">You will be redirected to {selectedPaymentMethod} to complete your purchase.</p>
-              </CardContent>
-            </Card>
-          </div>
-        </DialogContent>
-      </Dialog>
-
-      {/* Simulated Payment Gateway Modal */}
-      <Dialog open={isGatewayOpen} onOpenChange={setIsGatewayOpen}>
-        <DialogContent className="sm:max-w-[520px] relative" style={{ position: 'fixed', left: '50%', top: '50%', transform: 'translate(-50%, -50%)', margin: 0 }}>
-          {/* Progress Stepper */}
-          <div className="absolute -top-4 left-1/2 transform -translate-x-1/2 z-50">
-            <div className="flex items-center gap-2 bg-white rounded-full px-4 py-2 shadow-lg border">
-              <div className="flex items-center gap-2">
-                <div className="w-6 h-6 rounded-full bg-green-600 text-white text-xs flex items-center justify-center font-medium">
-                  <CheckCircle2 className="h-3 w-3" />
-                </div>
-                <span className="text-sm font-medium text-gray-700">Details</span>
-              </div>
-              <div className="w-8 h-0.5 bg-green-600"></div>
-              <div className="flex items-center gap-2">
-                <div className="w-6 h-6 rounded-full bg-green-600 text-white text-xs flex items-center justify-center font-medium">
-                  <CheckCircle2 className="h-3 w-3" />
-                </div>
-                <span className="text-sm font-medium text-gray-700">Payment</span>
-              </div>
-              <div className="w-8 h-0.5 bg-blue-600"></div>
-              <div className="flex items-center gap-2">
-                <div className="w-6 h-6 rounded-full bg-blue-600 text-white text-xs flex items-center justify-center font-medium">3</div>
-                <span className="text-sm font-medium text-gray-700">Complete</span>
-              </div>
-            </div>
-          </div>
-          <DialogHeader>
-            <DialogTitle>Pay with {selectedPaymentMethod?.charAt(0).toUpperCase() + selectedPaymentMethod?.slice(1)}</DialogTitle>
-            <DialogDescription>Simulated gateway — choose an outcome to continue.</DialogDescription>
-          </DialogHeader>
-          <div className="space-y-4">
-            <div className="flex items-center justify-between">
-              <span className="text-sm">Charge</span>
-              <span className="font-semibold">${selectedModule ? getModulePrice(selectedModule, sortedModules.findIndex(m => String(m.id) === String(selectedModule.id))).toFixed(2) : '0.00'}</span>
-            </div>
-            <div className="flex items-center justify-between">
-              <span className="text-sm">Lesson</span>
-              <span className="text-sm font-medium">{selectedModule?.title || '—'}</span>
-            </div>
-            <div className="flex items-center justify-between">
-              <span className="text-sm">Course</span>
-              <span className="text-sm font-medium">{courseDetails?.title || '—'}</span>
-            </div>
-          </div>
-          <DialogFooter>
-            <Button variant="outline" onClick={() => setIsGatewayOpen(false)}>Cancel</Button>
-            <Button onClick={async () => {
-              // Simulate successful payment return
-              setIsGatewayOpen(false);
-              setIsCheckoutOpen(false);
-              try {
-                setIsProcessingPayment(true);
-                await new Promise(res => setTimeout(res, 800));
-                const idStr = String(selectedModule.id);
-                const updated = Array.from(new Set([...
-                  unlockedModules,
-                  idStr
-                ]));
-                setUnlockedModules(updated);
-                saveUnlocks(updated);
-                toast.success('Payment successful via ' + selectedPaymentMethod + '. Lesson unlocked.');
-                setPaymentForm({ name: '', email: '' });
-                setPaymentErrors({});
-                setSelectedModule(null);
-              } catch (e) {
-                toast.error('Payment failed. Please try again.');
-              } finally {
-                setIsProcessingPayment(false);
-              }
-            }}>Complete Payment</Button>
-          </DialogFooter>
-        </DialogContent>
-      </Dialog>
-=======
       
       {/* Confirm Unlock Dialog */}
       {confirmUnlock.open && confirmUnlock.module && (
@@ -2397,7 +2008,6 @@
           {purchaseNotice}
         </div>
       )}
->>>>>>> 63dda076
     </div>
   );
 }
