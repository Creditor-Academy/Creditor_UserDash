--- conflicted
+++ resolved
@@ -313,11 +313,7 @@
                           <Link to={`/dashboard/courses/${courseId}/modules/${module.id}/lessons`} className="w-full">
                             <Button className="w-full">
                               <Play size={16} className="mr-2" />
-<<<<<<< HEAD
-                              View lessons
-=======
                               View Lessons
->>>>>>> 2ed2e7e4
                             </Button>
                           </Link>
                           <Link to={`/dashboard/courses/${courseId}/modules/${module.id}/assessments`} className="w-full">
