--- conflicted
+++ resolved
@@ -221,7 +221,6 @@
                           alt={module.title}
                           className="w-full h-full object-cover"
                         />
-<<<<<<< HEAD
                         {/* Lock overlay for modules without content */}
                         {!module.resource_url && (
                           <div className="absolute inset-0 bg-black/40 flex items-center justify-center">
@@ -232,8 +231,6 @@
                             </div>
                           </div>
                         )}
-=======
->>>>>>> e78432c4
                       </div>
                       {/* Fixed height for content area, flex-grow to fill space */}
                       <div className="flex flex-col flex-grow min-h-[170px] max-h-[170px] px-6 pt-4 pb-2">
