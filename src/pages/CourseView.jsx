import React, { useState, useEffect } from "react";
import { useParams, Link, useLocation, useNavigate } from "react-router-dom";
import { Button } from "@/components/ui/button";
import { Input } from "@/components/ui/input";
import { Card, CardContent, CardFooter, CardHeader, CardTitle } from "@/components/ui/card";
import { Badge } from "@/components/ui/badge";
import { Search, Clock, Play, BookOpen, Users, Calendar, Award, FileText, ArrowLeft, ChevronRight, ChevronDown, Lock, Unlock, ShoppingCart } from "lucide-react";
import { fetchCourseModules, fetchCourseById, fetchUserCourses, fetchCoursePrice } from "@/services/courseService";
import { useCredits } from "@/contexts/CreditsContext";
import { useUser } from "@/contexts/UserContext";
import CreditPurchaseModal from "@/components/credits/CreditPurchaseModal";
import { getUnlockedModulesByUser } from "@/services/modulesService";
import api from "@/services/apiClient";

// MODULE_UNLOCK_COST will be fetched from backend per module

// Component to display course price
const CoursePriceDisplay = ({ course }) => {
  const [price, setPrice] = useState(null);
  const [loading, setLoading] = useState(true);

  useEffect(() => {
    const fetchPrice = async () => {
      try {
        const backendPrice = await fetchCoursePrice(course.id);
        if (backendPrice && Number(backendPrice) > 0) {
          setPrice(Number(backendPrice));
        } else if (course.price && Number(course.price) > 0) {
          setPrice(Number(course.price));
        } else {
          // Generate stable random price based on course ID
          const input = String(course?.id || "");
          let hash = 0;
          for (let i = 0; i < input.length; i++) {
            hash = (hash * 31 + input.charCodeAt(i)) >>> 0;
          }
          const baseOptions = [500, 750, 1000, 1250, 1500];
          setPrice(baseOptions[hash % baseOptions.length]);
        }
      } catch (error) {
        console.log('Backend price not available, using fallback pricing');
        // Use fallback pricing
        const input = String(course?.id || "");
        let hash = 0;
        for (let i = 0; i < input.length; i++) {
          hash = (hash * 31 + input.charCodeAt(i)) >>> 0;
        }
        const baseOptions = [500, 750, 1000, 1250, 1500];
        setPrice(baseOptions[hash % baseOptions.length]);
      } finally {
        setLoading(false);
      }
    };

    fetchPrice();
  }, [course.id, course.price]);

  if (loading) {
    return <span>Loading...</span>;
  }

  return <span>{price} credits</span>;
};

export function CourseView() {
  const { courseId } = useParams();
  const location = useLocation();
  const navigate = useNavigate();
  const hasAccessFromState = location.state?.isAccessible ?? false;
  const { userProfile } = useUser();
  const [searchQuery, setSearchQuery] = useState("");
  const [isLoading, setIsLoading] = useState(true);
  const [courseDetails, setCourseDetails] = useState(null);
  const [modules, setModules] = useState([]);
  const [filteredModules, setFilteredModules] = useState([]);
  const [error, setError] = useState("");
  const [totalDuration, setTotalDuration] = useState(0);
  const [isDescriptionExpanded, setIsDescriptionExpanded] = useState(false);
  const [isEnrolled, setIsEnrolled] = useState(false);
  const [unlockingId, setUnlockingId] = useState(null);
  const [unlockedIds, setUnlockedIds] = useState(new Set());
  const [confirmUnlock, setConfirmUnlock] = useState({ open: false, module: null });
  const [creditsModalOpen, setCreditsModalOpen] = useState(false);
  const { balance, unlockContent, refreshBalance } = useCredits();
  // Track locally completed module ids
  const [completedModuleIds, setCompletedModuleIds] = useState(new Set());
  // Track modules currently being marked as complete
  const [markingCompleteIds, setMarkingCompleteIds] = useState(new Set());
  
  // Accordion expansion control for Book/Street sections
  const [expandedSection, setExpandedSection] = useState(null); // null | 'book' | 'street'
  
  // Course purchase states
  const [showInsufficientCreditsModal, setShowInsufficientCreditsModal] = useState(false);
  const [selectedCourseToBuy, setSelectedCourseToBuy] = useState(null);
  const [buyDetailsOpen, setBuyDetailsOpen] = useState(false);
  const [purchaseNotice, setPurchaseNotice] = useState("");
  const [isPurchasing, setIsPurchasing] = useState(false);
  
  // Unlocked modules state for checking individual lesson purchases
  const [unlockedModules, setUnlockedModules] = useState([]);
  
  // Sequential unlock modal state
  const [showSequentialModal, setShowSequentialModal] = useState(false);
  const [selectedModuleForSequential, setSelectedModuleForSequential] = useState(null);
  
  // View mode and street modules state
  const [viewMode, setViewMode] = useState("book");
  const [streetModules, setStreetModules] = useState([]);
  const [streetLoading, setStreetLoading] = useState(false);
  const [streetError, setStreetError] = useState("");
  const [isEnrolledRecording, setIsEnrolledRecording] = useState(false);
  
  // Mapping of supported courses to their recordings course IDs (Street Smart)
  // Source IDs from components/dashboard/ClassRecording.jsx
  const RECORDING_COURSE_IDS = {
    becomePrivate: "a188173c-23a6-4cb7-9653-6a1a809e9914",
    operatePrivate: "7b798545-6f5f-4028-9b1e-e18c7d2b4c47",
    businessCredit: "199e328d-8366-4af1-9582-9ea545f8b59e",
    privateMerchant: "d8e2e17f-af91-46e3-9a81-6e5b0214bc5e",
    sovereignty101: "d5330607-9a45-4298-8ead-976dd8810283",
    remedy: "814b3edf-86da-4b0d-bb8c-8a6da2d9b4df", // I Want Remedy Now recording course ID
  };

  // Check if current course is a recording course
  const isRecordingCourse = (title) => {
    const t = (title || "").toLowerCase();
    return t.includes("recording") || t.includes("recordings");
  };

  // Determine if current course is one of the eligible courses (with recording course IDs)
  // But exclude recording courses themselves
  const isEligibleForTwoModes = (title) => {
    if (isRecordingCourse(title)) return false; // Don't show Book Smart/Street Smart in recording courses
    
    const t = (title || "").toLowerCase();
    // More specific matching to avoid catching courses like "Tier 1: Optimizing Your Business Credit Profile"
    return [
      "become private", // Exact main course
      "sovereignty 101", // Exact main course
      "sov 101", // Exact main course
      "operate private", // Exact main course
      "business credit", // Only if it's the main "Business Credit" course, not sub-courses
      "i want remedy now", // Exact main course
      "private merchant", // Exact main course
    ].some((k) => {
      // For "business credit", be more specific to avoid sub-courses like "Tier 1: Optimizing Your Business Credit Profile"
      if (k === "business credit") {
        return t.includes("business credit") && !t.includes("tier") && !t.includes("optimizing") && !t.includes("profile");
      }
      return t.includes(k);
    });
  };

  // Get recording course id for the matching title
  const getRecordingCourseIdForTitle = (title) => {
    const t = (title || "").toLowerCase();
    if (t.includes("become private")) return RECORDING_COURSE_IDS.becomePrivate;
    if (t.includes("operate private")) return RECORDING_COURSE_IDS.operatePrivate;
    if (t.includes("business credit")) return RECORDING_COURSE_IDS.businessCredit;
    if (t.includes("private merchant")) return RECORDING_COURSE_IDS.privateMerchant;
    if (t.includes("sovereignty 101") || t.includes("sov 101")) return RECORDING_COURSE_IDS.sovereignty101;
    if (t.includes("i want remedy now")) return RECORDING_COURSE_IDS.remedy;
    return null;
  };

  // Initialize unlocked modules from backend for this user
  useEffect(() => {
    const initUnlocked = async () => {
      try {
        if (!userProfile?.id) return;
        console.log('[UI] Fetch unlocked IDs for CourseView', userProfile.id);
        const data = await getUnlockedModulesByUser(userProfile.id);
        console.log('[UI] Unlocked IDs count', Array.isArray(data) ? data.length : 'not-array');
        const ids = new Set((data || []).map((d) => String(d.module_id)));
        setUnlockedIds(ids);
        setUnlockedModules(data || []);
      } catch (e) {
        console.error('[UI] Fetch unlocked IDs error', e);
      }
    };
    initUnlocked();
  }, [userProfile?.id]);

  // Initialize completed modules from backend data
  useEffect(() => {
    const completedIds = new Set();
    
    // Check main course modules
    if (modules && modules.length > 0) {
      modules.forEach(module => {
        if (module.user_module_progress && 
            Array.isArray(module.user_module_progress) && 
            module.user_module_progress.length > 0 &&
            module.user_module_progress[0].completed === true) {
          completedIds.add(String(module.id));
        }
      });
    }
    
    // Check Street Smart modules
    if (streetModules && streetModules.length > 0) {
      streetModules.forEach(module => {
        if (module.user_module_progress && 
            Array.isArray(module.user_module_progress) && 
            module.user_module_progress.length > 0 &&
            module.user_module_progress[0].completed === true) {
          completedIds.add(String(module.id));
        }
      });
    }
    
    setCompletedModuleIds(completedIds);
  }, [modules, streetModules]);

  const getStableRandomPrice = (moduleObj) => {
    const input = String(moduleObj?.id || "");
    let hash = 0;
    for (let i = 0; i < input.length; i++) {
      hash = (hash * 31 + input.charCodeAt(i)) >>> 0;
    }
    const baseOptions = [100, 150, 200, 250];
    return baseOptions[hash % baseOptions.length];
  };

  // Helper function to get course price in credits
  const getCoursePriceCredits = async (course) => {
    // First try to fetch price from backend
    try {
      const backendPrice = await fetchCoursePrice(course.id);
      if (backendPrice && Number(backendPrice) > 0) {
        return Number(backendPrice);
      }
    } catch (error) {
      console.log('Backend price not available, using fallback pricing');
    }
    
    // Check if course has a price field from backend
    if (course?.price && Number(course.price) > 0) {
      return Number(course.price);
    }
    
    // Generate stable random price based on course ID
    const input = String(course?.id || "");
    let hash = 0;
    for (let i = 0; i < input.length; i++) {
      hash = (hash * 31 + input.charCodeAt(i)) >>> 0;
    }
    const baseOptions = [500, 750, 1000, 1250, 1500];
    return baseOptions[hash % baseOptions.length];
  };

  // Handle buy course click
  const handleBuyCourseClick = async (course) => {
    const price = await getCoursePriceCredits(course);
    const currentBalance = Number(balance) || 0;
    
    setSelectedCourseToBuy({ ...course, priceCredits: price });
    
    if (currentBalance >= price && price > 0) {
      // User has enough credits - show purchase confirmation
      setBuyDetailsOpen(true);
    } else {
      // User doesn't have enough credits - show insufficient credits modal
      setShowInsufficientCreditsModal(true);
    }
  };

  const closeAllModals = () => {
    setBuyDetailsOpen(false);
    setCreditsModalOpen(false);
    setShowInsufficientCreditsModal(false);
    setSelectedCourseToBuy(null);
    setIsPurchasing(false);
    setShowSequentialModal(false);
    setSelectedModuleForSequential(null);
    setIsDescriptionExpanded(false);
  };

  // Helper function to check if user can buy a course
  const canBuyCourse = (course) => {
    // Hide buy option for Master Class courses EXCEPT for Private Merchant
    const title = (course?.title || "").toLowerCase();
    const isPrivateMerchantCourse = title.includes("private merchant");
    
    // Check if this is a Master Class course (but allow Private Merchant)
    const isMasterClassCourse = [
      "formation of business trust",
      "tier 1: optimizing your business credit profile",
      "business trust",
      "credit optimization"
    ].some(name => title.includes(name));
    
    if (isMasterClassCourse && !isPrivateMerchantCourse) return false;

    // Check if this course belongs to a free catalog (Roadmap Series/Start Your Passive Income Now)
    // or a class recording catalog
    const freeCatalogKeywords = [
      "roadmap",
      "road map",
      "roadmap series",
      "road map series",
      "passive income",
      "start your passive income"
    ];
    const classRecordingKeywords = ["class recording", "class recordings", "course recording", "course recordings", "recordings", "recording"];
    const courseTitle = (course?.title || "").toLowerCase();
    const isFromFreeCatalog = freeCatalogKeywords.some(keyword => 
      courseTitle.includes(keyword)
    );
    const isFromClassRecording = classRecordingKeywords.some(keyword => 
      courseTitle.includes(keyword)
    );
    
    // If this course is from a free catalog or class recording, users cannot buy it
    if (isFromFreeCatalog || isFromClassRecording) {
      return false;
    }
    
    // If user is already enrolled in the course, they can't buy it
    if (isEnrolled) {
      return false;
    }
    
    // Check if user has purchased any individual lessons from this course
    const hasLessonPurchasesFromCourse = unlockedModules.some(module => {
      const courseId = module.course_id || module.courseId;
      return courseId && courseId === course.id;
    });
    
    // If user has bought individual lessons, they can't buy the whole course
    if (hasLessonPurchasesFromCourse) {
      return false;
    }
    
    return true;
  };

  // Helper function to check if course is from a free catalog or class recording
  const isFromFreeCatalog = (course) => {
    const freeCatalogKeywords = [
      "roadmap",
      "road map",
      "roadmap series",
      "road map series",
      "passive income",
      "start your passive income"
    ];
    const classRecordingKeywords = ["class recording", "class recordings", "course recording", "course recordings", "recordings", "recording"];
    const courseTitle = (course?.title || "").toLowerCase();
    return freeCatalogKeywords.some(keyword => courseTitle.includes(keyword)) ||
           classRecordingKeywords.some(keyword => courseTitle.includes(keyword));
  };

  // Handle sequential unlock click
  const handleSequentialUnlockClick = (module) => {
    setSelectedModuleForSequential(module);
    setShowSequentialModal(true);
  };

  // Check if user is enrolled in the current course
  const checkEnrollmentStatus = async () => {
    if (!userProfile?.id || !courseId) {
      console.log(`[CourseView] No userProfile.id or courseId available, skipping enrollment check`);
      return;
    }
    
    try {
      console.log(`[CourseView] Checking if user is enrolled in course: ${courseId}`);
      // Use the same method as Courses.jsx - fetchUserCourses from courseService
      const userCourses = await fetchUserCourses();
      console.log(`[CourseView] User courses:`, userCourses);
      
      // Check if current course is in user's enrolled courses
      const enrolled = userCourses.some(course => {
        const courseIdStr = course.id?.toString();
        const currentCourseIdStr = courseId?.toString();
        const match = courseIdStr === currentCourseIdStr;
        console.log(`[CourseView] Comparing course.id: ${courseIdStr} with courseId: ${currentCourseIdStr}, match: ${match}`);
        return match;
      });
      
      console.log(`[CourseView] Is user enrolled in course ${courseId}:`, enrolled);
      setIsEnrolled(enrolled);
      
      // Check recording course enrollment
      try {
        if (courseDetails?.title) {
          const recId = getRecordingCourseIdForTitle(courseDetails.title);
          console.log(`[CourseView] Recording course ID for ${courseDetails.title}:`, recId);
          if (recId) {
            const recEnrolled = userCourses.some(c => {
              const cId = c.id?.toString?.() || c.id?.toString();
              const recIdStr = recId.toString();
              const match = cId === recIdStr;
              console.log(`[CourseView] Recording enrollment check - course.id: ${cId}, recordingId: ${recIdStr}, match: ${match}`);
              return match;
            });
            console.log(`[CourseView] Is user enrolled in recording course ${recId}:`, recEnrolled);
            setIsEnrolledRecording(recEnrolled);
          } else {
            console.log(`[CourseView] No recording course ID found for ${courseDetails.title}`);
            setIsEnrolledRecording(false);
          }
        } else {
          setIsEnrolledRecording(false);
        }
      } catch (e) { 
        console.error(`[CourseView] Error checking recording enrollment:`, e);
        setIsEnrolledRecording(false); 
      }
    } catch (error) {
      console.error('Failed to check enrollment status:', error);
      setIsEnrolled(false);
    }
  };

  useEffect(() => {
    const fetchData = async () => {
      setIsLoading(true);
      setError("");
      try {
        // Fetch both course details and modules in parallel
        const [courseData, modulesData] = await Promise.all([
          fetchCourseById(courseId),
          fetchCourseModules(courseId)
        ]);
        
        setCourseDetails(courseData);
<<<<<<< HEAD
        
        // Filter modules to only show PUBLISHED ones
        const publishedModules = modulesData.filter(module => 
          module.module_status === 'PUBLISHED'
        );
        console.log(`[CourseView] Total modules: ${modulesData.length}, Published modules: ${publishedModules.length}`);
        
        setModules(publishedModules);
        setFilteredModules(publishedModules);
        
        // Calculate total duration from published modules only
        const total = publishedModules.reduce((sum, module) => {
=======
        // Only include published modules; hide drafts from users
        const publishedModules = (Array.isArray(modulesData) ? modulesData : []).filter((m) => {
          const status = (m.module_status || m.status || "").toString().toUpperCase();
          return status === "PUBLISHED" || m.published === true;
        });
        
        // Sort modules to move "Why You Must Exit the LLC/Corporation Structure" to the top
        const sortedModules = publishedModules.sort((a, b) => {
          const aTitle = (a.title || a.name || "").toLowerCase();
          const bTitle = (b.title || b.name || "").toLowerCase();
          
          // Check if module is the intro module
          const aIsIntro = aTitle.includes("why you must exit") && 
                          (aTitle.includes("llc") || aTitle.includes("corporation")) &&
                          aTitle.includes("structure");
          const bIsIntro = bTitle.includes("why you must exit") && 
                          (bTitle.includes("llc") || bTitle.includes("corporation")) &&
                          bTitle.includes("structure");
          
          // Move intro module to top
          if (aIsIntro && !bIsIntro) return -1;
          if (!aIsIntro && bIsIntro) return 1;
          
          // For other modules, maintain original order by order property
          const aOrder = Number(a.order) || 0;
          const bOrder = Number(b.order) || 0;
          return aOrder - bOrder;
        });
        
        setModules(sortedModules);
        setFilteredModules(sortedModules);
        
        // Calculate total duration from modules
        const total = sortedModules.reduce((sum, module) => {
>>>>>>> 34e6ddb8
          const duration = parseInt(module.estimated_duration) || 0;
          return sum + duration;
        }, 0);
        setTotalDuration(total);
        
        // Removed lesson access fetch since we're not using locked state anymore
        
      } catch (err) {
        setError("Failed to load course data");
      } finally {
        setIsLoading(false);
      }
    };
    if (courseId) fetchData();
  }, [courseId]);

  // Load Street Smart modules only for eligible courses
  useEffect(() => {
    const loadStreetSmart = async () => {
      if (!courseDetails) return;
      if (!isEligibleForTwoModes(courseDetails.title)) return;
      const recordingCourseId = getRecordingCourseIdForTitle(courseDetails.title);
      if (!recordingCourseId) {
        setStreetModules([]);
        setStreetError("");
        return;
      }
      setStreetLoading(true);
      setStreetError("");
      try {
        const recMods = await fetchCourseModules(recordingCourseId);
        const published = (Array.isArray(recMods) ? recMods : []).filter((m) => {
          const status = (m.module_status || m.status || "").toString().toUpperCase();
          return status === "PUBLISHED" || m.published === true;
        });
        setStreetModules(published);
        // Refresh enrollment status after loading Street Smart modules
        await checkEnrollmentStatus();
      } catch (e) {
        setStreetError("Failed to load recordings");
        setStreetModules([]);
      } finally {
        setStreetLoading(false);
      }
    };
    loadStreetSmart();
    // eslint-disable-next-line react-hooks/exhaustive-deps
  }, [courseDetails?.title]);

  useEffect(() => {
    if (searchQuery.trim() === "") {
      setFilteredModules(modules);
    } else {
      const filtered = modules.filter(module =>
        module.title?.toLowerCase().includes(searchQuery.toLowerCase()) ||
        module.description?.toLowerCase().includes(searchQuery.toLowerCase())
      );
      setFilteredModules(filtered);
    }
  }, [searchQuery, modules]);

  // Check enrollment status when component mounts or userProfile/courseId changes
  useEffect(() => {
    if (userProfile?.id && courseId) {
      checkEnrollmentStatus();
    }
  }, [userProfile?.id, courseId]);


  if (isLoading) {
    return (
      <div className="flex flex-col min-h-screen">
        <main className="flex-1">
          <div className="container py-6 max-w-7xl">
            <div className="flex items-center justify-center py-12">
              <div className="text-center">
                <div className="animate-spin rounded-full h-12 w-12 border-b-2 border-blue-600 mx-auto mb-4"></div>
                <p className="text-muted-foreground">Loading course modules...</p>
              </div>
            </div>
          </div>
        </main>
      </div>
    );
  }

  if (error) {
    return (
      <div className="flex flex-col min-h-screen">
        <main className="flex-1">
          <div className="container py-6 max-w-7xl">
            <div className="flex items-center justify-center py-12">
              <div className="text-center">
                <div className="text-red-500 mb-4">
                  <span className="text-4xl">❌</span>
                </div>
                <h3 className="text-lg font-medium">Failed to load modules</h3>
                <p className="text-muted-foreground mb-4">{error}</p>
                <Button onClick={() => window.location.reload()}>
                  Try Again
                </Button>
              </div>
            </div>
          </div>
        </main>
      </div>
    );
  }

  const formatDuration = (minutes) => {
    if (minutes === 0) return '0 min';
    const hours = Math.floor(minutes / 60);
    const remainingMinutes = minutes % 60;
    if (hours === 0) return `${minutes} min`;
    if (remainingMinutes === 0) return `${hours} hr`;
    return `${hours} hr ${remainingMinutes} min`;
  };

  return (
    <div className="flex flex-col min-h-screen bg-gradient-to-br from-blue-50 to-white">
      <main className="flex-1">
        <div className="container py-8 max-w-7xl">
          {/* Breadcrumb Navigation */}
          <div className="flex items-center gap-2 mb-6">
            <Button 
              variant="ghost" 
              size="sm" 
              onClick={() => navigate('/dashboard/courses')}
              className="flex items-center gap-2 text-muted-foreground hover:text-foreground"
            >
              <ArrowLeft size={16} />
              Back to Courses
            </Button>
            <ChevronRight size={16} className="text-muted-foreground" />
            <span className="text-sm font-medium">
              {courseDetails?.title || 'Course Details'}
            </span>
          </div>

          {/* Course Details Section */}
          {courseDetails && (
            <div className="mb-8">
              <Card className="overflow-hidden shadow-xl border-0">
                {/* Course Title and Description at the top */}
                <CardContent className="p-6">
                  <div className="max-w-4xl">
                    
                    <h1 className="text-3xl font-bold text-gray-900 mb-4 leading-tight">{courseDetails.title}</h1>
                    <p className={`text-gray-600 text-md leading-relaxed ${!isDescriptionExpanded ? 'line-clamp-4' : ''}`}>
                      {courseDetails.description}
                    </p>
                    {courseDetails.description.length > 150 && (
                      <Button 
                        variant="link"
                        className="text-blue-600 hover:text-blue-800 p-0 h-auto mt-2 text-md font-medium hover:underline"
                        onClick={() => setIsDescriptionExpanded(!isDescriptionExpanded)}
                      >
                        {isDescriptionExpanded ? 'Show Less' : 'Show More'}
                      </Button>
                    )}
                    
                    {/* Course Stats with reduced size and compact layout */}
                    <div className="grid grid-cols-1 md:grid-cols-3 gap-4 mt-6 pt-6 border-t border-gray-100">
                      <div className="flex items-center gap-3 p-3 bg-gradient-to-r from-green-50 to-emerald-50 rounded-lg border border-green-100">
                        <div className="p-2 bg-green-500 rounded-lg shadow-md">
                          <BookOpen className="h-5 w-5 text-white" />
                        </div>
                        <div>
                          <p className="text-xs font-medium text-green-700">Total Modules</p>
                          <p className="text-lg font-bold text-green-800">{modules.length}</p>
                        </div>
                      </div>
                      <div className="flex items-center gap-3 p-3 bg-gradient-to-r from-purple-50 to-indigo-50 rounded-lg border border-purple-100">
                        <div className="p-2 bg-purple-500 rounded-lg shadow-md">
                          <Clock className="h-5 w-5 text-white" />
                        </div>
                        <div>
                          <p className="text-xs font-medium text-purple-700">Duration</p>
                          <p className="text-lg font-bold text-purple-800">
                            {totalDuration > 0 ? formatDuration(totalDuration) : 'N/A'}
                          </p>
                        </div>
                      </div>
                      {courseDetails.instructor && (
                        <div className="flex items-center gap-3 p-3 bg-gradient-to-r from-orange-50 to-amber-50 rounded-lg border border-orange-100">
                          <div className="p-2 bg-orange-500 rounded-lg shadow-md">
                            <Award className="h-5 w-5 text-white" />
                          </div>
                          <div>
                            <p className="text-xs font-medium text-orange-700">Instructor</p>
                            <p className="text-sm font-bold text-orange-800">{courseDetails.instructor}</p>
                          </div>
                        </div>
                      )}
                    </div>
                    
                    {/* Course Purchase Section (Book Smart only) */}
                    {viewMode === "book" && !isEnrolled && canBuyCourse(courseDetails) && (
                      <div className="mt-6 pt-6 border-t border-gray-100">
                        <div className="flex items-center justify-between">
                          <div className="flex items-center gap-3">
                            <div className="p-2 bg-green-500 rounded-lg shadow-md">
                              <ShoppingCart className="h-5 w-5 text-white" />
                            </div>
                            <div>
                              <p className="text-sm font-medium text-gray-700">Course Price</p>
                              <p className="text-lg font-bold text-green-600"><CoursePriceDisplay course={courseDetails} /></p>
                            </div>
                          </div>
                          <Button
                            onClick={() => handleBuyCourseClick(courseDetails)}
                            className="bg-green-600 hover:bg-green-700 text-white px-6 py-2"
                          >
                            <Unlock className="h-4 w-4 mr-2" />
                            Buy Course
                          </Button>
                        </div>
                        <p className="text-xs text-gray-500 mt-2">Buying this course will unlock all {modules.length} modules at once.</p>
                      </div>
                    )}
                    
                    {/* Street Smart instructor enrollment note (no payments) */}
                    {viewMode === "street" && (
                      <div className="mt-6 pt-6 border-t border-gray-100">
                        <div className="flex items-center gap-3 p-4 bg-blue-50 border border-blue-200 rounded-lg">
                          <div className="p-2 bg-blue-500 rounded-lg shadow-md">
                            <BookOpen className="h-5 w-5 text-white" />
                          </div>
                          <div>
                            <p className="text-sm font-medium text-blue-800">Instructor Enrollment</p>
                            <p className="text-xs text-blue-600 mt-1">Street Smart recordings are available via instructor enrollment only.</p>
                          </div>
                        </div>
                      </div>
                    )}

                    {/* Course Not Available Message (Book Smart) */}
                    {viewMode === "book" && !isEnrolled && !canBuyCourse(courseDetails) && (
                      <div className="mt-6 pt-6 border-t border-gray-100">
                        {(() => {
                          const title = (courseDetails?.title || "").toLowerCase();
                          const isClassRecording = ["class recording", "class recordings", "course recording", "course recordings", "recordings", "recording"].some(k => title.includes(k));
                          const isMasterClassCourse = [
                            "formation of business trust",
                            "tier 1: optimizing your business credit profile",
                            "business trust",
                            "credit optimization"
                          ].some(name => title.includes(name));
                          if (isFromFreeCatalog(courseDetails) || isMasterClassCourse) {
                            return (
                          <div className="flex items-center gap-3 p-4 bg-blue-50 border border-blue-200 rounded-lg">
                            <div className="p-2 bg-blue-500 rounded-lg shadow-md">
                              <BookOpen className="h-5 w-5 text-white" />
                            </div>
                            <div>
                              <p className="text-sm font-medium text-blue-800">
                                {isClassRecording ? "Class Recording - Instructor Enrollment" : (isMasterClassCourse ? "Master Class - Instructor Enrollment" : "Free Course - Instructor Enrollment")}
                              </p>
                              <p className="text-xs text-blue-600 mt-1">
                                {isClassRecording 
                                  ? "This is a class recording. Your instructor will enroll you in this course." 
                                  : (isMasterClassCourse 
                                    ? "This is part of Master Class. Your instructor will enroll you in this course." 
                                    : "This is a free course. Your instructor will enroll you in this course.")}
                              </p>
                            </div>
                          </div>
                            );
                          }
                          return (
                          <div className="flex items-center gap-3 p-4 bg-green-50 border border-green-200 rounded-lg">
                            <div className="p-2 bg-green-500 rounded-lg shadow-md">
                              <BookOpen className="h-5 w-5 text-white" />
                            </div>
                              <div>
                                <p className="text-sm font-medium text-green-800">
                                  {isMasterClassCourse ? "Master Class - Instructor Enrollment" : "Continue Your Learning Journey"}
                                </p>
                                <p className="text-xs text-green-600 mt-1">
                                  {isMasterClassCourse 
                                    ? "This is part of Master Class. Your instructor will enroll you in this course." 
                                    : "You've already started this course with individual lessons! Keep building your knowledge by purchasing more lessons."}
                                </p>
                              </div>
                          </div>
                          );
                        })()}
                      </div>
                    )}
                  </div>
                </CardContent>
              </Card>
            </div>
          )}

          <div className="flex items-center justify-between mb-8">
            <div className="flex items-center gap-3">
              <Clock className="text-muted-foreground" size={20} />
              <span className="font-medium">Total Modules:</span>
              <span className="font-mono text-lg">{viewMode === "street" ? streetModules.length : modules.length}</span>
            </div>
            <div className="flex items-center gap-3">
              <div className="relative">
                <Search className="absolute left-2.5 top-2.5 h-4 w-4 text-muted-foreground" />
                <Input
                  type="search"
                  placeholder="Search modules..."
                  className="pl-8 w-[250px]"
                  value={searchQuery}
                  onChange={(e) => setSearchQuery(e.target.value)}
                />
              </div>
            </div>
          </div>

<<<<<<< HEAD
          {/* Module list for all courses */}
          <div className="mb-4">
            {filteredModules.length === 0 ? (
=======
          {/* Accordion with inline module lists only for eligible courses */}
          {isEligibleForTwoModes(courseDetails?.title) && (
            <div className="mb-4 space-y-3">
              {/* Book Smart */}
              <div
                className={`w-full rounded-2xl border-2 transition-all duration-200 cursor-default select-none ${
                  viewMode === "book"
                    ? "bg-blue-100 border-blue-300 shadow-lg"
                    : "bg-blue-50 border-blue-200 hover:shadow-md"
                }`}
              >
                <div className="p-6">
                  <div className="flex items-start justify-between">
                    <div className="flex items-start gap-4 flex-1">
                      <div className="p-4 bg-gradient-to-br from-blue-600 to-blue-700 rounded-2xl shadow-lg">
                        <BookOpen className="h-7 w-7 text-white" />
                      </div>
                      <div className="flex-1">
                        <div className="flex items-center gap-3 mb-2">
                          <h3 className="text-xl font-bold text-gray-900">Book Smart</h3>
                          <span className={`inline-flex items-center gap-1.5 px-3 py-1 text-sm rounded-full font-semibold ${
                            viewMode === 'book'
                              ? 'bg-blue-100 text-blue-700 border border-blue-200'
                              : 'bg-gray-100 text-gray-600 border border-gray-200'
                          }`}>
                            <span className={`w-2 h-2 rounded-full ${viewMode === 'book' ? 'bg-blue-500' : 'bg-gray-400'}`}></span>
                            Standard
                          </span>
                        </div>
                        <p className="text-gray-600 mb-4">Standard lessons for this course</p>
                        
                        <div className="flex items-center gap-8">
                          <div className="flex items-center gap-2 bg-white/60 px-3 py-2 rounded-lg border border-blue-100">
                            <BookOpen className="w-4 h-4 text-blue-600" />
                            <span className="text-sm font-semibold text-gray-700">{filteredModules.length} modules</span>
                          </div>
                          <div className="flex items-center gap-2 bg-white/60 px-3 py-2 rounded-lg border border-blue-100">
                            <Clock className="w-4 h-4 text-blue-600" />
                            <span className="text-sm font-semibold text-gray-700">{Math.round(filteredModules.reduce((total, module) => total + (parseInt(module.estimated_duration) || 60), 0) / 60 * 10) / 10} hr</span>
                          </div>
                        </div>
                      </div>
                    </div>
                    <ChevronDown className={`h-5 w-5 text-gray-400 mt-1`} />
                  </div>
                </div>
              </div>
              {
                filteredModules.length === 0 ? (
                  <div className="text-center py-12">
                    <Search className="mx-auto h-12 w-12 text-muted-foreground mb-4" />
                    <h3 className="text-lg font-medium">No modules found</h3>
                    <p className="text-muted-foreground mt-1">
                      {searchQuery ? "Try adjusting your search query" : "This course doesn't have any modules yet"}
                    </p>
                  </div>
                ) : (
                  <div className="grid grid-cols-1 md:grid-cols-2 lg:grid-cols-3 gap-6">
                   {filteredModules.map((module) => {
                    const isContentAvailable = !!module.resource_url;
                    const hasAccess = isEnrolled || unlockedIds.has(String(module.id));
                    const isLocked = !hasAccess;
                    const modulePrice = Number(module.price) > 0 ? Number(module.price) : getStableRandomPrice(module);

                    // Sequential unlock: allow only the first module or next after highest unlocked
                    let canUnlockInOrder = false;
                    if (isLocked) {
                      const allOrders = modules.map((m) => Number(m.order) || 0).filter((n) => n > 0);
                      const minOrder = allOrders.length ? Math.min(...allOrders) : 1;
                      const unlockedOrders = new Set(
                        modules
                          .filter((m) => unlockedIds.has(m.id))
                          .map((m) => Number(m.order) || 0)
                      );
                      const highestUnlocked = unlockedOrders.size ? Math.max(...Array.from(unlockedOrders)) : null;
                      const currentOrder = Number(module.order) || 0;
                      if (highestUnlocked == null) {
                        canUnlockInOrder = currentOrder === minOrder;
                      } else {
                        canUnlockInOrder = currentOrder === highestUnlocked + 1;
                      }
                    }
                     
                    
                    return (
                      <div key={module.id} className="module-card h-full">
                        <Card className="overflow-hidden hover:shadow-lg transition-all duration-300 flex flex-col h-full">
                          <div className="aspect-video relative overflow-hidden">
                            <img 
                              src={module.thumbnail || "https://images.unsplash.com/photo-1551288049-bebda4e38f71?q=80&w=1000"} 
                              alt={module.title}
                              className="w-full h-full object-cover"
                            />
                            {/* Lock overlay for locked modules */}
                            {isLocked && (
                              <div className="absolute inset-0 bg-black/40 flex items-center justify-center">
                                <div className="bg-white/95 rounded-lg p-3 shadow-xl flex items-center gap-2">
                                  <Lock className="w-5 h-5 text-gray-700" />
                                  <span className="text-sm font-medium text-gray-800">Locked</span>
                                </div>
                              </div>
                            )}
                          </div>
                          {/* Fixed height for content area, flex-grow to fill space */}
                          <div className="flex flex-col flex-grow min-h-[170px] max-h-[170px] px-6 pt-4 pb-2">
                            <CardHeader className="pb-2 px-0 pt-0">
                              <CardTitle className="text-lg line-clamp-2 min-h-[56px]">{module.title}</CardTitle>
                              <p className="text-sm text-muted-foreground line-clamp-3 min-h-[60px]">{module.description}</p>
                            </CardHeader>
                            <CardContent className="space-y-3 px-0 pt-0 pb-0">
                              <div className="flex items-center justify-between text-sm text-muted-foreground">
                                <div className="flex items-center gap-1">
                                  <BookOpen size={14} />
                                  <span>
                                    {(() => {
                                      const title = (module.title || module.name || "").toLowerCase();
                                      const isIntroModule = title.includes("why you must exit") && 
                                                          (title.includes("llc") || title.includes("corporation")) &&
                                                          title.includes("structure");
                                      return isIntroModule ? "Intro Module" : `Order: ${module.order || 'N/A'}`;
                                    })()}
                                  </span>
                                </div>
                                <div className="flex items-center gap-1">
                                  <Clock size={14} />
                                  <span>{module.estimated_duration || 0} min</span>
                                </div>
                              </div>
                            </CardContent>
                          </div>
                          {/* Footer always at the bottom */}
                          <div className="mt-auto px-6 pb-4">
                            <CardFooter className="p-0 flex flex-col gap-2">
                               {isContentAvailable && hasAccess ? (
                                <>
                                  <Button 
                                    className="w-full"
                                    onClick={() => {
                                      // Get resource_url from module data
                                      let fullUrl = module.resource_url;
                                      
                                      // If it's not already a full URL, prepend the API base URL
                                      if (fullUrl && !fullUrl.startsWith('http')) {
                                        fullUrl = `${import.meta.env.VITE_API_BASE_URL}${fullUrl}`;
                                      }
                                      
                                      // For S3 URLs, ensure they have the correct protocol
                                      if (fullUrl && fullUrl.includes('s3.amazonaws.com') && !fullUrl.startsWith('https://')) {
                                        fullUrl = fullUrl.replace('http://', 'https://');
                                      }
                                      
                                      // Open in new tab
                                      if (fullUrl) {
                                        window.open(fullUrl, '_blank', 'noopener,noreferrer');
                                      } else {
                                        console.error('No resource URL found for module:', module);
                                      }
                                    }}
                                  >
                                    <Play size={16} className="mr-2" />
                                    Start Module
                                  </Button>
                                  <Link to={`/dashboard/courses/${courseId}/modules/${module.id}/assessments`} className="w-full">
                                   <Button variant="outline" className="w-full">
                                      <FileText size={16} className="mr-2" />
                                      Start Assessment
                                    </Button> 
                                  </Link>
                                  {/* Mark as Complete - show when enrolled in the course OR when user has individual module access */}
                                  {(isEnrolled || unlockedIds.has(String(module.id))) && !completedModuleIds.has(String(module.id)) ? (
                                    <Button
                                      variant="secondary"
                                      className="w-full disabled:opacity-60"
                                      disabled={markingCompleteIds.has(String(module.id))}
                                      onClick={async () => {
                                        const idStr = String(module.id);
                                        if (!courseId || !module?.id) return;
                                        // Prevent duplicate clicks
                                        if (markingCompleteIds.has(idStr)) return;
                                        setMarkingCompleteIds(prev => {
                                          const next = new Set(prev);
                                          next.add(idStr);
                                          return next;
                                        });
                                        try {
                                          await api.post(`/api/course/${courseId}/modules/${module.id}/mark-complete`);
                                          setCompletedModuleIds(prev => {
                                            const next = new Set(prev);
                                            next.add(idStr);
                                            return next;
                                          });
                                        } catch (err) {
                                          console.error('Failed to mark module as complete', err);
                                        } finally {
                                          setMarkingCompleteIds(prev => {
                                            const next = new Set(prev);
                                            next.delete(idStr);
                                            return next;
                                          });
                                        }
                                      }}
                                    >
                                      {markingCompleteIds.has(String(module.id)) ? 'Marking...' : 'Mark as Complete'}
                                    </Button>
                                  ) : (isEnrolled || unlockedIds.has(String(module.id))) && completedModuleIds.has(String(module.id)) ? (
                                    <div className="w-full flex items-center justify-center">
                                      <Badge className="px-3 py-1">Completed</Badge>
                                    </div>
                                  ) : null}
                                </>
                               ) : !isContentAvailable ? (
                                 <Button className="w-full bg-blue-600 border-blue-600 text-white hover:bg-blue-700 hover:border-blue-700 transition-colors duration-200" disabled>
                                   <Clock size={16} className="mr-2" />
                                   <span className="font-medium">Upcoming Module</span>
                                 </Button>
                               ) : isFromFreeCatalog(courseDetails) ? (
                                 <Button className="w-full bg-blue-600 border-blue-600 text-white hover:bg-blue-700 hover:border-blue-700 transition-colors duration-200" disabled>
                                   <Clock size={16} className="mr-2" />
                                   <span className="font-medium">
                                     {(() => {
                                       const courseTitle = (courseDetails?.title || "").toLowerCase();
                                       const isClassRecording = ["class recording", "class recordings", "course recording", "course recordings", "recordings", "recording"].some(keyword => 
                                         courseTitle.includes(keyword)
                                       );
                                       return isClassRecording ? "Upcoming Recording" : "Upcoming Course";
                                     })()}
                                   </span>
                                 </Button>
                               ) : (() => {
                                  const t = (courseDetails?.title || "").toLowerCase();
                                  const isMasterClassCourse = [
                                    "formation of business trust",
                                    "tier 1: optimizing your business credit profile",
                                    "business trust",
                                    "credit optimization"
                                  ].some(name => t.includes(name));
                                  
                                  const isFreeCourse = [
                                    "roadmap",
                                    "road map",
                                    "roadmap series",
                                    "road map series",
                                    "passive income",
                                    "start your passive income"
                                  ].some(name => t.includes(name));
                                  
                                  if (isMasterClassCourse || isFreeCourse) {
                                    return (
                                      <div className="w-full flex flex-col gap-2">
                                        <Button className="w-full bg-blue-600 border-blue-600 text-white hover:bg-blue-700 hover:border-blue-700 transition-colors duration-200" disabled>
                                          <Clock size={16} className="mr-2" />
                                          <span className="font-medium">Upcoming</span>
                                        </Button>
                                      </div>
                                    );
                                  }
                                  return null;
                               })() || (
                                 <div className="w-full flex flex-col gap-2">
                                   <Button 
                                     className="w-full bg-blue-600 border-blue-600 text-white hover:bg-blue-700 hover:border-blue-700 transition-colors duration-200 disabled:opacity-60"
                                     onClick={() => {
                                       if (!modulePrice || modulePrice <= 0) return;
                                       if (!canUnlockInOrder) {
                                         handleSequentialUnlockClick(module);
                                         return;
                                       }
                                       if (balance < modulePrice) {
                                         setCreditsModalOpen(true);
                                         return;
                                       }
                                       setConfirmUnlock({ open: true, module });
                                     }}
                                     disabled={!modulePrice || unlockingId === module.id}
                                   >
                                     {unlockingId === module.id ? (
                                       <>
                                         <Clock size={16} className="mr-2 animate-spin" />
                                         Processing...
                                       </>
                                     ) : (
                                       <>
                                         <Unlock size={16} className="mr-2" />
                                         Unlock for {modulePrice} credits
                                       </>
                                     )}
                                   </Button>
                                   {balance < modulePrice && canUnlockInOrder && (
                                     <Button 
                                       variant="outline"
                                       className="w-full"
                                       onClick={() => setCreditsModalOpen(true)}
                                     >
                                       Buy credits
                                     </Button>
                                   )}
                                 </div>
                               )}
                            </CardFooter>
                          </div>
                        </Card>
                      </div>
                    );
                  })}
                </div>
                )
              }

              {/* Street Smart */}
              <div
                className={`w-full rounded-2xl border-2 transition-all duration-200 cursor-default select-none ${
                  viewMode === "street"
                    ? "bg-purple-100 border-purple-300 shadow-lg"
                    : "bg-purple-50 border-purple-200 hover:shadow-md"
                }`}
              >
                <div className="p-6">
                  <div className="flex items-start justify-between">
                    <div className="flex items-start gap-4 flex-1">
                      <div className="p-4 bg-gradient-to-br from-purple-600 to-purple-700 rounded-2xl shadow-lg">
                        <Play className="h-7 w-7 text-white" />
                      </div>
                      <div className="flex-1">
                        <div className="flex items-center gap-3 mb-2">
                          <h3 className="text-xl font-bold text-gray-900">Street Smart</h3>
                          <span className={`inline-flex items-center gap-1.5 px-3 py-1 text-sm rounded-full font-semibold ${
                            viewMode === 'street'
                              ? 'bg-purple-100 text-purple-700 border border-purple-200'
                              : 'bg-gray-100 text-gray-600 border border-gray-200'
                          }`}>
                            <span className={`w-2 h-2 rounded-full ${viewMode === 'street' ? 'bg-purple-500' : 'bg-gray-400'}`}></span>
                            Recorded
                          </span>
                        </div>
                        <p className="text-gray-600 mb-4">Recorded lessons for this course</p>
                        
                        <div className="flex items-center gap-8">
                          <div className="flex items-center gap-2 bg-white/60 px-3 py-2 rounded-lg border border-purple-100">
                            <BookOpen className="w-4 h-4 text-purple-600" />
                            <span className="text-sm font-semibold text-gray-700">{streetModules.length} modules</span>
                          </div>
                          <div className="flex items-center gap-2 bg-white/60 px-3 py-2 rounded-lg border border-purple-100">
                            <Clock className="w-4 h-4 text-purple-600" />
                            <span className="text-sm font-semibold text-gray-700">
                              {Math.round(streetModules.reduce((total, module) => total + (parseInt(module.duration) || 60), 0) / 60 * 10) / 10} hr
                            </span>
                          </div>
                        </div>
                      </div>
                    </div>
                    <ChevronDown className={`h-5 w-5 text-gray-400 mt-1`} />
                  </div>
                </div>
              </div>
              {
            streetLoading ? (
              <div className="text-center py-12">
                <Clock className="mx-auto h-12 w-12 text-muted-foreground mb-4 animate-spin" />
                <h3 className="text-lg font-medium">Loading recordings...</h3>
              </div>
            ) : streetError ? (
              <div className="text-center py-12">
                <h3 className="text-lg font-medium">{streetError}</h3>
                <p className="text-muted-foreground mt-1">Please try again later.</p>
              </div>
            ) : streetModules.length === 0 ? (
>>>>>>> 34e6ddb8
              <div className="text-center py-12">
                <Search className="mx-auto h-12 w-12 text-muted-foreground mb-4" />
                <h3 className="text-lg font-medium">No modules found</h3>
                <p className="text-muted-foreground mt-1">
                  {searchQuery ? "Try adjusting your search query" : "This course doesn't have any modules yet"}
                </p>
              </div>
            ) : (
              <div className="grid grid-cols-1 md:grid-cols-2 lg:grid-cols-3 gap-6">
                {filteredModules.map((module) => {
                  const isContentAvailable = !!module.resource_url;
                  const hasAccess = isEnrolled || unlockedIds.has(String(module.id));
                  const isLocked = !hasAccess;
                  const modulePrice = Number(module.price) > 0 ? Number(module.price) : getStableRandomPrice(module);

                  // Sequential unlock: allow only the first module or next after highest unlocked
                  let canUnlockInOrder = false;
                  if (isLocked) {
                    const allOrders = modules.map((m) => Number(m.order) || 0).filter((n) => n > 0);
                    const minOrder = allOrders.length ? Math.min(...allOrders) : 1;
                    const unlockedOrders = new Set(
                      modules
                        .filter((m) => unlockedIds.has(m.id))
                        .map((m) => Number(m.order) || 0)
                    );
                    const highestUnlocked = unlockedOrders.size ? Math.max(...Array.from(unlockedOrders)) : null;
                    const currentOrder = Number(module.order) || 0;
                    if (highestUnlocked == null) {
                      canUnlockInOrder = currentOrder === minOrder;
                    } else {
                      canUnlockInOrder = currentOrder === highestUnlocked + 1;
                    }
                  }
                   
                  
                  return (
                    <div key={module.id} className="module-card h-full">
                      <Card className="overflow-hidden hover:shadow-lg transition-all duration-300 flex flex-col h-full">
                        <div className="aspect-video relative overflow-hidden">
                          <img 
                            src={module.thumbnail || "https://images.unsplash.com/photo-1551288049-bebda4e38f71?q=80&w=1000"} 
                            alt={module.title}
                            className="w-full h-full object-cover"
                          />
                          {/* Lock overlay for locked modules */}
                          {isLocked && (
                            <div className="absolute inset-0 bg-black/40 flex items-center justify-center">
                              <div className="bg-white/95 rounded-lg p-3 shadow-xl flex items-center gap-2">
                                <Lock className="w-5 h-5 text-gray-700" />
                                <span className="text-sm font-medium text-gray-800">Locked</span>
                              </div>
                            </div>
                          )}
                        </div>
                        {/* Fixed height for content area, flex-grow to fill space */}
                        <div className="flex flex-col flex-grow min-h-[170px] max-h-[170px] px-6 pt-4 pb-2">
                          <CardHeader className="pb-2 px-0 pt-0">
                            <CardTitle className="text-lg line-clamp-2 min-h-[56px]">{module.title}</CardTitle>
                            <p className="text-sm text-muted-foreground line-clamp-3 min-h-[60px]">{module.description}</p>
<<<<<<< HEAD
=======
                                <div className="flex items-center justify-between mt-2 text-xs text-muted-foreground">
                                  <div className="flex items-center gap-1">
                                    <BookOpen className="w-3 h-3" />
                                    <span>
                                      {(() => {
                                        const title = (module.title || module.name || "").toLowerCase();
                                        const isIntroModule = title.includes("why you must exit") && 
                                                            (title.includes("llc") || title.includes("corporation")) &&
                                                            title.includes("structure");
                                        return isIntroModule ? "Intro Module" : `Order: ${module.order || module.sequence || 1}`;
                                      })()}
                                    </span>
                                  </div>
                                  <div className="flex items-center gap-1">
                                    <Clock className="w-3 h-3" />
                                    <span>{module.duration || '60'} min</span>
                                  </div>
                                </div>
>>>>>>> 34e6ddb8
                          </CardHeader>
                          <CardContent className="space-y-3 px-0 pt-0 pb-0">
                            <div className="flex items-center justify-between text-sm text-muted-foreground">
                              <div className="flex items-center gap-1">
                                <BookOpen size={14} />
                                <span>Order: {module.order || 'N/A'}</span>
                              </div>
                              <div className="flex items-center gap-1">
                                <Clock size={14} />
                                <span>{module.estimated_duration || 0} min</span>
                              </div>
                            </div>
                          </CardContent>
                        </div>
                        {/* Footer always at the bottom */}
                        <div className="mt-auto px-6 pb-4">
                          <CardFooter className="p-0 flex flex-col gap-2">
                            <Link 
                              to={`/dashboard/courses/${courseId}/modules/${module.id}/lessons`} 
                              state={{ 
                                moduleData: {
                                  title: module.title || module.module_title || module.name || 'Module',
                                  description: module.description || module.module_description || '',
                                  duration: module.estimated_duration || module.duration || 0,
                                  totalModules: modules.length || 0
                                },
                                courseData: {
                                  title: courseDetails?.title || courseDetails?.course_title || courseDetails?.name || 'Course',
                                  description: courseDetails?.description || courseDetails?.course_description || ''
                                }
                              }}
                              className="w-full">
                              <Button className="w-full">
                                <Play size={16} className="mr-2" />
                                View Lessons
                              </Button>
                            </Link>
                            <Link to={`/dashboard/courses/${courseId}/modules/${module.id}/assessments`} className="w-full">
                             <Button variant="outline" className="w-full">
                                <FileText size={16} className="mr-2" />
                                View Assessment
                              </Button> 
                            </Link>
                            {/* Mark as Complete - only show when enrolled in the course */}
                            {isEnrolled && !completedModuleIds.has(String(module.id)) ? (
                              <Button
                                variant="secondary"
                                className="w-full disabled:opacity-60"
                                disabled={markingCompleteIds.has(String(module.id))}
                                onClick={async () => {
                                  const idStr = String(module.id);
                                  if (!courseId || !module?.id) return;
                                  // Prevent duplicate clicks
                                  if (markingCompleteIds.has(idStr)) return;
                                  setMarkingCompleteIds(prev => {
                                    const next = new Set(prev);
                                    next.add(idStr);
                                    return next;
                                  });
                                  try {
                                    await api.post(`/api/course/${courseId}/modules/${module.id}/mark-complete`);
                                    setCompletedModuleIds(prev => {
                                      const next = new Set(prev);
                                      next.add(idStr);
                                      return next;
                                    });
                                  } catch (err) {
                                    console.error('Failed to mark module as complete', err);
                                  } finally {
                                    setMarkingCompleteIds(prev => {
                                      const next = new Set(prev);
                                      next.delete(idStr);
                                      return next;
                                    });
                                  }
                                }}
                              >
                                {markingCompleteIds.has(String(module.id)) ? 'Marking...' : 'Mark as Complete'}
                              </Button>
                            ) : isEnrolled && completedModuleIds.has(String(module.id)) ? (
                              <div className="w-full flex items-center justify-center">
                                <Badge className="px-3 py-1">Completed</Badge>
                              </div>
                            ) : null}
                          </CardFooter>
                        </div>
                      </Card>
                    </div>
                  );
                })}
              </div>
<<<<<<< HEAD
            )}
          </div>
=======
            )
              }
            </div>
          )}

          {/* For non-eligible courses, show normal module grid without Book/Street headers */}
          {!isEligibleForTwoModes(courseDetails?.title) && (
            filteredModules.length === 0 ? (
            <div className="text-center py-12">
              <Search className="mx-auto h-12 w-12 text-muted-foreground mb-4" />
              <h3 className="text-lg font-medium">No modules found</h3>
              <p className="text-muted-foreground mt-1">
                {searchQuery ? "Try adjusting your search query" : "This course doesn't have any modules yet"}
              </p>
            </div>
          ) : (
            <div className="grid grid-cols-1 md:grid-cols-2 lg:grid-cols-3 gap-6">
              {filteredModules.map((module) => {
                const isContentAvailable = !!module.resource_url;
                const hasAccess = isEnrolled || unlockedIds.has(String(module.id));
                const isLocked = !hasAccess;
                const modulePrice = Number(module.price) > 0 ? Number(module.price) : getStableRandomPrice(module);

                // Sequential unlock: allow only the first module or next after highest unlocked
                let canUnlockInOrder = false;
                if (isLocked) {
                  const allOrders = modules.map((m) => Number(m.order) || 0).filter((n) => n > 0);
                  const minOrder = allOrders.length ? Math.min(...allOrders) : 1;
                  const unlockedOrders = new Set(
                    modules
                      .filter((m) => unlockedIds.has(m.id))
                      .map((m) => Number(m.order) || 0)
                  );
                  const highestUnlocked = unlockedOrders.size ? Math.max(...Array.from(unlockedOrders)) : null;
                  const currentOrder = Number(module.order) || 0;
                  if (highestUnlocked == null) {
                    canUnlockInOrder = currentOrder === minOrder;
                  } else {
                    canUnlockInOrder = currentOrder === highestUnlocked + 1;
                  }
                }
                 
                
                return (
                  <div key={module.id} className="module-card h-full">
                    <Card className="overflow-hidden hover:shadow-lg transition-all duration-300 flex flex-col h-full">
                      <div className="aspect-video relative overflow-hidden">
                        <img 
                          src={module.thumbnail || "https://images.unsplash.com/photo-1551288049-bebda4e38f71?q=80&w=1000"} 
                          alt={module.title}
                          className="w-full h-full object-cover"
                        />
                        {/* Lock overlay for locked modules */}
                        {isLocked && (
                          <div className="absolute inset-0 bg-black/40 flex items-center justify-center">
                            <div className="bg-white/95 rounded-lg p-3 shadow-xl flex items-center gap-2">
                              <Lock className="w-5 h-5 text-gray-700" />
                              <span className="text-sm font-medium text-gray-800">Locked</span>
                            </div>
                          </div>
                        )}
                      </div>
                      {/* Fixed height for content area, flex-grow to fill space */}
                      <div className="flex flex-col flex-grow min-h-[170px] max-h-[170px] px-6 pt-4 pb-2">
                        <CardHeader className="pb-2 px-0 pt-0">
                          <CardTitle className="text-lg line-clamp-2 min-h-[56px]">{module.title}</CardTitle>
                          <p className="text-sm text-muted-foreground line-clamp-3 min-h-[60px]">{module.description}</p>
                        </CardHeader>
                        <CardContent className="space-y-3 px-0 pt-0 pb-0">
                          <div className="flex items-center justify-between text-sm text-muted-foreground">
                            <div className="flex items-center gap-1">
                              <BookOpen size={14} />
                              <span>
                                {(() => {
                                  const title = (module.title || module.name || "").toLowerCase();
                                  const isIntroModule = title.includes("why you must exit") && 
                                                      (title.includes("llc") || title.includes("corporation")) &&
                                                      title.includes("structure");
                                  return isIntroModule ? "Intro Module" : `Order: ${module.order || 'N/A'}`;
                                })()}
                              </span>
                            </div>
                            <div className="flex items-center gap-1">
                              <Clock size={14} />
                              <span>{module.estimated_duration || 0} min</span>
                            </div>
                          </div>
                        </CardContent>
                      </div>
                      {/* Footer always at the bottom */}
                      <div className="mt-auto px-6 pb-4">
                        <CardFooter className="p-0 flex flex-col gap-2">
                           {isContentAvailable && hasAccess ? (
                            <>
                              <Button 
                                className="w-full"
                                onClick={() => {
                                  // Get resource_url from module data
                                  let fullUrl = module.resource_url;
                                  
                                  // If it's not already a full URL, prepend the API base URL
                                  if (fullUrl && !fullUrl.startsWith('http')) {
                                    fullUrl = `${import.meta.env.VITE_API_BASE_URL}${fullUrl}`;
                                  }
                                  
                                  // For S3 URLs, ensure they have the correct protocol
                                  if (fullUrl && fullUrl.includes('s3.amazonaws.com') && !fullUrl.startsWith('https://')) {
                                    fullUrl = fullUrl.replace('http://', 'https://');
                                  }
                                  
                                  // Open in new tab
                                  if (fullUrl) {
                                    window.open(fullUrl, '_blank', 'noopener,noreferrer');
                                  } else {
                                    console.error('No resource URL found for module:', module);
                                  }
                                }}
                              >
                                <Play size={16} className="mr-2" />
                                Start Module
                              </Button>
                              <Link to={`/dashboard/courses/${courseId}/modules/${module.id}/assessments`} className="w-full">
                               <Button variant="outline" className="w-full">
                                  <FileText size={16} className="mr-2" />
                                  Start Assessment
                                </Button> 
                              </Link>
                            </>
                           ) : !isContentAvailable ? (
                             <Button className="w-full bg-blue-600 border-blue-600 text-white hover:bg-blue-700 hover:border-blue-700 transition-colors duration-200" disabled>
                               <Clock size={16} className="mr-2" />
                               <span className="font-medium">Upcoming Module</span>
                             </Button>
                           ) : isFromFreeCatalog(courseDetails) ? (
                             <Button className="w-full bg-blue-600 border-blue-600 text-white hover:bg-blue-700 hover:border-blue-700 transition-colors duration-200" disabled>
                               <Clock size={16} className="mr-2" />
                               <span className="font-medium">
                                 {(() => {
                                   const courseTitle = (courseDetails?.title || "").toLowerCase();
                                   const isClassRecording = ["class recording", "class recordings", "course recording", "course recordings", "recordings", "recording"].some(keyword => 
                                     courseTitle.includes(keyword)
                                   );
                                   return isClassRecording ? "Upcoming Recording" : "Upcoming Course";
                                 })()}
                               </span>
                             </Button>
                           ) : (() => {
                              const t = (courseDetails?.title || "").toLowerCase();
                              const isMasterClassCourse = [
                                "formation of business trust",
                                "tier 1: optimizing your business credit profile",
                                "business trust",
                                "credit optimization"
                              ].some(name => t.includes(name));
                              
                              const isFreeCourse = [
                                "roadmap",
                                "road map",
                                "roadmap series",
                                "road map series",
                                "passive income",
                                "start your passive income"
                              ].some(name => t.includes(name));
                              
                              if (isMasterClassCourse || isFreeCourse) {
                                return (
                                  <div className="w-full flex flex-col gap-2">
                                    <Button className="w-full bg-blue-600 border-blue-600 text-white hover:bg-blue-700 hover:border-blue-700 transition-colors duration-200" disabled>
                                      <Clock size={16} className="mr-2" />
                                      <span className="font-medium">Upcoming</span>
                                    </Button>
                                  </div>
                                );
                              }
                              return null;
                           })() || (
                             <div className="w-full flex flex-col gap-2">
                               <Button 
                                 className="w-full bg-blue-600 border-blue-600 text-white hover:bg-blue-700 hover:border-blue-700 transition-colors duration-200 disabled:opacity-60"
                                 onClick={() => {
                                   if (!modulePrice || modulePrice <= 0) return;
                                   if (!canUnlockInOrder) {
                                     handleSequentialUnlockClick(module);
                                     return;
                                   }
                                   if (balance < modulePrice) {
                                     setCreditsModalOpen(true);
                                     return;
                                   }
                                   setConfirmUnlock({ open: true, module });
                                 }}
                                 disabled={!modulePrice || unlockingId === module.id}
                               >
                                 {unlockingId === module.id ? (
                                   <>
                                     <Clock size={16} className="mr-2 animate-spin" />
                                     Processing...
                                   </>
                                 ) : (
                                   <>
                                     <Unlock size={16} className="mr-2" />
                                     Unlock for {modulePrice} credits
                                   </>
                                 )}
                               </Button>
                               {balance < modulePrice && canUnlockInOrder && (
                                 <Button 
                                   variant="outline"
                                   className="w-full"
                                   onClick={() => setCreditsModalOpen(true)}
                                 >
                                   Buy credits
                                 </Button>
                               )}
                             </div>
                           )}
                           {/* Mark as Complete - show when enrolled in the course OR when user has individual module access */}
                           {(isEnrolled || unlockedIds.has(String(module.id))) && !completedModuleIds.has(String(module.id)) ? (
                             <Button
                               variant="secondary"
                               className="w-full disabled:opacity-60"
                               disabled={markingCompleteIds.has(String(module.id))}
                               onClick={async () => {
                                 const idStr = String(module.id);
                                 if (!courseId || !module?.id) return;
                                 // Prevent duplicate clicks
                                 if (markingCompleteIds.has(idStr)) return;
                                 setMarkingCompleteIds(prev => {
                                   const next = new Set(prev);
                                   next.add(idStr);
                                   return next;
                                 });
                                 try {
                                   await api.post(`/api/course/${courseId}/modules/${module.id}/mark-complete`);
                                   setCompletedModuleIds(prev => {
                                     const next = new Set(prev);
                                     next.add(idStr);
                                     return next;
                                   });
                                 } catch (err) {
                                   console.error('Failed to mark module as complete', err);
                                 } finally {
                                   setMarkingCompleteIds(prev => {
                                     const next = new Set(prev);
                                     next.delete(idStr);
                                     return next;
                                   });
                                 }
                               }}
                             >
                               {markingCompleteIds.has(String(module.id)) ? 'Marking...' : 'Mark as Complete'}
                             </Button>
                           ) : (isEnrolled || unlockedIds.has(String(module.id))) && completedModuleIds.has(String(module.id)) ? (
                             <div className="w-full flex items-center justify-center">
                               <Badge className="px-3 py-1">Completed</Badge>
                             </div>
                           ) : null}
                        </CardFooter>
                      </div>
                    </Card>
                  </div>
                );
              })}
            </div>
            )
          )}
>>>>>>> 34e6ddb8
        </div>
      </main>
      
      {/* Confirm Unlock Dialog */}
      {confirmUnlock.open && confirmUnlock.module && (
        <div className="fixed inset-0 z-50 flex items-center justify-center">
          <div className="absolute inset-0 bg-black/40" onClick={() => {
            setConfirmUnlock({ open: false, module: null });
            setIsDescriptionExpanded(false);
          }} />
          <div className="relative bg-white rounded-xl shadow-lg border border-gray-200 w-full max-w-lg p-6">
            <div className="mb-4">
              <div className="flex items-center mb-3">
                <div className="bg-purple-100 p-2 rounded-full mr-3">
                  <Unlock className="h-5 w-5 text-purple-600" />
                </div>
                <h4 className="text-xl font-semibold text-gray-900">Unlock Lesson</h4>
              </div>
            </div>
            
            <div className="bg-gray-50 rounded-lg p-4 mb-4">
              <div className="text-lg font-semibold text-gray-900 mb-2">{confirmUnlock.module.title}</div>
              <div className="text-sm text-gray-600 mb-3">
                {(() => {
                  const description = confirmUnlock.module.description || "Individual lesson from this course";
                  const maxLength = 200; // Character limit for truncated description
                  
                  if (description.length <= maxLength) {
                    return description;
                  }
                  
                  return (
                    <div>
                      {isDescriptionExpanded ? description : `${description.substring(0, maxLength)}...`}
                      <button
                        onClick={() => setIsDescriptionExpanded(!isDescriptionExpanded)}
                        className="ml-2 text-blue-600 hover:text-blue-800 font-medium text-xs underline"
                      >
                        {isDescriptionExpanded ? 'View Less' : 'View More'}
                      </button>
                    </div>
                  );
                })()}
              </div>
              
              {/* Lesson Details */}
              <div className="grid grid-cols-2 gap-4 mb-3">
                <div className="bg-white rounded-lg p-3 border border-gray-200">
                  <div className="text-xs text-gray-500 mb-1">Duration</div>
                  <div className="text-sm font-semibold text-gray-900">{confirmUnlock.module.duration || "Self-paced"}</div>
                </div>
                <div className="bg-white rounded-lg p-3 border border-gray-200">
                  <div className="text-xs text-gray-500 mb-1">Type</div>
                  <div className="text-sm font-semibold text-gray-900">Individual Lesson</div>
                </div>
              </div>
            </div>
            
            <div className="bg-purple-50 rounded-lg p-4 mb-4">
              <div className="flex justify-between items-center mb-2">
                <span className="text-sm font-medium text-gray-700">Lesson Cost:</span>
                <span className="text-lg font-bold text-purple-600">{Number(confirmUnlock.module.price) || 0} credits</span>
              </div>
              <div className="flex justify-between items-center mb-2">
                <span className="text-sm font-medium text-gray-700">Your Balance:</span>
                <span className="text-sm font-semibold text-gray-900">{Number(balance) || 0} credits</span>
              </div>
              <div className="border-t border-purple-200 pt-2">
                <div className="flex justify-between items-center">
                  <span className="text-sm font-medium text-gray-700">After Purchase:</span>
                  <span className="text-sm font-bold text-green-600">
                    {(Number(balance) || 0) - (Number(confirmUnlock.module.price) || 0)} credits
                  </span>
                </div>
              </div>
            </div>
            
            <div className="bg-yellow-50 border border-yellow-200 rounded-lg p-3 mb-4">
              <div className="flex items-start">
                <div className="flex-shrink-0">
                  <svg className="h-4 w-4 text-yellow-600 mt-0.5" fill="currentColor" viewBox="0 0 20 20">
                    <path fillRule="evenodd" d="M8.257 3.099c.765-1.36 2.722-1.36 3.486 0l5.58 9.92c.75 1.334-.213 2.98-1.742 2.98H4.42c-1.53 0-2.493-1.646-1.743-2.98l5.58-9.92zM11 13a1 1 0 11-2 0 1 1 0 012 0zm-1-8a1 1 0 00-1 1v3a1 1 0 002 0V6a1 1 0 00-1-1z" clipRule="evenodd" />
                  </svg>
                </div>
                <div className="ml-2">
                  <p className="text-xs text-yellow-800">
                    <strong>Note:</strong> This will unlock only this individual lesson. You can continue buying other lessons separately or purchase the entire course for better value.
                  </p>
                </div>
              </div>
            </div>
            <div className="flex justify-end gap-2">
              <button className="px-4 py-2 rounded-md border hover:bg-gray-50" onClick={() => {
                setConfirmUnlock({ open: false, module: null });
                setIsDescriptionExpanded(false);
              }}>Cancel</button>
              <button 
                disabled={unlockingId === confirmUnlock.module?.id}
                className={`px-4 py-2 rounded-md text-white ${
                  unlockingId === confirmUnlock.module?.id 
                    ? 'bg-gray-400 cursor-not-allowed' 
                    : 'bg-blue-600 hover:bg-blue-700'
                }`}
                onClick={async () => {
                  if (unlockingId === confirmUnlock.module?.id) return; // Prevent double clicks
                  
                  const m = confirmUnlock.module;
                  const cost = Number(m.price) || 0;
                  setUnlockingId(m.id);
                  try {
                    await unlockContent('LESSON', m.id, cost);
                    await refreshBalance?.();
                    // Re-fetch unlocked list from backend to reflect source of truth
                    try {
                      if (userProfile?.id) {
                        console.log('[UI] Refresh unlocked IDs after unlock for', userProfile.id);
                        const fresh = await getUnlockedModulesByUser(userProfile.id);
                        console.log('[UI] Refreshed unlocked count', Array.isArray(fresh) ? fresh.length : 'not-array');
                        setUnlockedIds(new Set((fresh || []).map(d => String(d.module_id))));
                      }
                    } catch (err) {
                      console.error('[UI] Refresh unlocked IDs failed', err);
                    }
                  } catch (e) {
                    console.error('Failed to unlock lesson', e);
                  } finally {
                    setUnlockingId(null);
                    setConfirmUnlock({ open: false, module: null });
                  }
                }}
              >
                {unlockingId === confirmUnlock.module?.id ? 'Processing...' : 'Confirm Unlock'}
              </button>
            </div>
          </div>
        </div>
      )}

      {/* Credits Modal */}
      <CreditPurchaseModal open={creditsModalOpen} onClose={() => setCreditsModalOpen(false)} />

      {/* Buy details modal when user has enough credits */}
      {buyDetailsOpen && selectedCourseToBuy && (
        <div className="fixed inset-0 z-50 flex items-center justify-center">
          <div className="absolute inset-0 bg-black/40" onClick={closeAllModals} />
          <div className="relative bg-white rounded-xl shadow-lg border border-gray-200 w-full max-w-lg p-6">
            <div className="mb-4">
              <div className="flex items-center mb-3">
                <div className="bg-blue-100 p-2 rounded-full mr-3">
                  <BookOpen className="h-5 w-5 text-blue-600" />
                </div>
                <h3 className="text-xl font-semibold text-gray-900">Confirm Course Purchase</h3>
              </div>
            </div>
            
            <div className="bg-gray-50 rounded-lg p-4 mb-4">
              <div className="text-lg font-semibold text-gray-900 mb-2">{selectedCourseToBuy.title}</div>
              <div className="text-sm text-gray-600 mb-3">
                {(() => {
                  const description = selectedCourseToBuy.description || "Complete course with multiple modules";
                  const maxLength = 200; // Character limit for truncated description
                  
                  if (description.length <= maxLength) {
                    return description;
                  }
                  
                  return (
                    <div>
                      {isDescriptionExpanded ? description : `${description.substring(0, maxLength)}...`}
                      <button
                        onClick={() => setIsDescriptionExpanded(!isDescriptionExpanded)}
                        className="ml-2 text-blue-600 hover:text-blue-800 font-medium text-xs underline"
                      >
                        {isDescriptionExpanded ? 'View Less' : 'View More'}
                      </button>
                    </div>
                  );
                })()}
              </div>
              
              {/* Course Details */}
              <div className="grid grid-cols-2 gap-4 mb-3">
                <div className="bg-white rounded-lg p-3 border border-gray-200">
                  <div className="text-xs text-gray-500 mb-1">Duration</div>
                  <div className="text-sm font-semibold text-gray-900">{selectedCourseToBuy.duration || "Self-paced"}</div>
                </div>
                <div className="bg-white rounded-lg p-3 border border-gray-200">
                  <div className="text-xs text-gray-500 mb-1">Modules</div>
                  <div className="text-sm font-semibold text-gray-900">{modules.length} modules</div>
                </div>
              </div>
            </div>
            
            <div className="bg-blue-50 rounded-lg p-4 mb-4">
              <div className="flex justify-between items-center mb-2">
                <span className="text-sm font-medium text-gray-700">Total Cost:</span>
                <span className="text-lg font-bold text-blue-600">{selectedCourseToBuy.priceCredits || 0} credits</span>
              </div>
              <div className="flex justify-between items-center mb-2">
                <span className="text-sm font-medium text-gray-700">Your Balance:</span>
                <span className="text-sm font-semibold text-gray-900">{Number(balance) || 0} credits</span>
              </div>
              <div className="border-t border-blue-200 pt-2">
                <div className="flex justify-between items-center">
                  <span className="text-sm font-medium text-gray-700">After Purchase:</span>
                  <span className="text-sm font-bold text-green-600">
                    {(Number(balance) || 0) - (selectedCourseToBuy.priceCredits || 0)} credits
                  </span>
                </div>
              </div>
            </div>
            
            <div className="bg-yellow-50 border border-yellow-200 rounded-lg p-3 mb-4">
              <div className="flex items-start">
                <div className="flex-shrink-0">
                  <svg className="h-4 w-4 text-yellow-600 mt-0.5" fill="currentColor" viewBox="0 0 20 20">
                    <path fillRule="evenodd" d="M8.257 3.099c.765-1.36 2.722-1.36 3.486 0l5.58 9.92c.75 1.334-.213 2.98-1.742 2.98H4.42c-1.53 0-2.493-1.646-1.743-2.98l5.58-9.92zM11 13a1 1 0 11-2 0 1 1 0 012 0zm-1-8a1 1 0 00-1 1v3a1 1 0 002 0V6a1 1 0 00-1-1z" clipRule="evenodd" />
                  </svg>
                </div>
                <div className="ml-2">
                  <p className="text-xs text-yellow-800">
                    <strong>Note:</strong> Buying this course will unlock all {modules.length} modules at once. You'll have immediate access to all content.
                  </p>
                </div>
              </div>
            </div>
            <div className="flex justify-end gap-2">
              <button onClick={closeAllModals} className="px-4 py-2 rounded-md border hover:bg-gray-50 text-sm">Cancel</button>
              <button
                disabled={isPurchasing}
                onClick={async () => { 
                  if (isPurchasing) return; // Prevent multiple clicks
                  
                  try {
                    setIsPurchasing(true);
                    
                    // Call unlock API for course
                    await unlockContent('COURSE', selectedCourseToBuy.id, selectedCourseToBuy.priceCredits);
                    
                    // Also unlock the Street Smart (recording) course when applicable
                    try {
                      if (isEligibleForTwoModes(selectedCourseToBuy.title)) {
                        const recId = getRecordingCourseIdForTitle(selectedCourseToBuy.title);
                        if (recId) {
                          await unlockContent('COURSE', recId, 0);
                          // Frontend guarantee: mark recordings as enrolled to reflect unlocked UI immediately
                          setIsEnrolledRecording(true);
                          // Ensure recordings list is loaded so user immediately sees unlocked items
                          try {
                            if (!streetModules || streetModules.length === 0) {
                              const recMods = await fetchCourseModules(recId);
                              const published = (Array.isArray(recMods) ? recMods : []).filter((m) => {
                                const status = (m.module_status || m.status || "").toString().toUpperCase();
                                return status === "PUBLISHED" || m.published === true;
                              });
                              setStreetModules(published);
                            }
                          } catch {}
                        }
                      }
                    } catch (e) {
                      console.warn('[CourseView] Optional recording unlock failed:', e?.message || e);
                      // Even if backend unlock fails, reflect enrollment locally so UI shows access
                      try {
                        if (isEligibleForTwoModes(selectedCourseToBuy.title)) {
                          setIsEnrolledRecording(true);
                        }
                      } catch {}
                    }
                    
                    // Refresh balance to show updated credits
                    if (refreshBalance) {
                      await refreshBalance();
                    }
                    
                    // Refresh enrollment status
                    await checkEnrollmentStatus();
                    
                    // Show success notice
                    setPurchaseNotice(`Successfully purchased course: ${selectedCourseToBuy.title}. All modules are now unlocked.`);
                    closeAllModals();
                    setTimeout(() => setPurchaseNotice(""), 4000);
                  } catch (error) {
                    console.error('Failed to purchase course:', error);
                    setPurchaseNotice(`Failed to purchase course: ${error.message}`);
                    setTimeout(() => setPurchaseNotice(""), 4000);
                  } finally {
                    setIsPurchasing(false);
                  }
                }}
                className={`px-4 py-2 rounded-md text-white text-sm ${
                  isPurchasing 
                    ? 'bg-gray-400 cursor-not-allowed' 
                    : 'bg-green-600 hover:bg-green-700'
                }`}
              >
                {isPurchasing ? 'Processing...' : 'Confirm & Purchase'}
              </button>
            </div>
          </div>
        </div>
      )}

      {/* Insufficient credits modal */}
      {showInsufficientCreditsModal && selectedCourseToBuy && (
        <div className="fixed inset-0 z-50 flex items-center justify-center">
          <div className="absolute inset-0 bg-black/40" onClick={closeAllModals} />
          <div className="relative bg-white rounded-xl shadow-lg border border-gray-200 w-full max-w-md p-6">
            <div className="mb-4">
              <div className="flex items-center mb-2">
                <div className="bg-orange-100 p-2 rounded-full mr-3">
                  <ShoppingCart className="h-5 w-5 text-orange-600" />
                </div>
                <h3 className="text-lg font-semibold text-gray-900">Insufficient Credits</h3>
              </div>
            </div>
            
            <div className="text-sm text-gray-700 mb-6 space-y-2">
              <div className="bg-gray-50 p-3 rounded-lg">
                <div className="font-medium text-gray-900 mb-2">Purchase Details:</div>
                <div><span className="font-medium">Course:</span> {selectedCourseToBuy.title}</div>
                <div><span className="font-medium">Price:</span> {selectedCourseToBuy.priceCredits || 0} credits</div>
                <div><span className="font-medium">Your balance:</span> {Number(balance) || 0} credits</div>
                <div><span className="font-medium">Modules included:</span> {modules.length} modules</div>
              </div>
              
              <div className="bg-orange-50 border border-orange-200 p-3 rounded-lg">
                <div className="flex items-center mb-1">
                  <div className="bg-orange-100 p-1 rounded-full mr-2">
                    <svg className="h-3 w-3 text-orange-600" fill="currentColor" viewBox="0 0 20 20">
                      <path fillRule="evenodd" d="M8.257 3.099c.765-1.36 2.722-1.36 3.486 0l5.58 9.92c.75 1.334-.213 2.98-1.742 2.98H4.42c-1.53 0-2.493-1.646-1.743-2.98l5.58-9.92zM11 13a1 1 0 11-2 0 1 1 0 012 0zm-1-8a1 1 0 00-1 1v3a1 1 0 002 0V6a1 1 0 00-1-1z" clipRule="evenodd" />
                    </svg>
                  </div>
                  <span className="font-medium text-orange-800">You need more credits</span>
                </div>
                <p className="text-orange-700 text-xs">
                  You need {(selectedCourseToBuy.priceCredits || 0) - (Number(balance) || 0)} more credits to purchase this course.
                </p>
              </div>
            </div>
            
            <div className="flex justify-end gap-3">
              <button 
                onClick={closeAllModals} 
                className="px-4 py-2 rounded-md border border-gray-300 hover:bg-gray-50 text-sm font-medium text-gray-700"
              >
                Cancel
              </button>
              <button
                onClick={() => {
                  // Close insufficient credits modal and open credit purchase modal
                  setShowInsufficientCreditsModal(false);
                  setCreditsModalOpen(true);
                }}
                className="px-4 py-2 rounded-md bg-blue-600 hover:bg-blue-700 text-white text-sm font-medium"
              >
                Buy Credits
              </button>
            </div>
          </div>
        </div>
      )}

      {/* Sequential unlock modal */}
      {showSequentialModal && selectedModuleForSequential && (
        <div className="fixed inset-0 z-50 flex items-center justify-center">
          <div className="absolute inset-0 bg-black/40" onClick={closeAllModals} />
          <div className="relative bg-white rounded-xl shadow-lg border border-gray-200 w-full max-w-md p-6">
            <div className="mb-4">
              <div className="flex items-center mb-2">
                <div className="bg-orange-100 p-2 rounded-full mr-3">
                  <Lock className="h-5 w-5 text-orange-600" />
                </div>
                <h3 className="text-lg font-semibold text-gray-900">Lessons Must Be Unlocked in Order</h3>
              </div>
            </div>
            
            <div className="text-sm text-gray-700 mb-6 space-y-2">
              <div className="bg-gray-50 p-3 rounded-lg">
                <div className="font-medium text-gray-900 mb-2">Current Lesson:</div>
                <div><span className="font-medium">Title:</span> {selectedModuleForSequential.title}</div>
                <div><span className="font-medium">Order:</span> {selectedModuleForSequential.order}</div>
                <div><span className="font-medium">Price:</span> {Number(selectedModuleForSequential.price) || 0} credits</div>
              </div>
              
              <div className="bg-orange-50 border border-orange-200 p-3 rounded-lg">
                <div className="flex items-center mb-1">
                  <div className="bg-orange-100 p-1 rounded-full mr-2">
                    <svg className="h-3 w-3 text-orange-600" fill="currentColor" viewBox="0 0 20 20">
                      <path fillRule="evenodd" d="M8.257 3.099c.765-1.36 2.722-1.36 3.486 0l5.58 9.92c.75 1.334-.213 2.98-1.742 2.98H4.42c-1.53 0-2.493-1.646-1.743-2.98l5.58-9.92zM11 13a1 1 0 11-2 0 1 1 0 012 0zm-1-8a1 1 0 00-1 1v3a1 1 0 002 0V6a1 1 0 00-1-1z" clipRule="evenodd" />
                    </svg>
                  </div>
                  <span className="font-medium text-orange-800">Unlock Previous Lessons First</span>
                </div>
                <p className="text-orange-700 text-xs">
                  You need to unlock and complete the previous lessons in order before you can access this lesson.
                </p>
              </div>
            </div>
            
            <div className="flex justify-end gap-3">
              <button 
                onClick={closeAllModals} 
                className="px-4 py-2 rounded-md border border-gray-300 hover:bg-gray-50 text-sm font-medium text-gray-700"
              >
                Got it
              </button>
            </div>
          </div>
        </div>
      )}

      {/* Purchase notice */}
      {purchaseNotice && (
        <div className="fixed top-4 right-4 z-50 bg-green-50 border border-green-200 text-green-800 px-4 py-2 text-sm rounded-lg shadow-lg">
          {purchaseNotice}
        </div>
      )}
    </div>
  );
}

export default CourseView;<|MERGE_RESOLUTION|>--- conflicted
+++ resolved
@@ -427,20 +427,6 @@
         ]);
         
         setCourseDetails(courseData);
-<<<<<<< HEAD
-        
-        // Filter modules to only show PUBLISHED ones
-        const publishedModules = modulesData.filter(module => 
-          module.module_status === 'PUBLISHED'
-        );
-        console.log(`[CourseView] Total modules: ${modulesData.length}, Published modules: ${publishedModules.length}`);
-        
-        setModules(publishedModules);
-        setFilteredModules(publishedModules);
-        
-        // Calculate total duration from published modules only
-        const total = publishedModules.reduce((sum, module) => {
-=======
         // Only include published modules; hide drafts from users
         const publishedModules = (Array.isArray(modulesData) ? modulesData : []).filter((m) => {
           const status = (m.module_status || m.status || "").toString().toUpperCase();
@@ -475,7 +461,6 @@
         
         // Calculate total duration from modules
         const total = sortedModules.reduce((sum, module) => {
->>>>>>> 34e6ddb8
           const duration = parseInt(module.estimated_duration) || 0;
           return sum + duration;
         }, 0);
@@ -791,74 +776,23 @@
             </div>
           </div>
 
-<<<<<<< HEAD
           {/* Module list for all courses */}
           <div className="mb-4">
             {filteredModules.length === 0 ? (
-=======
-          {/* Accordion with inline module lists only for eligible courses */}
-          {isEligibleForTwoModes(courseDetails?.title) && (
-            <div className="mb-4 space-y-3">
-              {/* Book Smart */}
-              <div
-                className={`w-full rounded-2xl border-2 transition-all duration-200 cursor-default select-none ${
-                  viewMode === "book"
-                    ? "bg-blue-100 border-blue-300 shadow-lg"
-                    : "bg-blue-50 border-blue-200 hover:shadow-md"
-                }`}
-              >
-                <div className="p-6">
-                  <div className="flex items-start justify-between">
-                    <div className="flex items-start gap-4 flex-1">
-                      <div className="p-4 bg-gradient-to-br from-blue-600 to-blue-700 rounded-2xl shadow-lg">
-                        <BookOpen className="h-7 w-7 text-white" />
-                      </div>
-                      <div className="flex-1">
-                        <div className="flex items-center gap-3 mb-2">
-                          <h3 className="text-xl font-bold text-gray-900">Book Smart</h3>
-                          <span className={`inline-flex items-center gap-1.5 px-3 py-1 text-sm rounded-full font-semibold ${
-                            viewMode === 'book'
-                              ? 'bg-blue-100 text-blue-700 border border-blue-200'
-                              : 'bg-gray-100 text-gray-600 border border-gray-200'
-                          }`}>
-                            <span className={`w-2 h-2 rounded-full ${viewMode === 'book' ? 'bg-blue-500' : 'bg-gray-400'}`}></span>
-                            Standard
-                          </span>
-                        </div>
-                        <p className="text-gray-600 mb-4">Standard lessons for this course</p>
-                        
-                        <div className="flex items-center gap-8">
-                          <div className="flex items-center gap-2 bg-white/60 px-3 py-2 rounded-lg border border-blue-100">
-                            <BookOpen className="w-4 h-4 text-blue-600" />
-                            <span className="text-sm font-semibold text-gray-700">{filteredModules.length} modules</span>
-                          </div>
-                          <div className="flex items-center gap-2 bg-white/60 px-3 py-2 rounded-lg border border-blue-100">
-                            <Clock className="w-4 h-4 text-blue-600" />
-                            <span className="text-sm font-semibold text-gray-700">{Math.round(filteredModules.reduce((total, module) => total + (parseInt(module.estimated_duration) || 60), 0) / 60 * 10) / 10} hr</span>
-                          </div>
-                        </div>
-                      </div>
-                    </div>
-                    <ChevronDown className={`h-5 w-5 text-gray-400 mt-1`} />
-                  </div>
-                </div>
-              </div>
-              {
-                filteredModules.length === 0 ? (
-                  <div className="text-center py-12">
-                    <Search className="mx-auto h-12 w-12 text-muted-foreground mb-4" />
-                    <h3 className="text-lg font-medium">No modules found</h3>
-                    <p className="text-muted-foreground mt-1">
-                      {searchQuery ? "Try adjusting your search query" : "This course doesn't have any modules yet"}
-                    </p>
-                  </div>
-                ) : (
-                  <div className="grid grid-cols-1 md:grid-cols-2 lg:grid-cols-3 gap-6">
-                   {filteredModules.map((module) => {
-                    const isContentAvailable = !!module.resource_url;
-                    const hasAccess = isEnrolled || unlockedIds.has(String(module.id));
-                    const isLocked = !hasAccess;
-                    const modulePrice = Number(module.price) > 0 ? Number(module.price) : getStableRandomPrice(module);
+              <div className="text-center py-12">
+                <Search className="mx-auto h-12 w-12 text-muted-foreground mb-4" />
+                <h3 className="text-lg font-medium">No modules found</h3>
+                <p className="text-muted-foreground mt-1">
+                  {searchQuery ? "Try adjusting your search query" : "This course doesn't have any modules yet"}
+                </p>
+              </div>
+            ) : (
+              <div className="grid grid-cols-1 md:grid-cols-2 lg:grid-cols-3 gap-6">
+                {filteredModules.map((module) => {
+                  const isContentAvailable = !!module.resource_url;
+                  const hasAccess = isEnrolled || unlockedIds.has(String(module.id));
+                  const isLocked = !hasAccess;
+                  const modulePrice = Number(module.price) > 0 ? Number(module.price) : getStableRandomPrice(module);
 
                     // Sequential unlock: allow only the first module or next after highest unlocked
                     let canUnlockInOrder = false;
@@ -1162,68 +1096,46 @@
                 <p className="text-muted-foreground mt-1">Please try again later.</p>
               </div>
             ) : streetModules.length === 0 ? (
->>>>>>> 34e6ddb8
               <div className="text-center py-12">
                 <Search className="mx-auto h-12 w-12 text-muted-foreground mb-4" />
-                <h3 className="text-lg font-medium">No modules found</h3>
-                <p className="text-muted-foreground mt-1">
-                  {searchQuery ? "Try adjusting your search query" : "This course doesn't have any modules yet"}
-                </p>
+                <h3 className="text-lg font-medium">No recordings found</h3>
+                <p className="text-muted-foreground mt-1">Recordings may not be available yet for this course.</p>
               </div>
             ) : (
               <div className="grid grid-cols-1 md:grid-cols-2 lg:grid-cols-3 gap-6">
-                {filteredModules.map((module) => {
+                {streetModules
+                  .filter((m) => (m.title || "").toLowerCase().includes(searchQuery.toLowerCase()) || (m.description || "").toLowerCase().includes(searchQuery.toLowerCase()))
+                  .map((module) => {
                   const isContentAvailable = !!module.resource_url;
-                  const hasAccess = isEnrolled || unlockedIds.has(String(module.id));
-                  const isLocked = !hasAccess;
+                  const hasAccessRecording = isEnrolledRecording || unlockedIds.has(String(module.id));
+                  const isLockedRecording = !hasAccessRecording;
                   const modulePrice = Number(module.price) > 0 ? Number(module.price) : getStableRandomPrice(module);
-
-                  // Sequential unlock: allow only the first module or next after highest unlocked
-                  let canUnlockInOrder = false;
-                  if (isLocked) {
-                    const allOrders = modules.map((m) => Number(m.order) || 0).filter((n) => n > 0);
-                    const minOrder = allOrders.length ? Math.min(...allOrders) : 1;
-                    const unlockedOrders = new Set(
-                      modules
-                        .filter((m) => unlockedIds.has(m.id))
-                        .map((m) => Number(m.order) || 0)
-                    );
-                    const highestUnlocked = unlockedOrders.size ? Math.max(...Array.from(unlockedOrders)) : null;
-                    const currentOrder = Number(module.order) || 0;
-                    if (highestUnlocked == null) {
-                      canUnlockInOrder = currentOrder === minOrder;
-                    } else {
-                      canUnlockInOrder = currentOrder === highestUnlocked + 1;
-                    }
-                  }
-                   
+                  const recordingCourseId = getRecordingCourseIdForTitle(courseDetails?.title);
                   
+                  // Debug logging for Street Smart access
+                  console.log(`[Street Smart] Module ${module.id}: isEnrolledRecording=${isEnrolledRecording}, unlockedIds.has=${unlockedIds.has(String(module.id))}, hasAccessRecording=${hasAccessRecording}`);
                   return (
                     <div key={module.id} className="module-card h-full">
                       <Card className="overflow-hidden hover:shadow-lg transition-all duration-300 flex flex-col h-full">
                         <div className="aspect-video relative overflow-hidden">
-                          <img 
-                            src={module.thumbnail || "https://images.unsplash.com/photo-1551288049-bebda4e38f71?q=80&w=1000"} 
+                          <img
+                            src={module.thumbnail || "https://images.unsplash.com/photo-1551288049-bebda4e38f71?q=80&w=1000"}
                             alt={module.title}
                             className="w-full h-full object-cover"
                           />
-                          {/* Lock overlay for locked modules */}
-                          {isLocked && (
+                          {isLockedRecording && (
                             <div className="absolute inset-0 bg-black/40 flex items-center justify-center">
                               <div className="bg-white/95 rounded-lg p-3 shadow-xl flex items-center gap-2">
                                 <Lock className="w-5 h-5 text-gray-700" />
                                 <span className="text-sm font-medium text-gray-800">Locked</span>
-                              </div>
-                            </div>
-                          )}
+              </div>
+            </div>
+          )}
                         </div>
-                        {/* Fixed height for content area, flex-grow to fill space */}
                         <div className="flex flex-col flex-grow min-h-[170px] max-h-[170px] px-6 pt-4 pb-2">
                           <CardHeader className="pb-2 px-0 pt-0">
                             <CardTitle className="text-lg line-clamp-2 min-h-[56px]">{module.title}</CardTitle>
                             <p className="text-sm text-muted-foreground line-clamp-3 min-h-[60px]">{module.description}</p>
-<<<<<<< HEAD
-=======
                                 <div className="flex items-center justify-between mt-2 text-xs text-muted-foreground">
                                   <div className="flex items-center gap-1">
                                     <BookOpen className="w-3 h-3" />
@@ -1242,91 +1154,129 @@
                                     <span>{module.duration || '60'} min</span>
                                   </div>
                                 </div>
->>>>>>> 34e6ddb8
                           </CardHeader>
-                          <CardContent className="space-y-3 px-0 pt-0 pb-0">
-                            <div className="flex items-center justify-between text-sm text-muted-foreground">
-                              <div className="flex items-center gap-1">
-                                <BookOpen size={14} />
-                                <span>Order: {module.order || 'N/A'}</span>
-                              </div>
-                              <div className="flex items-center gap-1">
-                                <Clock size={14} />
-                                <span>{module.estimated_duration || 0} min</span>
-                              </div>
-                            </div>
-                          </CardContent>
                         </div>
-                        {/* Footer always at the bottom */}
                         <div className="mt-auto px-6 pb-4">
                           <CardFooter className="p-0 flex flex-col gap-2">
-                            <Link 
-                              to={`/dashboard/courses/${courseId}/modules/${module.id}/lessons`} 
-                              state={{ 
-                                moduleData: {
-                                  title: module.title || module.module_title || module.name || 'Module',
-                                  description: module.description || module.module_description || '',
-                                  duration: module.estimated_duration || module.duration || 0,
-                                  totalModules: modules.length || 0
-                                },
-                                courseData: {
-                                  title: courseDetails?.title || courseDetails?.course_title || courseDetails?.name || 'Course',
-                                  description: courseDetails?.description || courseDetails?.course_description || ''
-                                }
-                              }}
-                              className="w-full">
-                              <Button className="w-full">
-                                <Play size={16} className="mr-2" />
-                                View Lessons
-                              </Button>
-                            </Link>
-                            <Link to={`/dashboard/courses/${courseId}/modules/${module.id}/assessments`} className="w-full">
-                             <Button variant="outline" className="w-full">
-                                <FileText size={16} className="mr-2" />
-                                View Assessment
-                              </Button> 
-                            </Link>
-                            {/* Mark as Complete - only show when enrolled in the course */}
-                            {isEnrolled && !completedModuleIds.has(String(module.id)) ? (
+                            {isContentAvailable && hasAccessRecording ? (
+                              <>
                               <Button
-                                variant="secondary"
-                                className="w-full disabled:opacity-60"
-                                disabled={markingCompleteIds.has(String(module.id))}
-                                onClick={async () => {
-                                  const idStr = String(module.id);
-                                  if (!courseId || !module?.id) return;
-                                  // Prevent duplicate clicks
-                                  if (markingCompleteIds.has(idStr)) return;
-                                  setMarkingCompleteIds(prev => {
-                                    const next = new Set(prev);
-                                    next.add(idStr);
-                                    return next;
-                                  });
-                                  try {
-                                    await api.post(`/api/course/${courseId}/modules/${module.id}/mark-complete`);
-                                    setCompletedModuleIds(prev => {
-                                      const next = new Set(prev);
-                                      next.add(idStr);
-                                      return next;
-                                    });
-                                  } catch (err) {
-                                    console.error('Failed to mark module as complete', err);
-                                  } finally {
-                                    setMarkingCompleteIds(prev => {
-                                      const next = new Set(prev);
-                                      next.delete(idStr);
-                                      return next;
-                                    });
+                                className="w-full"
+                                onClick={() => {
+                                      // Get resource_url from module data
+                                  let fullUrl = module.resource_url;
+                                      
+                                      // If it's not already a full URL, prepend the API base URL
+                                  if (fullUrl && !fullUrl.startsWith('http')) {
+                                    fullUrl = `${import.meta.env.VITE_API_BASE_URL}${fullUrl}`;
+                                  }
+                                      
+                                      // For S3 URLs, ensure they have the correct protocol
+                                      if (fullUrl && fullUrl.includes('s3.amazonaws.com') && !fullUrl.startsWith('https://')) {
+                                        fullUrl = fullUrl.replace('http://', 'https://');
+                                      }
+                                      
+                                      // Open in new tab
+                                  if (fullUrl) {
+                                    window.open(fullUrl, '_blank', 'noopener,noreferrer');
+                                      } else {
+                                        console.error('No resource URL found for module:', module);
                                   }
                                 }}
                               >
-                                {markingCompleteIds.has(String(module.id)) ? 'Marking...' : 'Mark as Complete'}
+                                <Play size={16} className="mr-2" />
+                                    Start Module
                               </Button>
-                            ) : isEnrolled && completedModuleIds.has(String(module.id)) ? (
-                              <div className="w-full flex items-center justify-center">
-                                <Badge className="px-3 py-1">Completed</Badge>
+                                  <Link to={`/dashboard/courses/${recordingCourseId}/modules/${module.id}/assessments`} className="w-full">
+                                   <Button variant="outline" className="w-full">
+                                      <FileText size={16} className="mr-2" />
+                                      Start Assessment
+                                    </Button>
+                                  </Link>
+                                  {/* Mark as Complete - show when enrolled in the recording course OR when user has individual module access */}
+                                  {(isEnrolledRecording || unlockedIds.has(String(module.id))) && !completedModuleIds.has(String(module.id)) ? (
+                                    <Button
+                                      variant="secondary"
+                                      className="w-full disabled:opacity-60"
+                                      disabled={markingCompleteIds.has(String(module.id))}
+                                      onClick={async () => {
+                                        const idStr = String(module.id);
+                                        if (!recordingCourseId || !module?.id) return;
+                                        // Prevent duplicate clicks
+                                        if (markingCompleteIds.has(idStr)) return;
+                                        setMarkingCompleteIds(prev => {
+                                          const next = new Set(prev);
+                                          next.add(idStr);
+                                          return next;
+                                        });
+                                        try {
+                                          await api.post(`/api/course/${recordingCourseId}/modules/${module.id}/mark-complete`);
+                                          setCompletedModuleIds(prev => {
+                                            const next = new Set(prev);
+                                            next.add(idStr);
+                                            return next;
+                                          });
+                                        } catch (err) {
+                                          console.error('Failed to mark module as complete', err);
+                                        } finally {
+                                          setMarkingCompleteIds(prev => {
+                                            const next = new Set(prev);
+                                            next.delete(idStr);
+                                            return next;
+                                          });
+                                        }
+                                      }}
+                                    >
+                                      {markingCompleteIds.has(String(module.id)) ? 'Marking...' : 'Mark as Complete'}
+                                    </Button>
+                                  ) : (isEnrolledRecording || unlockedIds.has(String(module.id))) && completedModuleIds.has(String(module.id)) ? (
+                                    <div className="w-full flex items-center justify-center">
+                                      <Badge className="px-3 py-1">Completed</Badge>
+                                    </div>
+                                  ) : null}
+                              </>
+                            ) : !isContentAvailable ? (
+                              <Button className="w-full" disabled>
+                                <Clock size={16} className="mr-2" />
+                                Upcoming Recording
+                              </Button>
+                            ) : (
+                              <div className="w-full flex flex-col gap-2">
+                                <Button
+                                  className="w-full bg-blue-600 border-blue-600 text-white hover:bg-blue-700 hover:border-blue-700 transition-colors duration-200 disabled:opacity-60"
+                                  onClick={() => {
+                                    if (!modulePrice || modulePrice <= 0) return;
+                                    if (balance < modulePrice) {
+                                      setCreditsModalOpen(true);
+                                      return;
+                                    }
+                                    setConfirmUnlock({ open: true, module });
+                                  }}
+                                  disabled={!modulePrice || unlockingId === module.id}
+                                >
+                                  {unlockingId === module.id ? (
+                                    <>
+                                      <Clock size={16} className="mr-2 animate-spin" />
+                                      Processing...
+                                    </>
+                                  ) : (
+                                    <>
+                                      <Unlock size={16} className="mr-2" />
+                                      Unlock recording for {modulePrice} credits
+                                    </>
+                                  )}
+                                </Button>
+                                {balance < modulePrice && (
+                                  <Button
+                                    variant="outline"
+                                    className="w-full"
+                                    onClick={() => setCreditsModalOpen(true)}
+                                  >
+                                    Buy credits
+                                  </Button>
+                                )}
                               </div>
-                            ) : null}
+                            )}
                           </CardFooter>
                         </div>
                       </Card>
@@ -1334,10 +1284,6 @@
                   );
                 })}
               </div>
-<<<<<<< HEAD
-            )}
-          </div>
-=======
             )
               }
             </div>
@@ -1604,7 +1550,6 @@
             </div>
             )
           )}
->>>>>>> 34e6ddb8
         </div>
       </main>
       
