--- conflicted
+++ resolved
@@ -4,13 +4,8 @@
 import { Input } from "@/components/ui/input";
 import { Card, CardContent, CardFooter, CardHeader, CardTitle } from "@/components/ui/card";
 import { Badge } from "@/components/ui/badge";
-<<<<<<< HEAD
-import { Search, Clock, Play, BookOpen, Users, Calendar, Award, FileText, Lock, Unlock } from "lucide-react";
-import { fetchCourseModules, fetchCourseById, fetchUserCourses } from "@/services/courseService";
-=======
 import { Search, Clock, Play, BookOpen, Users, Calendar, Award, FileText, Lock, Unlock, ShoppingCart, ArrowLeft } from "lucide-react";
 import { fetchCourseModules, fetchCourseById, fetchUserCourses, fetchCoursePrice } from "@/services/courseService";
->>>>>>> d1042fcd
 import { useCredits } from "@/contexts/CreditsContext";
 import { useUser } from "@/contexts/UserContext";
 import CreditPurchaseModal from "@/components/credits/CreditPurchaseModal";
@@ -70,10 +65,7 @@
 export function CourseView() {
   const { courseId } = useParams();
   const location = useLocation();
-<<<<<<< HEAD
-=======
   const navigate = useNavigate();
->>>>>>> d1042fcd
   const hasAccessFromState = location.state?.isAccessible ?? false;
   const { userProfile } = useUser();
   const [searchQuery, setSearchQuery] = useState("");
@@ -90,8 +82,6 @@
   const [confirmUnlock, setConfirmUnlock] = useState({ open: false, module: null });
   const [creditsModalOpen, setCreditsModalOpen] = useState(false);
   const { balance, unlockContent, refreshBalance } = useCredits();
-<<<<<<< HEAD
-=======
   
   // Course purchase states
   const [showInsufficientCreditsModal, setShowInsufficientCreditsModal] = useState(false);
@@ -106,7 +96,6 @@
   // Sequential unlock modal state
   const [showSequentialModal, setShowSequentialModal] = useState(false);
   const [selectedModuleForSequential, setSelectedModuleForSequential] = useState(null);
->>>>>>> d1042fcd
 
   // Initialize unlocked modules from backend for this user
   useEffect(() => {
@@ -118,10 +107,7 @@
         console.log('[UI] Unlocked IDs count', Array.isArray(data) ? data.length : 'not-array');
         const ids = new Set((data || []).map((d) => String(d.module_id)));
         setUnlockedIds(ids);
-<<<<<<< HEAD
-=======
         setUnlockedModules(data || []);
->>>>>>> d1042fcd
       } catch (e) {
         console.error('[UI] Fetch unlocked IDs error', e);
       }
@@ -138,8 +124,6 @@
     const baseOptions = [100, 150, 200, 250];
     return baseOptions[hash % baseOptions.length];
   };
-<<<<<<< HEAD
-=======
 
   // Helper function to get course price in credits
   const getCoursePriceCredits = async (course) => {
@@ -247,7 +231,6 @@
     setSelectedModuleForSequential(module);
     setShowSequentialModal(true);
   };
->>>>>>> d1042fcd
 
   useEffect(() => {
     const fetchData = async () => {
@@ -653,8 +636,6 @@
                                <Clock size={16} className="mr-2" />
                                <span className="font-medium">Upcoming Module</span>
                              </Button>
-<<<<<<< HEAD
-=======
                            ) : isFromFreeCatalog(courseDetails) ? (
                              <Button className="w-full bg-blue-600 border-blue-600 text-white hover:bg-blue-700 hover:border-blue-700 transition-colors duration-200" disabled>
                                <Clock size={16} className="mr-2" />
@@ -668,32 +649,23 @@
                                  })()}
                                </span>
                              </Button>
->>>>>>> d1042fcd
                            ) : (
                              <div className="w-full flex flex-col gap-2">
                                <Button 
                                  className="w-full bg-blue-600 border-blue-600 text-white hover:bg-blue-700 hover:border-blue-700 transition-colors duration-200 disabled:opacity-60"
                                  onClick={() => {
                                    if (!modulePrice || modulePrice <= 0) return;
-<<<<<<< HEAD
-                                   if (!canUnlockInOrder) return;
-=======
                                    if (!canUnlockInOrder) {
                                      handleSequentialUnlockClick(module);
                                      return;
                                    }
->>>>>>> d1042fcd
                                    if (balance < modulePrice) {
                                      setCreditsModalOpen(true);
                                      return;
                                    }
                                    setConfirmUnlock({ open: true, module });
                                  }}
-<<<<<<< HEAD
-                                 disabled={!modulePrice || unlockingId === module.id || !canUnlockInOrder}
-=======
                                  disabled={!modulePrice || unlockingId === module.id}
->>>>>>> d1042fcd
                                >
                                  {unlockingId === module.id ? (
                                    <>
@@ -707,21 +679,13 @@
                                    </>
                                  )}
                                </Button>
-<<<<<<< HEAD
-                               {(balance < modulePrice || !canUnlockInOrder) && (
-=======
                                {balance < modulePrice && canUnlockInOrder && (
->>>>>>> d1042fcd
                                  <Button 
                                    variant="outline"
                                    className="w-full"
                                    onClick={() => setCreditsModalOpen(true)}
                                  >
-<<<<<<< HEAD
-                                   {canUnlockInOrder ? 'Buy credits' : 'Unlock previous lesson first'}
-=======
                                    Buy credits
->>>>>>> d1042fcd
                                  </Button>
                                )}
                              </div>
@@ -739,17 +703,6 @@
       {/* Confirm Unlock Dialog */}
       {confirmUnlock.open && confirmUnlock.module && (
         <div className="fixed inset-0 z-50 flex items-center justify-center">
-<<<<<<< HEAD
-          <div className="absolute inset-0 bg-black/40" onClick={() => setConfirmUnlock({ open: false, module: null })} />
-          <div className="relative bg-white rounded-lg shadow-lg border border-gray-200 w-full max-w-md p-6">
-            <h4 className="text-lg font-semibold mb-2">Unlock Module</h4>
-            <p className="text-sm text-gray-700 mb-4">Unlock "{confirmUnlock.module.title}" for {Number(confirmUnlock.module.price) || 0} credits?</p>
-            <div className="flex justify-end gap-2">
-              <button className="px-4 py-2 rounded-md border hover:bg-gray-50" onClick={() => setConfirmUnlock({ open: false, module: null })}>Cancel</button>
-              <button 
-                className="px-4 py-2 rounded-md bg-blue-600 hover:bg-blue-700 text-white"
-                onClick={async () => {
-=======
           <div className="absolute inset-0 bg-black/40" onClick={() => {
             setConfirmUnlock({ open: false, module: null });
             setIsDescriptionExpanded(false);
@@ -850,7 +803,6 @@
                 onClick={async () => {
                   if (unlockingId === confirmUnlock.module?.id) return; // Prevent double clicks
                   
->>>>>>> d1042fcd
                   const m = confirmUnlock.module;
                   const cost = Number(m.price) || 0;
                   setUnlockingId(m.id);
@@ -876,21 +828,12 @@
                   }
                 }}
               >
-<<<<<<< HEAD
-                Confirm Unlock
-=======
                 {unlockingId === confirmUnlock.module?.id ? 'Processing...' : 'Confirm Unlock'}
->>>>>>> d1042fcd
               </button>
             </div>
           </div>
         </div>
       )}
-<<<<<<< HEAD
-
-      {/* Credits Modal */}
-      <CreditPurchaseModal open={creditsModalOpen} onClose={() => setCreditsModalOpen(false)} />
-=======
 
       {/* Credits Modal */}
       <CreditPurchaseModal open={creditsModalOpen} onClose={() => setCreditsModalOpen(false)} />
@@ -1141,7 +1084,6 @@
           {purchaseNotice}
         </div>
       )}
->>>>>>> d1042fcd
     </div>
   );
 }
