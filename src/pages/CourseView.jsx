--- conflicted
+++ resolved
@@ -1031,168 +1031,7 @@
                 </div>
               </div>
             </div>
-<<<<<<< HEAD
-          )}
-                        </div>
-                        <div className="flex flex-col flex-grow min-h-[170px] max-h-[170px] px-6 pt-4 pb-2">
-                          <CardHeader className="pb-2 px-0 pt-0">
-                            <CardTitle className="text-lg line-clamp-2 min-h-[56px]">{module.title}</CardTitle>
-                            <p className="text-sm text-muted-foreground line-clamp-3 min-h-[60px]">{module.description}</p>
-                                <div className="flex items-center justify-between mt-2 text-xs text-muted-foreground">
-                                  <div className="flex items-center gap-1">
-                                    <BookOpen className="w-3 h-3" />
-                                    <span>
-                                      {(() => {
-                                        const title = (module.title || module.name || "").toLowerCase();
-                                        const isIntroModule = title.includes("why you must exit") && 
-                                                            (title.includes("llc") || title.includes("corporation")) &&
-                                                            title.includes("structure");
-                                        return isIntroModule ? "Intro Module" : `Order: ${module.order || module.sequence || 1}`;
-                                      })()}
-                                    </span>
-                                  </div>
-                                  <div className="flex items-center gap-1">
-                                    <Clock className="w-3 h-3" />
-                                    <span>{module.duration || '60'} min</span>
-                                  </div>
-                                </div>
-                          </CardHeader>
-                        </div>
-                        <div className="mt-auto px-6 pb-4">
-                          <CardFooter className="p-0 flex flex-col gap-2">
-                            {isContentAvailable && hasAccessRecording ? (
-                              <>
-                              <Button
-                                className="w-full"
-                                onClick={() => {
-                                      // Get resource_url from module data
-                                  let fullUrl = module.resource_url;
-                                      
-                                      // If it's not already a full URL, prepend the API base URL
-                                  if (fullUrl && !fullUrl.startsWith('http')) {
-                                    fullUrl = `${import.meta.env.VITE_API_BASE_URL}${fullUrl}`;
-                                  }
-                                      
-                                      // For S3 URLs, ensure they have the correct protocol
-                                      if (fullUrl && fullUrl.includes('s3.amazonaws.com') && !fullUrl.startsWith('https://')) {
-                                        fullUrl = fullUrl.replace('http://', 'https://');
-                                      }
-                                      
-                                      // Open in new tab
-                                  if (fullUrl) {
-                                    window.open(fullUrl, '_blank', 'noopener,noreferrer');
-                                      } else {
-                                        console.error('No resource URL found for module:', module);
-                                  }
-                                }}
-                              >
-                                <Play size={16} className="mr-2" />
-                                    Start Module
-                              </Button>
-                                  <Link to={`/dashboard/courses/${recordingCourseId}/modules/${module.id}/assessments`} className="w-full">
-                                   <Button variant="outline" className="w-full">
-                                      <FileText size={16} className="mr-2" />
-                                      Start Assessment
-                                    </Button>
-                                  </Link>
-                                  {/* Mark as Complete - show when enrolled in the recording course OR when user has individual module access */}
-                                  {(isEnrolledRecording || unlockedIds.has(String(module.id))) && !completedModuleIds.has(String(module.id)) ? (
-                                    <Button
-                                      variant="secondary"
-                                      className="w-full disabled:opacity-60"
-                                      disabled={markingCompleteIds.has(String(module.id))}
-                                      onClick={async () => {
-                                        const idStr = String(module.id);
-                                        if (!recordingCourseId || !module?.id) return;
-                                        // Prevent duplicate clicks
-                                        if (markingCompleteIds.has(idStr)) return;
-                                        setMarkingCompleteIds(prev => {
-                                          const next = new Set(prev);
-                                          next.add(idStr);
-                                          return next;
-                                        });
-                                        try {
-                                          await api.post(`/api/course/${recordingCourseId}/modules/${module.id}/mark-complete`);
-                                          setCompletedModuleIds(prev => {
-                                            const next = new Set(prev);
-                                            next.add(idStr);
-                                            return next;
-                                          });
-                                        } catch (err) {
-                                          console.error('Failed to mark module as completed', err);
-                                        } finally {
-                                          setMarkingCompleteIds(prev => {
-                                            const next = new Set(prev);
-                                            next.delete(idStr);
-                                            return next;
-                                          });
-                                        }
-                                      }}
-                                    >
-                                      {markingCompleteIds.has(String(module.id)) ? 'Marking...' : 'Mark as Complete'}
-                                    </Button>
-                                  ) : (isEnrolledRecording || unlockedIds.has(String(module.id))) && completedModuleIds.has(String(module.id)) ? (
-                                    <div className="w-full flex items-center justify-center">
-                                      <Badge className="px-3 py-1">Completed</Badge>
-                                    </div>
-                                  ) : null}
-                              </>
-                            ) : !isContentAvailable ? (
-                              <Button className="w-full" disabled>
-                                <Clock size={16} className="mr-2" />
-                                Upcoming Recording
-                              </Button>
-                            ) : (
-                              <div className="w-full flex flex-col gap-2">
-                                <Button
-                                  className="w-full bg-blue-600 border-blue-600 text-white hover:bg-blue-700 hover:border-blue-700 transition-colors duration-200 disabled:opacity-60"
-                                  onClick={() => {
-                                    if (!modulePrice || modulePrice <= 0) return;
-                                    if (balance < modulePrice) {
-                                      setCreditsModalOpen(true);
-                                      return;
-                                    }
-                                    setConfirmUnlock({ open: true, module });
-                                  }}
-                                  disabled={!modulePrice || unlockingId === module.id}
-                                >
-                                  {unlockingId === module.id ? (
-                                    <>
-                                      <Clock size={16} className="mr-2 animate-spin" />
-                                      Processing...
-                                    </>
-                                  ) : (
-                                    <>
-                                      <Unlock size={16} className="mr-2" />
-                                      Unlock recording for {modulePrice} credits
-                                    </>
-                                  )}
-                                </Button>
-                                {balance < modulePrice && (
-                                  <Button
-                                    variant="outline"
-                                    className="w-full"
-                                    onClick={() => setCreditsModalOpen(true)}
-                                  >
-                                    Buy credits
-                                  </Button>
-                                )}
-                              </div>
-                            )}
-                          </CardFooter>
-                        </div>
-                      </Card>
-                    </div>
-                  );
-                })}
-              </div>
-            )
-              }
-            </div>
-          )}
-=======
           </div>
->>>>>>> 2ca583e6
 
           {/* Course modules grid */}
           {filteredModules.length === 0 ? (
