--- conflicted
+++ resolved
@@ -6,7 +6,7 @@
 import { Badge } from '@/components/ui/badge';
 import { Dialog, DialogContent, DialogHeader, DialogTitle, DialogFooter } from '@/components/ui/dialog';
 import {
-  ArrowLeft, Plus, FileText, Eye, Pencil, Trash2, GripVertical, X,
+  ArrowLeft, Plus, FileText, Eye, Pencil, Trash2, GripVertical,
   Volume2, Play, Youtube, Link2, File, BookOpen, Image, Video,
   HelpCircle, FileText as FileTextIcon, File as FileIcon, Box, Link as LinkIcon,
   Type,
@@ -97,7 +97,6 @@
   const [showTextTypeModal, setShowTextTypeModal] = useState(false);
   const [draggedBlockId, setDraggedBlockId] = useState(null);
   const [isViewMode, setIsViewMode] = useState(initialViewMode);
-  const [isPreviewMode, setIsPreviewMode] = useState(false);
   const [lessonContent, setLessonContent] = useState(null);
   const [fetchingContent, setFetchingContent] = useState(false);
   const [editModalOpen, setEditModalOpen] = useState(false);
@@ -847,11 +846,8 @@
   };
 
   const handlePreview = () => {
-    setIsPreviewMode(true);
-  };
-
-  const handleExitPreview = () => {
-    setIsPreviewMode(false);
+    console.log('Previewing lesson:', { lessonTitle, contentBlocks });
+    alert('Preview functionality coming soon!');
   };
 
   // Convert blocks to HTML/CSS format
@@ -2227,8 +2223,8 @@
   return (
     <>
       <div className="flex min-h-screen w-full bg-white overflow-hidden">
-        {/* Content Blocks Sidebar - Only show in edit mode and not in preview */}
-        {!isViewMode && !isPreviewMode && (
+        {/* Content Blocks Sidebar - Only show in edit mode */}
+        {!isViewMode && (
           <div
             className="fixed top-16 h-[calc(100vh-4rem)] z-20 bg-white shadow-sm border-r border-gray-200 overflow-y-auto w-72 flex-shrink-0"
             style={{
@@ -2283,9 +2279,7 @@
         {/* Main Content */}
         <div
           className={`flex-1 transition-all duration-300 relative ${
-            isPreviewMode
-              ? 'ml-0'
-              : isViewMode
+            isViewMode
               ? 'ml-0'
               : sidebarCollapsed
                 ? 'ml-[calc(4.5rem+16rem)]'
@@ -2297,11 +2291,7 @@
             <div className="bg-white border-b border-gray-200 px-6 py-4 sticky top-0 z-10">
               <div className="max-w-[800px] mx-auto flex items-center justify-between">
                 <div className="flex items-center space-x-4">
-<<<<<<< HEAD
-                  {!isPreviewMode && (
-=======
                   {!isViewMode && (
->>>>>>> faf9068d
                     <Button
                       variant="ghost"
                       size="sm"
@@ -2316,14 +2306,26 @@
                 </div>
                
                 <div className="flex items-center space-x-2">
-                  {isPreviewMode && (
-                    <Button variant="outline" size="sm" onClick={handleExitPreview}>
-                      <X className="h-4 w-4 mr-1" />
-                      Exit Preview
-                    </Button>
-                  )}
-                  
-                  {!isPreviewMode && (
+                  <Button
+                    variant="outline"
+                    size="sm"
+                    onClick={toggleViewMode}
+                    className="flex items-center gap-1"
+                  >
+                    {isViewMode ? (
+                      <>
+                        <Pencil className="h-4 w-4 mr-1" />
+                        Edit
+                      </>
+                    ) : (
+                      <>
+                        <Eye className="h-4 w-4 mr-1" />
+                        Preview
+                      </>
+                    )}
+                  </Button>
+                 
+                  {!isViewMode && (
                     <>
                       <Button variant="outline" size="sm" onClick={handleSave}>
                         Save as Draft
@@ -2342,10 +2344,6 @@
                           'Update'
                         )}
                       </Button>
-                      <Button variant="outline" size="sm" onClick={handlePreview}>
-                        <Eye className="h-4 w-4 mr-1" />
-                        Preview
-                      </Button>
                     </>
                   )}
                 </div>
@@ -2355,95 +2353,6 @@
             {/* Main Content Canvas */}
             <div className="py-4">
                 <div>
-                  {isPreviewMode ? (
-                    <div className="min-h-screen bg-white">
-                      <div className="max-w-5xl mx-auto px-8 py-12">
-                        <h1 className="text-4xl font-bold mb-12 text-center text-gray-900">{lessonTitle}</h1>
-                        <div className="space-y-8">
-                          {/* Show content from lessonContent if available, otherwise from contentBlocks */}
-                          {(lessonContent?.data?.content && lessonContent.data.content.length > 0 ? lessonContent.data.content : contentBlocks).map((block, index) => (
-                            <div key={block.block_id || block.id} className="w-full">
-                              <div className="prose prose-lg max-w-none" dangerouslySetInnerHTML={{ __html: block.html_css }} />
-                              {block.script && (
-                                <script dangerouslySetInnerHTML={{ __html: block.script }} />
-                              )}
-                            </div>
-                          ))}
-                          {/* If no content available */}
-                          {(!lessonContent?.data?.content || lessonContent.data.content.length === 0) && contentBlocks.length === 0 && (
-                            <div className="text-center py-20">
-                              <BookOpen className="h-20 w-20 text-gray-300 mx-auto mb-6" />
-                              <h3 className="text-2xl font-semibold text-gray-700 mb-4">
-                                No Content Available
-                              </h3>
-                              <p className="text-lg text-gray-500">
-                                This lesson doesn't have any content to preview yet.
-                              </p>
-                            </div>
-                          )}
-                        </div>
-                      </div>
-                    </div>
-                  ) : isViewMode ? (
-                    <div className="max-w-3xl mx-auto bg-white p-8 rounded-lg shadow">
-                      <h1 className="text-3xl font-bold mb-6">{lessonTitle}</h1>
-                      <div className="prose max-w-none">
-                        {contentBlocks.map((block) => (
-                          <div key={block.id} className="mb-6 last:mb-0">
-                            {block.type === 'text' && (
-                              <div dangerouslySetInnerHTML={{ __html: block.content }} />
-                            )}
-                            {block.type === 'image' && block.imageUrl && (
-                              <div className="my-4">
-                                <img 
-                                  src={block.imageUrl} 
-                                  alt={block.imageTitle || 'Image'} 
-                                  className="max-w-full h-auto rounded-lg"
-                                />
-                                {block.imageDescription && (
-                                  <p className="text-sm text-gray-600 mt-2 italic">{block.imageDescription}</p>
-                                )}
-                              </div>
-                            )}
-                            {block.type === 'video' && block.videoUrl && (
-                              <div className="my-4">
-                                <video 
-                                  src={block.videoUrl} 
-                                  controls 
-                                  className="w-full rounded-lg"
-                                >
-                                  Your browser does not support the video tag.
-                                </video>
-                                {block.videoTitle && (
-                                  <p className="text-sm font-medium mt-2">{block.videoTitle}</p>
-                                )}
-                                {block.videoDescription && (
-                                  <p className="text-sm text-gray-600">{block.videoDescription}</p>
-                                )}
-                              </div>
-                            )}
-                            {block.type === 'youtube' && block.youtubeId && (
-                              <div className="my-4">
-                                <div className="aspect-w-16 aspect-h-9">
-                                  <iframe
-                                    src={`https://www.youtube.com/embed/${block.youtubeId}`}
-                                    title={block.youtubeTitle || 'YouTube video'}
-                                    allowFullScreen
-                                    className="w-full h-96 rounded-lg"
-                                  />
-                                </div>
-                                {block.youtubeTitle && (
-                                  <p className="text-sm font-medium mt-2">{block.youtubeTitle}</p>
-                                )}
-                                {block.youtubeDescription && (
-                                  <p className="text-sm text-gray-600">{block.youtubeDescription}</p>
-                                )}
-                              </div>
-                            )}
-                          </div>
-                        ))}
-                      </div>
-                    </div>
                   {isViewMode ? (
                         <div className="min-h-screen bg-white overflow-hidden relative">
                           {/* Course Header with Gradient */}
