import React, { useState, useEffect } from 'react';
import { useParams, useNavigate, useOutletContext, useLocation } from 'react-router-dom';
import { Button } from '@/components/ui/button';
import { Card, CardContent } from '@/components/ui/card';
import { getAuthHeader } from '@/services/authHeader';
import { uploadImage } from '@/services/imageUploadService';
import { uploadVideo as uploadVideoResource } from '@/services/videoUploadService';
import { uploadAudio as uploadAudioResource } from '@/services/audioUploadService';
import { Badge } from '@/components/ui/badge';
import { Dialog, DialogContent, DialogHeader, DialogTitle, DialogFooter } from '@/components/ui/dialog';
import {
  ArrowLeft, Plus, FileText, Eye, Pencil, Trash2, GripVertical,
  Volume2, Play, Youtube, Link2, File, BookOpen, Image, Video,
  HelpCircle, FileText as FileTextIcon, File as FileIcon, Box, Link as LinkIcon,
  Type,
  Heading1,
  Heading2,
  Text,
  List,
  ListOrdered,
  Table,
  Loader2,
<<<<<<< HEAD
=======
  MessageSquare,
>>>>>>> 15956f2b
  Quote
} from 'lucide-react';
import { toast } from 'react-hot-toast';
import QuoteComponent from '@/components/QuoteComponent';
import axios from 'axios';
import ReactQuill, { Quill } from 'react-quill';
import 'react-quill/dist/quill.snow.css';
import StatementComponent from '@/components/statement';

// Add custom CSS for slide animation and font families
const slideInLeftStyle = `
  @keyframes slide-in-left {
    0% {
      transform: translateX(-100%);
      opacity: 0;
    }
    100% {
      transform: translateX(0);
      opacity: 1;
    }
  }
  .animate-slide-in-left {
    animation: slide-in-left 0.3s ease-out;
  }
  
  /* Font family CSS for Quill editor */
  .ql-font-arial {
    font-family: Arial, sans-serif;
  }
  .ql-font-helvetica {
    font-family: Helvetica, sans-serif;
  }
  .ql-font-times {
    font-family: Times, serif;
  }
  .ql-font-courier {
    font-family: Courier, monospace;
  }
  .ql-font-verdana {
    font-family: Verdana, sans-serif;
  }
  .ql-font-georgia {
    font-family: Georgia, serif;
  }
  .ql-font-impact {
    font-family: Impact, sans-serif;
  }
  .ql-font-roboto {
    font-family: Roboto, sans-serif;
  }
  
  /* Fix font picker to show actual font names */
  .ql-picker.ql-font .ql-picker-item[data-value=""]::before {
    content: "Sans Serif" !important;
  }
  .ql-picker.ql-font .ql-picker-item[data-value="arial"]::before {
    content: "Arial" !important;
    font-family: Arial, sans-serif !important;
  }
  .ql-picker.ql-font .ql-picker-item[data-value="helvetica"]::before {
    content: "Helvetica" !important;
    font-family: Helvetica, sans-serif !important;
  }
  .ql-picker.ql-font .ql-picker-item[data-value="times"]::before {
    content: "Times New Roman" !important;
    font-family: Times, serif !important;
  }
  .ql-picker.ql-font .ql-picker-item[data-value="courier"]::before {
    content: "Courier New" !important;
    font-family: Courier, monospace !important;
  }
  .ql-picker.ql-font .ql-picker-item[data-value="verdana"]::before {
    content: "Verdana" !important;
    font-family: Verdana, sans-serif !important;
  }
  .ql-picker.ql-font .ql-picker-item[data-value="georgia"]::before {
    content: "Georgia" !important;
    font-family: Georgia, serif !important;
  }
  .ql-picker.ql-font .ql-picker-item[data-value="impact"]::before {
    content: "Impact" !important;
    font-family: Impact, sans-serif !important;
  }
  .ql-picker.ql-font .ql-picker-item[data-value="roboto"]::before {
    content: "Roboto" !important;
    font-family: Roboto, sans-serif !important;
  }
  
  /* Hide original text and show only ::before content */
  .ql-picker.ql-font .ql-picker-item {
    font-size: 0 !important;
    position: relative !important;
    height: 32px !important;
  }
  
  .ql-picker.ql-font .ql-picker-item::before {
    font-size: 14px !important;
    position: absolute !important;
    left: 12px !important;
    top: 50% !important;
    transform: translateY(-50%) !important;
    white-space: nowrap !important;
  }
  
  /* Fix size picker to show actual size names */
  .ql-picker.ql-size .ql-picker-item[data-value="small"]::before {
    content: "Small" !important;
  }
  .ql-picker.ql-size .ql-picker-item[data-value=""]::before {
    content: "Normal" !important;
  }
  .ql-picker.ql-size .ql-picker-item[data-value="large"]::before {
    content: "Large" !important;
  }
  .ql-picker.ql-size .ql-picker-item[data-value="huge"]::before {
    content: "Huge" !important;
  }
  
  .ql-picker.ql-size .ql-picker-item {
    font-size: 0 !important;
    position: relative !important;
    height: 32px !important;
  }
  
  .ql-picker.ql-size .ql-picker-item::before {
    font-size: 14px !important;
    position: absolute !important;
    left: 12px !important;
    top: 50% !important;
    transform: translateY(-50%) !important;
    white-space: nowrap !important;
  }
  
  /* Ensure dropdown positioning works properly */
  .ql-picker-options {
    position: absolute !important;
    top: 100% !important;
    left: 0 !important;
    z-index: 10000 !important;
    background: white !important;
    border: 1px solid #ccc !important;
    border-radius: 4px !important;
    box-shadow: 0 4px 12px rgba(0, 0, 0, 0.15) !important;
    min-width: 120px !important;
  }
  
  .ql-picker-item {
    padding: 8px 12px !important;
    cursor: pointer !important;
    white-space: nowrap !important;
  }
  
  .ql-picker-item:hover {
    background-color: #f5f5f5 !important;
  }
  
  /* Font size CSS for Quill editor */
  .ql-size-small {
    font-size: 0.75em;
  }
  .ql-size-large {
    font-size: 1.5em;
  }
  .ql-size-huge {
    font-size: 2.5em;
  }
`;

// Inject the CSS
if (typeof document !== 'undefined') {
  const styleSheet = document.createElement('style');
  styleSheet.type = 'text/css';
  styleSheet.innerText = slideInLeftStyle;
  document.head.appendChild(styleSheet);
}


// Register font families with proper display names
const Font = Quill.import('formats/font');
Font.whitelist = ['arial', 'helvetica', 'times', 'courier', 'verdana', 'georgia', 'impact', 'roboto'];
Quill.register(Font, true);


// Register font sizes - simplified to 4 options
const Size = Quill.import('formats/size');
Size.whitelist = ['small', 'normal', 'large', 'huge'];
Quill.register(Size, true);

// Universal toolbar for paragraph/content
const paragraphToolbar = [
  [{ 'font': Font.whitelist }],
  [{ 'size': Size.whitelist }],
  ['bold', 'italic', 'underline', 'strike'],
  [{ 'color': [] }, { 'background': [] }],
  [{ 'list': 'ordered'}, { 'list': 'bullet' }],
  [{ 'align': [] }],
  ['link', 'image'],
  ['clean']
];

// Simplified toolbar for heading/subheading
const headingToolbar = [
  [{ 'font': Font.whitelist }],
  [{ 'size': Size.whitelist }],
  ['bold', 'italic', 'underline'],
  [{ 'color': [] }, { 'background': [] }],
  [{ 'align': [] }],
  ['clean']
];

// Comprehensive toolbar modules for all text types
const getToolbarModules = (type = 'full') => {
  const baseToolbar = [
    [{ 'font': Font.whitelist }],
    [{ 'size': Size.whitelist }],
    ['bold', 'italic', 'underline', 'strike'],
    [{ 'color': [] }, { 'background': [] }],
    [{ 'align': [] }]
  ];
  
  if (type === 'full') {
    return {
      toolbar: [
        ...baseToolbar,
        [{ 'list': 'ordered'}, { 'list': 'bullet' }],
        ['link', 'image'],
        ['clean']
      ]
    };
  }
  
  return {
    toolbar: [
      ...baseToolbar,
      ['clean']
    ]
  };
};

function LessonBuilder({ viewMode: initialViewMode = false }) {
  const { sidebarCollapsed, setSidebarCollapsed } = useOutletContext();
  const { courseId, moduleId, lessonId } = useParams();
  const location = useLocation();
  const navigate = useNavigate();
  const [contentBlocks, setContentBlocks] = useState([]);
  const [lessonTitle, setLessonTitle] = useState('Untitled Lesson');
  const [lessonData, setLessonData] = useState(location.state?.lessonData || null);
  const [loading, setLoading] = useState(true);
  const [imageUploading, setImageUploading] = useState({});
  const [mainImageUploading, setMainImageUploading] = useState(false);
  const [showTextTypeModal, setShowTextTypeModal] = useState(false);
  const [draggedBlockId, setDraggedBlockId] = useState(null);
  const [isViewMode, setIsViewMode] = useState(initialViewMode);
  const [lessonContent, setLessonContent] = useState(null);
  const [fetchingContent, setFetchingContent] = useState(false);
  const [editModalOpen, setEditModalOpen] = useState(false);
  const [currentBlock, setCurrentBlock] = useState(null);
  const [editorContent, setEditorContent] = useState('');
  const [editorHeading, setEditorHeading] = useState('');
  const [editorSubheading, setEditorSubheading] = useState('');
  const [showVideoDialog, setShowVideoDialog] = useState(false);
  const [videoTitle, setVideoTitle] = useState('');
  const [videoDescription, setVideoDescription] = useState('');
  const [videoFile, setVideoFile] = useState(null);
  const [videoPreview, setVideoPreview] = useState('');
  const [videoUrl, setVideoUrl] = useState('');
  const [videoUploadMethod, setVideoUploadMethod] = useState('file'); // 'file' or 'url'
  const [isUploading, setIsUploading] = useState(false);
  const [showTextEditorDialog, setShowTextEditorDialog] = useState(false);
  const [editorTitle, setEditorTitle] = useState('');
  const [editorHtml, setEditorHtml] = useState('');
  const [currentTextBlockId, setCurrentTextBlockId] = useState(null);
  const [currentTextType, setCurrentTextType] = useState(null);
  const [showImageDialog, setShowImageDialog] = useState(false);
  const [imageTitle, setImageTitle] = useState('');
  const [imageDescription, setImageDescription] = useState('');
  const [imageFile, setImageFile] = useState(null);
  const [imagePreview, setImagePreview] = useState('');
  const [showAudioDialog, setShowAudioDialog] = useState(false);
  const [audioTitle, setAudioTitle] = useState('');
  const [audioDescription, setAudioDescription] = useState('');
  const [audioFile, setAudioFile] = useState(null);
  const [audioPreview, setAudioPreview] = useState('');
  const [audioUrl, setAudioUrl] = useState('');
  const [audioUploadMethod, setAudioUploadMethod] = useState('file'); // 'file' or 'url'
  const [showYoutubeDialog, setShowYoutubeDialog] = useState(false);
  const [youtubeTitle, setYoutubeTitle] = useState('');
  const [youtubeDescription, setYoutubeDescription] = useState('');
  const [youtubeUrl, setYoutubeUrl] = useState('');
  const [youtubeError, setYoutubeError] = useState('');
  const [currentYoutubeBlock, setCurrentYoutubeBlock] = useState(null);
  const [showLinkDialog, setShowLinkDialog] = useState(false);
  const [linkTitle, setLinkTitle] = useState('');
  const [linkUrl, setLinkUrl] = useState('');
  const [linkDescription, setLinkDescription] = useState('');
  const [linkButtonText, setLinkButtonText] = useState('Visit Link');
  const [linkButtonStyle, setLinkButtonStyle] = useState('primary');
  const [linkError, setLinkError] = useState('');
  const [currentLinkBlock, setCurrentLinkBlock] = useState(null);
  const [showImageTemplateSidebar, setShowImageTemplateSidebar] = useState(false);
  const [showTableTemplateSidebar, setShowTableTemplateSidebar] = useState(false);
  const [showImageEditDialog, setShowImageEditDialog] = useState(false);
  const [currentImageBlock, setCurrentImageBlock] = useState(null);
  const [imageTemplateText, setImageTemplateText] = useState('');
  const [imageTemplateUrl, setImageTemplateUrl] = useState('');
  const [selectedImageTemplate, setSelectedImageTemplate] = useState(null);
  const [showTextTypeSidebar, setShowTextTypeSidebar] = useState(false);
  const [showStatementSidebar, setShowStatementSidebar] = useState(false);
  const [showPdfDialog, setShowPdfDialog] = useState(false);
  const [showAiImageDialog, setShowAiImageDialog] = useState(false);
  const [aiImagePrompt, setAiImagePrompt] = useState('');
  const [aiImageGenerating, setAiImageGenerating] = useState(false);
  const [generatedAiImage, setGeneratedAiImage] = useState('');
  const [pdfTitle, setPdfTitle] = useState('');
  const [pdfDescription, setPdfDescription] = useState('');
  const [pdfFile, setPdfFile] = useState(null);
  const [pdfPreview, setPdfPreview] = useState('');
  const [pdfUrl, setPdfUrl] = useState('');
  const [pdfUploadMethod, setPdfUploadMethod] = useState('file');
  const [mainPdfUploading, setMainPdfUploading] = useState(false);
  const [showQuoteTemplateSidebar, setShowQuoteTemplateSidebar] = useState(false);
  const [showQuoteEditDialog, setShowQuoteEditDialog] = useState(false);
  const [editingQuoteBlock, setEditingQuoteBlock] = useState(null);

  // Image block templates
  const imageTemplates = [
    {
      id: 'image-text',
      title: 'Image & text',
      description: 'Image with text content side by side',
      icon: <Image className="h-6 w-6" />,
      layout: 'side-by-side',
      defaultContent: {
        imageUrl: 'https://images.unsplash.com/photo-1506905925346-21bda4d32df4?ixlib=rb-4.0.3&ixid=M3wxMjA3fDB8MHxwaG90by1wYWdlfHx8fGVufDB8fHx8fA%3D%3D&auto=format&fit=crop&w=1000&q=80',
        text: 'When we show up to the present moment with all of our senses, we invite the world to fill us with joy. The pains of the past are behind us. The future has yet to unfold. But the now is full of beauty always waiting for our attention.'
      }
    },
    {
      id: 'text-on-image',
      title: 'Text on image',
      description: 'Text overlay on background image',
      icon: <Image className="h-6 w-6" />,
      layout: 'overlay',
      defaultContent: {
        imageUrl: 'https://images.unsplash.com/photo-1469474968028-56623f02e42e?ixlib=rb-4.0.3&ixid=M3wxMjA3fDB8MHxwaG90by1wYWdlfHx8fGVufDB8fHx8fA%3D%3D&auto=format&fit=crop&w=1000&q=80',
        text: 'Daylight in the forest. Light filters through the trees and the forest. Every step is filled with the sounds of nature, and the scent of pine and earth fills the air. This is where peace begins.'
      }
    },
    {
      id: 'image-centered',
      title: 'Image centered',
      description: 'Centered image with optional caption',
      icon: <Image className="h-6 w-6" />,
      layout: 'centered',
      defaultContent: {
        imageUrl: 'https://images.unsplash.com/photo-1558618666-fcd25c85cd64?ixlib=rb-4.0.3&ixid=M3wxMjA3fDB8MHxwaG90by1wYWdlfHx8fGVufDB8fHx8fA%3D%3D&auto=format&fit=crop&w=1000&q=80',
        text: 'A peaceful moment captured in time'
      }
    },
    {
      id: 'image-full-width',
      title: 'Image full width',
      description: 'Full width image with text below',
      icon: <Image className="h-6 w-6" />,
      layout: 'full-width',
      defaultContent: {
        imageUrl: 'https://images.unsplash.com/photo-1506905925346-21bda4d32df4?ixlib=rb-4.0.3&ixid=M3wxMjA3fDB8MHxwaG90by1wYWdlfHx8fGVufDB8fHx8fA%3D%3D&auto=format&fit=crop&w=1200&q=80',
        text: 'When we show up to the present moment with all of our senses, we invite the world to fill us with joy.'
      }
    },
    {
      id: 'ai-generated',
      title: 'AI Generated Image',
      description: 'Generate custom images using AI prompts',
      icon: <Image className="h-6 w-6" />,
      layout: 'ai-generated',
      defaultContent: {
        imageUrl: '',
        text: 'AI generated image will appear here',
        prompt: ''
      }
    }
  ];

  // Table/Columns templates
  const tableTemplates = [
    {
      id: 'two_columns',
      title: 'Two Columns',
      description: 'Responsive two-column layout for side-by-side content',
      icon: <Table className="h-6 w-6" />,
      defaultContent: `
        <div class="grid grid-cols-1 md:grid-cols-2 gap-6">
          <div class="p-4 rounded-lg border bg-white shadow-sm">
            <h3 class="text-lg font-semibold mb-2">Left Column</h3>
            <p class="text-gray-600">Add your content here. You can include text, lists, or images.</p>
          </div>
          <div class="p-4 rounded-lg border bg-white shadow-sm">
            <h3 class="text-lg font-semibold mb-2">Right Column</h3>
            <p class="text-gray-600">Add your content here. You can include text, lists, or images.</p>
          </div>
        </div>`
    },
    {
      id: 'three_columns',
      title: 'Three Columns',
      description: 'Balanced three-column layout for features or highlights',
      icon: <Table className="h-6 w-6" />,
      defaultContent: `
        <div class="grid grid-cols-1 md:grid-cols-3 gap-6">
          <div class="p-4 rounded-lg border bg-white shadow-sm">
            <h3 class="text-base font-semibold mb-2">Column One</h3>
            <p class="text-gray-600">Add your content here.</p>
          </div>
          <div class="p-4 rounded-lg border bg-white shadow-sm">
            <h3 class="text-base font-semibold mb-2">Column Two</h3>
            <p class="text-gray-600">Add your content here.</p>
          </div>
          <div class="p-4 rounded-lg border bg-white shadow-sm">
            <h3 class="text-base font-semibold mb-2">Column Three</h3>
            <p class="text-gray-600">Add your content here.</p>
          </div>
        </div>`
    },
    {
      id: 'simple_table',
      title: 'Simple Table',
      description: 'Clean table with header and rows',
      icon: <Table className="h-6 w-6" />,
      defaultContent: `
        <div class="overflow-x-auto">
          <table class="min-w-full divide-y divide-gray-200 border rounded-lg overflow-hidden">
            <thead class="bg-gray-50">
              <tr>
                <th class="px-4 py-2 text-left text-xs font-medium text-gray-500 uppercase tracking-wider">Header 1</th>
                <th class="px-4 py-2 text-left text-xs font-medium text-gray-500 uppercase tracking-wider">Header 2</th>
                <th class="px-4 py-2 text-left text-xs font-medium text-gray-500 uppercase tracking-wider">Header 3</th>
              </tr>
            </thead>
            <tbody class="bg-white divide-y divide-gray-100">
              <tr>
                <td class="px-4 py-2 text-gray-700">Row 1, Col 1</td>
                <td class="px-4 py-2 text-gray-700">Row 1, Col 2</td>
                <td class="px-4 py-2 text-gray-700">Row 1, Col 3</td>
              </tr>
              <tr>
                <td class="px-4 py-2 text-gray-700">Row 2, Col 1</td>
                <td class="px-4 py-2 text-gray-700">Row 2, Col 2</td>
                <td class="px-4 py-2 text-gray-700">Row 2, Col 3</td>
              </tr>
            </tbody>
          </table>
        </div>`
    }
  ];

  const contentBlockTypes = [
    {
      id: 'text',
      title: 'Text',
      icon: <FileTextIcon className="h-5 w-5" />
    },
    {
      id: 'statement',
      title: 'Statement',
      icon: <MessageSquare className="h-5 w-5" />
    },
    {
      id: 'quote',
      title: 'Quote',
      icon: <Quote className="h-5 w-5" />
    },
    {
      id: 'image',
      title: 'Image',
      icon: <Image className="h-5 w-5" />
    },
    {
      id: 'video',
      title: 'Video',
      icon: <Video className="h-5 w-5" />
    },
    {
      id: 'audio',
      title: 'Audio',
      icon: <Volume2 className="h-5 w-5" />
    },
    {
      id: 'youtube',
      title: 'YouTube',
      icon: <Youtube className="h-5 w-5" />
    },
    {
      id: 'link',
      title: 'Link',
      icon: <LinkIcon className="h-5 w-5" />
    },
    {
      id: 'pdf',
      title: 'PDF',
      icon: <FileTextIcon className="h-5 w-5" />
    },
    {
      id: 'tables',
      title: 'Tables',
      icon: <Table className="h-5 w-5" />
    },
    {
      id: 'scorm',
      title: 'SCORM',
      icon: <Box className="h-5 w-5" />
    }
  ];

  // Modify the text types array to include specific styles
  const textTypes = [
    {
      id: 'heading',
      icon: <Heading1 className="h-5 w-5" />,
      preview: <h1 className="text-2xl font-bold mb-2">Heading</h1>,
      defaultContent: '<h1 class="text-2xl font-bold text-gray-800">Heading</h1>',
      style: {
        fontSize: '24px',
        fontWeight: 'bold',
        color: '#1F2937'
      }
    },
    {
      id: 'subheading',
      icon: <Heading2 className="h-5 w-5" />,
      preview: <h2 className="text-xl font-semibold mb-2">Subheading</h2>,
      defaultContent: '<h2 class="text-xl font-semibold text-gray-800">Subheading</h2>',
      style: {
        fontSize: '20px',
        fontWeight: '600',
        color: '#374151'
      }
    },
    {
      id: 'paragraph',
      icon: <Text className="h-5 w-5" />,
      preview: <p className="text-gray-700">This is a paragraph of text.</p>,
      defaultContent: '<p class="text-base text-gray-700">Start typing your text here...</p>',
      style: {
        fontSize: '16px',
        lineHeight: '1.6',
        color: '#4B5563'
      }
    },
    {
      id: 'heading_paragraph',
      icon: <Type className="h-5 w-5" />,
      preview: (
        <div>
          <h1 className="text-2xl font-bold mb-2">Heading</h1>
          <p className="text-gray-700">This is a paragraph below the heading.</p>
          </div>
      ),
      defaultContent: '<h1>Heading</h1><p>This is a paragraph below the heading.</p>'
    },
    {
      id: 'subheading_paragraph',
      icon: <Type className="h-5 w-5" />,
      preview: (
        <div>
          <h2 className="text-xl font-semibold mb-2">Subheading</h2>
          <p className="text-gray-700">This is a paragraph below the subheading.</p>
        </div>
      ),
      defaultContent: '<h2>Subheading</h2><p>This is a paragraph below the subheading.</p>'
    }
   
  ];


  const blockRefs = React.useRef({});
  const statementComponentRef = React.useRef();

  const handleBlockClick = (blockType) => {
    if (blockType.id === 'text') {
      setShowTextTypeSidebar(true);
    } else if (blockType.id === 'statement') {
      setShowStatementSidebar(true);
    } else if (blockType.id === 'quote') {
      setShowQuoteTemplateSidebar(true);
    } else if (blockType.id === 'video') {
      setShowVideoDialog(true);
    } else if (blockType.id === 'image') {
      setShowImageTemplateSidebar(true);
    } else if (blockType.id === 'tables') {
      setShowTableTemplateSidebar(true);
    } else if (blockType.id === 'audio') {
      setShowAudioDialog(true);
    } else if (blockType.id === 'youtube') {
      setShowYoutubeDialog(true);
    } else if (blockType.id === 'link') {
      setShowLinkDialog(true);
    } else if (blockType.id === 'pdf') {
      setShowPdfDialog(true);
    } else {
      addContentBlock(blockType);
    }
  };

  const addContentBlock = (blockType, textType = null) => {
    const newBlock = {
      id: `block_${Date.now()}`,
      block_id: `block_${Date.now()}`,
      type: blockType.id,
      title: blockType.title,
      textType: textType,
      content: '',
      order: (lessonContent?.data?.content ? lessonContent.data.content.length : contentBlocks.length) + 1
    };
   
    // If we have existing lesson content, add to that structure
    if (lessonContent?.data?.content) {
      setLessonContent(prevLessonContent => ({
        ...prevLessonContent,
        data: {
          ...prevLessonContent.data,
          content: [...prevLessonContent.data.content, newBlock]
        }
      }));
    } else {
      // For new lessons, add to contentBlocks
      setContentBlocks([...contentBlocks, newBlock]);
    }
  };

  const handleTextTypeSelect = (textType) => {
    // Check if the block is already being added
    if (contentBlocks.some(block => block.id === `block_${Date.now()}`)) {
      return;
    }

    // For combined templates, split heading/subheading from paragraph so preview styles apply
    let heading = null;
    let subheading = null;
    let contentHtml = textType.defaultContent || '';

    if (textType.id === 'heading_paragraph' || textType.id === 'subheading_paragraph') {
      try {
        const temp = document.createElement('div');
        temp.innerHTML = contentHtml;
        const h1 = temp.querySelector('h1');
        const h2 = temp.querySelector('h2');
        const p = temp.querySelector('p');
        if (textType.id === 'heading_paragraph') {
          heading = h1 ? h1.innerHTML : '';
        } else if (textType.id === 'subheading_paragraph') {
          subheading = h2 ? h2.innerHTML : '';
        }
        contentHtml = p ? p.innerHTML : '';
      } catch (e) {
        // ignore parsing errors and keep contentHtml as-is
      }
    }

    // Generate proper HTML content with exact same container structure as existing blocks
    let innerContent = '';
    if (textType.id === 'heading_paragraph') {
      innerContent = `<h1 style="font-size: 24px; font-weight: bold; color: #1F2937; margin-bottom: 1rem;">${heading || 'Heading'}</h1><p style="font-size: 16px; line-height: 1.6; color: #4B5563; margin: 0;">${contentHtml || 'This is a paragraph below the heading.'}</p>`;
    } else if (textType.id === 'subheading_paragraph') {
      innerContent = `<h2 style="font-size: 20px; font-weight: 600; color: #374151; margin-bottom: 0.75rem;">${subheading || 'Subheading'}</h2><p style="font-size: 16px; line-height: 1.6; color: #4B5563; margin: 0;">${contentHtml || 'This is a paragraph below the subheading.'}</p>`;
    } else {
      innerContent = textType.defaultContent || contentHtml;
    }

    // Generate HTML content with proper card styling to match existing blocks
    const htmlContent = `
      <div class="relative bg-white rounded-2xl shadow-md p-6 hover:shadow-xl transition transform hover:-translate-y-1">
        <div class="absolute top-0 left-0 h-full w-2 bg-gradient-to-b from-pink-500 to-orange-500 rounded-l-2xl"></div>
        <div class="pl-4">
          ${innerContent}
        </div>
      </div>
    `;

    const newBlock = {
      id: `block_${Date.now()}`,
      block_id: `block_${Date.now()}`,
      type: 'text',
      title: textType.title || 'Text Block',
      textType: textType.id,
      content: contentHtml,
      html_css: htmlContent,
      ...(heading !== null && { heading }),
      ...(subheading !== null && { subheading }),
      order: (lessonContent?.data?.content ? lessonContent.data.content.length : contentBlocks.length) + 1
    };

    // Always add to local edit list so it appears immediately in edit mode
    setContentBlocks(prevBlocks => [...prevBlocks, newBlock]);
   
    // Close the sidebar
    setShowTextTypeSidebar(false);
    setSidebarCollapsed(true);
  };

  const handleTableTemplateSelect = (template) => {
    // Generate HTML content with proper card styling to match existing blocks
    const htmlContent = `
      <div class="relative bg-white rounded-2xl shadow-md p-6 hover:shadow-xl transition transform hover:-translate-y-1">
        <div class="absolute top-0 left-0 h-full w-2 bg-gradient-to-b from-pink-500 to-orange-500 rounded-l-2xl"></div>
        <div class="pl-4">
          ${template.defaultContent}
        </div>
      </div>
    `;
   
    const newBlock = {
      id: `block_${Date.now()}`,
      block_id: `block_${Date.now()}`,
      type: 'text',
      title: template.title,
      textType: 'table',
      content: template.defaultContent,
      html_css: htmlContent,
      order: (lessonContent?.data?.content ? lessonContent.data.content.length : contentBlocks.length) + 1
    };
   
    // If we have existing lesson content, add to that structure
    if (lessonContent?.data?.content) {
      setLessonContent(prevLessonContent => ({
        ...prevLessonContent,
        data: {
          ...prevLessonContent.data,
          content: [...prevLessonContent.data.content, newBlock]
        }
      }));
    } else {
      // For new lessons, add to contentBlocks
      setContentBlocks(prevBlocks => [...prevBlocks, newBlock]);
    }
    setShowTableTemplateSidebar(false);
  };

  const handleStatementSelect = (statementBlock) => {
    // If we have existing lesson content, add to that structure
    if (lessonContent?.data?.content) {
      setLessonContent(prevLessonContent => ({
        ...prevLessonContent,
        data: {
          ...prevLessonContent.data,
          content: [...prevLessonContent.data.content, statementBlock]
        }
      }));
    } else {
      // For new lessons, add to contentBlocks
      setContentBlocks(prevBlocks => [...prevBlocks, statementBlock]);
    }
  };

  const handleStatementEdit = (blockId, content, htmlContent) => {
    // Update contentBlocks for new lessons
    setContentBlocks(blocks =>
      blocks.map(block =>
        block.id === blockId ? {
          ...block,
          content,
          html_css: htmlContent,
          updatedAt: new Date().toISOString()
        } : block
      )
    );

    // Also update lessonContent if it exists (for fetched lessons)
    if (lessonContent?.data?.content) {
      setLessonContent(prevLessonContent => ({
        ...prevLessonContent,
        data: {
          ...prevLessonContent.data,
          content: prevLessonContent.data.content.map(block =>
            (block.block_id === blockId || block.id === blockId) ? {
              ...block,
              content,
              html_css: htmlContent,
              updatedAt: new Date().toISOString()
            } : block
          )
        }
      }));
    }
  };

  // Quote component callbacks
  const handleQuoteTemplateSelect = (newBlock) => {
    // Always add to local edit list so it appears immediately in edit mode
    setContentBlocks(prevBlocks => [...prevBlocks, newBlock]);
    
    // Also add to lessonContent if it exists (for fetched lessons)
    if (lessonContent?.data?.content) {
      setLessonContent(prevLessonContent => ({
        ...prevLessonContent,
        data: {
          ...prevLessonContent.data,
          content: [...prevLessonContent.data.content, newBlock]
        }
      }));
    }
  };

  const handleQuoteUpdate = (editingBlock, updatedQuoteContent) => {
    // Generate new HTML content based on quote type and updated content
    let newHtmlContent = '';
    const quoteType = editingBlock.details?.quoteType || editingBlock.quoteType;
    
    switch (quoteType) {
      case 'quote_a':
        newHtmlContent = `
          <div class="relative bg-white rounded-2xl shadow-lg p-8 border border-gray-100 max-w-2xl mx-auto">
            <div class="absolute top-0 left-0 h-full w-2 bg-gradient-to-b from-blue-500 to-purple-600 rounded-l-2xl"></div>
            <div class="pl-6">
              <div class="flex items-start space-x-4">
                <div class="flex-1">
                  <blockquote class="text-xl italic text-gray-700 mb-4 leading-relaxed">
                    "${updatedQuoteContent.quote}"
                  </blockquote>
                  <div class="flex items-center space-x-3">
                    <cite class="text-lg font-semibold text-gray-600 not-italic">— ${updatedQuoteContent.author}</cite>
                  </div>
                </div>
              </div>
            </div>
          </div>
        `;
        break;
      case 'quote_b':
        newHtmlContent = `
          <div class="relative bg-gradient-to-br from-gray-50 to-white rounded-3xl shadow-xl p-10 border border-gray-200 max-w-3xl mx-auto">
            <div class="absolute top-0 right-0 h-full w-2 bg-gradient-to-b from-pink-500 to-orange-500 rounded-r-3xl"></div>
            <div class="pr-6">
              <div class="text-center">
                <blockquote class="text-2xl italic text-gray-800 mb-6 leading-relaxed font-light">
                  "${updatedQuoteContent.quote}"
                </blockquote>
                <cite class="text-xl font-bold text-gray-700 not-italic">— ${updatedQuoteContent.author}</cite>
              </div>
            </div>
          </div>
        `;
        break;
      case 'quote_c':
        newHtmlContent = `
          <div class="relative bg-white rounded-2xl shadow-2xl overflow-hidden max-w-4xl mx-auto">
            <div class="absolute top-0 left-0 right-0 h-2 bg-gradient-to-r from-green-400 to-blue-500"></div>
            <div class="p-12">
              <div class="text-center">
                <blockquote class="text-3xl italic text-gray-700 mb-6 leading-relaxed font-light">
                  "${updatedQuoteContent.quote}"
                </blockquote>
                <cite class="text-2xl font-bold text-gray-600 not-italic">— ${updatedQuoteContent.author}</cite>
              </div>
            </div>
          </div>
        `;
        break;
      case 'quote_d':
        newHtmlContent = `
          <div class="relative bg-white rounded-lg shadow-md p-6 border-l-4 border-indigo-500 max-w-2xl mx-auto">
            <blockquote class="text-lg italic text-gray-700 mb-3 leading-relaxed">
              "${updatedQuoteContent.quote}"
            </blockquote>
            <cite class="text-base font-medium text-gray-600 not-italic">— ${updatedQuoteContent.author}</cite>
          </div>
        `;
        break;
      case 'quote_on_image':
        newHtmlContent = `
          <div class="relative bg-gradient-to-br from-purple-600 to-blue-600 rounded-3xl shadow-2xl overflow-hidden max-w-4xl mx-auto min-h-[400px] flex items-center justify-center">
            <div class="absolute inset-0 bg-black bg-opacity-30"></div>
            <div class="relative z-10 text-center text-white p-12">
              <blockquote class="text-4xl italic font-light mb-8 leading-relaxed">
                "${updatedQuoteContent.quote}"
              </blockquote>
              <cite class="text-2xl font-bold not-italic">— ${updatedQuoteContent.author}</cite>
            </div>
          </div>
        `;
        break;
      case 'quote_carousel':
        const quotes = updatedQuoteContent.quotes || [updatedQuoteContent];
        newHtmlContent = `
          <div class="relative bg-white rounded-3xl shadow-xl p-8 max-w-4xl mx-auto">
            <div class="absolute top-0 left-0 right-0 h-1 bg-gradient-to-r from-purple-500 to-pink-500 rounded-t-3xl"></div>
            <div class="quote-carousel-${Date.now()}" data-current="0">
              ${quotes.map((q, index) => `
                <div class="quote-slide ${index === 0 ? 'block' : 'hidden'}" data-index="${index}">
                  <div class="text-center py-8">
                    <blockquote class="text-3xl italic text-gray-800 mb-6 leading-relaxed font-light">
                      "${q.quote}"
                    </blockquote>
                    <cite class="text-xl font-bold text-gray-600 not-italic">— ${q.author}</cite>
                  </div>
                </div>
              `).join('')}
              <div class="flex justify-center items-center space-x-4 mt-8">
                <button onclick="window.carouselPrev && window.carouselPrev(this)" class="carousel-prev bg-gray-200 hover:bg-gray-300 rounded-full p-2 transition-colors">
                  <svg class="w-5 h-5" fill="none" stroke="currentColor" viewBox="0 0 24 24">
                    <path stroke-linecap="round" stroke-linejoin="round" stroke-width="2" d="M15 19l-7-7 7-7"></path>
                  </svg>
                </button>
                <div class="flex space-x-2">
                  ${quotes.map((_, index) => `
                    <button onclick="window.carouselGoTo && window.carouselGoTo(this, ${index})" class="carousel-dot w-3 h-3 rounded-full transition-colors ${index === 0 ? 'bg-purple-500' : 'bg-gray-300'}" data-index="${index}"></button>
                  `).join('')}
                </div>
                <button onclick="window.carouselNext && window.carouselNext(this)" class="carousel-next bg-gray-200 hover:bg-gray-300 rounded-full p-2 transition-colors">
                  <svg class="w-5 h-5" fill="none" stroke="currentColor" viewBox="0 0 24 24">
                    <path stroke-linecap="round" stroke-linejoin="round" stroke-width="2" d="M9 5l7 7-7 7"></path>
                  </svg>
                </button>
              </div>
            </div>
          </div>
        `;
        break;
      default:
        newHtmlContent = `
          <div class="relative bg-white rounded-2xl shadow-md p-6 border">
            <div class="absolute top-0 left-0 h-full w-2 bg-gradient-to-b from-pink-500 to-orange-500 rounded-l-2xl"></div>
            <div class="pl-4">
              <blockquote class="text-lg italic text-gray-700 mb-3">
                "${updatedQuoteContent.quote}"
              </blockquote>
              <cite class="text-sm font-medium text-gray-500">— ${updatedQuoteContent.author}</cite>
            </div>
          </div>
        `;
    }

    // Update contentBlocks for new lessons
    setContentBlocks(blocks =>
      blocks.map(block =>
        block.id === editingBlock.id ? {
          ...block,
          content: JSON.stringify(updatedQuoteContent),
          html_css: newHtmlContent,
          updatedAt: new Date().toISOString()
        } : block
      )
    );

    // Update lessonContent for fetched lessons
    if (lessonContent?.data?.content) {
      setLessonContent(prevLessonContent => ({
        ...prevLessonContent,
        data: {
          ...prevLessonContent.data,
          content: prevLessonContent.data.content.map(block =>
            (block.block_id === editingBlock.id || block.id === editingBlock.id) ? {
              ...block,
              content: JSON.stringify(updatedQuoteContent),
              html_css: newHtmlContent,
              updatedAt: new Date().toISOString()
            } : block
          )
        }
      }));
    }

    // Reset editing state
    setEditingQuoteBlock(null);
  };

  const removeContentBlock = (blockId) => {
    setContentBlocks(contentBlocks.filter(block => block.id !== blockId));
  };

  const updateBlockContent = (blockId, content, heading = null, subheading = null) => {
    // Update contentBlocks for new lessons
    setContentBlocks(blocks =>
      blocks.map(block =>
        block.id === blockId ? {
          ...block,
          content,
          heading,
          subheading,
          updatedAt: new Date().toISOString()
        } : block
      )
    );

    // Also update lessonContent if it exists (for fetched lessons)
    if (lessonContent?.data?.content) {
      setLessonContent(prevLessonContent => ({
        ...prevLessonContent,
        data: {
          ...prevLessonContent.data,
          content: prevLessonContent.data.content.map(block =>
            block.block_id === blockId ? {
              ...block,
              content,
              heading,
              subheading,
              updatedAt: new Date().toISOString()
            } : block
          )
        }
      }));
    }
  };

  const handleEditBlock = (blockId) => {
    // First try to find block in contentBlocks (for new lessons)
    let block = contentBlocks.find(b => b.id === blockId);
   
    // If not found, try to find in lessonContent (for fetched lessons)
    if (!block && lessonContent?.data?.content) {
      block = lessonContent.data.content.find(b => b.block_id === blockId);
    }
   
    if (!block) return;
   
    if (block.type === 'statement') {
      // Handle statement editing with the StatementComponent
      // Pass both content and html_css to extract content from HTML if needed
      statementComponentRef.current?.handleEditStatement(blockId, block.statementType, block.content, block.html_css);
      return;
    }
   
    if (block.type === 'text') {
      setCurrentTextBlockId(blockId);
      setCurrentTextType(block.textType);
      setShowTextEditorDialog(true);

      // Reset editors
      setEditorHtml('');
      setEditorHeading('');
      setEditorSubheading('');
      setEditorContent('');
     
      // Set content based on block type
      if (block.textType === 'heading-paragraph') {
        const parts = block.content ? block.content.split('|||') : ['', ''];
        setEditorHeading(parts[0] || '');
        setEditorContent(parts[1] || '');
      } else if (block.textType === 'subheading-paragraph') {
        const parts = block.content ? block.content.split('|||') : ['', ''];
        setEditorSubheading(parts[0] || '');
        setEditorContent(parts[1] || '');
      } else {
        setEditorContent(block.content || '');
        setEditorHtml(block.content || '');
      }
    } else if (block.type === 'quote') {
      // Handle quote block editing
      setEditingQuoteBlock(block);
      setShowQuoteEditDialog(true);
    } else {
      setCurrentBlock(block);
      setEditModalOpen(true);
     
      // Reset editors
      setEditorHeading('');
      setEditorSubheading('');
      setEditorContent('');
     
      // Set content based on block type
      if (block.textType === 'heading-paragraph') {
        const parts = block.content ? block.content.split('|||') : ['', ''];
        setEditorHeading(parts[0] || '');
        setEditorContent(parts[1] || '');
      } else if (block.textType === 'subheading-paragraph') {
        const parts = block.content ? block.content.split('|||') : ['', ''];
        setEditorSubheading(parts[0] || '');
        setEditorContent(parts[1] || '');
      } else {
        setEditorContent(block.content || '');
      }
    }
  };

  const handleDragStart = (e, blockId) => {
    setDraggedBlockId(blockId);
    e.dataTransfer.effectAllowed = 'move';
   
    // Add a class to the dragged element for visual feedback
    const element = e.target;
    element.classList.add('dragging');
   
    // Set custom ghost image
    const ghost = element.cloneNode(true);
    ghost.style.opacity = '0.5';
    ghost.style.position = 'absolute';
    ghost.style.left = '-9999px';
    document.body.appendChild(ghost);
    e.dataTransfer.setDragImage(ghost, 0, 0);
   
    // Clean up ghost element after drag starts
    setTimeout(() => {
      document.body.removeChild(ghost);
    }, 0);
  };
 
  // Add dragend handler to clean up styles
  const handleDragEnd = () => {
    // Reset all block transforms
    document.querySelectorAll('[data-block-id]').forEach(block => {
      block.style.transform = '';
      block.classList.remove('dragging');
    });
    setDraggedBlockId(null);
  };

  const handleDragOver = (e) => {
    e.preventDefault();
    e.dataTransfer.dropEffect = 'move';
   
    // Find the dragged element and potential drop target
    const draggedElement = document.querySelector(`[data-block-id="${draggedBlockId}"]`);
    if (!draggedElement) return;

    const dropTarget = document.elementFromPoint(e.clientX, e.clientY)?.closest('[data-block-id]');
    if (!dropTarget || dropTarget === draggedElement) return;

    // Get all blocks
    const blocks = Array.from(document.querySelectorAll('[data-block-id]'));
    const draggedIndex = blocks.indexOf(draggedElement);
    const dropIndex = blocks.indexOf(dropTarget);

    // Reset all transformations first
    blocks.forEach(block => {
      if (block !== draggedElement) {
        block.style.transform = '';
      }
    });

    // Apply transform to drop target
    const moveUp = draggedIndex > dropIndex;
    dropTarget.style.transform = `translateY(${moveUp ? '40px' : '-40px'})`;
    dropTarget.style.transition = 'transform 0.2s ease';
  };

  const handleDrop = (e, targetBlockId) => {
    e.preventDefault();
    if (draggedBlockId === null || draggedBlockId === targetBlockId) return;

    // Update lesson content order
    const content = lessonContent.data.content;
    const sourceIndex = content.findIndex(b => b.block_id === draggedBlockId);
    const targetIndex = content.findIndex(b => b.block_id === targetBlockId);
   
    if (sourceIndex === -1 || targetIndex === -1) return;
   
    const updatedContent = [...content];
    const [moved] = updatedContent.splice(sourceIndex, 1);
    updatedContent.splice(targetIndex, 0, moved);
   
    // Update the state with new order
    setLessonContent({
      ...lessonContent,
      data: {
        ...lessonContent.data,
        content: updatedContent.map((block, index) => ({
          ...block,
          order: index + 1
        }))
      }
    });

    // Reset drag state
    setDraggedBlockId(null);
   
    // Reset any visual transformations
    document.querySelectorAll('[data-block-id]').forEach(block => {
      block.style.transform = '';
      block.style.transition = '';
    });
  };

  const handleSave = async () => {
    const lessonDataToSave = {
      title: lessonTitle,
      contentBlocks,
      status: 'DRAFT',
      lastModified: new Date().toISOString()
    };

    // Determine if this is a new lesson or an update
    const baseUrl = `${import.meta.env.VITE_API_BASE_URL}/api/course`;
    const apiUrl = lessonId
      ? `${baseUrl}/${courseId}/modules/${moduleId}/lesson/${lessonId}`
      : `${baseUrl}/${courseId}/modules/${moduleId}/lesson/create-lesson`;

    try {
      const response = lessonId
        ? await axios.put(apiUrl, lessonDataToSave)
        : await axios.post(apiUrl, lessonDataToSave);
     
      toast.success('Lesson saved successfully!');
    } catch (error) {
      toast.error('Error saving lesson!');
      console.error(error);
    }
  };

  const handlePreview = () => {
    console.log('Previewing lesson:', { lessonTitle, contentBlocks });
    alert('Preview functionality coming soon!');
  };

  // Convert blocks to HTML/CSS format
  const convertBlocksToHtml = (blocks) => {
    return blocks.map(block => {
      let html = '';
      let css = '';
      let js = '';

      if (block.type === 'text') {
        const textType = textTypes.find(t => t.id === block.textType);
        const style = block.style || textType?.style || {};
        const styleString = Object.entries(style)
          .map(([key, value]) => `${key}: ${value}`)
          .join('; ');

        html = `<div class="lesson-block text-block" style="${styleString}">${block.content}</div>`;
      } else if (block.type === 'image') {
        // Prefer saved html_css if available (preserves exact sizing/styles)
        if (block.html_css && block.html_css.trim()) {
          html = block.html_css;
        } else {
          // Fallback: reconstruct based on layout from block or details
          const imageUrl = block.imageUrl || block.details?.image_url || '';
          const layout = block.layout || block.details?.layout || 'centered';
          const caption = (block.text || block.imageDescription || block.details?.caption || '').toString();
          const title = block.imageTitle || block.details?.alt_text || 'Image';
          if (layout === 'side-by-side') {
            html = `
              <div class="lesson-image side-by-side">
                <div class="grid md:grid-cols-2 gap-8 items-center bg-gray-50 rounded-xl p-6">
                  <div>
                    <img src="${imageUrl}" alt="${title}" class="w-full max-h-[28rem] object-contain rounded-lg shadow-lg" />
                  </div>
                  <div>
                    ${caption ? `<span class="text-gray-700 text-lg leading-relaxed">${caption}</span>` : ''}
                  </div>
                </div>
              </div>`;
          } else if (layout === 'overlay') {
            html = `
              <div class="lesson-image overlay">
                <div class="relative rounded-xl overflow-hidden">
                  <img src="${imageUrl}" alt="${title}" class="w-full h-96 object-cover" />
                  ${caption ? `<div class="absolute inset-0 bg-gradient-to-t from-black via-transparent to-transparent flex items-end"><div class="text-white p-8 w-full"><span class="text-xl font-medium leading-relaxed">${caption}</span></div></div>` : ''}
                </div>
              </div>`;
          } else if (layout === 'full-width') {
            html = `
              <div class="lesson-image full-width">
                <div class="space-y-3">
                  <img src="${imageUrl}" alt="${title}" class="w-full max-h-[28rem] object-contain rounded" />
                  ${caption ? `<p class="text-sm text-gray-600">${caption}</p>` : ''}
                </div>
              </div>`;
          } else {
            html = `
              <div class="lesson-image centered">
                <div class="text-center">
                  <img src="${imageUrl}" alt="${title}" class="max-w-full max-h-[28rem] object-contain rounded-xl shadow-lg mx-auto" />
                  ${caption ? `<span class="text-gray-600 mt-4 italic text-lg">${caption}</span>` : ''}
                </div>
              </div>`;
          }
        }
      } else if (block.type === 'quote') {
        // Use saved html_css if available, otherwise generate from content
        if (block.html_css && block.html_css.trim()) {
          html = block.html_css;
        } else {
          // Fallback: generate HTML from quote content
          const quoteContent = JSON.parse(block.content || '{}');
          const quoteType = block.quoteType || 'quote_a';
          
          switch (quoteType) {
            case 'quote_a':
              html = `
                <div class="relative bg-white rounded-2xl shadow-md p-6 hover:shadow-xl transition transform hover:-translate-y-1">
                  <div class="absolute top-0 left-0 h-full w-2 bg-gradient-to-b from-pink-500 to-orange-500 rounded-l-2xl"></div>
                  <div class="pl-4">
                    <div class="flex items-start space-x-4">
                      <div class="flex-shrink-0">
                        <img src="${quoteContent.authorImage || ''}" alt="${quoteContent.author || ''}" class="w-12 h-12 rounded-full object-cover" />
                      </div>
                      <div class="flex-1">
                        <blockquote class="text-lg italic text-gray-700 mb-3">
                          "${quoteContent.quote || ''}"
                        </blockquote>
                        <cite class="text-sm font-medium text-gray-500">— ${quoteContent.author || ''}</cite>
                      </div>
                    </div>
                  </div>
                </div>
              `;
              break;
            case 'quote_b':
              html = `
                <div class="relative bg-white rounded-2xl shadow-md p-6 hover:shadow-xl transition transform hover:-translate-y-1">
                  <div class="absolute top-0 left-0 h-full w-2 bg-gradient-to-b from-pink-500 to-orange-500 rounded-l-2xl"></div>
                  <div class="pl-4">
                    <div class="bg-gray-50 rounded-xl p-6">
                      <div class="flex items-center space-x-4 mb-4">
                        <img src="${quoteContent.authorImage || ''}" alt="${quoteContent.author || ''}" class="w-16 h-16 rounded-full object-cover border-2 border-white shadow-lg" />
                        <div>
                          <cite class="text-lg font-semibold text-gray-800">${quoteContent.author || ''}</cite>
                        </div>
                      </div>
                      <blockquote class="text-xl italic text-gray-700 leading-relaxed">
                        "${quoteContent.quote || ''}"
                      </blockquote>
                    </div>
                  </div>
                </div>
              `;
              break;
            case 'quote_c':
              html = `
                <div class="relative bg-white rounded-2xl shadow-md p-6 hover:shadow-xl transition transform hover:-translate-y-1">
                  <div class="absolute top-0 left-0 h-full w-2 bg-gradient-to-b from-pink-500 to-orange-500 rounded-l-2xl"></div>
                  <div class="pl-4">
                    <div class="text-center">
                      <img src="${quoteContent.authorImage || ''}" alt="${quoteContent.author || ''}" class="w-24 h-24 rounded-full object-cover mx-auto mb-6 border-4 border-gray-100 shadow-lg" />
                      <blockquote class="text-2xl italic text-gray-700 mb-4 leading-relaxed">
                        "${quoteContent.quote || ''}"
                      </blockquote>
                      <cite class="text-lg font-medium text-gray-600">— ${quoteContent.author || ''}</cite>
                    </div>
                  </div>
                </div>
              `;
              break;
            case 'quote_d':
              html = `
                <div class="relative bg-white rounded-2xl shadow-md p-6 hover:shadow-xl transition transform hover:-translate-y-1">
                  <div class="absolute top-0 left-0 h-full w-2 bg-gradient-to-b from-pink-500 to-orange-500 rounded-l-2xl"></div>
                  <div class="pl-4">
                    <div class="border-l-4 border-blue-500 pl-4">
                      <blockquote class="text-lg text-gray-700 mb-2">
                        "${quoteContent.quote || ''}"
                      </blockquote>
                      <div class="flex items-center space-x-3">
                        <img src="${quoteContent.authorImage || ''}" alt="${quoteContent.author || ''}" class="w-8 h-8 rounded-full object-cover" />
                        <cite class="text-sm font-medium text-gray-500">${quoteContent.author || ''}</cite>
                      </div>
                    </div>
                  </div>
                </div>
              `;
              break;
            case 'quote_on_image':
              html = `
                <div class="relative bg-white rounded-2xl shadow-md overflow-hidden hover:shadow-xl transition transform hover:-translate-y-1">
                  <div class="absolute top-0 left-0 h-full w-2 bg-gradient-to-b from-pink-500 to-orange-500 rounded-l-2xl z-10"></div>
                  <div class="relative">
                    <img src="${quoteContent.backgroundImage || ''}" alt="Quote background" class="w-full h-64 object-cover" />
                    <div class="absolute inset-0 bg-gradient-to-t from-black/70 via-black/30 to-transparent flex items-end">
                      <div class="p-8 text-white w-full">
                        <blockquote class="text-xl italic mb-3 leading-relaxed">
                          "${quoteContent.quote || ''}"
                        </blockquote>
                        <cite class="text-lg font-medium opacity-90">— ${quoteContent.author || ''}</cite>
                      </div>
                    </div>
                  </div>
                </div>
              `;
              break;
            case 'quote_carousel':
              const quotes = quoteContent.quotes || [];
              const quotesHtml = quotes.map((q, index) => `
                <div class="carousel-item ${index === 0 ? 'active' : 'hidden'}" data-index="${index}">
                  <blockquote class="text-xl italic text-gray-700 mb-4 text-center leading-relaxed">
                    "${q.quote || ''}"
                  </blockquote>
                  <cite class="text-lg font-medium text-gray-600 text-center block">— ${q.author || ''}</cite>
                </div>
              `).join('');
              
              html = `
                <div class="relative bg-white rounded-2xl shadow-md p-6 hover:shadow-xl transition transform hover:-translate-y-1">
                  <div class="absolute top-0 left-0 h-full w-2 bg-gradient-to-b from-pink-500 to-orange-500 rounded-l-2xl"></div>
                  <div class="pl-4">
                    <div class="quote-carousel relative bg-gray-50 rounded-xl p-8 min-h-[200px] flex flex-col justify-center">
                      ${quotesHtml}
                      <div class="flex justify-center space-x-2 mt-6">
                        ${quotes.map((_, index) => `
                          <button class="carousel-dot w-3 h-3 rounded-full ${index === 0 ? 'bg-blue-500' : 'bg-gray-300'}" data-index="${index}"></button>
                        `).join('')}
                      </div>
                      <div class="flex justify-between items-center mt-4">
                        <button class="carousel-prev text-gray-500 hover:text-gray-700 p-2">‹</button>
                        <button class="carousel-next text-gray-500 hover:text-gray-700 p-2">›</button>
                      </div>
                    </div>
                  </div>
                </div>
              `;
              
              // Add carousel JavaScript
              js = `
                document.addEventListener('DOMContentLoaded', function() {
                  const carousel = document.querySelector('.quote-carousel');
                  if (carousel) {
                    const items = carousel.querySelectorAll('.carousel-item');
                    const dots = carousel.querySelectorAll('.carousel-dot');
                    const prevBtn = carousel.querySelector('.carousel-prev');
                    const nextBtn = carousel.querySelector('.carousel-next');
                    let currentIndex = 0;

                    function showItem(index) {
                      items.forEach((item, i) => {
                        item.classList.toggle('hidden', i !== index);
                        item.classList.toggle('active', i === index);
                      });
                      dots.forEach((dot, i) => {
                        dot.classList.toggle('bg-blue-500', i === index);
                        dot.classList.toggle('bg-gray-300', i !== index);
                      });
                      currentIndex = index;
                    }

                    dots.forEach((dot, index) => {
                      dot.addEventListener('click', () => showItem(index));
                    });

                    prevBtn.addEventListener('click', () => {
                      const newIndex = currentIndex > 0 ? currentIndex - 1 : items.length - 1;
                      showItem(newIndex);
                    });

                    nextBtn.addEventListener('click', () => {
                      const newIndex = currentIndex < items.length - 1 ? currentIndex + 1 : 0;
                      showItem(newIndex);
                    });
                  }
                });
              `;
              break;
            default:
              html = `
                <div class="relative bg-white rounded-2xl shadow-md p-6 hover:shadow-xl transition transform hover:-translate-y-1">
                  <div class="absolute top-0 left-0 h-full w-2 bg-gradient-to-b from-pink-500 to-orange-500 rounded-l-2xl"></div>
                  <div class="pl-4">
                    <blockquote class="text-lg italic text-gray-700 mb-3">
                      "${quoteContent.quote || ''}"
                    </blockquote>
                    <cite class="text-sm font-medium text-gray-500">— ${quoteContent.author || ''}</cite>
                  </div>
                </div>
              `;
          }
        }
      } else if (block.type === 'pdf') {
        // Prefer saved html_css to keep consistent embedding
        if (block.html_css && block.html_css.trim()) {
          html = block.html_css;
        } else {
          const url = block.pdfUrl || block.details?.pdf_url || '';
          const title = block.pdfTitle || block.details?.caption || 'PDF Document';
          const description = block.pdfDescription || block.details?.description || '';
          html = `
            <div class="lesson-pdf">
              ${title ? `<h3 class="pdf-title">${title}</h3>` : ''}
              ${description ? `<p class="pdf-description">${description}</p>` : ''}
              <iframe src="${url}" class="pdf-iframe" style="width: 100%; height: 600px; border: none; border-radius: 12px;"></iframe>
            </div>
          `;
        }
      }

      return { html, css, js };
    });
  };

  const handleUpdate = async () => {
    if (!lessonId) {
      toast.error('No lesson ID found. Please save the lesson first.');
      return;
    }

    try {
      setIsUploading(true);

      // Use contentBlocks if it has data (newly added content), otherwise use lessonContent (fetched content)
      // This ensures newly added content takes priority over fetched content
      const blocksToUpdate = contentBlocks.length > 0 ? contentBlocks : (lessonContent?.data?.content || []);

      // Allow empty content blocks for deletion operations
      /*if (!blocksToUpdate || blocksToUpdate.length === 0) {
        toast.error('Please add some content before updating');
        return;
      }*/

      // Convert content blocks to the required format
      const content = blocksToUpdate.map((block, index) => {
        const blockId = block.block_id || `block_${index + 1}`;
       
        // If block already has html_css (fetched content), preserve it to avoid wrapping in new containers
        if (block.html_css && block.html_css.trim() !== '') {
          return {
            type: block.type,
            script: block.script || '',
            block_id: blockId,
            html_css: block.html_css,
            ...(block.details && { details: block.details })
          };
        }

        // Only generate new HTML for newly created blocks without existing html_css
        let htmlContent = '';
        let details = {};
        let script = '';

        // Extract content from different possible sources
        const blockContent = block.content || '';
        const blockType = block.type;
        const textType = block.textType;

        switch (blockType) {
          case 'text':
            // Handle different text types
            if (textType === 'heading') {
              htmlContent = `
                <div class="relative bg-white rounded-2xl shadow-md p-6 hover:shadow-xl transition transform hover:-translate-y-1">
                  <div class="absolute top-0 left-0 h-full w-2 bg-gradient-to-b from-pink-500 to-orange-500 rounded-l-2xl"></div>
                  <article class="prose prose-gray max-w-none pl-4">
                    <h1 class="text-2xl font-bold text-gray-800">${blockContent}</h1>
                  </article>
                </div>`;
            } else if (textType === 'subheading') {
              htmlContent = `
                <div class="relative bg-white rounded-2xl shadow-md p-6 hover:shadow-xl transition transform hover:-translate-y-1">
                  <div class="absolute top-0 left-0 h-full w-2 bg-gradient-to-b from-pink-500 to-orange-500 rounded-l-2xl"></div>
                  <article class="prose prose-gray max-w-none pl-4">
                    <h2 class="text-xl font-semibold text-gray-800">${blockContent}</h2>
                  </article>
                </div>`;
            } else if (textType === 'heading_paragraph') {
              const heading = block.heading || '';
              const content = block.content || '';
              htmlContent = `
                <div class="relative bg-white rounded-2xl shadow-md p-6 hover:shadow-xl transition transform hover:-translate-y-1">
                  <div class="absolute top-0 left-0 h-full w-2 bg-gradient-to-b from-pink-500 to-orange-500 rounded-l-2xl"></div>
                  <article class="prose prose-gray max-w-none pl-4">
                    <h1 class="text-2xl font-bold text-gray-800">${heading}</h1>
                    <p class="text-gray-600 leading-relaxed">${content}</p>
                  </article>
                </div>`;
            } else if (textType === 'subheading_paragraph') {
              const subheading = block.subheading || '';
              const content = block.content || '';
              htmlContent = `
                <div class="relative bg-white rounded-2xl shadow-md p-6 hover:shadow-xl transition transform hover:-translate-y-1">
                  <div class="absolute top-0 left-0 h-full w-2 bg-gradient-to-b from-pink-500 to-orange-500 rounded-l-2xl"></div>
                  <article class="prose prose-gray max-w-none pl-4">
                    <h2 class="text-xl font-semibold text-gray-800">${subheading}</h2>
                    <p class="text-gray-600 leading-relaxed">${content}</p>
                  </article>
                </div>`;
            } else {
              htmlContent = `
                <div class="relative bg-white rounded-2xl shadow-md p-6 hover:shadow-xl transition transform hover:-translate-y-1">
                  <div class="absolute top-0 left-0 h-full w-2 bg-gradient-to-b from-pink-500 to-orange-500 rounded-l-2xl"></div>
                  <article class="prose prose-gray max-w-none pl-4">
                    <p class="text-gray-600 leading-relaxed">${blockContent}</p>
                  </article>
                </div>`;
            }
            break;

          case 'image':
            // Preserve layout-specific HTML so sizes/styles remain consistent after reload
            {
              const layout = block.layout || 'centered';
              const textContent = (block.text || block.imageDescription || '').toString();
              details = {
                image_url: block.imageUrl,
                caption: textContent,
                alt_text: block.imageTitle || '',
                layout: layout,
                template: block.templateType || block.template || undefined,
              };

              if (layout === 'side-by-side') {
                htmlContent = `
                  <div class="grid md:grid-cols-2 gap-8 items-center bg-gray-50 rounded-xl p-6">
                    <div>
                      <img src="${block.imageUrl}" alt="${block.imageTitle || 'Image'}" class="w-full max-h-[28rem] object-contain rounded-lg shadow-lg" />
                    </div>
                    <div>
                      ${textContent ? `<span class="text-gray-700 text-lg leading-relaxed">${textContent}</span>` : ''}
                    </div>
                  </div>
                `;
              } else if (layout === 'overlay') {
                htmlContent = `
                  <div class="relative rounded-xl overflow-hidden">
                    <img src="${block.imageUrl}" alt="${block.imageTitle || 'Image'}" class="w-full h-96 object-cover" />
                    ${textContent ? `<div class="absolute inset-0 bg-gradient-to-t from-black via-transparent to-transparent flex items-end"><div class="text-white p-8 w-full"><span class="text-xl font-medium leading-relaxed">${textContent}</span></div></div>` : ''}
                  </div>
                `;
              } else if (layout === 'full-width') {
                htmlContent = `
                  <div class="space-y-3">
                    <img src="${block.imageUrl}" alt="${block.imageTitle || 'Image'}" class="w-full max-h-[28rem] object-contain rounded" />
                    ${textContent ? `<p class="text-sm text-gray-600">${textContent}</p>` : ''}
                  </div>
                `;
              } else { // centered or default
                htmlContent = `
                  <div class="text-center">
                    <img src="${block.imageUrl}" alt="${block.imageTitle || 'Image'}" class="max-w-full max-h-[28rem] object-contain rounded-xl shadow-lg mx-auto" />
                    ${textContent ? `<span class="text-gray-600 mt-4 italic text-lg">${textContent}</span>` : ''}
                  </div>
                `;
              }
            }
            break;

          default:
            htmlContent = block.html_css || block.content || '';
            break;
        }

        return {
          id: block.id,
          type: block.type,
          title: block.title || '',
          content: block.content || '',
          html_css: htmlContent,
          order: block.order || 0,
          ...(Object.keys(details).length > 0 && { details })
        };
      });

      // Convert blocks to HTML/CSS/JS format
      const convertedBlocks = convertBlocksToHtml(blocksToUpdate);

      // Combine all blocks
      const combinedContent = {
        html: convertedBlocks.map(block => block.html).join('\\n'),
        css: convertedBlocks.map(block => block.css).join('\\n'),
        js: convertedBlocks.map(block => block.js).filter(js => js).join('\\n')
      };

      // Format content blocks into a simpler structure
      const formattedContent = blocksToUpdate.map(block => {
        let htmlContent = '';
        let styles = '';

        // Extract content from different possible sources
        const blockContent = block.content || block.html_css || '';
        const blockType = block.type;
        const textType = block.textType;

        if (blockType === 'text') {
          switch (textType) {
            case 'heading': {
              htmlContent = `<h1 class="lesson-heading">${blockContent}</h1>`;
              styles = '.lesson-heading { font-size: 24px; font-weight: bold; margin-bottom: 16px; }';
              break;
            }
            case 'subheading': {
              htmlContent = `<h4 class="lesson-subheading">${blockContent}</h4>`;
              styles = '.lesson-subheading { font-size: 20px; font-weight: 600; margin-bottom: 12px; }';
              break;
            }
            case 'heading_paragraph': {
              const headingText = block.heading || '';
              const paragraphText = block.content || '';
              htmlContent = `<h1 class="lesson-heading">${headingText}</h1><p class="lesson-paragraph">${paragraphText}</p>`;
              styles = '.lesson-heading { font-size: 24px; font-weight: bold; margin-bottom: 16px; } .lesson-paragraph { font-size: 16px; line-height: 1.6; margin-bottom: 12px; }';
              break;
            }
            case 'subheading_paragraph': {
              const subheadingText = block.subheading || '';
              const paragraphText2 = block.content || '';
              htmlContent = `<h4 class="lesson-subheading">${subheadingText}</h4><p class="lesson-paragraph">${paragraphText2}</p>`;
              styles = '.lesson-subheading { font-size: 20px; font-weight: 600; margin-bottom: 12px; } .lesson-paragraph { font-size: 16px; line-height: 1.6; margin-bottom: 12px; }';
              break;
            }
            default: {
              htmlContent = `<p class="lesson-paragraph">${blockContent}</p>`;
              styles = '.lesson-paragraph { font-size: 16px; line-height: 1.6; margin-bottom: 12px; }';
              break;
            }
          }
        } else if (blockType === 'image') {
          const layout = block.layout || 'centered';
          const textContent = (block.text || block.imageDescription || '').toString();
          if (layout === 'side-by-side') {
            htmlContent = `
              <div class="lesson-image side-by-side">
                <div class="grid md:grid-cols-2 gap-8 items-center bg-gray-50 rounded-xl p-6">
                  <div>
                    <img src="${block.imageUrl}" alt="${block.imageTitle || 'Image'}" class="w-full h-auto rounded-lg shadow-lg" />
                  </div>
                  <div>
                    ${textContent ? `<span class="text-gray-700 text-lg leading-relaxed">${textContent}</span>` : ''}
                  </div>
                </div>
              </div>`;
          } else if (layout === 'overlay') {
            htmlContent = `
              <div class="lesson-image overlay">
                <div class="relative rounded-xl overflow-hidden">
                  <img src="${block.imageUrl}" alt="${block.imageTitle || 'Image'}" class="w-full h-96 object-cover" />
                  ${textContent ? `<div class="absolute inset-0 bg-gradient-to-t from-black via-transparent to-transparent flex items-end"><div class="text-white p-8 w-full"><span class="text-xl font-medium leading-relaxed">${textContent}</span></div></div>` : ''}
                </div>
              </div>`;
          } else if (layout === 'full-width') {
            htmlContent = `
              <div class="lesson-image full-width">
                <div class="space-y-3">
                  <img src="${block.imageUrl}" alt="${block.imageTitle || 'Image'}" class="w-full h-auto rounded" />
                  ${textContent ? `<p class="text-sm text-gray-600">${textContent}</p>` : ''}
                </div>
              </div>`;
          } else {
            htmlContent = `
              <div class="lesson-image centered">
                <div class="text-center">
                  <img src="${block.imageUrl}" alt="${block.imageTitle || 'Image'}" class="max-w-full h-auto rounded-xl shadow-lg mx-auto" />
                  ${textContent ? `<span class="text-gray-600 mt-4 italic text-lg">${textContent}</span>` : ''}
                </div>
              </div>`;
          }
        }

        return {
          html_css: htmlContent,
          css: styles,
          script: '' // Empty string if no JavaScript is needed
        };
      });

      // Debug: Log the data being sent
      console.log('Blocks to update:', blocksToUpdate);
      console.log('Processed content:', content);
      console.log('Formatted content:', formattedContent);

      // Update the lesson content
      const lessonDataToUpdate = {
        lesson_id: lessonId,
        content: content,
        html_css: formattedContent.map(content => content.html_css).join('\\n'),
        css: formattedContent.map(content => content.css).join('\\n'),
        script: '' // Add script if needed in the future
      };

      console.log('Payload being sent to backend:', lessonDataToUpdate);

      const response = await axios.put(
        `${import.meta.env.VITE_API_BASE_URL}/api/lessoncontent/update/${lessonId}`,
        lessonDataToUpdate,
        {
          headers: {
            Authorization: `Bearer ${localStorage.getItem('token')}`,
            'Content-Type': 'application/json'
          }
        }
      );

      if (response.data && response.data.success) {
        toast.success('Lesson updated successfully!');
      } else {
        throw new Error(response.data?.errorMessage || 'Failed to update lesson content');
      }
     
    } catch (error) {
      console.error('Error updating lesson:', error);
      toast.error(error.response?.data?.errorMessage || 'Failed to update lesson. Please try again.');
    } finally {
      setIsUploading(false);
    }
  };

  const toggleViewMode = () => {
    setIsViewMode(!isViewMode);
  };

  const handleVideoDialogClose = () => {
    setShowVideoDialog(false);
    setVideoTitle('');
    setVideoDescription('');
    setVideoFile(null);
    setVideoPreview('');
    setVideoUrl('');
    setVideoUploadMethod('file');
    setCurrentBlock(null);
  };

  const handleVideoInputChange = (e) => {
    const { name, value } = e.target;
    if (name === 'file') {
      setVideoFile(e.target.files[0]);
      setVideoPreview(URL.createObjectURL(e.target.files[0]));
    } else {
      if (name === 'title') {
        setVideoTitle(value);
      } else if (name === 'description') {
        setVideoDescription(value);
      } else if (name === 'url') {
        setVideoUrl(value);
      }
    }
  };

  const handleAddVideo = async () => {
    // Validate required fields based on upload method
    if (!videoTitle) {
      alert('Please enter a video title');
      return;
    }
   
    if (videoUploadMethod === 'file' && !videoFile) {
      alert('Please select a video file');
      return;
    }
   
    if (videoUploadMethod === 'url' && !videoUrl) {
      alert('Please enter a video URL');
      return;
    }

    // Create video URL based on upload method
    let finalVideoUrl = '';
    if (videoUploadMethod === 'file') {
      try {
        setIsUploading(true);
        const upload = await uploadVideoResource(videoFile, { folder: 'lesson-videos', public: true, type: 'video' });
        if (!upload?.success || !upload?.videoUrl) {
          throw new Error('Video upload failed');
        }
        finalVideoUrl = upload.videoUrl;
      } catch (e) {
        setIsUploading(false);
        toast.error(e.message || 'Video upload failed');
        return;
      } finally {
        setIsUploading(false);
      }
    } else {
      finalVideoUrl = videoUrl;
    }

    // Generate HTML content for display
    const htmlContent = `
      <video controls style="width: 100%; max-width: 600px; height: auto; border-radius: 8px;">
        <source src="${finalVideoUrl}" type="video/mp4">
        Your browser does not support the video tag.
      </video>
      ${videoTitle ? `<p style="font-size: 14px; color: #666; margin-top: 8px;">${videoTitle}</p>` : ''}
      ${videoDescription ? `<p style="font-size: 12px; color: #888; margin-top: 4px;">${videoDescription}</p>` : ''}
    `;

    const videoBlock = {
      id: currentBlock?.id || `video-${Date.now()}`,
      block_id: currentBlock?.id || `video-${Date.now()}`,
      type: 'video',
      title: 'Video',
      videoTitle: videoTitle,
      videoDescription: videoDescription,
      videoFile: videoUploadMethod === 'file' ? videoFile : null,
      videoUrl: finalVideoUrl,
      uploadMethod: videoUploadMethod,
      originalUrl: videoUploadMethod === 'url' ? videoUrl : null,
      timestamp: new Date().toISOString(),
      html_css: htmlContent,
      order: (lessonContent?.data?.content ? lessonContent.data.content.length : contentBlocks.length) + 1
    };

    if (currentBlock) {
      // Update existing block
      setContentBlocks(prev =>
        prev.map(block => block.id === currentBlock.id ? videoBlock : block)
      );
      
      // Also update lessonContent if it exists (for fetched lessons)
      if (lessonContent?.data?.content) {
        setLessonContent(prevLessonContent => ({
          ...prevLessonContent,
          data: {
            ...prevLessonContent.data,
            content: prevLessonContent.data.content.map(block =>
              block.block_id === currentBlock.id ? {
                ...videoBlock,
                block_id: currentBlock.id,
                details: {
                  video_url: finalVideoUrl,
                  caption: videoTitle,
                  description: videoDescription
                }
              } : block
            )
          }
        }));
      }
    } else {
      // Add new block to local edit list
      setContentBlocks(prev => [...prev, videoBlock]);
      
      // Also add to lessonContent if it exists (for fetched lessons)
      if (lessonContent?.data?.content) {
        const newVideoBlock = {
          ...videoBlock,
          details: {
            video_url: finalVideoUrl,
            caption: videoTitle,
            description: videoDescription
          }
        };
        setLessonContent(prevLessonContent => ({
          ...prevLessonContent,
          data: {
            ...prevLessonContent.data,
            content: [...prevLessonContent.data.content, newVideoBlock]
          }
        }));
      }
    }
   
    handleVideoDialogClose();
  };

  // AI Image Generation Functions
  const generateAiImage = async (prompt) => {
    setAiImageGenerating(true);
    try {
      console.log('Generating AI image with prompt:', prompt);
      
      // Try Pollinations AI (free alternative)
      try {
        const pollinationsUrl = `https://image.pollinations.ai/prompt/${encodeURIComponent(prompt)}?width=800&height=600&seed=${Date.now()}`;
        
        // Test if the URL is accessible
        const testResponse = await fetch(pollinationsUrl, { method: 'HEAD' });
        if (testResponse.ok) {
          console.log('Successfully generated image via Pollinations AI:', pollinationsUrl);
          setGeneratedAiImage(pollinationsUrl);
          toast.success('AI image generated successfully!');
          return pollinationsUrl;
        }
      } catch (pollinationsError) {
        console.log('Pollinations AI not available, trying other options:', pollinationsError);
      }

      // Try calling through your backend API
      try {
        const backendResponse = await fetch(`${import.meta.env.VITE_API_BASE_URL}/api/generate-ai-image`, {
          method: "POST",
          headers: { 
            "Content-Type": "application/json",
            "Authorization": `Bearer ${localStorage.getItem('token')}`
          },
          body: JSON.stringify({
            prompt: prompt,
          }),
        });

        if (backendResponse.ok) {
          const backendResult = await backendResponse.json();
          if (backendResult.imageUrl) {
            console.log('Successfully generated image via backend:', backendResult.imageUrl);
            setGeneratedAiImage(backendResult.imageUrl);
            toast.success('AI image generated successfully!');
            return backendResult.imageUrl;
          }
        }
      } catch (backendError) {
        console.log('Backend API not available:', backendError);
      }

      // Try DeepAI (will likely fail due to credits)
      try {
        const response = await fetch("https://api.deepai.org/api/text2img", {
          method: "POST",
          headers: { 
            "api-key": "1293f249-b3b7-471b-b69f-8ee0fe482df7",
            "Content-Type": "application/x-www-form-urlencoded"
          },
          body: new URLSearchParams({
            text: prompt,
          }),
        });

        if (response.ok) {
          const result = await response.json();
          if (result.output_url) {
            console.log('Successfully generated image via DeepAI:', result.output_url);
            setGeneratedAiImage(result.output_url);
            toast.success('AI image generated successfully!');
            return result.output_url;
          }
        }
      } catch (deepaiError) {
        console.log('DeepAI not available:', deepaiError);
      }

      // Fallback to related images
      throw new Error('All AI services unavailable');
      
    } catch (error) {
      console.error('Error generating AI image:', error);
      
      // Enhanced fallback: Use Unsplash with prompt keywords
      try {
        const keywords = prompt.split(' ').slice(0, 3).join(',');
        const unsplashUrl = `https://source.unsplash.com/800x600/?${encodeURIComponent(keywords)}`;
        setGeneratedAiImage(unsplashUrl);
        toast.info(`Using related image for: ${keywords}`);
        return unsplashUrl;
      } catch (fallbackError) {
        // Final fallback to random image
        const fallbackUrl = `https://picsum.photos/800/600?random=${Date.now()}`;
        setGeneratedAiImage(fallbackUrl);
        toast.warning('Using placeholder image - AI generation unavailable');
        return fallbackUrl;
      }
    } finally {
      setAiImageGenerating(false);
    }
  };

  const handleAiImageGenerate = async () => {
    if (!aiImagePrompt.trim()) {
      toast.error('Please enter a prompt for image generation');
      return;
    }

    const generatedImageUrl = await generateAiImage(aiImagePrompt);
    
    const newBlock = {
      id: `ai-image-${Date.now()}`,
      block_id: `ai-image-${Date.now()}`,
      type: 'image',
      title: 'AI Generated Image',
      layout: 'centered',
      templateType: 'ai-generated',
      imageUrl: generatedImageUrl,
      imageTitle: `AI Generated: ${aiImagePrompt.substring(0, 50)}...`,
      imageDescription: `Generated from prompt: "${aiImagePrompt}"`,
      text: `AI generated image: ${aiImagePrompt}`,
      isEditing: false,
      timestamp: new Date().toISOString(),
      order: (lessonContent?.data?.content ? lessonContent.data.content.length : contentBlocks.length) + 1,
      details: {
        image_url: generatedImageUrl,
        caption: `AI generated image: ${aiImagePrompt}`,
        alt_text: `AI Generated: ${aiImagePrompt.substring(0, 50)}...`,
        layout: 'centered',
        template: 'ai-generated',
        prompt: aiImagePrompt
      },
      html_css: `
        <div class="lesson-image centered">
          <div class="text-center space-y-4 max-w-4xl mx-auto">
            <img src="${generatedImageUrl}" alt="AI Generated: ${aiImagePrompt.substring(0, 50)}..." class="mx-auto max-h-96 object-contain rounded-lg shadow-lg border border-gray-200" />
            <div class="text-sm text-gray-600 italic">
              <p>AI generated image: ${aiImagePrompt}</p>
            </div>
          </div>
        </div>
      `
    };

    // Add to local edit list
    setContentBlocks(prev => [...prev, newBlock]);

    // Add to lesson content if it exists
    if (lessonContent?.data?.content) {
      setLessonContent(prevLessonContent => ({
        ...prevLessonContent,
        data: {
          ...prevLessonContent.data,
          content: [...prevLessonContent.data.content, newBlock]
        }
      }));
    }

    handleAiImageDialogClose();
    toast.success('AI image generated and added to lesson!');
  };

  const handleAiImageDialogClose = () => {
    setShowAiImageDialog(false);
    setAiImagePrompt('');
    setGeneratedAiImage('');
    setSelectedImageTemplate(null);
  };

  const handleImageTemplateSelect = (template) => {
    // Handle AI Generated Image template differently
    if (template.id === 'ai-generated') {
      setSelectedImageTemplate(template);
      setShowImageTemplateSidebar(false);
      setShowAiImageDialog(true);
      return;
    }

    const imageUrl = template.defaultContent?.imageUrl || '';
    const imageTitle = template.title;
    const imageText = template.defaultContent?.text || '';
   
    const newBlock = {
      id: `image-${Date.now()}`,
      block_id: `image-${Date.now()}`,
      type: 'image',
      title: template.title,
      layout: template.layout,
      templateType: template.id,
      imageUrl: imageUrl,
      imageTitle: imageTitle,
      imageDescription: '',
      text: imageText,
      isEditing: false,
      timestamp: new Date().toISOString(),
      order: (lessonContent?.data?.content ? lessonContent.data.content.length : contentBlocks.length) + 1,
      details: {
        image_url: imageUrl,
        caption: imageText,
        alt_text: imageTitle,
        layout: template.layout,
        template: template.id
      }
    };
   
    // Always add to local edit list so it appears immediately in edit mode
    setContentBlocks(prev => [...prev, newBlock]);
    setShowImageTemplateSidebar(false);
  };

  const handleImageBlockEdit = (blockId, field, value) => {
    setContentBlocks(prev =>
      prev.map(block =>
        block.id === blockId
          ? { ...block, [field]: value }
          : block
      )
    );
  };

  const handleImageFileUpload = async (blockId, file) => {
    if (!file) return;

    // Set loading state for this specific block
    setImageUploading(prev => ({ ...prev, [blockId]: true }));

    try {
      // Upload image to API
      const uploadResult = await uploadImage(file, {
        folder: 'lesson-images', // Optional: organize images in a specific folder
        public: true // Make images publicly accessible
      });

      if (uploadResult.success && uploadResult.imageUrl) {
        // Update the block with the uploaded image URL
        handleImageBlockEdit(blockId, 'imageUrl', uploadResult.imageUrl);
        handleImageBlockEdit(blockId, 'imageFile', file);
        handleImageBlockEdit(blockId, 'uploadedImageData', uploadResult);
        
        toast.success('Image uploaded successfully!');
      } else {
        throw new Error('Upload failed - no image URL returned');
      }
    } catch (error) {
      console.error('Error uploading image:', error);
      toast.error(error.message || 'Failed to upload image. Please try again.');
      
      // Fallback to local URL for immediate preview (optional)
      const localImageUrl = URL.createObjectURL(file);
      handleImageBlockEdit(blockId, 'imageUrl', localImageUrl);
      handleImageBlockEdit(blockId, 'imageFile', file);
    } finally {
      // Clear loading state
      setImageUploading(prev => ({ ...prev, [blockId]: false }));
    }
  };

  const saveImageTemplateChanges = (blockId) => {
    setContentBlocks(prev =>
      prev.map(block => {
        if (block.id !== blockId) return block;
        if (block.type === 'image') {
          const captionPlainText = getPlainText(block.text || '');
          const updatedDetails = {
            ...(block.details || {}),
            image_url: block.imageUrl || block.details?.image_url || '',
            caption: (captionPlainText || block.details?.caption || ''),
            alt_text: block.imageTitle || block.details?.alt_text || '',
            layout: block.layout || block.details?.layout,
            template: block.templateType || block.details?.template,
          };
          // Clear html_css so the save/update pipeline regenerates with the latest URL
          return { ...block, isEditing: false, html_css: '', imageDescription: captionPlainText, details: updatedDetails };
        }
        return { ...block, isEditing: false };
      })
    );
    console.log('Image template changes saved for block:', blockId);
  };

  const toggleImageBlockEditing = (blockId) => {
    setContentBlocks(prev =>
      prev.map(block =>
        block.id === blockId
          ? { ...block, isEditing: !block.isEditing }
          : block
      )
    );
  };

  const handleTextEditorOpen = (block = null) => {
    setShowTextEditorDialog(true);
    if (block) {
      setEditorTitle(block.title || '');
      setEditorHtml(block.content || '');
      setCurrentTextBlockId(block.id);
    } else {
      setEditorTitle('');
      setEditorHtml('');
      setCurrentTextBlockId(null);
    }
  };

  const handleTextEditorSave = () => {
    try {
      // First try to find block in contentBlocks (for new lessons)
      let blockToUpdate = contentBlocks.find(b => b.id === currentTextBlockId);
     
      // If not found, try to find in lessonContent (for fetched lessons)
      if (!blockToUpdate && lessonContent?.data?.content) {
        blockToUpdate = lessonContent.data.content.find(b => b.block_id === currentTextBlockId);
      }

      if (blockToUpdate) {
        let updatedContent = '';
       
        // Use currentTextType (detected type) or fallback to blockToUpdate.textType
        const effectiveTextType = currentTextType || blockToUpdate.textType;
       
        // For fetched lessons, preserve original HTML structure and only update content
        if (blockToUpdate.html_css && lessonContent?.data?.content) {
          // Use original HTML structure and replace only the text content
          updatedContent = blockToUpdate.html_css;
         
          // Replace the text content while preserving HTML structure
         
          if (effectiveTextType === 'heading_paragraph') {
            // Update heading and paragraph content within existing structure
            updatedContent = updatedContent.replace(/<h[1-6][^>]*>(.*?)<\/h[1-6]>/i, (match, p1) => {
              return match.replace(p1, editorHeading || 'Heading');
            });
            updatedContent = updatedContent.replace(/<p[^>]*>(.*?)<\/p>/i, (match, p1) => {
              return match.replace(p1, editorContent || 'Enter your content here...');
            });
          } else if (effectiveTextType === 'subheading_paragraph') {
            // Update subheading and paragraph content within existing structure
            updatedContent = updatedContent.replace(/<h[1-6][^>]*>(.*?)<\/h[1-6]>/i, (match, p1) => {
              return match.replace(p1, editorSubheading || 'Subheading');
            });
            updatedContent = updatedContent.replace(/<p[^>]*>(.*?)<\/p>/i, (match, p1) => {
              return match.replace(p1, editorContent || 'Enter your content here...');
            });
          } else {
            // For single content blocks, preserve both original HTML structure AND rich text formatting
            // Extract plain text from rich text content for cases where we need to maintain original styling
            const richTextContent = (editorHtml || '').trim();
            const plainTextContent = richTextContent.replace(/<[^>]*>/g, '').trim();
           
            // Check if the original content has specific heading/paragraph structure that should be preserved
            if (updatedContent.includes('<h1')) {
              // For headings, we want to preserve the heading tag but allow rich text formatting inside
              updatedContent = updatedContent.replace(/<h1([^>]*)>(.*?)<\/h1>/i, (match, attributes, content) => {
                // If rich text content has formatting tags, use it; otherwise use plain text to preserve heading styling
                const contentToUse = richTextContent || plainTextContent || 'Heading';
                if (richTextContent.includes('<') && richTextContent !== plainTextContent) {
                  return `<h1${attributes}>${richTextContent}</h1>`;
                } else {
                  return `<h1${attributes}>${contentToUse}</h1>`;
                }
              });
            } else if (updatedContent.includes('<h2')) {
              updatedContent = updatedContent.replace(/<h2([^>]*)>(.*?)<\/h2>/i, (match, attributes, content) => {
                const contentToUse = richTextContent || plainTextContent || 'Subheading';
                if (richTextContent.includes('<') && richTextContent !== plainTextContent) {
                  return `<h2${attributes}>${richTextContent}</h2>`;
                } else {
                  return `<h2${attributes}>${contentToUse}</h2>`;
                }
              });
            } else if (updatedContent.includes('<h3')) {
              updatedContent = updatedContent.replace(/<h3([^>]*)>(.*?)<\/h3>/i, (match, attributes, content) => {
                const contentToUse = richTextContent || plainTextContent || 'Heading';
                if (richTextContent.includes('<') && richTextContent !== plainTextContent) {
                  return `<h3${attributes}>${richTextContent}</h3>`;
                } else {
                  return `<h3${attributes}>${contentToUse}</h3>`;
                }
              });
            } else if (updatedContent.includes('<h4')) {
              updatedContent = updatedContent.replace(/<h4([^>]*)>(.*?)<\/h4>/i, (match, attributes, content) => {
                const contentToUse = richTextContent || plainTextContent || 'Heading';
                if (richTextContent.includes('<') && richTextContent !== plainTextContent) {
                  return `<h4${attributes}>${richTextContent}</h4>`;
                } else {
                  return `<h4${attributes}>${contentToUse}</h4>`;
                }
              });
            } else if (updatedContent.includes('<h5')) {
              updatedContent = updatedContent.replace(/<h5([^>]*)>(.*?)<\/h5>/i, (match, attributes, content) => {
                const contentToUse = richTextContent || plainTextContent || 'Heading';
                if (richTextContent.includes('<') && richTextContent !== plainTextContent) {
                  return `<h5${attributes}>${richTextContent}</h5>`;
                } else {
                  return `<h5${attributes}>${contentToUse}</h5>`;
                }
              });
            } else if (updatedContent.includes('<h6')) {
              updatedContent = updatedContent.replace(/<h6([^>]*)>(.*?)<\/h6>/i, (match, attributes, content) => {
                const contentToUse = richTextContent || plainTextContent || 'Heading';
                if (richTextContent.includes('<') && richTextContent !== plainTextContent) {
                  return `<h6${attributes}>${richTextContent}</h6>`;
                } else {
                  return `<h6${attributes}>${contentToUse}</h6>`;
                }
              });
            } else if (updatedContent.includes('<p')) {
              // For paragraphs, always use rich text content as paragraphs are more flexible
              updatedContent = updatedContent.replace(/<p([^>]*)>(.*?)<\/p>/i, (match, attributes, content) => {
                return `<p${attributes}>${richTextContent || 'Enter your content here...'}</p>`;
              });
            } else {
              // Fallback: replace text content within the first text node
              const fallbackContent = richTextContent || 'Enter your content here...';
              updatedContent = updatedContent.replace(/>([^<]+)</i, (match, textContent) => {
                if (textContent.trim() && !textContent.includes('<')) {
                  return `>${fallbackContent}<`;
                }
                return match;
              });
            }
          }
        } else {
          // For new blocks, generate HTML structure
          const textType = textTypes.find(t => t.id === blockToUpdate.textType);
         
         
          if (effectiveTextType === 'heading_paragraph') {
            updatedContent = `
              <div class="content-block">
                <h1 style="font-size: 24px; font-weight: bold; color: #1F2937; margin-bottom: 1rem;">
                  ${editorHeading || 'Heading'}
                </h1>
                <div style="font-size: 16px; line-height: 1.6; color: #4B5563;">
                  ${editorContent || 'Enter your content here...'}
                </div>
              </div>
            `;
          } else if (effectiveTextType === 'subheading_paragraph') {
            updatedContent = `
              <div class="content-block">
                <h2 style="font-size: 20px; font-weight: 600; color: #374151; margin-bottom: 0.75rem;">
                  ${editorSubheading || 'Subheading'}
                </h2>
                <div style="font-size: 16px; line-height: 1.6; color: #4B5563;">
                  ${editorContent || 'Enter your content here...'}
                </div>
              </div>
            `;
          } else {
            // For single content blocks (heading, subheading, paragraph)
            const style = textType?.style || {};
            const styleString = Object.entries(style)
              .map(([key, value]) => `${key}: ${value}`)
              .join('; ');

            updatedContent = `
              <div class="content-block" style="${styleString}">
                ${editorHtml || 'Enter your content here...'}
              </div>
            `;
          }
        }

        // Ensure updatedContent is never empty
        if (!updatedContent || updatedContent.trim() === '') {
          updatedContent = `
            <div class="content-block" style="font-size: 16px; line-height: 1.6; color: #4B5563;">
              Enter your content here...
            </div>
          `;
        }

        // Update contentBlocks with error handling
        setContentBlocks(blocks => {
          try {
            return blocks.map(block =>
              block.id === currentTextBlockId
                ? {
                    ...block,
                    content: updatedContent,
                    html_css: updatedContent,
                    heading: effectiveTextType === 'heading_paragraph' ? (editorHeading || block.heading) : block.heading,
                    subheading: effectiveTextType === 'subheading_paragraph' ? (editorSubheading || block.subheading) : block.subheading,
                    updatedAt: new Date().toISOString(),
                    textType: effectiveTextType || block.textType
                  }
                : block
            );
          } catch (error) {
            console.error('Error updating contentBlocks:', error);
            toast.error('Failed to update content blocks');
            return blocks;
          }
        });

        // Also update lessonContent if it exists (for fetched lessons)
        if (lessonContent?.data?.content) {
          setLessonContent(prevLessonContent => {
            try {
              return {
                ...prevLessonContent,
                data: {
                  ...prevLessonContent.data,
                  content: prevLessonContent.data.content.map(block =>
                    block.block_id === currentTextBlockId ? {
                      ...block,
                      content: updatedContent,
                      html_css: updatedContent,
                      heading: effectiveTextType === 'heading_paragraph' ? (editorHeading || block.heading) : block.heading,
                      subheading: effectiveTextType === 'subheading_paragraph' ? (editorSubheading || block.subheading) : block.subheading,
                      textType: effectiveTextType || block.textType,
                      updatedAt: new Date().toISOString()
                    } : block
                  )
                }
              };
            } catch (error) {
              console.error('Error updating lessonContent:', error);
              toast.error('Failed to update lesson content');
              return prevLessonContent;
            }
          });
        }
      } else {
        // For new blocks
        const newBlock = {
          id: `text_${Date.now()}`,
          block_id: `text_${Date.now()}`,
          type: 'text',
          title: editorTitle || 'Text Block',
          content: `
            <div class="content-block" style="font-size: 16px; line-height: 1.6; color: #4B5563;">
              ${editorHtml || 'Enter your content here...'}
            </div>
          `,
          html_css: `
            <div class="content-block" style="font-size: 16px; line-height: 1.6; color: #4B5563;">
              ${editorHtml || 'Enter your content here...'}
            </div>
          `,
          textType: 'paragraph',
          style: textTypes.find(t => t.id === 'paragraph')?.style || {},
          createdAt: new Date().toISOString(),
          updatedAt: new Date().toISOString(),
          order: (lessonContent?.data?.content ? lessonContent.data.content.length : contentBlocks.length) + 1
        };
        
        // If we have existing lesson content, add to that structure
        if (lessonContent?.data?.content) {
          setLessonContent(prevLessonContent => ({
            ...prevLessonContent,
            data: {
              ...prevLessonContent.data,
              content: [...prevLessonContent.data.content, newBlock]
            }
          }));
        } else {
          setContentBlocks(prev => [...prev, newBlock]);
        }
      }
     
      // Close the dialog and reset form
      handleTextEditorClose();
      
      // Show success message
      toast.success('Text block updated successfully');
      
    } catch (error) {
      console.error('Error in handleTextEditorSave:', error);
      toast.error('Failed to save text block. Please try again.');
    }
  };

  const handleTextEditorClose = () => {
    setShowTextEditorDialog(false);
    setEditorTitle('');
    setEditorHtml('');
    setCurrentTextBlockId(null);
    setCurrentTextType(null);
  };

  const handleEditorSave = () => {
    if (!currentBlock) return;

    let updatedContent = '';
    const effectiveTextType = currentBlock.textType;

    // Generate updated content based on text type
    if (effectiveTextType === 'heading-paragraph') {
      updatedContent = `${editorHeading}|||${editorContent}`;
    } else if (effectiveTextType === 'subheading-paragraph') {
      updatedContent = `${editorSubheading}|||${editorContent}`;
    } else {
      updatedContent = editorContent;
    }

    // Update contentBlocks for new lessons
    setContentBlocks(blocks =>
      blocks.map(block =>
        block.id === currentBlock.id
          ? {
              ...block,
              content: updatedContent,
              heading: effectiveTextType === 'heading-paragraph' ? editorHeading : block.heading,
              subheading: effectiveTextType === 'subheading-paragraph' ? editorSubheading : block.subheading,
              updatedAt: new Date().toISOString()
            }
          : block
      )
    );

    // Also update lessonContent if it exists (for fetched lessons)
    if (lessonContent?.data?.content) {
      setLessonContent(prevLessonContent => ({
        ...prevLessonContent,
        data: {
          ...prevLessonContent.data,
          content: prevLessonContent.data.content.map(block =>
            block.block_id === currentBlock.id ? {
              ...block,
              content: updatedContent,
              heading: effectiveTextType === 'heading-paragraph' ? editorHeading : block.heading,
              subheading: effectiveTextType === 'subheading-paragraph' ? editorSubheading : block.subheading,
              updatedAt: new Date().toISOString()
            } : block
          )
        }
      }));
    }

    // Close the modal and reset
    setEditModalOpen(false);
    setCurrentBlock(null);
    setEditorHeading('');
    setEditorSubheading('');
    setEditorContent('');
  };

  const handleImageDialogClose = () => {
    setShowImageDialog(false);
    setImageTitle('');
    setImageDescription('');
    setImageFile(null);
    setImagePreview('');
    setImageTemplateText('');
    setCurrentBlock(null);
  };

  const handleImageInputChange = (e) => {
    const { name, value, files } = e.target;
   
    if (name === 'file' && files && files[0]) {
      const file = files[0];
     
      // Check file type
      const validTypes = ['image/jpeg', 'image/png', 'image/jpg'];
      if (!validTypes.includes(file.type)) {
        alert('Please upload only JPG or PNG images');
        return;
      }
     
      // Check file size (10MB max)
      if (file.size > 10 * 1024 * 1024) {
        alert('Image size should be less than 10MB');
        return;
      }
     
      setImageFile(file);
      setImagePreview(URL.createObjectURL(file));
    } else if (name === 'title') {
      setImageTitle(value);
    } else if (name === 'description') {
      setImageDescription(value);
    }
  };

  const handleAddImage = async () => {
    if (!imageTitle || (!imageFile && !imagePreview)) {
      alert('Please fill in all required fields');
      return;
    }

    // Set loading state
    setMainImageUploading(true);

    try {
    // Handle both File object and string URL cases
    let imageUrl = '';
      let uploadedImageData = null;
      
    if (imageFile && typeof imageFile === 'object' && 'name' in imageFile) {
        // It's a File object - upload to API
        try {
          const uploadResult = await uploadImage(imageFile, {
            folder: 'lesson-images',
            public: true
          });
          
          if (uploadResult.success && uploadResult.imageUrl) {
            imageUrl = uploadResult.imageUrl;
            uploadedImageData = uploadResult;
            toast.success('Image uploaded successfully!');
          } else {
            throw new Error('Upload failed - no image URL returned');
          }
        } catch (error) {
          console.error('Error uploading image:', error);
          toast.error(error.message || 'Failed to upload image. Please try again.');
          
          // Fallback to local URL for immediate preview
      imageUrl = URL.createObjectURL(imageFile);
        }
    } else if (typeof imageFile === 'string') {
      // It's already a URL string
      imageUrl = imageFile;
    } else if (imagePreview) {
      // Fallback to imagePreview if available
      imageUrl = imagePreview;
    }

    const layout = currentBlock?.layout || null;
    const templateType = currentBlock?.templateType || null;
    const textContent = getPlainText(imageTemplateText || '').trim();

    // Build HTML based on layout when applicable
    let htmlContent = '';
    if (layout === 'side-by-side') {
      htmlContent = `
        <div class="grid md:grid-cols-2 gap-8 items-center bg-gray-50 rounded-xl p-6">
          <div>
            <img src="${imageUrl}" alt="${imageTitle || 'Image'}" class="w-full max-h-[28rem] object-contain rounded-lg shadow-lg" />
          </div>
          <div>
            ${textContent ? `<span class="text-gray-700 text-lg leading-relaxed">${textContent}</span>` : ''}
          </div>
        </div>
      `;
    } else if (layout === 'overlay') {
      htmlContent = `
        <div class="relative rounded-xl overflow-hidden">
          <img src="${imageUrl}" alt="${imageTitle || 'Image'}" class="w-full h-96 object-cover" />
          ${textContent ? `<div class="absolute inset-0 bg-gradient-to-t from-black via-transparent to-transparent flex items-end"><div class="text-white p-8 w-full"><span class="text-xl font-medium leading-relaxed">${textContent}</span></div></div>` : ''}
        </div>
      `;
    } else if (layout === 'centered') {
      htmlContent = `
        <div class="text-center">
          <img src="${imageUrl}" alt="${imageTitle || 'Image'}" class="max-w-full max-h-[28rem] object-contain rounded-xl shadow-lg mx-auto" />
          ${textContent ? `<span class="text-gray-600 mt-4 italic text-lg">${textContent}</span>` : ''}
        </div>
      `;
    } else if (layout === 'full-width') {
      htmlContent = `
        <div class="space-y-3">
          <img src="${imageUrl}" alt="${imageTitle || 'Image'}" class="w-full max-h-[28rem] object-contain rounded" />
          ${textContent ? `<p class="text-sm text-gray-600">${textContent}</p>` : ''}
        </div>
      `;
    } else {
      htmlContent = `
        <div class="image-block">
          <img
            src="${imageUrl}"
            alt="${imageTitle || 'Image'}"
            style="max-width: 100%; height: auto; border-radius: 0.5rem;"
          />
          ${textContent ? `
            <span class="mt-2 text-sm text-gray-600">${textContent}</span>
          ` : ''}
        </div>
      `;
    }

    const newBlock = {
      id: currentBlock?.id || `image-${Date.now()}`,
      block_id: currentBlock?.id || `image-${Date.now()}`,
      type: 'image',
      title: imageTitle,
      layout: layout || undefined,
      templateType: templateType || undefined,
      details: {
        image_url: imageUrl,
        caption: textContent || '',
        alt_text: imageTitle,
        layout: layout || undefined,
        template: templateType || undefined
      },
      html_css: htmlContent,
      imageTitle: imageTitle,
      imageDescription: textContent,
      text: textContent,
      imageFile: imageFile,
      imageUrl: imageUrl,
      uploadedImageData: uploadedImageData,
      timestamp: new Date().toISOString(),
      order: (lessonContent?.data?.content ? lessonContent.data.content.length : contentBlocks.length) + 1
    };

    if (currentBlock) {
      // Update existing block locally (edit mode), but ensure we strip tags from text first
      setContentBlocks(prev => prev.map(block => block.id === currentBlock.id ? { ...newBlock, text: getPlainText(newBlock.text || ''), imageDescription: getPlainText(newBlock.imageDescription || '') } : block));
      // If lessonContent exists, also sync the fetched content block
      if (lessonContent?.data?.content) {
        setLessonContent(prev => ({
          ...prev,
          data: {
            ...prev.data,
            content: prev.data.content.map(b => b.block_id === currentBlock.id ? {
              ...b,
              html_css: htmlContent,
              details: { ...(b.details || {}), image_url: imageUrl, caption: textContent, alt_text: imageTitle, layout: layout || b.details?.layout, template: templateType || b.details?.template },
              imageUrl: imageUrl,
              imageTitle: imageTitle,
              imageDescription: getPlainText(textContent || ''),
              text: getPlainText(textContent || ''),
              layout: layout || b.layout,
              templateType: templateType || b.templateType
            } : b)
          }
        }));
      }
      setCurrentBlock(null);
    } else {
      // Add new block to local edit list immediately
      setContentBlocks(prev => [...prev, newBlock]);
    }
   
    handleImageDialogClose();
    } finally {
      // Clear loading state
      setMainImageUploading(false);
    }
  };

  const handleEditImage = (blockId) => {
    const block = contentBlocks.find(b => b.id === blockId);
    if (block) {
      setCurrentBlock(block);
      setImageTitle(block.imageTitle);
      setImageDescription(block.imageDescription || '');
      setImageFile(block.imageFile);
      setImagePreview(block.imageUrl);
      setImageTemplateText(block.text || block.details?.caption || '');
      setShowImageDialog(true);
    }
  };

  const handleAudioDialogClose = () => {
    setShowAudioDialog(false);
    setAudioTitle('');
    setAudioDescription('');
    setAudioFile(null);
    setAudioPreview('');
    setAudioUrl('');
    setAudioUploadMethod('file');
    setCurrentBlock(null);
  };

  const handleAudioInputChange = (e) => {
    const { name, value, files } = e.target;
   
    if (name === 'file' && files && files[0]) {
      const file = files[0];
     
      // Check file type
      const validTypes = ['audio/mpeg', 'audio/wav', 'audio/ogg'];
      if (!validTypes.includes(file.type)) {
        alert('Please upload only MP3, WAV, or OGG audio files');
        return;
      }
     
      // Check file size (20MB max)
      if (file.size > 20 * 1024 * 1024) {
        alert('Audio size should be less than 20MB');
        return;
      }
     
      setAudioFile(file);
      setAudioPreview(URL.createObjectURL(file));
    } else if (name === 'title') {
      setAudioTitle(value);
    } else if (name === 'description') {
      setAudioDescription(value);
    } else if (name === 'url') {
      setAudioUrl(value);
    }
  };

  const handleAddAudio = async () => {
    // Validate required fields based on upload method
    if (!audioTitle) {
      alert('Please enter an audio title');
      return;
    }
   
    if (audioUploadMethod === 'file' && !audioFile) {
      alert('Please select an audio file');
      return;
    }
   
    if (audioUploadMethod === 'url' && !audioUrl) {
      alert('Please enter an audio URL');
      return;
    }

    // Create audio URL based on upload method
    let finalAudioUrl = '';
    if (audioUploadMethod === 'file') {
      try {
        setIsUploading(true);
        const upload = await uploadAudioResource(audioFile, { folder: 'lesson-audio', public: true, type: 'audio' });
        if (!upload?.success || !upload?.audioUrl) {
          throw new Error('Audio upload failed');
        }
        finalAudioUrl = upload.audioUrl;
      } catch (e) {
        setIsUploading(false);
        toast.error(e.message || 'Audio upload failed');
        return;
      } finally {
        setIsUploading(false);
      }
    } else {
      finalAudioUrl = audioUrl;
    }

    // Generate HTML content for display
    const htmlContent = `
      <audio controls style="width: 100%; max-width: 400px;">
        <source src="${finalAudioUrl}" type="audio/mpeg">
        Your browser does not support the audio element.
      </audio>
      ${audioTitle ? `<p style="font-size: 14px; color: #666; margin-top: 8px;">${audioTitle}</p>` : ''}
      ${audioDescription ? `<p style="font-size: 12px; color: #888; margin-top: 4px;">${audioDescription}</p>` : ''}
    `;

    const audioBlock = {
      id: currentBlock?.id || `audio-${Date.now()}`,
      block_id: currentBlock?.id || `audio-${Date.now()}`,
      type: 'audio',
      title: 'Audio',
      audioTitle: audioTitle,
      audioDescription: audioDescription,
      audioFile: audioUploadMethod === 'file' ? audioFile : null,
      audioUrl: finalAudioUrl,
      uploadMethod: audioUploadMethod,
      originalUrl: audioUploadMethod === 'url' ? audioUrl : null,
      timestamp: new Date().toISOString(),
      html_css: htmlContent,
      order: (lessonContent?.data?.content ? lessonContent.data.content.length : contentBlocks.length) + 1
    };

    if (currentBlock) {
      // Update existing block
      setContentBlocks(prev =>
        prev.map(block => block.id === currentBlock.id ? audioBlock : block)
      );
      
      // Also update lessonContent if it exists (for fetched lessons)
      if (lessonContent?.data?.content) {
        setLessonContent(prevLessonContent => ({
          ...prevLessonContent,
          data: {
            ...prevLessonContent.data,
            content: prevLessonContent.data.content.map(block =>
              block.block_id === currentBlock.id ? {
                ...audioBlock,
                block_id: currentBlock.id,
                details: {
                  audio_url: finalAudioUrl,
                  caption: audioTitle,
                  description: audioDescription
                }
              } : block
            )
          }
        }));
      }
    } else {
      // Add new block to local edit list
      setContentBlocks(prev => [...prev, audioBlock]);
      
      // Also add to lessonContent if it exists (for fetched lessons)
      if (lessonContent?.data?.content) {
        const newAudioBlock = {
          ...audioBlock,
          details: {
            audio_url: finalAudioUrl,
            caption: audioTitle,
            description: audioDescription
          }
        };
        setLessonContent(prevLessonContent => ({
          ...prevLessonContent,
          data: {
            ...prevLessonContent.data,
            content: [...prevLessonContent.data.content, newAudioBlock]
          }
        }));
      }
    }
   
    handleAudioDialogClose();
  };

  const handleEditAudio = (blockId) => {
    const block = contentBlocks.find(b => b.id === blockId);
    if (block) {
      setCurrentBlock(block);
      setAudioTitle(block.audioTitle);
      setAudioDescription(block.audioDescription || '');
      setAudioFile(block.audioFile);
      setAudioPreview(block.audioUrl);
      setShowAudioDialog(true);
    }
  };

  const handleAddYoutubeVideo = () => {
    if (!youtubeTitle || !youtubeUrl) {
      setYoutubeError('Please fill in all required fields');
      return;
    }

    const videoId = extractYoutubeId(youtubeUrl);
    if (!videoId) {
      setYoutubeError('Please enter a valid YouTube URL');
      return;
    }

    // Generate HTML content for display
    const htmlContent = `
      <div style="position: relative; width: 100%; height: 0; padding-bottom: 56.25%; overflow: hidden; border-radius: 8px;">
        <iframe
          src="https://www.youtube.com/embed/${videoId}"
          title="${youtubeTitle || 'YouTube video'}"
          allowfullscreen
          style="position: absolute; top: 0; left: 0; width: 100%; height: 100%; border: none;"
        ></iframe>
      </div>
      ${youtubeTitle ? `<p style="font-size: 14px; color: #666; margin-top: 8px;">${youtubeTitle}</p>` : ''}
      ${youtubeDescription ? `<p style="font-size: 12px; color: #888; margin-top: 4px;">${youtubeDescription}</p>` : ''}
    `;

    const newBlock = {
      id: currentYoutubeBlock?.id || `youtube-${Date.now()}`,
      block_id: currentYoutubeBlock?.id || `youtube-${Date.now()}`,
      type: 'youtube',
      title: 'YouTube Video',
      youtubeTitle: youtubeTitle,
      youtubeDescription: youtubeDescription,
      youtubeUrl: youtubeUrl,
      youtubeId: videoId,
      timestamp: new Date().toISOString(),
      html_css: htmlContent,
      order: (lessonContent?.data?.content ? lessonContent.data.content.length : contentBlocks.length) + 1
    };

    if (currentYoutubeBlock) {
      setContentBlocks(prev =>
        prev.map(block => block.id === currentYoutubeBlock.id ? newBlock : block)
      );
    } else {
      // Add new block
      // If we have existing lesson content, add to that structure
      if (lessonContent?.data?.content) {
        setLessonContent(prevLessonContent => ({
          ...prevLessonContent,
          data: {
            ...prevLessonContent.data,
            content: [...prevLessonContent.data.content, newBlock]
          }
        }));
      } else {
        setContentBlocks(prev => [...prev, newBlock]);
      }
    }
   
    handleYoutubeDialogClose();
  };

  const extractYoutubeId = (url) => {
    const regExp = /^.*(youtu.be\/|v\/|u\/\w\/|embed\/|watch\?v=|&v=)([^#&?]*).*/;
    const match = url.match(regExp);
    return (match && match[2].length === 11) ? match[2] : null;
  };

  const handleYoutubeDialogClose = () => {
    setShowYoutubeDialog(false);
    setYoutubeTitle('');
    setYoutubeDescription('');
    setYoutubeUrl('');
    setYoutubeError('');
    setCurrentYoutubeBlock(null);
  };

  const handleEditYoutubeVideo = (block) => {
    setCurrentYoutubeBlock(block);
    setYoutubeTitle(block.youtubeTitle);
    setYoutubeDescription(block.youtubeDescription || '');
    setYoutubeUrl(block.youtubeUrl);
    setShowYoutubeDialog(true);
  };

  const handleLinkDialogClose = () => {
    setShowLinkDialog(false);
    setLinkTitle('');
    setLinkUrl('');
    setLinkDescription('');
    setLinkButtonText('Visit Link');
    setLinkButtonStyle('primary');
    setLinkError('');
    setCurrentLinkBlock(null);
  };

  const handleLinkInputChange = (e) => {
    const { name, value } = e.target;
    if (name === 'title') {
      setLinkTitle(value);
    } else if (name === 'url') {
      setLinkUrl(value);
    } else if (name === 'description') {
      setLinkDescription(value);
    } else if (name === 'buttonText') {
      setLinkButtonText(value);
    } else if (name === 'buttonStyle') {
      setLinkButtonStyle(value);
    }
  };

  const handleAddLink = () => {
    if (!linkTitle || !linkUrl || !linkButtonText) {
      setLinkError('Please fill in all required fields');
      return;
    }

    try {
      // This will throw if URL is invalid
      new URL(linkUrl);
    } catch (e) {
      setLinkError('Please enter a valid URL (e.g., https://example.com)');
      return;
    }

    // Generate HTML content for display
    const buttonStyles = {
      primary: 'background-color: #3B82F6; color: white; border: none;',
      secondary: 'background-color: #6B7280; color: white; border: none;',
      outline: 'background-color: transparent; color: #3B82F6; border: 2px solid #3B82F6;'
    };

    const htmlContent = `
      <div style="padding: 16px; border: 1px solid #E5E7EB; border-radius: 8px; background-color: #F9FAFB;">
        <h3 style="margin: 0 0 8px 0; font-size: 16px; font-weight: 600; color: #1F2937;">${linkTitle}</h3>
        ${linkDescription ? `<p style="margin: 0 0 12px 0; font-size: 14px; color: #6B7280;">${linkDescription}</p>` : ''}
        <a href="${linkUrl}" target="_blank" rel="noopener noreferrer"
           style="display: inline-block; padding: 8px 16px; border-radius: 6px; text-decoration: none; font-size: 14px; font-weight: 500; ${buttonStyles[linkButtonStyle] || buttonStyles.primary}">
          ${linkButtonText}
        </a>
      </div>
    `;

    const newBlock = {
      id: currentLinkBlock?.id || `link-${Date.now()}`,
      block_id: currentLinkBlock?.id || `link-${Date.now()}`,
      type: 'link',
      title: 'Link',
      linkTitle: linkTitle,
      linkUrl: linkUrl,
      linkDescription: linkDescription,
      linkButtonText: linkButtonText,
      linkButtonStyle: linkButtonStyle,
      timestamp: new Date().toISOString(),
      html_css: htmlContent,
      order: (lessonContent?.data?.content ? lessonContent.data.content.length : contentBlocks.length) + 1
    };

    if (currentLinkBlock) {
      setContentBlocks(prev =>
        prev.map(block => block.id === currentLinkBlock.id ? newBlock : block)
      );
    } else {
      // Add new block
      // If we have existing lesson content, add to that structure
      if (lessonContent?.data?.content) {
        setLessonContent(prevLessonContent => ({
          ...prevLessonContent,
          data: {
            ...prevLessonContent.data,
            content: [...prevLessonContent.data.content, newBlock]
          }
        }));
      } else {
        setContentBlocks(prev => [...prev, newBlock]);
      }
    }
   
    handleLinkDialogClose();
  };

  const handlePdfDialogClose = () => {
    setShowPdfDialog(false);
    setPdfTitle('');
    setPdfDescription('');
    setPdfFile(null);
    setPdfPreview('');
    setPdfUrl('');
    setPdfUploadMethod('file');
    setCurrentBlock(null);
  };

  const handlePdfInputChange = (e) => {
    const { name, value, files } = e.target;
    if (name === 'file' && files && files[0]) {
      setPdfFile(files[0]);
      setPdfPreview(URL.createObjectURL(files[0]));
    } else if (name === 'title') {
      setPdfTitle(value);
    } else if (name === 'description') {
      setPdfDescription(value);
    } else if (name === 'url') {
      setPdfUrl(value);
    }
  };

  const handleAddPdf = async () => {
    // Validate required fields based on upload method
    if (!pdfTitle) {
      alert('Please enter a PDF title');
      return;
    }
   
    if (pdfUploadMethod === 'file' && !pdfFile) {
      alert('Please select a PDF file');
      return;
    }
   
    if (pdfUploadMethod === 'url' && !pdfUrl) {
      alert('Please enter a PDF URL');
      return;
    }

    setMainPdfUploading(true);

    // Create PDF URL based on upload method
    let finalPdfUrl = '';
    let uploadedPdfData = null;
    if (pdfUploadMethod === 'file') {
      try {
        const result = await uploadImage(pdfFile, { fieldName: 'resource', folder: 'lesson-resources', public: true, type: 'pdf' });
        if (result?.success && result?.imageUrl) {
          finalPdfUrl = result.imageUrl;
          uploadedPdfData = result;
          toast.success('PDF uploaded successfully!');
        } else {
          throw new Error('Upload failed - no URL returned');
        }
      } catch (err) {
        console.error('PDF upload error:', err);
        toast.error(err.message || 'Failed to upload PDF. Using local preview.');
        finalPdfUrl = URL.createObjectURL(pdfFile);
      }
    } else {
      finalPdfUrl = pdfUrl;
    }

    const pdfBlock = {
      id: currentBlock?.id || `pdf-${Date.now()}`,
      type: 'pdf',
      title: 'PDF',
      pdfTitle: pdfTitle,
      pdfDescription: pdfDescription,
      pdfFile: pdfUploadMethod === 'file' ? pdfFile : null,
      pdfUrl: finalPdfUrl,
      uploadMethod: pdfUploadMethod,
      originalUrl: pdfUploadMethod === 'url' ? pdfUrl : null,
      uploadedPdfData,
      timestamp: new Date().toISOString(),
      details: {
        pdf_url: finalPdfUrl,
        caption: pdfTitle,
        description: pdfDescription,
      },
      html_css: `
        <div class="lesson-pdf">
          ${pdfTitle ? `<h3 class="pdf-title">${pdfTitle}</h3>` : ''}
          ${pdfDescription ? `<p class="pdf-description">${pdfDescription}</p>` : ''}
          <iframe src="${finalPdfUrl}" class="pdf-iframe" style="width: 100%; height: 600px; border: none; border-radius: 12px;"></iframe>
        </div>
      `
    };

    if (currentBlock) {
      // Update existing block
      setContentBlocks(prev =>
        prev.map(block => block.id === currentBlock.id ? pdfBlock : block)
      );
    } else {
      // Add new block
      setContentBlocks(prev => [...prev, pdfBlock]);
    }
   
    handlePdfDialogClose();
    setMainPdfUploading(false);
  };

  useEffect(() => {
    const collapseSidebar = () => {
      if (setSidebarCollapsed) {
        setSidebarCollapsed(true);
      }
    };

    collapseSidebar();

    return () => {
      if (setSidebarCollapsed) {
        setSidebarCollapsed(false);
      }
    };
  }, [setSidebarCollapsed]);


  useEffect(() => {
    const loadLessonData = async () => {
      try {
        setLoading(true);
        setFetchingContent(true);
       
        if (location.state?.lessonData) {
          const { title, contentBlocks } = location.state.lessonData;
          setLessonTitle(title);
          setContentBlocks(contentBlocks || []);
          setLessonData(location.state.lessonData);
         
          // Fetch lesson content
          try {
            const lessonId = location.state.lessonData.id;
            console.log('Fetching lesson content for:', lessonId);
           
            // Get the token
            const token = localStorage.getItem('token');
            if (!token) {
              throw new Error('No authentication token found');
            }

            // Make the API call
            const contentResponse = await fetch(
              `${import.meta.env.VITE_API_BASE_URL}/api/lessoncontent/${lessonId}`,
              {
                method: 'GET',
                headers: {
                  'Authorization': `Bearer ${token}`,
                  'Content-Type': 'application/json'
                }
              }
            );

            if (!contentResponse.ok) {
              throw new Error(`HTTP error! status: ${contentResponse.status}`);
            }
           
            const contentData = await contentResponse.json();
            console.log('Content response:', contentData);
           
            if (contentData) {
              console.log('Setting lesson content:', contentData);
              setLessonContent(contentData);

              // Mirror fetched content into edit-mode blocks so newly added blocks append after existing ones
              try {
                const fetchedBlocks = Array.isArray(contentData?.data?.content) ? contentData.data.content : [];
                const mappedEditBlocks = fetchedBlocks.map((b, i) => {
                  const base = {
                    id: b.block_id || `block_${i + 1}`,
                    block_id: b.block_id || `block_${i + 1}`,
                    type: b.type,
                    order: i + 1,
                    html_css: b.html_css || '',
                    details: b.details || {},
                    isEditing: false,
                    timestamp: new Date().toISOString()
                  };
                  if (b.type === 'image') {
                    return {
                      ...base,
                      title: 'Image',
                      layout: b.details?.layout || 'centered',
                      templateType: b.details?.template || undefined,
                      imageUrl: b.details?.image_url || '',
                      imageTitle: b.details?.alt_text || 'Image',
                      imageDescription: b.details?.caption || '',
                      text: b.details?.caption || ''
                    };
                  }
                  if (b.type === 'audio') {
                    return {
                      ...base,
                      type: 'audio',
                      title: 'Audio',
                      audioUrl: b.details?.audio_url || '',
                      audioTitle: b.details?.caption || 'Audio',
                      audioDescription: b.details?.description || ''
                    };
                  }
                  if (b.type === 'pdf') {
                    return {
                      ...base,
                      type: 'pdf',
                      pdfUrl: b.details?.pdf_url || '',
                      pdfTitle: b.details?.caption || 'PDF Document',
                      pdfDescription: b.details?.description || ''
                    };
                  }
                  if (b.type === 'video') {
                    return {
                      ...base,
                      type: 'video',
                      videoUrl: b.details?.video_url || '',
                      videoTitle: b.details?.caption || ''
                    };
                  }
                  // Default map to text block with preserved HTML
                  return {
                    ...base,
                    type: 'text',
                    title: 'Text Block',
                    textType: 'paragraph',
                    content: b.html_css || ''
                  };
                });
                if (mappedEditBlocks.length > 0) {
                  setContentBlocks(mappedEditBlocks);
                }
              } catch (e) {
                console.warn('Failed to map fetched content to edit blocks:', e);
              }
            } else {
              console.log('No content found for this lesson');
            }
          } catch (contentError) {
            console.error('Error fetching lesson content:', contentError);
            console.error('Error details:', contentError.response?.data || contentError.message);
          }
         
          setLoading(false);
          setFetchingContent(false);
          return;
        }

        if (lessonId) {
          const token = localStorage.getItem('token');
          if (!token) {
            throw new Error('Authentication token not found');
          }

          const response = await fetch(
            `${import.meta.env.VITE_API_BASE_URL}/api/course/${courseId}/modules/${moduleId}/lesson/${lessonId}`,
            {
              headers: {
                'Authorization': `Bearer ${token}`,
                'Content-Type': 'application/json'
              }
            }
          );
         
          if (!response.ok) {
            throw new Error('Failed to fetch lesson data');
          }
         
          const lessonData = await response.json();
          setLessonData(lessonData);
          setLessonTitle(lessonData.title || 'Untitled Lesson');
          setContentBlocks(lessonData.contentBlocks || []);
        } else {
          setLessonTitle('New Lesson');
          setLessonData({
            id: null,
            title: 'New Lesson',
            description: '',
            contentBlocks: [],
            status: 'DRAFT'
          });
          setContentBlocks([]);
        }
      } catch (error) {
        console.error('Error loading lesson data:', error);
        setLessonTitle('Untitled Lesson');
        if (error.message.includes('token') || error.message.includes('401')) {
          navigate('/login');
        }
      } finally {
        setLoading(false);
      }
    };

    loadLessonData();
  }, [courseId, moduleId, lessonId, navigate, location.state]);

  if (loading) {
    return (
      <div className="flex h-screen bg-gray-50 items-center justify-center">
        <div className="text-center">
          <div className="animate-spin rounded-full h-12 w-12 border-b-2 border-blue-600 mx-auto mb-4"></div>
          <p className="text-gray-600">Loading lesson...</p>
        </div>
      </div>
    );
  }

  const getPlainText = (html) => {
    const temp = typeof document !== 'undefined' ? document.createElement('div') : null;
    if (!temp) return html || '';
    temp.innerHTML = html || '';
    return temp.textContent || temp.innerText || '';
  };

  return (
    <>
      <div className="flex min-h-screen w-full bg-white overflow-hidden">
        {/* Content Blocks Sidebar - Only show in edit mode */}
        {!isViewMode && (
          <div
            className="fixed top-16 h-[calc(100vh-4rem)] z-20 bg-white shadow-sm border-r border-gray-200 overflow-y-auto w-72 flex-shrink-0"
            style={{
              left: sidebarCollapsed ? "4.5rem" : "17rem"
            }}
          >
            <div className="w-72 bg-white border-r border-gray-200 flex flex-col h-full">
              <div className="p-4 border-b border-gray-200 bg-gradient-to-r from-blue-50 to-indigo-50">
                <h2 className="text-lg font-bold text-gray-800 flex items-center">
                 
                  Content Library
                </h2>
                <p className="text-xs text-gray-500 mt-1">
                  Drag and drop content blocks to build your lesson
                </p>
              </div>
             
              <div className="p-4">
                <div className="grid grid-cols-2 gap-3">
                  {contentBlockTypes.map((blockType) => (
                    <Card
                      key={blockType.id}
                      className="cursor-pointer hover:shadow-md transition-all duration-200 border border-gray-200 h-28 flex flex-col group hover:border-indigo-200 hover:bg-indigo-50"
                      onClick={() => handleBlockClick(blockType)}
                    >
                      <CardContent className="flex flex-col items-center justify-center p-3 h-full">
                        <div className="w-10 h-10 rounded-full bg-indigo-100 flex items-center justify-center text-indigo-600 mb-2 group-hover:bg-indigo-200 transition-colors">
                          {blockType.icon}
                        </div>
                        <h3 className="text-xs font-medium text-gray-800 text-center">
                          {blockType.title}
                        </h3>
                        <p className="text-[10px] text-gray-500 text-center mt-1 line-clamp-1">
                          {blockType.description}
                        </p>
                      </CardContent>
                    </Card>
                  ))}
                </div>
              </div>

              {/* Footer */}
              {/* <div className="p-3 border-t border-gray-200 bg-gray-50">
                <p className="text-xs text-gray-500 text-center">
                  Drag blocks to the right to build your lesson
                </p>
              </div> */}
            </div>
          </div>
        )}

        {/* Main Content */}
        <div
          className={`flex-1 transition-all duration-300 relative ${
            isViewMode
              ? 'ml-0'
              : sidebarCollapsed
                ? 'ml-[calc(4.5rem+16rem)]'
                : 'ml-[calc(17rem+16rem)]'
          }`}
        >
          <div className="w-full h-full bg-[#fafafa]">
            {/* Lesson Builder Header */}
            <div className="bg-white border-b border-gray-200 px-6 py-4 sticky top-0 z-10">
              <div className="max-w-[800px] mx-auto flex items-center justify-between">
                <div className="flex items-center space-x-4">
                  {!isViewMode && (
                    <Button
                      variant="ghost"
                      size="sm"
                      onClick={() => navigate(-1)}
                      className="flex items-center space-x-2"
                    >
                      <ArrowLeft className="h-4 w-4" />
                      <span>Back</span>
                    </Button>
                  )}
                  <h1 className="text-lg font-bold">{lessonData?.title || lessonTitle || 'Untitled Lesson'}</h1>
                </div>
               
                <div className="flex items-center space-x-2">
                  <Button
                    variant="outline"
                    size="sm"
                    onClick={toggleViewMode}
                    className="flex items-center gap-1"
                  >
                    {isViewMode ? (
                      <>
                        <Pencil className="h-4 w-4 mr-1" />
                        Edit
                      </>
                    ) : (
                      <>
                        <Eye className="h-4 w-4 mr-1" />
                        Preview
                      </>
                    )}
                  </Button>
                 
                  {!isViewMode && (
                    <>
                      <Button variant="outline" size="sm" onClick={handleSave}>
                        Save as Draft
                      </Button>
                      <Button
                        size="sm"
                        onClick={handleUpdate}
                        disabled={isUploading}
                      >
                        {isUploading ? (
                          <>
                            <Loader2 className="h-4 w-4 animate-spin mr-2" />
                            Updating...
                          </>
                        ) : (
                          'Update'
                        )}
                      </Button>
                    </>
                  )}
                </div>
              </div>
            </div>

            {/* Main Content Canvas */}
            <div className="py-4">
                <div>
                  {isViewMode ? (
                        <div className="min-h-screen bg-white overflow-hidden relative">
                          {/* Course Header with Gradient */}
                          <div className="bg-gradient-to-r from-blue-600 via-purple-600 to-indigo-600 p-8 text-white relative overflow-hidden">
                            <div className="absolute inset-0 bg-black opacity-10"></div>
                            <div className="absolute top-0 right-0 w-32 h-32 bg-white opacity-5 rounded-full -mr-16 -mt-16"></div>
                            <div className="absolute bottom-0 left-0 w-24 h-24 bg-white opacity-5 rounded-full -ml-12 -mb-12"></div>
                            <div className="relative z-10 text-center">
                              <h1 className="text-4xl font-bold mb-3">
                                {lessonData?.title || lessonTitle || 'Untitled Lesson'}
                              </h1>
                              <div className="w-32 h-1 bg-white bg-opacity-30 mx-auto rounded-full"></div>
                            </div>
                          </div>

                          {/* Course Content - All in one flowing container */}
                          <div className="p-8 bg-gradient-to-b from-gray-50 to-white">
                            {(() => {
                              // Use a single source to avoid duplicate rendering
                              // Prefer edit-mode contentBlocks when present; otherwise fall back to fetched lesson content
                              const allBlocks = (contentBlocks && contentBlocks.length > 0)
                                ? [...contentBlocks]
                                : (lessonContent?.data?.content ? [...lessonContent.data.content] : []);
                              // Sort by order if available
                              allBlocks.sort((a, b) => (a.order || 0) - (b.order || 0));
                             
                              if (allBlocks.length === 0) {
                                return (
                                  <div className="text-center py-16">
                                    <BookOpen className="h-20 w-20 text-gray-300 mx-auto mb-6" />
                                    <h3 className="text-2xl font-semibold text-gray-700 mb-3">
                                      No Content Available
                                    </h3>
                                    <p className="text-gray-500 text-lg">
                                      This lesson doesn't have any content yet. Switch to edit mode to start adding content.
                                    </p>
                                  </div>
                                );
                              }
                             
                              return (
                                <div className="prose prose-xl max-w-none space-y-8">
                                  {allBlocks.map((block, index) => {
                                    const blockId = block.id || block.block_id;
                                   
                                    return (
                                      <div key={blockId} className="relative">
                                        {/* Text Content */}
                                        {block.type === 'text' && (
                                          <div className="mb-8">
                                            {block.html_css ? (
                                              <div
                                                className="prose prose-xl max-w-none text-gray-800 leading-relaxed"
                                                dangerouslySetInnerHTML={{ __html: block.html_css }}
                                              />
                                            ) : (
                                              <div
                                                className="prose prose-xl max-w-none text-gray-800 leading-relaxed"
                                                dangerouslySetInnerHTML={{ __html: block.content }}
                                              />
                                            )}
                                          </div>
                                        )}
                                       
                                        {/* Statement Content */}
                                        {block.type === 'statement' && (
                                          <div className="mb-8">
                                            {block.html_css ? (
                                              <div
                                                className="prose prose-xl max-w-none"
                                                dangerouslySetInnerHTML={{ __html: block.html_css }}
                                              />
                                            ) : (
                                              <div
                                                className="prose prose-xl max-w-none"
                                                dangerouslySetInnerHTML={{ __html: block.content }}
                                              />
                                            )}
                                          </div>
                                        )}
                                       
                                        {/* Image Content */}
                                        {block.type === 'image' && (
                                          <div className="mb-8">
                                            {(block.html_css || block.imageUrl || block.defaultContent?.imageUrl || block.details?.image_url) && (
                                              <div>
                                                {block.html_css && block.html_css.trim() ? (
                                                  <div
                                                    className="prose max-w-none"
                                                    dangerouslySetInnerHTML={{ __html: block.html_css }}
                                                  />
                                                ) : ((block.layout || block.details?.layout) === 'side-by-side' ? (
                                                  <div className="grid md:grid-cols-2 gap-8 items-center bg-gray-50 rounded-xl p-6">
                                                    <div>
                                                      <img
                                                        src={block.imageUrl || block.defaultContent?.imageUrl || block.details?.image_url}
                                                        alt={block.imageTitle || block.defaultContent?.text || block.details?.caption || 'Image'}
                                                        className="w-full max-h-[28rem] object-contain rounded-lg shadow-lg"
                                                      />
                                                    </div>
                                                    <div>
                                                      <p className="text-gray-700 text-lg leading-relaxed">
                                                        {getPlainText(block.text || block.defaultContent?.text || block.imageDescription || block.details?.caption || '')}
                                                      </p>
                                                    </div>
                                                  </div>
                                                ) : ((block.layout || block.details?.layout) === 'overlay') ? (
                                                  <div className="relative rounded-xl overflow-hidden">
                                                    <img
                                                      src={block.imageUrl || block.defaultContent?.imageUrl || block.details?.image_url}
                                                      alt={block.imageTitle || block.defaultContent?.text || block.details?.caption || 'Image'}
                                                      className="w-full h-96 object-cover"
                                                    />
                                                    <div className="absolute inset-0 bg-gradient-to-t from-black via-transparent to-transparent flex items-end">
                                                      <div className="text-white p-8 w-full">
                                                        <p className="text-xl font-medium leading-relaxed">
                                                          {getPlainText(block.text || block.defaultContent?.text || block.imageDescription || block.details?.caption || '')}
                                                        </p>
                                                      </div>
                                                    </div>
                                                  </div>
                                                ) : ((block.layout || block.details?.layout) === 'centered') ? (
                                                  <div className="text-center">
                                                    <img
                                                      src={block.imageUrl || block.defaultContent?.imageUrl || block.details?.image_url}
                                                      alt={block.imageTitle || block.defaultContent?.text || block.details?.caption || 'Image'}
                                                      className="mx-auto w-full max-w-[720px] max-h-[28rem] object-contain rounded-xl shadow-lg"
                                                    />
                                                    {(block.text || block.defaultContent?.text || block.imageDescription || block.details?.caption) && (
                                                      <p className="text-gray-600 mt-3 italic text-base">
                                                        {getPlainText(block.text || block.defaultContent?.text || block.imageDescription || block.details?.caption || '')}
                                                      </p>
                                                    )}
                                                  </div>
                                                ) : ((block.layout || block.details?.layout) === 'full-width') ? (
                                                  <div className="w-full">
                                                    <img
                                                      src={block.imageUrl || block.defaultContent?.imageUrl || block.details?.image_url}
                                                      alt={block.imageTitle || block.defaultContent?.text || block.details?.caption || 'Image'}
                                                      className="w-full max-h-[28rem] object-contain rounded-xl shadow-lg"
                                                    />
                                                    {(block.text || block.defaultContent?.text || block.imageDescription || block.details?.caption) && (
                                                      <p className="text-gray-700 mt-4 text-lg">
                                                        {getPlainText(block.text || block.defaultContent?.text || block.imageDescription || block.details?.caption || '')}
                                                      </p>
                                                    )}
                                                  </div>
                                                ) : null)}
                                              </div>
                                            )}
                                          </div>
                                        )}
                                       
                                        {/* Video Content */}
                                        {block.type === 'video' && (block.videoUrl || block.details?.video_url) && (
                                          <div className="mb-8">
                                            <div className="bg-gray-900 rounded-xl p-6">
                                              <video
                                                src={block.videoUrl || block.details?.video_url}
                                                controls
                                                className="w-full h-96 rounded-lg"
                                              >
                                                Your browser does not support the video tag.
                                              </video>
                                              {(block.videoTitle || block.details?.caption) && (
                                                <h3 className="text-xl font-semibold text-white mt-4 mb-2">
                                                  {block.videoTitle || block.details?.caption}
                                                </h3>
                                              )}
                                              {(block.videoDescription || block.details?.description) && (
                                                <p className="text-gray-300 text-lg">
                                                  {block.videoDescription || block.details?.description}
                                                </p>
                                              )}
                                            </div>
                                          </div>
                                        )}
                                       
                                        {/* YouTube Content */}
                                        {block.type === 'youtube' && (block.youtubeId || block.youtubeUrl || block.details?.url) && (
                                          <div className="mb-8">
                                            <div className="bg-red-50 rounded-xl p-6 border border-red-100">
                                              <iframe
                                                src={`https://www.youtube.com/embed/${block.youtubeId || (block.youtubeUrl || block.details?.url)?.split('v=')[1]?.split('&')[0]}`}
                                                title={block.youtubeTitle || block.details?.caption || 'YouTube video'}
                                                allowFullScreen
                                                className="w-full h-96 rounded-lg"
                                              />
                                              {(block.youtubeTitle || block.details?.caption) && (
                                                <h3 className="text-xl font-semibold text-gray-900 mt-4 mb-2">
                                                  {block.youtubeTitle || block.details?.caption}
                                                </h3>
                                              )}
                                              {(block.youtubeDescription || block.details?.description) && (
                                                <p className="text-gray-700 text-lg">
                                                  {block.youtubeDescription || block.details?.description}
                                                </p>
                                              )}
                                            </div>
                                          </div>
                                        )}
                                       
                                        {/* Quote Content */}
                                        {block.type === 'quote' && (
                                          <div className="mb-8">
                                            {block.html_css ? (
                                              <div
                                                className="prose max-w-none"
                                                dangerouslySetInnerHTML={{ __html: block.html_css }}
                                              />
                                            ) : (
                                              <div className="relative bg-white rounded-2xl shadow-md p-6 hover:shadow-xl transition transform hover:-translate-y-1">
                                                <div className="absolute top-0 left-0 h-full w-2 bg-gradient-to-b from-pink-500 to-orange-500 rounded-l-2xl"></div>
                                                <div className="pl-4">
                                                  <blockquote className="text-lg italic text-gray-700 mb-3">
                                                    "{JSON.parse(block.content || '{}').quote || 'Sample quote text'}"
                                                  </blockquote>
                                                  <cite className="text-sm font-medium text-gray-500">
                                                    — {JSON.parse(block.content || '{}').author || 'Author Name'}
                                                  </cite>
                                                </div>
                                              </div>
                                            )}
                                          </div>
                                        )}
                                       
                                        {/* Audio Content */}
                                        {block.type === 'audio' && (block.audioUrl || block.details?.audio_url) && (
                                          <div className="mb-8">
                                            <div className="bg-green-50 rounded-xl p-6 border border-green-100">
                                              <audio
                                                src={block.audioUrl || block.details?.audio_url}
                                                controls
                                                className="w-full mb-4"
                                              >
                                                Your browser does not support the audio tag.
                                              </audio>
                                              {(block.audioTitle || block.details?.caption) && (
                                                <h3 className="text-xl font-semibold text-gray-900 mb-2">
                                                  {block.audioTitle || block.details?.caption}
                                                </h3>
                                              )}
                                              {(block.audioDescription || block.details?.description) && (
                                                <p className="text-gray-700 text-lg">
                                                  {block.audioDescription || block.details?.description}
                                                </p>
                                              )}
                                            </div>
                                          </div>
                                        )}
                                       
                                        {/* Link Content */}
                                        {block.type === 'link' && (block.linkUrl || block.details?.url) && (
                                          <div className="mb-8">
                                            <div className="bg-blue-50 rounded-xl p-6 text-center border border-blue-100">
                                              {(block.linkTitle || block.details?.caption) && (
                                                <h3 className="text-xl font-semibold text-gray-900 mb-3">
                                                  {block.linkTitle || block.details?.caption}
                                                </h3>
                                              )}
                                              {(block.linkDescription || block.details?.description) && (
                                                <p className="text-gray-700 mb-6 text-lg">
                                                  {block.linkDescription || block.details?.description}
                                                </p>
                                              )}
                                              <a
                                                href={block.linkUrl || block.details?.url}
                                                target="_blank"
                                                rel="noopener noreferrer"
                                                className={`inline-flex items-center px-8 py-4 rounded-xl font-semibold text-lg transition-all transform hover:scale-105 ${
                                                  block.linkButtonStyle === 'secondary'
                                                    ? 'bg-gray-600 text-white hover:bg-gray-700 shadow-lg'
                                                    : 'bg-blue-600 text-white hover:bg-blue-700 shadow-lg'
                                                }`}
                                              >
                                                <Link2 className="h-5 w-5 mr-3" />
                                                {block.linkButtonText || 'Visit Link'}
                                              </a>
                                            </div>
                                          </div>
                                        )}
                                       
                                        {/* PDF Content */}
                                        {block.type === 'pdf' && (block.pdfUrl || block.details?.pdf_url) && (
                                          <div className="mb-8">
                                            <div className="bg-orange-50 rounded-xl p-6 border border-orange-100">
                                              {(block.pdfTitle || block.details?.caption) && (
                                                <h3 className="text-xl font-semibold text-gray-900 mb-3">
                                                  {block.pdfTitle || block.details?.caption}
                                                </h3>
                                              )}
                                              {(block.pdfDescription || block.details?.description) && (
                                                <p className="text-gray-700 mb-4 text-lg">
                                                  {block.pdfDescription || block.details?.description}
                                                </p>
                                              )}
                                              <div className="w-full rounded-xl overflow-hidden border border-orange-200 bg-white">
                                                <iframe
                                                  src={block.pdfUrl || block.details?.pdf_url}
                                                  className="w-full h-[600px]"
                                                  title={block.pdfTitle || 'PDF Document'}
                                                />
                                              </div>
                                            </div>
                                          </div>
                                        )}
                                      </div>
                                    );
                                  })}
                                </div>
                              );
                            })()}
                          </div>
                         
                          {/* Course Footer */}
                          <div className="bg-gradient-to-r from-gray-100 to-gray-50 p-6 text-center border-t">
                            <div className="flex items-center justify-center space-x-3">
                              <div className="w-3 h-3 bg-green-500 rounded-full animate-pulse"></div>
                              <span className="text-gray-600 font-medium">Lesson Complete</span>
                              <div className="w-3 h-3 bg-green-500 rounded-full animate-pulse"></div>
                            </div>
                          </div>
                        </div>
                  ) : contentBlocks.length === 0 ? (
                    <div>
                      <div >
                        <div>
                          <h2 className="text-xl font-bold text-gray-900 mb-2">
                            {fetchingContent ? "Loading Lesson Content..." : lessonContent ? "" : ""}
                          </h2>
                          {fetchingContent ? (
                            <div >
                              <Loader2 className="h-8 w-8 animate-spin text-primary" />
                            </div>
                          ) : lessonContent?.data?.content && lessonContent.data.content.length > 0 ? (
                            <div >
                              <div >
                                {lessonContent.data.content.map((block, index) => (
                                  <div
                                    key={block.block_id}
                                    className="relative w-full  mb-4 group"
                                    draggable="true"
                                    data-block-id={block.block_id}
                                    onDragStart={(e) => handleDragStart(e, block.block_id)}
                                    onDragOver={handleDragOver}
                                    onDrop={(e) => handleDrop(e, block.block_id)}
                                    onDragEnd={handleDragEnd}
                                  >
                                    {/* Edit/Delete Controls */}
                                    {!isViewMode && (
                                      <div className="absolute right-2 top-2 flex space-x-1 opacity-0 group-hover:opacity-100 transition-opacity z-10">
                                        <button
                                          onClick={() => {
                                            const blockType = block.type || 'text';
                                            switch(blockType) {
                                              case 'text':
                                                // Detect textType from HTML content structure
                                                let detectedTextType = 'paragraph'; // default
                                                const htmlContent = block.html_css || '';
                                               
                                                // Check for heading + paragraph combination
                                                if (htmlContent.includes('<h1') && htmlContent.includes('<p')) {
                                                  detectedTextType = 'heading_paragraph';
                                                } else if (htmlContent.includes('<h2') && htmlContent.includes('<p')) {
                                                  detectedTextType = 'subheading_paragraph';
                                                } else if (htmlContent.includes('<h1')) {
                                                  detectedTextType = 'heading';
                                                } else if (htmlContent.includes('<h2')) {
                                                  detectedTextType = 'subheading';
                                                } else if (htmlContent.includes('<table') || htmlContent.includes('grid')) {
                                                  detectedTextType = 'table';
                                                }
                                               
                                                // Set the appropriate editor state based on detected type
                                                setCurrentTextBlockId(block.block_id);
                                               
                                                // Reset all editor states first
                                                setEditorHtml('');
                                                setEditorHeading('');
                                                setEditorSubheading('');
                                                setEditorContent('');
                                               
                                                // Set content based on detected type
                                                if (detectedTextType === 'heading_paragraph') {
                                                  // Extract heading and paragraph content
                                                  const tempDiv = document.createElement('div');
                                                  tempDiv.innerHTML = htmlContent;
                                                 
                                                  // Try multiple selectors for heading
                                                  const h1 = tempDiv.querySelector('h1') || tempDiv.querySelector('[class*="heading"]') || tempDiv.querySelector('h2, h3, h4, h5, h6');
                                                  // Try multiple selectors for paragraph - look for p tags or div with paragraph content
                                                  const p = tempDiv.querySelector('p') || tempDiv.querySelector('div:not([class*="content-block"]):not([class*="prose"])') || tempDiv.querySelector('[class*="paragraph"]');
                                                 
                                                  // Extract text content, preserving rich text formatting
                                                  let headingContent = '';
                                                  let paragraphContent = '';
                                                 
                                                  if (h1) {
                                                    headingContent = h1.innerHTML || '';
                                                  }
                                                 
                                                  if (p) {
                                                    paragraphContent = p.innerHTML || '';
                                                  }
                                                 
                                                  // If we couldn't find structured content, try to parse manually while preserving HTML
                                                  if (!headingContent && !paragraphContent) {
                                                    const fullHTML = tempDiv.innerHTML || '';
                                                   
                                                    // Try to find heading and paragraph content in the HTML
                                                    // Look for heading patterns first
                                                    const headingMatch = fullHTML.match(/<(h[1-6])[^>]*>(.*?)<\/h[1-6]>/i);
                                                    if (headingMatch) {
                                                      headingContent = headingMatch[2] || '';
                                                      // Remove the heading from HTML and get remaining content
                                                      const remainingHTML = fullHTML.replace(headingMatch[0], '').trim();
                                                      if (remainingHTML) {
                                                        // Clean up remaining content - remove wrapper divs but keep inner formatting
                                                        const cleanedContent = remainingHTML
                                                          .replace(/^<div[^>]*>/, '')
                                                          .replace(/<\/div>$/, '')
                                                          .trim();
                                                        paragraphContent = cleanedContent || remainingHTML;
                                                      }
                                                    } else {
                                                      // Look for strong/bold text as potential heading
                                                      const boldMatch = fullHTML.match(/<(strong|b)[^>]*>(.*?)<\/(strong|b)>/i);
                                                      if (boldMatch) {
                                                        headingContent = boldMatch[2] || '';
                                                        // Get content after the bold text
                                                        const afterBold = fullHTML.substring(fullHTML.indexOf(boldMatch[0]) + boldMatch[0].length).trim();
                                                        if (afterBold) {
                                                          paragraphContent = afterBold;
                                                        }
                                                      } else {
                                                        // Last resort: try to split by line breaks or common patterns
                                                        const textContent = tempDiv.textContent || '';
                                                        const htmlContent = tempDiv.innerHTML || '';
                                                       
                                                        // If there's formatted content, try to detect heading vs paragraph
                                                        if (htmlContent.includes('<') && textContent) {
                                                          // Split by common separators and take first part as heading
                                                          const parts = textContent.split(/[\n\r]+/).filter(part => part.trim());
                                                          if (parts.length >= 2) {
                                                            headingContent = parts[0].trim();
                                                            paragraphContent = parts.slice(1).join(' ').trim();
                                                          } else {
                                                            headingContent = htmlContent;
                                                          }
                                                        } else {
                                                          headingContent = htmlContent || textContent;
                                                        }
                                                      }
                                                    }
                                                  }
                                                 
                                                  setEditorHeading(headingContent);
                                                  setEditorContent(paragraphContent);
                                                } else if (detectedTextType === 'subheading_paragraph') {
                                                  // Extract subheading and paragraph content
                                                  const tempDiv = document.createElement('div');
                                                  tempDiv.innerHTML = htmlContent;
                                                 
                                                  // Try multiple selectors for subheading
                                                  const h2 = tempDiv.querySelector('h2') || tempDiv.querySelector('[class*="subheading"]') || tempDiv.querySelector('h3, h4, h5, h6, h1');
                                                  // Try multiple selectors for paragraph
                                                  const p = tempDiv.querySelector('p') || tempDiv.querySelector('div:not([class*="content-block"]):not([class*="prose"])') || tempDiv.querySelector('[class*="paragraph"]');
                                                 
                                                  // Extract text content, preserving rich text formatting
                                                  let subheadingContent = '';
                                                  let paragraphContent = '';
                                                 
                                                  if (h2) {
                                                    subheadingContent = h2.innerHTML || '';
                                                  }
                                                 
                                                  if (p) {
                                                    paragraphContent = p.innerHTML || '';
                                                  }
                                                 
                                                  // If we couldn't find structured content, try to parse manually while preserving HTML
                                                  if (!subheadingContent && !paragraphContent) {
                                                    const fullHTML = tempDiv.innerHTML || '';
                                                   
                                                    // Try to find subheading and paragraph content in the HTML
                                                    // Look for subheading patterns first
                                                    const subheadingMatch = fullHTML.match(/<(h[2-6])[^>]*>(.*?)<\/h[2-6]>/i);
                                                    if (subheadingMatch) {
                                                      subheadingContent = subheadingMatch[2] || '';
                                                      // Remove the subheading from HTML and get remaining content
                                                      const remainingHTML = fullHTML.replace(subheadingMatch[0], '').trim();
                                                      if (remainingHTML) {
                                                        // Clean up remaining content - remove wrapper divs but keep inner formatting
                                                        const cleanedContent = remainingHTML
                                                          .replace(/^<div[^>]*>/, '')
                                                          .replace(/<\/div>$/, '')
                                                          .trim();
                                                        paragraphContent = cleanedContent || remainingHTML;
                                                      }
                                                    } else {
                                                      // Look for strong/bold text as potential subheading
                                                      const boldMatch = fullHTML.match(/<(strong|b)[^>]*>(.*?)<\/(strong|b)>/i);
                                                      if (boldMatch) {
                                                        subheadingContent = boldMatch[2] || '';
                                                        // Get content after the bold text
                                                        const afterBold = fullHTML.substring(fullHTML.indexOf(boldMatch[0]) + boldMatch[0].length).trim();
                                                        if (afterBold) {
                                                          paragraphContent = afterBold;
                                                        }
                                                      } else {
                                                        // Last resort: try to split by line breaks or common patterns
                                                        const textContent = tempDiv.textContent || '';
                                                        const htmlContent = tempDiv.innerHTML || '';
                                                       
                                                        // If there's formatted content, try to detect subheading vs paragraph
                                                        if (htmlContent.includes('<') && textContent) {
                                                          // Split by common separators and take first part as subheading
                                                          const parts = textContent.split(/[\n\r]+/).filter(part => part.trim());
                                                          if (parts.length >= 2) {
                                                            subheadingContent = parts[0].trim();
                                                            paragraphContent = parts.slice(1).join(' ').trim();
                                                          } else {
                                                            subheadingContent = htmlContent;
                                                          }
                                                        } else {
                                                          subheadingContent = htmlContent || textContent;
                                                        }
                                                      }
                                                    }
                                                  }
                                                 
                                                  setEditorSubheading(subheadingContent);
                                                  setEditorContent(paragraphContent);
                                                } else {
                                                  // For single content blocks, extract the inner content
                                                  const tempDiv = document.createElement('div');
                                                  tempDiv.innerHTML = htmlContent;
                                                  const contentElement = tempDiv.querySelector('h1, h2, h3, h4, h5, h6, p') || tempDiv;
                                                  setEditorHtml(contentElement.innerHTML || htmlContent);
                                                }
                                               
                                                // Store the detected textType for the save function
                                                const blockWithTextType = { ...block, textType: detectedTextType };
                                                setCurrentBlock(blockWithTextType);
                                                setCurrentTextType(detectedTextType);
                                                setCurrentTextBlockId(block.block_id);
                                               
                                                setShowTextEditorDialog(true);
                                                break;
                                              case 'image':
                                                // Open image dialog in edit mode with existing data populated
                                                setCurrentBlock({
                                                  id: block.block_id,
                                                  layout: block.layout || block.details?.layout,
                                                  templateType: block.templateType || block.details?.template
                                                });
                                                setImageTitle(block.details?.alt_text || block.imageTitle || '');
                                                setImageDescription(block.details?.caption || block.imageDescription || '');
                                                setImageFile(null);
                                                setImagePreview(block.details?.image_url || '');
                                                setImageTemplateText(block.text || block.details?.caption || '');
                                                setShowImageDialog(true);
                                                break;
                                              case 'video':
                                                setCurrentBlock({
                                                  id: block.block_id,
                                                  videoUrl: block.details?.video_url,
                                                  videoTitle: block.details?.caption
                                                });
                                                setShowVideoDialog(true);
                                                break;
                                              case 'youtube':
                                                setCurrentYoutubeBlock({
                                                  id: block.block_id,
                                                  youtubeUrl: block.details?.url,
                                                  youtubeTitle: block.details?.caption
                                                });
                                                setShowYoutubeDialog(true);
                                                break;
                                              default:
                                                handleEditBlock(block.block_id);
                                            }
                                          }}
                                          className="p-2 bg-white hover:bg-gray-100 rounded-full shadow-sm"
                                          title="Edit"
                                        >
                                          <Pencil className="h-4 w-4 text-blue-600" />
                                        </button>
                                        <button
                                          onClick={() => {
                                            const updatedContent = lessonContent.data.content.filter(
                                              b => b.block_id !== block.block_id
                                            );
                                            setLessonContent({
                                              ...lessonContent,
                                              data: {
                                                ...lessonContent.data,
                                                content: updatedContent
                                              }
                                            });
                                            setContentBlocks(prevBlocks =>
                                              prevBlocks.filter(b => b.id !== block.block_id)
                                            );
                                          }}
                                          className="p-2 bg-white hover:bg-red-50 rounded-full shadow-sm"
                                          title="Delete"
                                        >
                                          <Trash2 className="h-4 w-4 text-red-500" />
                                        </button>
                                        <div
                                          className="p-2 bg-white hover:bg-gray-100 rounded-full shadow-sm cursor-move"
                                          title="Drag to reorder"
                                        >
                                          <GripVertical className="h-4 w-4 text-gray-500" />
                                        </div>
                                      </div>
                                    )}
                                    <div className="p-0">
                                      {block.html_css ? (
                                        <div dangerouslySetInnerHTML={{ __html: block.html_css }} />
                                      ) : (
                                        <div className="prose max-w-none" dangerouslySetInnerHTML={{ __html: block.content }} />
                                      )}
                                      {block.script && (
                                        <script dangerouslySetInnerHTML={{ __html: block.script }} />
                                      )}
                                    </div>
                                  </div>
                                ))}
                              </div>
                            </div>
                          ) : (
                            <div className="max-w-2xl mx-auto text-center py-12">
                              <div className="mb-8">
                                <BookOpen className="h-16 w-16 text-gray-300 mx-auto mb-4" />
                                <h3 className="text-xl font-semibold text-gray-700 mb-2">
                                  No Content Available
                                </h3>
                                <p className="text-gray-500 mb-6">
                                  This lesson doesn't have any content yet. Start building your lesson by adding content blocks from the Content Library.
                                </p>
                              </div>
                             
                              <div className="bg-blue-50 border border-blue-200 rounded-lg p-6 mb-6">
                                <h4 className="text-sm font-medium text-blue-800 mb-2">
                                  💡 Getting Started
                                </h4>
                                <p className="text-sm text-blue-700 mb-4">
                                  Use the <strong>Content Library</strong> on the left to add text, images, videos, and other interactive elements to your lesson.
                                </p>
                                <div className="flex flex-wrap gap-2 justify-center">
                                  <Button
                                    onClick={() => setShowTextTypeSidebar(true)}
                                    size="sm"
                                    className="bg-blue-600 hover:bg-blue-700"
                                  >
                                    <Plus className="h-4 w-4 mr-2" />
                                    Add Text
                                  </Button>
                                  <Button
                                    onClick={() => setShowImageTemplateSidebar(true)}
                                    size="sm"
                                    variant="outline"
                                  >
                                    <Plus className="h-4 w-4 mr-2" />
                                    Add Image
                                  </Button>
                                  <Button
                                    onClick={() => setShowVideoDialog(true)}
                                    size="sm"
                                    variant="outline"
                                  >
                                    <Plus className="h-4 w-4 mr-2" />
                                    Add Video
                                  </Button>
                                </div>
                              </div>
                            </div>
                          )}
                        </div>
                      </div>
                    </div>
                  ) : (
                    <div className="space-y-6 max-w-3xl mx-auto">
                      {contentBlocks.map((block, index) => (
                        <div
                          key={block.id}
                          className="relative group bg-white rounded-lg"
                          onDragOver={handleDragOver}
                          onDrop={(e) => handleDrop(e, block.id)}
                        >
                          <div className="absolute right-2 top-2 flex space-x-1 opacity-0 group-hover:opacity-100 transition-opacity z-10">
                            {!block.isEditing && (
                              <Button
                                variant="ghost"
                                size="icon"
                                className="h-8 w-8 rounded-full bg-white/80 hover:bg-gray-200"
                                onClick={() => {
                                  if (block.type === 'text') {
                                    handleTextEditorOpen(block);
                                  } else if (block.type === 'image' && block.layout) {
                                    toggleImageBlockEditing(block.id);
                                  } else if (block.type === 'pdf') {
                                    handleEditBlock(block.id);
                                  } else {
                                    handleEditBlock(block.id);
                                  }
                                }}
                                title={`Edit ${block.type}`}
                              >
                                <Pencil className="h-4 w-4" />
                              </Button>
                            )}
                            <Button
                              variant="ghost"
                              size="icon"
                              className="h-8 w-8 rounded-full bg-white/80 hover:bg-gray-200"
                              onClick={() => removeContentBlock(block.id)}
                              title={`Remove ${block.type}`}
                            >
                              <Trash2 className="h-4 w-4 text-red-500" />
                            </Button>
                            <div
                              className="h-8 w-8 flex items-center justify-center text-gray-400 cursor-move"
                              draggable
                              onDragStart={(e) => handleDragStart(e, block.id)}
                            >
                              <GripVertical className="h-4 w-4" />
                            </div>
                          </div>
                         
                          <div className="p-6">
                            {block.type === 'text' && (
                              <div className="relative bg-white rounded-2xl shadow-md p-6 hover:shadow-xl transition transform hover:-translate-y-1">
                                <div className="absolute top-0 left-0 h-full w-2 bg-gradient-to-b from-pink-500 to-orange-500 rounded-l-2xl"></div>
                                <div className="pl-4">
                                  {block.textType === 'heading' && (
                                    <h1 className="text-3xl font-bold text-gray-800">{getPlainText(block.content)}</h1>
                                  )}
                                  {block.textType === 'subheading' && (
                                    <h2 className="text-xl font-semibold text-gray-800">{getPlainText(block.content)}</h2>
                                  )}
                                  {block.textType === 'paragraph' && (
                                    <p className="text-base text-gray-700 leading-relaxed">{getPlainText(block.content)}</p>
                                  )}
                                  {block.textType === 'heading_paragraph' && (
                                    <div className="space-y-2">
                                      <h1 className="text-3xl font-bold text-gray-800">{getPlainText(block.heading || '')}</h1>
                                      <p className="text-base text-gray-700 leading-relaxed">{getPlainText(block.content)}</p>
                                    </div>
                                  )}
                                  {block.textType === 'subheading_paragraph' && (
                                    <div className="space-y-2">
                                      <h2 className="text-xl font-semibold text-gray-800">{getPlainText(block.subheading || '')}</h2>
                                      <p className="text-base text-gray-700 leading-relaxed">{getPlainText(block.content)}</p>
                                    </div>
                                  )}
                                  {block.textType === 'table' && (
                                    <div className="prose max-w-none" dangerouslySetInnerHTML={{ __html: block.content }} />
                                  )}
                                  {!block.textType && (
                                    <div className="prose max-w-none" dangerouslySetInnerHTML={{ __html: block.content }} />
                                  )}
                                </div>
                              </div>
                            )}
                           
                            {block.type === 'link' && (
                              <div className="space-y-3">
                                <div className="flex items-center gap-2 mb-3">
                                  <h3 className="text-lg font-semibold text-gray-900">{block.linkTitle}</h3>
                                  <Badge variant="secondary" className="text-xs">
                                    Link
                                  </Badge>
                                </div>
                               
                                {block.linkDescription && (
                                  <p className="text-sm text-gray-600 mb-3">{block.linkDescription}</p>
                                )}
                               
                                <div className="p-3 bg-gray-50 rounded-lg">
                                  <button
                                    onClick={() => window.open(block.linkUrl, '_blank', 'noopener,noreferrer')}
                                    className={`inline-flex items-center px-4 py-2 text-sm font-medium rounded-md transition-colors duration-200 ${
                                      block.linkButtonStyle === 'primary' ? 'bg-blue-600 text-white hover:bg-blue-700' :
                                      block.linkButtonStyle === 'secondary' ? 'bg-gray-600 text-white hover:bg-gray-700' :
                                      block.linkButtonStyle === 'success' ? 'bg-green-600 text-white hover:bg-green-700' :
                                      block.linkButtonStyle === 'warning' ? 'bg-orange-600 text-white hover:bg-orange-700' :
                                      block.linkButtonStyle === 'danger' ? 'bg-red-600 text-white hover:bg-red-700' :
                                      block.linkButtonStyle === 'outline' ? 'border border-blue-600 text-blue-600 hover:bg-blue-600 hover:text-white' :
                                      'bg-blue-600 text-white hover:bg-blue-700'
                                    }`}
                                  >
                                    {block.linkButtonText || 'Visit Link'}
                                    <svg className="ml-2 h-3 w-3" fill="none" stroke="currentColor" viewBox="0 0 24 24">
                                      <path strokeLinecap="round" strokeLinejoin="round" strokeWidth={2} d="M10 6H6a2 2 0 00-2 2v10a2 2 0 002 2h10a2 2 0 002-2v-4M14 4h6m0 0v6m0-6L10 14" />
                                    </svg>
                                  </button>
                                </div>
                              </div>
                            )}
                           
                            {block.type === 'video' && (block.videoUrl || block.details?.video_url) && (
                              <div className="space-y-3">
                                <div className="flex items-center gap-2 mb-3">
                                  <h3 className="text-lg font-semibold text-gray-900">{block.videoTitle || block.details?.caption}</h3>
                                  <Badge variant="secondary" className="text-xs">
                                    Video
                                  </Badge>
                                </div>
                               
                                {(block.videoDescription || block.details?.description) && (
                                  <p className="text-sm text-gray-600 mb-3">{block.videoDescription || block.details?.description}</p>
                                )}
                               
                                <div className="bg-gray-50 rounded-lg p-3">
                                  <div className="relative pt-[56.25%] bg-black rounded-lg overflow-hidden">
                                    <video
                                      className="absolute top-0 left-0 w-full h-full"
                                      controls
                                      controlsList="nodownload"
                                      preload="metadata"
                                      key={block.id}
                                    >
                                      <source src={block.videoUrl || block.details?.video_url} type={block.videoFile?.type || 'video/mp4'} />
                                      Your browser does not support the video tag.
                                    </video>
                                  </div>
                                </div>
                              </div>
                            )}

                            {block.type === 'quote' && (
                              <div className="space-y-3">
                                <div className="flex items-center gap-2 mb-3">
                                  <h3 className="text-lg font-semibold text-gray-900">{block.title || 'Quote'}</h3>
                                  <Badge variant="secondary" className="text-xs">
                                    Quote
                                  </Badge>
                                </div>
                                
                                {block.html_css ? (
                                  <div
                                    className="prose max-w-none"
                                    dangerouslySetInnerHTML={{ __html: block.html_css }}
                                  />
                                ) : (
                                  <div className="relative bg-white rounded-2xl shadow-md p-6 hover:shadow-xl transition transform hover:-translate-y-1">
                                    <div className="absolute top-0 left-0 h-full w-2 bg-gradient-to-b from-pink-500 to-orange-500 rounded-l-2xl"></div>
                                    <div className="pl-4">
                                      <blockquote className="text-lg italic text-gray-700 mb-3">
                                        "{(() => {
                                          try {
                                            const content = JSON.parse(block.content || '{}');
                                            return content.quote || 'Sample quote text';
                                          } catch {
                                            return 'Sample quote text';
                                          }
                                        })()}"
                                      </blockquote>
                                      <cite className="text-sm font-medium text-gray-500">
                                        — {(() => {
                                          try {
                                            const content = JSON.parse(block.content || '{}');
                                            return content.author || 'Author Name';
                                          } catch {
                                            return 'Author Name';
                                          }
                                        })()}
                                      </cite>
                                    </div>
                                  </div>
                                )}
                              </div>
                            )}

                            {block.type === 'audio' && (block.audioUrl || block.details?.audio_url) && (
                              <div className="space-y-3">
                                <div className="flex items-center gap-2 mb-3">
                                  <h3 className="text-lg font-semibold text-gray-900">{block.audioTitle || block.details?.caption}</h3>
                                  <Badge variant="secondary" className="text-xs">
                                    Audio
                                  </Badge>
                                </div>
                               
                                {(block.audioDescription || block.details?.description) && (
                                  <p className="text-sm text-gray-600 mb-3">{block.audioDescription || block.details?.description}</p>
                                )}
                               
                                <div className="bg-gray-50 rounded-lg p-3">
                                  <audio
                                    src={block.audioUrl || block.details?.audio_url}
                                    controls
                                    className="w-full rounded-lg border border-gray-200"
                                  />
                                </div>
                              </div>
                            )}

                            {block.type === 'youtube' && (
                              <div className="space-y-3">
                                <div className="flex items-center gap-2 mb-3">
                                  <h3 className="text-lg font-semibold text-gray-900">{block.youtubeTitle}</h3>
                                  <Badge variant="secondary" className="text-xs">
                                    YouTube
                                  </Badge>
                                </div>
                               
                                {block.youtubeDescription && (
                                  <p className="text-sm text-gray-600 mb-3">{block.youtubeDescription}</p>
                                )}
                               
                                <div className="bg-gray-50 rounded-lg p-3">
                                  <div className="relative pt-[56.25%] bg-black rounded-lg overflow-hidden">
                                    <iframe
                                      src={`https://www.youtube.com/embed/${block.youtubeId}?rel=0&showinfo=0`}
                                      className="absolute top-0 left-0 w-full h-full"
                                      frameBorder="0"
                                      allow="accelerometer; autoplay; clipboard-write; encrypted-media; gyroscope; picture-in-picture"
                                      allowFullScreen
                                      title={block.youtubeTitle || 'YouTube video player'}
                                    />
                                  </div>
                                </div>
                              </div>
                            )}

                            {block.type === 'pdf' && (
                              <div className="space-y-3">
                                <div className="flex items-center gap-2 mb-3">
                                  <h3 className="text-lg font-semibold text-gray-900">{block.pdfTitle}</h3>
                                  <Badge variant="secondary" className="text-xs">
                                    PDF
                                  </Badge>
                                </div>
                               
                                {block.pdfDescription && (
                                  <p className="text-sm text-gray-600 mb-3">{block.pdfDescription}</p>
                                )}
                               
                                <div className="bg-gray-50 rounded-lg p-3">
                                  <div className="w-full border rounded-lg overflow-hidden">
                                    <iframe
                                      src={block.pdfUrl || block.details?.pdf_url}
                                      className="w-full h-[400px]"
                                      title={block.pdfTitle || 'PDF Document'}
                                    />
                                  </div>
                                </div>
                              </div>
                            )}

                            {block.type === 'image' && (block.imageUrl || block.defaultContent?.imageUrl) && (
                              <>
                                <div className="flex items-center gap-2 mb-3">
                                  <h3 className="text-lg font-semibold text-gray-900">{block.title}</h3>
                                  <Badge variant="secondary" className="text-xs">
                                    {imageTemplates.find(t => t.id === block.templateType)?.title || block.templateType}
                                  </Badge>
                                </div>
                               
                                {block.isEditing ? (
                                  /* Edit Mode */
                                  <div className="space-y-4 p-4 bg-gray-50 rounded-lg">
                                    <div>
                                      <label className="block text-sm font-medium text-gray-700 mb-2">
                                        Image
                                      </label>
                                      <div className="space-y-3">
                                        {/* Image Upload */}
                                        <div className="flex items-center gap-3">
                                          <input
                                            type="file"
                                            accept="image/*"
                                            disabled={imageUploading[block.id]}
                                            onChange={(e) => {
                                              const file = e.target.files[0];
                                              if (file) {
                                                handleImageFileUpload(block.id, file);
                                              }
                                            }}
                                            className="block w-full text-sm text-gray-500 file:mr-4 file:py-2 file:px-4 file:rounded-md file:border-0 file:text-sm file:font-medium file:bg-blue-50 file:text-blue-700 hover:file:bg-blue-100 disabled:opacity-50 disabled:cursor-not-allowed"
                                          />
                                          {imageUploading[block.id] && (
                                            <div className="flex items-center gap-2 text-sm text-blue-600">
                                              <Loader2 className="h-4 w-4 animate-spin" />
                                              <span>Uploading...</span>
                                            </div>
                                          )}
                                        </div>
                                       
                                        {/* OR divider */}
                                        <div className="flex items-center">
                                          <div className="flex-1 border-t border-gray-300"></div>
                                          <span className="px-3 text-sm text-gray-500">OR</span>
                                          <div className="flex-1 border-t border-gray-300"></div>
                                        </div>
                                       
                                        {/* Image URL */}
                                        <input
                                          type="url"
                                          value={block.imageUrl}
                                          onChange={(e) => handleImageBlockEdit(block.id, 'imageUrl', e.target.value)}
                                          className="w-full px-3 py-2 border border-gray-300 rounded-md text-sm"
                                          placeholder="Enter image URL"
                                        />
                                       
                                        {/* Image Preview */}
                                        {(block.imageUrl || block.defaultContent?.imageUrl) && (
                                          <div className="mt-3">
                                            <img
                                            src={block.imageUrl || block.defaultContent?.imageUrl}
                                            alt="Preview"
                                            className="mt-2 max-h-48 w-auto rounded-md border border-gray-300"
                                          />
                                          </div>
                                        )}
                                      </div>
                                    </div>
                                   
                                    <div>
                                      <label className="block text-sm font-medium text-gray-700 mb-2">
                                        Text Content
                                      </label>
                                      <ReactQuill
                                        theme="snow"
                                        value={block.text}
                                        onChange={(value) => handleImageBlockEdit(block.id, 'text', value)}
                                        modules={getToolbarModules('full')}
                                        style={{ minHeight: '100px' }}
                                      />
                                    </div>
                                   
                                    {/* Save and Cancel Buttons */}
                                    <div className="flex justify-end gap-2 pt-3 border-t border-gray-200">
                                      <Button
                                        variant="outline"
                                        size="sm"
                                        onClick={() => toggleImageBlockEditing(block.id)}
                                        className="px-4"
                                      >
                                        Cancel
                                      </Button>
                                      <Button
                                        size="sm"
                                        onClick={() => saveImageTemplateChanges(block.id)}
                                        disabled={imageUploading[block.id]}
                                        className="px-4 bg-blue-600 hover:bg-blue-700 disabled:opacity-50 disabled:cursor-not-allowed"
                                      >
                                        {imageUploading[block.id] ? (
                                          <>
                                            <Loader2 className="h-4 w-4 animate-spin mr-2" />
                                            Uploading...
                                          </>
                                        ) : (
                                          'Save Changes'
                                        )}
                                      </Button>
                                    </div>
                                  </div>
                                ) : (
                                  /* Display Mode - smaller preview for edit mode */
                                  <div>
                                    {block.layout === 'side-by-side' && (
                                      <div className="flex gap-3 items-start">
                                        <div className="w-1/2">
                                          <img
                                            src={block.imageUrl}
                                            alt="Image"
                                            className="w-full h-20 object-cover rounded"
                                          />
                                        </div>
                                        <div className="w-1/2">
                                          <p className="text-sm text-gray-600 line-clamp-4">
                                            {getPlainText(block.text || '').substring(0, 60)}...
                                          </p>
                                        </div>
                                      </div>
                                    )}
                                    {block.layout === 'overlay' && (
                                      <div className="relative">
                                        <img
                                          src={block.imageUrl}
                                          alt="Image"
                                          className="w-full h-24 object-cover rounded"
                                        />
                                        <div className="absolute inset-0 bg-black bg-opacity-40 rounded flex items-center justify-center p-2">
                                          <p className="text-white text-sm text-center line-clamp-3">
                                            {getPlainText(block.text || '').substring(0, 50)}...
                                          </p>
                                        </div>
                                      </div>
                                    )}
                                    {block.layout === 'centered' && (
                                      <div className="text-center space-y-3">
                                        <img
                                          src={block.imageUrl}
                                          alt="Image"
                                          className="mx-auto h-20 object-cover rounded"
                                        />
                                        <p className="text-sm text-gray-600 italic line-clamp-2">
                                          {getPlainText(block.text || '').substring(0, 40)}...
                                        </p>
                                      </div>
                                    )}
                                    {block.layout === 'full-width' && (
                                      <div className="space-y-3">
                                        <img
                                          src={block.imageUrl}
                                          alt="Image"
                                          className="w-full h-24 object-cover rounded"
                                        />
                                        <p className="text-sm text-gray-600 line-clamp-3">
                                          {getPlainText(block.text || '').substring(0, 60)}...
                                        </p>
                                      </div>
                                    )}
                                  </div>
                                )}
                              </>
                            )}
                          </div>
                        </div>
                      ))}
                    </div>
                  )}
                </div>
              </div>
            </div>
          </div>
        </div>

      {/* Video Dialog */}
      <Dialog open={showVideoDialog} onOpenChange={handleVideoDialogClose}>
        <DialogContent className="sm:max-w-2xl max-h-[90vh] overflow-y-auto">
          <DialogHeader>
            <DialogTitle>Add Video</DialogTitle>
            <p className="text-sm text-gray-500">Upload a video file or provide a video URL</p>
          </DialogHeader>
          <div className="space-y-4 py-4">
            <div>
              <label className="block text-sm font-medium text-gray-700 mb-1">
                Video Title <span className="text-red-500">*</span>
              </label>
              <input
                type="text"
                value={videoTitle}
                onChange={(e) => setVideoTitle(e.target.value)}
                className="w-full px-3 py-2 border border-gray-300 rounded-md shadow-sm focus:outline-none focus:ring-2 focus:ring-blue-500 focus:border-blue-500"
                placeholder="Enter video title"
                required
              />
            </div>

            {/* Upload Method Selection */}
            <div>
              <label className="block text-sm font-medium text-gray-700 mb-2">
                Upload Method <span className="text-red-500">*</span>
              </label>
              <div className="flex space-x-4">
                <label className="flex items-center">
                  <input
                    type="radio"
                    name="uploadMethod"
                    value="file"
                    checked={videoUploadMethod === 'file'}
                    onChange={(e) => setVideoUploadMethod(e.target.value)}
                    className="mr-2"
                  />
                  Upload File
                </label>
                <label className="flex items-center">
                  <input
                    type="radio"
                    name="uploadMethod"
                    value="url"
                    checked={videoUploadMethod === 'url'}
                    onChange={(e) => setVideoUploadMethod(e.target.value)}
                    className="mr-2"
                  />
                  Video URL
                </label>
              </div>
            </div>

            {/* File Upload Section */}
            {videoUploadMethod === 'file' && (
              <div>
                <label className="block text-sm font-medium text-gray-700 mb-1">
                  Video File <span className="text-red-500">*</span>
                </label>
                <div className="mt-1 flex justify-center px-6 pt-5 pb-6 border-2 border-gray-300 border-dashed rounded-md">
                  <div className="space-y-1 text-center">
                    <div className="flex text-sm text-gray-600">
                      <label
                        htmlFor="video-upload"
                        className="relative cursor-pointer bg-white rounded-md font-medium text-blue-600 hover:text-blue-500 focus-within:outline-none focus-within:ring-2 focus-within:ring-offset-2 focus-within:ring-blue-500"
                      >
                        <span>Upload a file</span>
                        <input
                          id="video-upload"
                          name="file"
                          type="file"
                          accept="video/mp4,video/webm,video/ogg"
                          className="sr-only"
                          onChange={handleVideoInputChange}
                        />
                      </label>
                      <p className="pl-1">or drag and drop</p>
                    </div>
                    <p className="text-xs text-gray-500">
                      MP4, WebM, or OGG up to 50MB
                    </p>
                  </div>
                </div>
                {videoPreview && videoUploadMethod === 'file' && (
                  <div className="mt-4">
                    <p className="text-sm font-medium text-gray-700 mb-1">Preview:</p>
                    <video
                      src={videoPreview}
                      controls
                      className="w-full rounded-lg border border-gray-200"
                    />
                  </div>
                )}
              </div>
            )}

            {/* URL Input Section */}
            {videoUploadMethod === 'url' && (
              <div>
                <label className="block text-sm font-medium text-gray-700 mb-1">
                  Video URL <span className="text-red-500">*</span>
                </label>
                <input
                  type="url"
                  value={videoUrl}
                  onChange={(e) => setVideoUrl(e.target.value)}
                  className="w-full px-3 py-2 border border-gray-300 rounded-md shadow-sm focus:outline-none focus:ring-2 focus:ring-blue-500 focus:border-blue-500"
                  placeholder="https://example.com/video.mp4"
                  required
                />
                <p className="text-xs text-gray-500 mt-1">
                  Example: https://www.youtube.com/watch?v=dQw4w9WgXcQ
                </p>
                {videoUrl && videoUploadMethod === 'url' && (
                  <div className="mt-4">
                    <p className="text-sm font-medium text-gray-700 mb-1">Preview:</p>
                    <video
                      src={videoUrl}
                      controls
                      className="w-full rounded-lg border border-gray-200"
                      onError={() => console.log('Video URL may be invalid or not accessible')}
                    />
                  </div>
                )}
              </div>
            )}

            <div>
              <label className="block text-sm font-medium text-gray-700 mb-1">
                Description (Optional)
              </label>
              <textarea
                value={videoDescription}
                onChange={(e) => setVideoDescription(e.target.value)}
                rows={3}
                className="w-full px-3 py-2 border border-gray-300 rounded-md shadow-sm focus:outline-none focus:ring-2 focus:ring-blue-500 focus:border-blue-500"
                placeholder="Enter a description for your video (optional)"
              />
            </div>
          </div>
          <DialogFooter>
            <Button variant="outline" onClick={handleVideoDialogClose}>
              Cancel
            </Button>
            <Button
              onClick={handleAddVideo}
              disabled={!videoTitle || (videoUploadMethod === 'file' && !videoFile) || (videoUploadMethod === 'url' && !videoUrl)}
              className="bg-blue-600 hover:bg-blue-700"
            >
              {isUploading ? 'Uploading...' : 'Add Video'}
            </Button>
          </DialogFooter>
        </DialogContent>
      </Dialog>

      {/* Text Editor Dialog */}
      <Dialog open={showTextEditorDialog} onOpenChange={handleTextEditorClose}>
        <DialogContent className="max-w-4xl h-[80vh] flex flex-col" style={{ overflow: 'visible' }}>
          <DialogHeader>
            <DialogTitle>
              {currentTextBlockId ? 'Edit' : 'Add'} Text Block
              {(() => {
                const currentBlock = contentBlocks.find(b => b.id === currentTextBlockId);
                const textType = currentTextType || currentBlock?.textType;
                if (textType) {
                  const textTypeObj = textTypes.find(t => t.id === textType);
                  return textTypeObj ? ` (${textTypeObj.title})` : '';
                }
                return '';
              })()}
            </DialogTitle>
          </DialogHeader>
         
          <div className="flex-1 overflow-visible px-1" style={{ maxHeight: 'calc(90vh - 140px)', overflow: 'visible' }}>
            <div className="pr-4">
              {(() => {
                const currentBlock = contentBlocks.find(b => b.id === currentTextBlockId);
                const textType = currentTextType || currentBlock?.textType;
               
                // Heading only
                if (textType === 'heading') {
                  return (
                    <div className="flex-1 flex flex-col h-full">
                      <label className="block text-sm font-medium text-gray-700 mb-1">
                        Heading
                      </label>
                      <div className="flex-1 flex flex-col border rounded-md overflow-hidden bg-white" style={{ height: '350px' }}>
                        <ReactQuill
                          theme="snow"
                          value={editorHtml}
                          onChange={setEditorHtml}
                          modules={getToolbarModules('heading')}
                          placeholder="Enter your heading text..."
                          style={{ height: '300px' }}
                        />
                      </div>
                    </div>
                  );
                }
               
                // Subheading only
                if (textType === 'subheading') {
                  return (
                    <div className="flex-1 flex flex-col h-full">
                      <label className="block text-sm font-medium text-gray-700 mb-1">
                        Subheading
                      </label>
                      <div className="flex-1 flex flex-col border rounded-md overflow-hidden bg-white" style={{ height: '35px' }}>
                        <ReactQuill
                          theme="snow"
                          value={editorHtml}
                          onChange={setEditorHtml}
                          modules={getToolbarModules('heading')}
                          placeholder="Enter your subheading text..."
                          style={{ height: '300px' }}
                        />
                      </div>
                    </div>
                  );
                }
               
                // Paragraph only
                if (textType === 'paragraph') {
                  return (
                    <div className="flex-1 flex flex-col h-full">
                      <label className="block text-sm font-medium text-gray-700 mb-1">
                        Paragraph
                      </label>
                      <div className="flex-1 flex flex-col border rounded-md overflow-hidden bg-white" style={{ height: '350px' }}>
                        <ReactQuill
                          theme="snow"
                          value={editorHtml}
                          onChange={setEditorHtml}
                          modules={getToolbarModules('full')}
                          placeholder="Enter your paragraph text..."
                          style={{ height: '300px' }}
                        />
                      </div>
                    </div>
                  );
                }
               
                // Heading with Paragraph
                if (textType === 'heading_paragraph') {
                  return (
                    <div className="flex-1 flex flex-col gap-4 h-full">
                      <div className="flex-1">
                        <label className="block text-sm font-medium text-gray-700 mb-1">
                          Heading
                        </label>
                        <div className="border rounded-md bg-white" style={{ height: '120px', overflow: 'visible' }}>
                          <ReactQuill
                            theme="snow"
                            value={editorHeading}
                            onChange={setEditorHeading}
                            modules={getToolbarModules('heading')}
                            placeholder="Type and format your heading here"
                            style={{ height: '80px' }}
                          />
                        </div>
                      </div>
                      <div className="flex-1">
                        <label className="block text-sm font-medium text-gray-700 mb-1">
                          Paragraph
                        </label>
                        <div className="border rounded-md bg-white" style={{ height: '230px', overflow: 'visible' }}>
                          <ReactQuill
                            theme="snow"
                            value={editorContent}
                            onChange={setEditorContent}
                            modules={getToolbarModules('full')}
                            placeholder="Type and format your paragraph text here"
                            style={{ height: '180px' }}
                          />
                        </div>
                      </div>
                    </div>
                  );
                }
               
                // Subheading with Paragraph
                if (textType === 'subheading_paragraph') {
                  return (
                    <div className="flex-1 flex flex-col gap-4 h-full">
                      <div className="flex-1">
                        <label className="block text-sm font-medium text-gray-700 mb-1">
                          Subheading
                        </label>
                        <div className="border rounded-md bg-white" style={{ height: '120px', overflow: 'visible' }}>
                          <ReactQuill
                            theme="snow"
                            value={editorSubheading}
                            onChange={setEditorSubheading}
                            modules={getToolbarModules('heading')}
                            placeholder="Type and format your subheading here"
                            style={{ height: '80px' }}
                          />
                        </div>
                      </div>
                      <div className="flex-1">
                        <label className="block text-sm font-medium text-gray-700 mb-1">
                          Paragraph
                        </label>
                        <div className="border rounded-md bg-white" style={{ height: '230px', overflow: 'visible' }}>
                          <ReactQuill
                            theme="snow"
                            value={editorContent}
                            onChange={setEditorContent}
                            modules={getToolbarModules('full')}
                            placeholder="Type and format your paragraph text here"
                            style={{ height: '180px' }}
                          />
                        </div>
                      </div>
                    </div>
                  );
                }
               
                // Table
                if (textType === 'table') {
                  return (
                    <div className="flex-1 flex flex-col h-full">
                      <label className="block text-sm font-medium text-gray-700 mb-1">
                        Table Content
                      </label>
                      <div className="flex-1 flex flex-col border rounded-md bg-white" style={{ overflow: 'visible' }}>
                        <ReactQuill
                          theme="snow"
                          value={editorHtml}
                          onChange={setEditorHtml}
                          modules={getToolbarModules('full')}
                          placeholder="Edit your table content..."
                          className="flex-1"
                        />
                      </div>
                    </div>
                  );
                }
               
                // Default fallback for new blocks or unknown types
                return (
                  <div className="flex-1 flex flex-col h-full">
                    <label className="block text-sm font-medium text-gray-700 mb-1">
                      Heading
                    </label>
                    <div className="flex-1 flex flex-col border rounded-md overflow-hidden bg-white">
                      <ReactQuill
                        theme="snow"
                        value={editorHtml}
                        onChange={setEditorHtml}
                        modules={getToolbarModules('heading')}
                        placeholder="Enter your heading text..."
                        className="flex-1"
                      />
                    </div>
                  </div>
                );
              })()}
            </div>
          </div>
         
          <DialogFooter className="border-t pt-4">
            <Button variant="outline" onClick={handleTextEditorClose}>
              Cancel
            </Button>
            <Button
              onClick={handleTextEditorSave}
              className="bg-blue-600 hover:bg-blue-700"
            >
              {currentTextBlockId ? 'Update' : 'Add'} Block
            </Button>
          </DialogFooter>
        </DialogContent>
      </Dialog>

      {/* Edit Block Modal */}
      <Dialog open={editModalOpen} onOpenChange={setEditModalOpen}>
        <DialogContent className="sm:max-w-2xl max-h-[80vh] overflow-y-auto">
          <DialogHeader>
            <DialogTitle>
              Edit {currentBlock?.title}
            </DialogTitle>
          </DialogHeader>
          {currentBlock && (
            <div className="space-y-4 overflow-y-auto pr-2">
              {/* Heading + Paragraph */}
              {currentBlock.type === 'text' && currentBlock.textType === 'heading-paragraph' && (
                <>
                  <label className="block font-medium mb-2">Heading</label>
                  <div style={{ height: '120px', overflowY: 'auto' }}>
                    <ReactQuill
                      value={editorHeading}
                      onChange={setEditorHeading}
                      theme="snow"
                      modules={getToolbarModules('heading')}
                      placeholder="Type and format your heading here"
                      style={{ height: '80px' }}
                    />
                  </div>
                  <label className="block font-medium mb-2 mt-4">Paragraph</label>
                  <div style={{ height: '230px', overflowY: 'auto' }}>
                    <ReactQuill
                      value={editorContent}
                      onChange={setEditorContent}
                      theme="snow"
                      modules={getToolbarModules('full')}
                      placeholder="Type and format your content here"
                      style={{ height: '180px' }}
                    />
                  </div>
                </>
              )}

              {/* Subheading + Paragraph */}
              {currentBlock.type === 'text' && currentBlock.textType === 'subheading-paragraph' && (
                <>
                  <label className="block font-medium mb-2">Subheading</label>
                  <div style={{ height: '120px', overflowY: 'auto' }}>
                    <ReactQuill
                      value={editorSubheading}
                      onChange={setEditorSubheading}
                      theme="snow"
                      modules={getToolbarModules('heading')}
                      placeholder="Type and format your subheading here"
                      style={{ height: '80px' }}
                    />
                  </div>
                  <label className="block font-medium mb-2 mt-4">Paragraph</label>
                  <div style={{ height: '230px', overflowY: 'auto' }}>
                    <ReactQuill
                      value={editorContent}
                      onChange={setEditorContent}
                      theme="snow"
                      modules={getToolbarModules('full')}
                      placeholder="Type and format your content here"
                      style={{ height: '180px' }}
                    />
                  </div>
                </>
              )}

              {/* Paragraph only */}
              {currentBlock.type === 'text' && currentBlock.textType === 'paragraph' && (
                <>
                  <label className="block font-medium mb-2">Paragraph</label>
                  <div style={{ height: '350px', overflowY: 'auto' }}>
                    <ReactQuill
                      value={editorContent}
                      onChange={setEditorContent}
                      theme="snow"
                      modules={getToolbarModules('full')}
                      placeholder="Type and format your content here"
                      style={{ height: '300px' }}
                    />
                  </div>
                </>
              )}

              {/* Other block types */}
              {(currentBlock.type === 'statement' || currentBlock.type === 'quote') && (
                <>
                  <label className="block font-medium mb-2">{currentBlock.type === 'statement' ? 'Statement' : 'Quote'}</label>
                  <div style={{ height: '350px', overflowY: 'auto' }}>
                    <ReactQuill
                      value={editorContent}
                      onChange={setEditorContent}
                      theme="snow"
                      modules={getToolbarModules('full')}
                      placeholder={`Type and format your ${currentBlock.type} here`}
                      style={{ height: '300px' }}
                    />
                  </div>
                </>
              )}

              {/* List block type */}
              {currentBlock.type === 'list' && (
                <>
                  <label className="block font-medium mb-2">List Items</label>
                  <div style={{ height: '350px', overflowY: 'auto' }}>
                    <ReactQuill
                      value={editorContent}
                      onChange={setEditorContent}
                      theme="snow"
                      modules={getToolbarModules('full')}
                      placeholder="Type and format your list here"
                      style={{ height: '300px' }}
                    />
                  </div>
                </>
              )}

              <div className="flex justify-end gap-2 mt-4">
                <Button variant="outline" onClick={() => setEditModalOpen(false)}>Cancel</Button>
                <Button onClick={handleEditorSave}>Save</Button>
              </div>
            </div>
          )}
        </DialogContent>
      </Dialog>

      {/* Image Template Sidebar */}
      {showImageTemplateSidebar && (
        <div className="fixed inset-0 z-50 flex">
          {/* Backdrop */}
          <div
            className="fixed inset-0 bg-black bg-opacity-25 transition-opacity duration-300"
            onClick={() => setShowImageTemplateSidebar(false)}
          />
         
          {/* Sidebar */}
          <div className="relative bg-white w-96 h-full shadow-xl overflow-y-auto animate-slide-in-left">
            <div className="p-6 border-b border-gray-200">
              <div className="flex items-center justify-between">
                <h2 className="text-xl font-semibold text-gray-900 flex items-center gap-2">
                  <Image className="h-6 w-6" />
                  Image Templates
                </h2>
                <Button
                  variant="ghost"
                  size="sm"
                  onClick={() => setShowImageTemplateSidebar(false)}
                  className="h-8 w-8 p-0 hover:bg-gray-100"
                >
                  ×
                </Button>
              </div>
              <p className="text-sm text-gray-600 mt-2">
                Choose a template to add to your lesson
              </p>
            </div>
           
            <div className="p-6 space-y-4">
              {imageTemplates.map((template) => (
                <div
                  key={template.id}
                  onClick={() => handleImageTemplateSelect(template)}
                  className="p-5 border rounded-xl cursor-pointer hover:bg-gray-50 hover:border-blue-300 hover:shadow-md transition-all duration-200 group"
                >
                  <div className="flex items-start gap-4 mb-4">
                    <div className="text-blue-600 mt-1 group-hover:text-blue-700">
                      {template.icon}
                    </div>
                    <div className="flex-1">
                      <h3 className="font-semibold text-gray-900 group-hover:text-blue-900 text-base">{template.title}</h3>
                      <p className="text-sm text-gray-600 mt-1">{template.description}</p>
                    </div>
                  </div>
                 
                  {/* Mini Preview */}
                  <div className="bg-gray-50 rounded-lg p-3">
                    {template.layout === 'side-by-side' && (
                      <div className="flex gap-3 items-start">
                        <div className="w-1/2">
                          <img
                            src={template.defaultContent.imageUrl}
                            alt="Preview"
                            className="w-full h-20 object-cover rounded"
                          />
                        </div>
                        <div className="w-1/2">
                          <p className="text-xs text-gray-600 line-clamp-4">
                            {template.defaultContent.text.substring(0, 60)}...
                          </p>
                        </div>
                      </div>
                    )}
                    {template.layout === 'overlay' && (
                      <div className="relative">
                        <img
                          src={template.defaultContent.imageUrl}
                          alt="Preview"
                          className="w-full h-24 object-cover rounded"
                        />
                        <div className="absolute inset-0 bg-black bg-opacity-40 rounded flex items-center justify-center p-2">
                          <p className="text-white text-sm text-center line-clamp-3">
                            {template.defaultContent.text.substring(0, 50)}...
                          </p>
                        </div>
                      </div>
                    )}
                    {template.layout === 'centered' && (
                      <div className="text-center space-y-2">
                        <img
                          src={template.defaultContent.imageUrl}
                          alt="Preview"
                          className="mx-auto h-20 object-cover rounded"
                        />
                        <p className="text-xs text-gray-600 italic line-clamp-2">
                          {template.defaultContent.text.substring(0, 40)}...
                        </p>
                      </div>
                    )}
                    {template.layout === 'full-width' && (
                      <div className="space-y-2">
                        <img
                          src={template.defaultContent.imageUrl}
                          alt="Preview"
                          className="w-full h-24 object-cover rounded"
                        />
                        <p className="text-xs text-gray-600 line-clamp-3">
                          {template.defaultContent.text.substring(0, 60)}...
                        </p>
                      </div>
                    )}
                  </div>
                </div>
              ))}
            </div>
          </div>
        </div>
      )}

      {/* Table Template Sidebar */}
      {showTableTemplateSidebar && (
        <div className="fixed inset-0 z-50 flex">
          {/* Backdrop */}
          <div
            className="fixed inset-0 bg-black bg-opacity-25 transition-opacity duration-300"
            onClick={() => setShowTableTemplateSidebar(false)}
          />
         
          {/* Sidebar */}
          <div className="relative bg-white w-96 h-full shadow-xl overflow-y-auto animate-slide-in-left">
            <div className="p-6 border-b border-gray-200">
              <div className="flex items-center justify-between">
                <h2 className="text-xl font-semibold text-gray-900 flex items-center gap-2">
                  <Table className="h-6 w-6" />
                  Table Templates
                </h2>
                <Button
                  variant="ghost"
                  size="sm"
                  onClick={() => setShowTableTemplateSidebar(false)}
                  className="h-8 w-8 p-0 hover:bg-gray-100"
                >
                  ×
                </Button>
              </div>
              <p className="text-sm text-gray-600 mt-2">
                Choose a table/column template to add to your lesson
              </p>
            </div>
           
            <div className="p-6 space-y-4">
              {tableTemplates.map((template) => (
                <div
                  key={template.id}
                  onClick={() => handleTableTemplateSelect(template)}
                  className="p-5 border rounded-xl cursor-pointer hover:bg-gray-50 hover:border-blue-300 hover:shadow-md transition-all duration-200 group"
                >
                  <div className="flex items-start gap-4 mb-4">
                    <div className="text-blue-600 mt-1 group-hover:text-blue-700">
                      {template.icon}
                    </div>
                    <div className="flex-1">
                      <h3 className="font-semibold text-gray-900 group-hover:text-blue-900 text-base">{template.title}</h3>
                      <p className="text-sm text-gray-600 mt-1">{template.description}</p>
                    </div>
                  </div>
                 
                  {/* Mini Preview */}
                  <div className="bg-gray-50 rounded-lg p-3">
                    <div className="prose max-w-none" dangerouslySetInnerHTML={{ __html: template.defaultContent }} />
                  </div>
                </div>
              ))}
            </div>
          </div>
        </div>
      )}

      {/* Text Type Sidebar */}
      {showTextTypeSidebar && (
        <div className="fixed inset-0 z-50 flex">
          {/* Backdrop */}
          <div
            className="fixed inset-0 bg-black bg-opacity-25 transition-opacity duration-300"
            onClick={() => setShowTextTypeSidebar(false)}
          />
         
          {/* Sidebar */}
          <div className="relative bg-white w-96 h-full shadow-xl overflow-y-auto animate-slide-in-left">
            <div className="p-6 border-b border-gray-200">
              <div className="flex items-center justify-between">
                <h2 className="text-xl font-semibold text-gray-900 flex items-center gap-2">
                  <FileTextIcon className="h-6 w-6" />
                  Text Types
                </h2>
                <Button
                  variant="ghost"
                  size="sm"
                  onClick={() => setShowTextTypeSidebar(false)}
                  className="h-8 w-8 p-0 hover:bg-gray-100"
                >
                  ×
                </Button>
              </div>
              <p className="text-sm text-gray-600 mt-2">
                Choose a text type to add to your lesson
              </p>
            </div>
           
            <div className="p-6 space-y-4">
              {textTypes.map((textType) => (
                <div
                  key={textType.id}
                  onClick={() => handleTextTypeSelect(textType)}
                  className="p-5 border rounded-xl cursor-pointer hover:bg-gray-50 hover:border-blue-300 hover:shadow-md transition-all duration-200 group"
                >
                  <div className="flex items-start gap-4 mb-4">
                    <div className="text-blue-600 mt-1 group-hover:text-blue-700">
                      {textType.icon}
                    </div>
                    <div className="flex-1">
                      <h3 className="font-semibold text-gray-900 group-hover:text-blue-900 text-base">{textType.title}</h3>
                      <p className="text-sm text-gray-600 mt-1">{textType.description}</p>
                    </div>
                  </div>
                 
                  {/* Mini Preview */}
                  <div className="bg-gray-50 rounded-lg p-3">
                    {textType.preview}
                  </div>
                </div>
              ))}
            </div>
          </div>
        </div>
      )}


      {/* Quote Component */}
      <QuoteComponent
        showQuoteTemplateSidebar={showQuoteTemplateSidebar}
        setShowQuoteTemplateSidebar={setShowQuoteTemplateSidebar}
        showQuoteEditDialog={showQuoteEditDialog}
        setShowQuoteEditDialog={setShowQuoteEditDialog}
        onQuoteTemplateSelect={handleQuoteTemplateSelect}
        onQuoteUpdate={handleQuoteUpdate}
        editingQuoteBlock={editingQuoteBlock}
      />

      {/* Image Dialog */}
      <Dialog open={showImageDialog} onOpenChange={handleImageDialogClose}>
        <DialogContent className="max-h-[80vh] overflow-y-auto">
          <DialogHeader>
            <DialogTitle>Add Image</DialogTitle>
          </DialogHeader>
          <div className="space-y-4">
            <div>
              <label className="block text-sm font-medium text-gray-700 mb-1">
                Image Title <span className="text-red-500">*</span>
              </label>
              <input
                type="text"
                name="title"
                value={imageTitle}
                onChange={handleImageInputChange}
                className="w-full p-2 border rounded"
                placeholder="Enter image title"
              />
            </div>
            
            <div>
              <label className="block text-sm font-medium text-gray-700 mb-2">
                Text on/with Image
              </label>
              <ReactQuill
                theme="snow"
                value={imageTemplateText}
                onChange={setImageTemplateText}
                modules={{
                  toolbar: [
                    ['bold', 'italic', 'underline'],
                    [{ align: [] }],
                    ['clean']
                  ]
                }}
                style={{ minHeight: '120px' }}
                placeholder="Enter text to show with or on the image"
              />
            </div>
            <div>
              <label className="block text-sm font-medium text-gray-700 mb-1">
                Image File <span className="text-red-500">*</span>
              </label>
              <div className="mt-1 flex justify-center px-6 pt-5 pb-6 border-2 border-gray-300 border-dashed rounded-md">
                <div className="space-y-1 text-center">
                  <div className="flex text-sm text-gray-600">
                    <label className="relative cursor-pointer bg-white rounded-md font-medium text-blue-600 hover:text-blue-500 focus-within:outline-none">
                      <span>Upload a file</span>
                      <input
                        type="file"
                        name="file"
                        className="sr-only"
                        accept="image/jpeg, image/png, image/jpg"
                        onChange={handleImageInputChange}
                      />
                    </label>
                    <p className="pl-1">or drag and drop</p>
                  </div>
                  <p className="text-xs text-gray-500">
                    JPG, PNG up to 10MB
                  </p>
                </div>
              </div>
              {imagePreview && (
                <div className="mt-4">
                  <img
                    src={imagePreview}
                    alt="Preview"
                    className="max-w-full h-auto max-h-64 rounded-lg border"
                  />
                </div>
              )}
            </div>
          </div>
          <DialogFooter>
            <Button variant="outline" onClick={handleImageDialogClose}>
              Cancel
            </Button>
            <Button 
              onClick={handleAddImage} 
              disabled={!imageTitle || (!imageFile && !imagePreview) || mainImageUploading}
            >
              {mainImageUploading ? (
                <>
                  <Loader2 className="h-4 w-4 animate-spin mr-2" />
                  Uploading...
                </>
              ) : (
                'Add Image'
              )}
            </Button>
          </DialogFooter>
        </DialogContent>
      </Dialog>

      {/* Audio Dialog */}
      <Dialog open={showAudioDialog} onOpenChange={handleAudioDialogClose}>
        <DialogContent className="sm:max-w-2xl max-h-[90vh] overflow-y-auto">
          <DialogHeader>
            <DialogTitle>Add Audio</DialogTitle>
          </DialogHeader>
          <div className="space-y-4 py-4">
            <div>
              <label className="block text-sm font-medium text-gray-700 mb-1">
                Audio Title <span className="text-red-500">*</span>
              </label>
              <input
                type="text"
                name="title"
                value={audioTitle}
                onChange={handleAudioInputChange}
                className="w-full px-3 py-2 border border-gray-300 rounded-md shadow-sm focus:outline-none focus:ring-2 focus:ring-blue-500 focus:border-blue-500"
                placeholder="Enter audio title"
                required
              />
            </div>

            {/* Upload Method Selection */}
            <div>
              <label className="block text-sm font-medium text-gray-700 mb-2">
                Upload Method <span className="text-red-500">*</span>
              </label>
              <div className="flex space-x-4">
                <label className="flex items-center">
                  <input
                    type="radio"
                    name="audioUploadMethod"
                    value="file"
                    checked={audioUploadMethod === 'file'}
                    onChange={(e) => setAudioUploadMethod(e.target.value)}
                    className="mr-2"
                  />
                  Upload File
                </label>
                <label className="flex items-center">
                  <input
                    type="radio"
                    name="audioUploadMethod"
                    value="url"
                    checked={audioUploadMethod === 'url'}
                    onChange={(e) => setAudioUploadMethod(e.target.value)}
                    className="mr-2"
                  />
                  Audio URL
                </label>
              </div>
            </div>

            {/* File Upload Section */}
            {audioUploadMethod === 'file' && (
              <div>
                <label className="block text-sm font-medium text-gray-700 mb-1">
                  Audio File <span className="text-red-500">*</span>
                </label>
                <div className="mt-1 flex justify-center px-6 pt-5 pb-6 border-2 border-gray-300 border-dashed rounded-md">
                  <div className="space-y-1 text-center">
                    <div className="flex text-sm text-gray-600">
                      <label className="relative cursor-pointer bg-white rounded-md font-medium text-blue-600 hover:text-blue-500 focus-within:outline-none focus-within:ring-2 focus-within:ring-offset-2 focus-within:ring-blue-500">
                        <span>Upload a file</span>
                        <input
                          type="file"
                          name="file"
                          className="sr-only"
                          accept="audio/mpeg,audio/wav,audio/ogg"
                          onChange={handleAudioInputChange}
                        />
                      </label>
                      <p className="pl-1">or drag and drop</p>
                    </div>
                    <p className="text-xs text-gray-500">
                      MP3, WAV, or OGG up to 20MB
                    </p>
                  </div>
                </div>
                {audioPreview && audioUploadMethod === 'file' && (
                  <div className="mt-4">
                    <p className="text-sm font-medium text-gray-700 mb-1">Preview:</p>
                    <audio
                      src={audioPreview}
                      controls
                      className="w-full rounded-lg border border-gray-200"
                    />
                  </div>
                )}
              </div>
            )}

            {/* URL Input Section */}
            {audioUploadMethod === 'url' && (
              <div>
                <label className="block text-sm font-medium text-gray-700 mb-1">
                  Audio URL <span className="text-red-500">*</span>
                </label>
                <input
                  type="url"
                  value={audioUrl}
                  onChange={(e) => setAudioUrl(e.target.value)}
                  className="w-full px-3 py-2 border border-gray-300 rounded-md shadow-sm focus:outline-none focus:ring-2 focus:ring-blue-500 focus:border-blue-500"
                  placeholder="Enter audio URL (e.g., https://example.com/audio.mp3)"
                  required
                />
                {audioUrl && audioUploadMethod === 'url' && (
                  <div className="mt-4">
                    <p className="text-sm font-medium text-gray-700 mb-1">Preview:</p>
                    <audio
                      src={audioUrl}
                      controls
                      className="w-full rounded-lg border border-gray-200"
                      onError={() => console.log('Audio URL may be invalid or not accessible')}
                    />
                  </div>
                )}
              </div>
            )}

            <div>
              <label className="block text-sm font-medium text-gray-700 mb-1">
                Description (Optional)
              </label>
              <textarea
                name="description"
                value={audioDescription}
                onChange={handleAudioInputChange}
                rows={3}
                className="w-full px-3 py-2 border border-gray-300 rounded-md shadow-sm focus:outline-none focus:ring-2 focus:ring-blue-500 focus:border-blue-500"
                placeholder="Enter a description for your audio (optional)"
              />
            </div>
          </div>
          <DialogFooter>
            <Button variant="outline" onClick={handleAudioDialogClose}>
              Cancel
            </Button>
            <Button
              onClick={handleAddAudio}
              disabled={!audioTitle || (audioUploadMethod === 'file' && !audioFile) || (audioUploadMethod === 'url' && !audioUrl)}
              className="bg-blue-600 hover:bg-blue-700"
            >
              Add Audio
            </Button>
          </DialogFooter>
        </DialogContent>
      </Dialog>

      {/* YouTube Dialog */}
      <Dialog open={showYoutubeDialog} onOpenChange={handleYoutubeDialogClose}>
        <DialogContent className="sm:max-w-2xl max-h-[80vh] overflow-y-auto">
          <DialogHeader>
            <DialogTitle>Add YouTube Video</DialogTitle>
          </DialogHeader>
          <div className="space-y-4 py-4">
            <div>
              <label className="block text-sm font-medium text-gray-700 mb-1">
                Video Title <span className="text-red-500">*</span>
              </label>
              <input
                type="text"
                value={youtubeTitle}
                onChange={(e) => setYoutubeTitle(e.target.value)}
                className="w-full px-3 py-2 border border-gray-300 rounded-md shadow-sm focus:outline-none focus:ring-2 focus:ring-blue-500 focus:border-blue-500"
                placeholder="Enter video title"
                required
              />
            </div>

            <div>
              <label className="block text-sm font-medium text-gray-700 mb-1">
                YouTube Video URL <span className="text-red-500">*</span>
              </label>
              <input
                type="url"
                value={youtubeUrl}
                onChange={(e) => setYoutubeUrl(e.target.value)}
                className="w-full px-3 py-2 border border-gray-300 rounded-md shadow-sm focus:outline-none focus:ring-2 focus:ring-blue-500 focus:border-blue-500"
                placeholder="https://www.youtube.com/watch?v=..."
                required
              />
              <p className="text-xs text-gray-500 mt-1">
                Example: https://www.youtube.com/watch?v=dQw4w9WgXcQ
              </p>
              {youtubeError && (
                <p className="text-sm text-red-500 mt-1">{youtubeError}</p>
              )}
            </div>

            <div>
              <label className="block text-sm font-medium text-gray-700 mb-1">
                Description (Optional)
              </label>
              <textarea
                value={youtubeDescription}
                onChange={(e) => setYoutubeDescription(e.target.value)}
                rows={3}
                className="w-full px-3 py-2 border border-gray-300 rounded-md shadow-sm focus:outline-none focus:ring-2 focus:ring-blue-500 focus:border-blue-500"
                placeholder="Enter a description for your video (optional)"
              />
            </div>

            {youtubeUrl && extractYoutubeId(youtubeUrl) && (
              <div className="mt-4">
                <p className="text-sm font-medium text-gray-700 mb-2">Preview:</p>
                <div className="aspect-w-16 aspect-h-9">
                  <iframe
                    src={`https://www.youtube.com/embed/${extractYoutubeId(youtubeUrl)}`}
                    title="YouTube video player"
                    frameBorder="0"
                    allow="accelerometer; autoplay; clipboard-write; encrypted-media; gyroscope; picture-in-picture"
                    allowFullScreen
                    className="w-full h-64 rounded-lg border border-gray-200"
                  />
                </div>
              </div>
            )}
          </div>
          <DialogFooter>
            <Button variant="outline" onClick={handleYoutubeDialogClose}>
              Cancel
            </Button>
            <Button
              onClick={handleAddYoutubeVideo}
              className="bg-blue-600 hover:bg-blue-700"
            >
              Add Video
            </Button>
          </DialogFooter>
        </DialogContent>
      </Dialog>

      

      {/* Link Dialog */}
      <Dialog open={showLinkDialog} onOpenChange={handleLinkDialogClose}>
        <DialogContent className="sm:max-w-2xl max-h-[80vh] overflow-y-auto">
          <DialogHeader>
            <DialogTitle>Add Link</DialogTitle>
          </DialogHeader>
          <div className="space-y-4 py-4">
            <div>
              <label className="block text-sm font-medium text-gray-700 mb-1">
                Link Title <span className="text-red-500">*</span>
              </label>
              <input
                type="text"
                name="title"
                value={linkTitle}
                onChange={handleLinkInputChange}
                className="w-full px-3 py-2 border border-gray-300 rounded-md shadow-sm focus:outline-none focus:ring-2 focus:ring-blue-500 focus:border-blue-500"
                placeholder="Enter link title"
                required
              />
            </div>

            <div>
              <label className="block text-sm font-medium text-gray-700 mb-1">
                Link URL <span className="text-red-500">*</span>
              </label>
              <input
                type="url"
                name="url"
                value={linkUrl}
                onChange={handleLinkInputChange}
                className="w-full px-3 py-2 border border-gray-300 rounded-md shadow-sm focus:outline-none focus:ring-2 focus:ring-blue-500 focus:border-blue-500"
                placeholder="https://www.example.com"
                required
              />
              <p className="text-xs text-gray-500 mt-1">
                Example: https://www.example.com
              </p>
              {linkError && (
                <p className="text-sm text-red-500 mt-1">{linkError}</p>
              )}
            </div>

            <div>
              <label className="block text-sm font-medium text-gray-700 mb-1">
                Description (Optional)
              </label>
              <textarea
                name="description"
                value={linkDescription}
                onChange={handleLinkInputChange}
                rows={3}
                className="w-full px-3 py-2 border border-gray-300 rounded-md shadow-sm focus:outline-none focus:ring-2 focus:ring-blue-500 focus:border-blue-500"
                placeholder="Enter a description for your link (optional)"
              />
            </div>

            <div>
              <label className="block text-sm font-medium text-gray-700 mb-1">
                Button Text <span className="text-red-500">*</span>
              </label>
              <input
                type="text"
                name="buttonText"
                value={linkButtonText}
                onChange={handleLinkInputChange}
                className="w-full px-3 py-2 border border-gray-300 rounded-md shadow-sm focus:outline-none focus:ring-2 focus:ring-blue-500 focus:border-blue-500"
                placeholder="Visit Link"
                required
              />
            </div>

            <div>
              <label className="block text-sm font-medium text-gray-700 mb-1">
                Button Style
              </label>
              <select
                name="buttonStyle"
                value={linkButtonStyle}
                onChange={handleLinkInputChange}
                className="w-full px-3 py-2 border border-gray-300 rounded-md shadow-sm focus:outline-none focus:ring-2 focus:ring-blue-500 focus:border-blue-500"
              >
                <option value="primary">Primary (Blue)</option>
                <option value="secondary">Secondary (Gray)</option>
                <option value="success">Success (Green)</option>
                <option value="warning">Warning (Orange)</option>
                <option value="danger">Danger (Red)</option>
                <option value="outline">Outline</option>
              </select>
            </div>
          </div>
          <DialogFooter>
            <Button variant="outline" onClick={handleLinkDialogClose}>
              Cancel
            </Button>
            <Button
              onClick={handleAddLink}
              className="bg-blue-600 hover:bg-blue-700"
            >
              Add Link
            </Button>
          </DialogFooter>
        </DialogContent>
      </Dialog>

      {/* AI Image Generation Dialog */}
      <Dialog open={showAiImageDialog} onOpenChange={handleAiImageDialogClose}>
        <DialogContent className="sm:max-w-2xl max-h-[90vh] overflow-y-auto">
          <DialogHeader>
            <DialogTitle>Generate AI Image</DialogTitle>
            <p className="text-sm text-gray-500">Describe the image you want to generate using AI</p>
          </DialogHeader>
          <div className="space-y-4 py-4">
            <div>
              <label className="block text-sm font-medium text-gray-700 mb-1">
                Image Prompt <span className="text-red-500">*</span>
              </label>
              <textarea
                value={aiImagePrompt}
                onChange={(e) => setAiImagePrompt(e.target.value)}
                rows={4}
                className="w-full px-3 py-2 border border-gray-300 rounded-md shadow-sm focus:outline-none focus:ring-2 focus:ring-blue-500 focus:border-blue-500"
                placeholder="Describe the image you want to generate... (e.g., 'A serene mountain landscape at sunset with a lake reflection')"
                required
              />
              <p className="text-xs text-gray-500 mt-1">
                Be descriptive and specific for better results. Include style, mood, colors, and composition details.
              </p>
            </div>

            {/* Preview Section */}
            {generatedAiImage && (
              <div>
                <label className="block text-sm font-medium text-gray-700 mb-2">
                  Generated Preview
                </label>
                <div className="border rounded-lg p-4 bg-gray-50">
                  <img
                    src={generatedAiImage}
                    alt="AI Generated Preview"
                    className="w-full max-h-64 object-contain rounded-lg border border-gray-200"
                  />
                  <p className="text-xs text-gray-500 mt-2 text-center">
                    Prompt: "{aiImagePrompt}"
                  </p>
                </div>
              </div>
            )}

            {/* Generation Status */}
            {aiImageGenerating && (
              <div className="flex items-center justify-center py-8">
                <div className="text-center">
                  <div className="animate-spin rounded-full h-8 w-8 border-b-2 border-blue-600 mx-auto mb-2"></div>
                  <p className="text-sm text-gray-600">Generating your AI image...</p>
                </div>
              </div>
            )}
          </div>
          <DialogFooter>
            <Button variant="outline" onClick={handleAiImageDialogClose}>
              Cancel
            </Button>
            {!generatedAiImage ? (
              <Button
                onClick={() => generateAiImage(aiImagePrompt)}
                disabled={!aiImagePrompt.trim() || aiImageGenerating}
                className="bg-purple-600 hover:bg-purple-700"
              >
                {aiImageGenerating ? (
                  <>
                    <div className="animate-spin rounded-full h-4 w-4 border-b-2 border-white mr-2"></div>
                    Generating...
                  </>
                ) : (
                  'Generate Image'
                )}
              </Button>
            ) : (
              <div className="flex gap-2">
                <Button
                  variant="outline"
                  onClick={() => generateAiImage(aiImagePrompt)}
                  disabled={aiImageGenerating}
                  className="border-purple-600 text-purple-600 hover:bg-purple-50"
                >
                  Regenerate
                </Button>
                <Button
                  onClick={handleAiImageGenerate}
                  className="bg-blue-600 hover:bg-blue-700"
                >
                  Add to Lesson
                </Button>
              </div>
            )}
          </DialogFooter>
        </DialogContent>
      </Dialog>

      {/* PDF Dialog */}
      <Dialog open={showPdfDialog} onOpenChange={handlePdfDialogClose}>
        <DialogContent className="sm:max-w-2xl max-h-[90vh] overflow-y-auto">
          <DialogHeader>
            <DialogTitle>{currentBlock ? 'Edit PDF' : 'Add PDF'}</DialogTitle>
          </DialogHeader>
          <div className="space-y-4 py-4">
            <div>
              <label className="block text-sm font-medium text-gray-700 mb-1">
                PDF Title <span className="text-red-500">*</span>
              </label>
              <input
                type="text"
                name="title"
                value={pdfTitle}
                onChange={handlePdfInputChange}
                className="w-full px-3 py-2 border border-gray-300 rounded-md shadow-sm focus:outline-none focus:ring-2 focus:ring-blue-500 focus:border-blue-500"
                placeholder="Enter PDF title"
                required
              />
            </div>

            {/* Upload Method Selection */}
            <div>
              <label className="block text-sm font-medium text-gray-700 mb-2">
                Upload Method <span className="text-red-500">*</span>
              </label>
              <div className="flex space-x-4">
                <label className="flex items-center">
                  <input
                    type="radio"
                    name="pdfUploadMethod"
                    value="file"
                    checked={pdfUploadMethod === 'file'}
                    onChange={(e) => setPdfUploadMethod(e.target.value)}
                    className="mr-2"
                  />
                  Upload File
                </label>
                <label className="flex items-center">
                  <input
                    type="radio"
                    name="pdfUploadMethod"
                    value="url"
                    checked={pdfUploadMethod === 'url'}
                    onChange={(e) => setPdfUploadMethod(e.target.value)}
                    className="mr-2"
                  />
                  PDF URL
                </label>
              </div>
            </div>

            {/* File Upload Section */}
            {pdfUploadMethod === 'file' && (
              <div>
                <label className="block text-sm font-medium text-gray-700 mb-1">
                  PDF File <span className="text-red-500">*</span>
                </label>
                <div className="mt-1 flex justify-center px-6 pt-5 pb-6 border-2 border-gray-300 border-dashed rounded-md">
                  <div className="space-y-1 text-center">
                    <div className="flex text-sm text-gray-600">
                      <label className="relative cursor-pointer bg-white rounded-md font-medium text-blue-600 hover:text-blue-500 focus-within:outline-none focus-within:ring-2 focus-within:ring-offset-2 focus-within:ring-blue-500">
                        <span>Upload a file</span>
                        <input
                          type="file"
                          name="file"
                          className="sr-only"
                          accept="application/pdf"
                          onChange={handlePdfInputChange}
                        />
                      </label>
                      <p className="pl-1">or drag and drop</p>
                    </div>
                    <p className="text-xs text-gray-500">
                      PDF up to 20MB
                    </p>
                  </div>
                </div>
                {pdfPreview && pdfUploadMethod === 'file' && (
                  <div className="mt-4">
                    <p className="text-sm font-medium text-gray-700 mb-1">Preview:</p>
                    <embed
                      src={pdfPreview}
                      type="application/pdf"
                      width="100%"
                      height="500"
                      className="rounded-lg border border-gray-200"
                    />
                  </div>
                )}
              </div>
            )}

            {/* URL Input Section */}
            {pdfUploadMethod === 'url' && (
              <div>
                <label className="block text-sm font-medium text-gray-700 mb-1">
                  PDF URL <span className="text-red-500">*</span>
                </label>
                <input
                  type="url"
                  value={pdfUrl}
                  onChange={(e) => setPdfUrl(e.target.value)}
                  className="w-full px-3 py-2 border border-gray-300 rounded-md shadow-sm focus:outline-none focus:ring-2 focus:ring-blue-500 focus:border-blue-500"
                  placeholder="Enter PDF URL (e.g., https://example.com/document.pdf)"
                  required
                />
                {pdfUrl && pdfUploadMethod === 'url' && (
                  <div className="mt-4">
                    <p className="text-sm font-medium text-gray-700 mb-1">Preview:</p>
                    <embed
                      src={pdfUrl}
                      type="application/pdf"
                      width="100%"
                      height="500"
                      className="rounded-lg border border-gray-200"
                      onError={() => alert('Could not load PDF. Please check the URL and try again.')}
                    />
                  </div>
                )}
              </div>
            )}

            <div>
              <label className="block text-sm font-medium text-gray-700 mb-1">
                Description (Optional)
              </label>
              <textarea
                name="description"
                value={pdfDescription}
                onChange={handlePdfInputChange}
                rows={3}
                className="w-full px-3 py-2 border border-gray-300 rounded-md shadow-sm focus:outline-none focus:ring-2 focus:ring-blue-500 focus:border-blue-500"
                placeholder="Enter a description for your PDF (optional)"
              />
            </div>
          </div>
          <DialogFooter>
            <Button variant="outline" onClick={handlePdfDialogClose}>
              Cancel
            </Button>
            <Button
              onClick={handleAddPdf}
              disabled={!pdfTitle || (pdfUploadMethod === 'file' && !pdfFile) || (pdfUploadMethod === 'url' && !pdfUrl)}
              className="bg-blue-600 hover:bg-blue-700"
            >
              {currentBlock ? 'Update PDF' : 'Add PDF'}
            </Button>
          </DialogFooter>
        </DialogContent>
      </Dialog>

      {/* Statement Component */}
      <StatementComponent
        ref={statementComponentRef}
        showStatementSidebar={showStatementSidebar}
        setShowStatementSidebar={setShowStatementSidebar}
        onStatementSelect={handleStatementSelect}
        onStatementEdit={handleStatementEdit}
        sidebarCollapsed={sidebarCollapsed}
        setSidebarCollapsed={setSidebarCollapsed}
      />

    </>
  );
}

export default LessonBuilder;<|MERGE_RESOLUTION|>--- conflicted
+++ resolved
@@ -20,10 +20,7 @@
   ListOrdered,
   Table,
   Loader2,
-<<<<<<< HEAD
-=======
   MessageSquare,
->>>>>>> 15956f2b
   Quote
 } from 'lucide-react';
 import { toast } from 'react-hot-toast';
