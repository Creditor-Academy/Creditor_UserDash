--- conflicted
+++ resolved
@@ -1597,50 +1597,6 @@
     if (!block) return;
 
     // Enhanced quote block detection - check content structure and HTML patterns
-<<<<<<< HEAD
-    // But exclude interactive blocks (process, timeline, etc.) that might have similar patterns
-    const isQuoteBlock = (block.type === 'quote' || 
-                        (block.textType && block.textType.startsWith('quote_')) ||
-                        (block.details?.quote_type) ||
-                        // Check if content has quote structure (JSON with quote/author)
-                        (() => {
-                          try {
-                            const content = JSON.parse(block.content || '{}');
-                            return content.quote && content.author;
-                          } catch {
-                            return false;
-                          }
-                        })() ||
-                        // Check HTML patterns for quote blocks
-                        (block.html_css && (
-                          block.html_css.includes('quote-carousel') ||
-                          block.html_css.includes('carousel-dot') ||
-                          block.html_css.includes('blockquote') ||
-                          block.html_css.includes('<cite') ||
-                          block.html_css.includes('background-image:') && block.html_css.includes('bg-gradient-to-t from-black') ||
-                          block.html_css.includes('flex items-center space-x-8') && block.html_css.includes('rounded-full object-cover') ||
-                          block.html_css.includes('text-left max-w-3xl') && block.html_css.includes('bg-gradient-to-br from-slate-50') ||
-                          block.html_css.includes('text-3xl md:text-4xl') && block.html_css.includes('font-thin') ||
-                          block.html_css.includes('bg-gradient-to-br from-gray-50') && block.html_css.includes('backdrop-blur-sm')
-                        ))) &&
-                        // Exclude interactive blocks (process, timeline, accordion, tabs, labeled-graphic)
-                        !(block.type === 'interactive' || 
-                          block.subtype === 'process' || 
-                          block.subtype === 'timeline' ||
-                          block.subtype === 'accordion' || 
-                          block.subtype === 'tabs' || 
-                          block.subtype === 'labeled-graphic' ||
-                          (block.html_css && (
-                            block.html_css.includes('data-template="process"') ||
-                            block.html_css.includes('interactive-process') ||
-                            block.html_css.includes('process-container') ||
-                            block.html_css.includes('data-template="timeline"') ||
-                            block.html_css.includes('timeline-container') ||
-                            block.html_css.includes('data-template="accordion"') ||
-                            block.html_css.includes('data-template="tabs"') ||
-                            block.html_css.includes('data-template="labeled-graphic"')
-                          )));
-=======
     const isQuoteBlock =
       block.type === 'quote' ||
       (block.textType && block.textType.startsWith('quote_')) ||
@@ -1670,7 +1626,6 @@
             block.html_css.includes('font-thin')) ||
           (block.html_css.includes('bg-gradient-to-br from-gray-50') &&
             block.html_css.includes('backdrop-blur-sm'))));
->>>>>>> c82437e7
 
     if (isQuoteBlock) {
       // Handle quote block editing with proper type detection
@@ -2089,37 +2044,6 @@
     }
 
     // Enhanced interactive block detection - check subtype, content structure and HTML patterns
-<<<<<<< HEAD
-    const isInteractiveBlock = block.type === 'interactive' || 
-                              // Check subtype for accordion, tabs, labeled-graphic, timeline, or process
-                              (block.subtype && (block.subtype === 'accordion' || block.subtype === 'tabs' || block.subtype === 'labeled-graphic' || block.subtype === 'timeline' || block.subtype === 'process')) ||
-                              // Check if content has interactive structure (JSON with template)
-                              (() => {
-                                try {
-                                  const content = JSON.parse(block.content || '{}');
-                                  return content.template && (content.tabsData || content.accordionData || content.labeledGraphicData || content.timelineData || content.processData);
-                                } catch {
-                                  return false;
-                                }
-                              })() ||
-                              // Check HTML patterns for interactive blocks
-                              (block.html_css && (
-                                block.html_css.includes('interactive-tabs') ||
-                                block.html_css.includes('interactive-accordion') ||
-                                block.html_css.includes('accordion-content') ||
-                                block.html_css.includes('tab-button') ||
-                                block.html_css.includes('accordion-header') ||
-                                block.html_css.includes('data-template="tabs"') ||
-                                block.html_css.includes('data-template="accordion"') ||
-                                block.html_css.includes('data-template="labeled-graphic"') ||
-                                block.html_css.includes('labeled-graphic-container') ||
-                                block.html_css.includes('data-template="timeline"') ||
-                                block.html_css.includes('timeline-container') ||
-                                block.html_css.includes('data-template="process"') ||
-                                block.html_css.includes('interactive-process') ||
-                                block.html_css.includes('process-container')
-                              ));
-=======
     const isInteractiveBlock =
       block.type === 'interactive' ||
       // Check subtype for accordion or tabs
@@ -2152,7 +2076,6 @@
           block.html_css.includes('data-template="accordion"') ||
           block.html_css.includes('data-template="labeled-graphic"') ||
           block.html_css.includes('labeled-graphic-container')));
->>>>>>> c82437e7
 
     if (isInteractiveBlock) {
       // Handle interactive block editing
