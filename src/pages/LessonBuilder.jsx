--- conflicted
+++ resolved
@@ -25,16 +25,13 @@
   MessageSquare,
   Quote,
   Layers,
-<<<<<<< HEAD
-  Sparkles
-=======
+  Sparkles,
   Minus,
   Volume2,
   Youtube,
   Crop,
   CheckCircle,
   X
->>>>>>> 73885ec9
 } from 'lucide-react';
 import AIEnhancementPanel from '@/components/LessonBuilder/AIEnhancementPanel';
 import { toast } from 'react-hot-toast';
@@ -6636,11 +6633,7 @@
                 <Button
                   variant="outline"
                   size="sm"
-<<<<<<< HEAD
-                  // onClick={handlePreview}
-=======
                  onClick={handlePreview}
->>>>>>> 73885ec9
                   className="flex items-center gap-1"
                 >
                   <Eye className="h-4 w-4 mr-1" />
