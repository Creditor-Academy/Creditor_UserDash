import React, { useState, useEffect, useContext } from 'react';
import { useParams, useNavigate, useLocation } from 'react-router-dom';
import { SidebarContext } from '@/layouts/DashboardLayout';
import { Button } from '@/components/ui/button';
import { Card, CardContent } from '@/components/ui/card';
import { getAuthHeader } from '@/services/authHeader';
import { uploadImage } from '@/services/imageUploadService';
import { uploadVideo as uploadVideoResource } from '@/services/videoUploadService';
import VideoComponent from '@/components/VideoComponent';
import { Badge } from '@/components/ui/badge';
import { Dialog, DialogContent, DialogHeader, DialogTitle, DialogFooter } from '@/components/ui/dialog';
import { convertToModernLessonFormat } from '@/utils/lessonDataConverter.ts';
import {
  ArrowLeft, Plus, FileText, Eye, Pencil, Trash2, GripVertical,
  Play, Link2, File, BookOpen, Image, Video,
  HelpCircle, FileText as FileTextIcon, File as FileIcon, Box, Link as LinkIcon,
  Type,
  Heading1,
  Heading2,
  Text,
  List,
  ListOrdered,
  Table,
  Loader2,
  MessageSquare,
  Quote,
  Layers,
  Minus,
  Volume2,
  Youtube,
  Crop,
  CheckCircle,
  X
} from 'lucide-react';
import { toast } from 'react-hot-toast';
import QuoteComponent from '@/components/QuoteComponent';
import TableComponent from '@/components/TableComponent';
import ListComponent from '@/components/ListComponent';
import InteractiveComponent from '@/components/InteractiveComponent';
import axios from 'axios';
import ReactQuill, { Quill } from 'react-quill';
import 'react-quill/dist/quill.snow.css';
import StatementComponent from '@/components/statement';
import DividerComponent from '@/components/DividerComponent';
import AudioComponent from '@/components/AudioComponent';
import YouTubeComponent from '@/components/YouTubeComponent';
import ImageEditor from '@/components/ImageEditor';

// Add custom CSS for slide animation and font families
const slideInLeftStyle = `
  @keyframes slide-in-left {
    0% {
      transform: translateX(-100%);
      opacity: 0;
    }
    100% {
      transform: translateX(0);
      opacity: 1;
    }
  } 
  .animate-slide-in-left {
    animation: slide-in-left 0.3s ease-out;
  }
  
  /* Font family CSS for Quill editor */
  .ql-font-arial {
    font-family: Arial, sans-serif;
  }
  .ql-font-helvetica {
    font-family: Helvetica, sans-serif;
  }
  .ql-font-times {
    font-family: Times, serif;
  }
  .ql-font-courier {
    font-family: Courier, monospace;
  }
  .ql-font-verdana {
    font-family: Verdana, sans-serif;
  }
  .ql-font-georgia {
    font-family: Georgia, serif;
  }
  .ql-font-impact {
    font-family: Impact, sans-serif;
  }
  .ql-font-roboto {
    font-family: Roboto, sans-serif;
  }
  
  /* Fix font picker to show actual font names */
  .ql-picker.ql-font .ql-picker-item[data-value=""]::before {
    content: "Sans Serif" !important;
  }
  .ql-picker.ql-font .ql-picker-item[data-value="arial"]::before {
    content: "Arial" !important;
    font-family: Arial, sans-serif !important;
  }
  .ql-picker.ql-font .ql-picker-item[data-value="helvetica"]::before {
    content: "Helvetica" !important;
    font-family: Helvetica, sans-serif !important;
  }
  .ql-picker.ql-font .ql-picker-item[data-value="times"]::before {
    content: "Times New Roman" !important;
    font-family: Times, serif !important;
  }
  .ql-picker.ql-font .ql-picker-item[data-value="courier"]::before {
    content: "Courier New" !important;
    font-family: Courier, monospace !important;
  }
  .ql-picker.ql-font .ql-picker-item[data-value="verdana"]::before {
    content: "Verdana" !important;
    font-family: Verdana, sans-serif !important;
  }
  .ql-picker.ql-font .ql-picker-item[data-value="georgia"]::before {
    content: "Georgia" !important;
    font-family: Georgia, serif !important;
  }
  .ql-picker.ql-font .ql-picker-item[data-value="impact"]::before {
    content: "Impact" !important;
    font-family: Impact, sans-serif !important;
  }
  .ql-picker.ql-font .ql-picker-item[data-value="roboto"]::before {
    content: "Roboto" !important;
    font-family: Roboto, sans-serif !important;
  }
  
  /* Hide original text and show only ::before content */
  .ql-picker.ql-font .ql-picker-item {
    font-size: 0 !important;
    position: relative !important;
    height: 32px !important;
  }
  
  .ql-picker.ql-font .ql-picker-item::before {
    font-size: 14px !important;
    position: absolute !important;
    left: 12px !important;
    top: 50% !important;
    transform: translateY(-50%) !important;
    white-space: nowrap !important;
  }
  
  /* Fix size picker to show actual size names */
  .ql-picker.ql-size .ql-picker-item[data-value="small"]::before {
    content: "Small" !important;
  }
  .ql-picker.ql-size .ql-picker-item[data-value=""]::before {
    content: "Normal" !important;
  }
  .ql-picker.ql-size .ql-picker-item[data-value="large"]::before {
    content: "Large" !important;
  }
  .ql-picker.ql-size .ql-picker-item[data-value="huge"]::before {
    content: "Huge" !important;
  }
  
  .ql-picker.ql-size .ql-picker-item {
    font-size: 0 !important;
    position: relative !important;
    height: 32px !important;
  }
  
  .ql-picker.ql-size .ql-picker-item::before {
    font-size: 14px !important;
    position: absolute !important;
    left: 12px !important;
    top: 50% !important;
    transform: translateY(-50%) !important;
    white-space: nowrap !important;
  }
  
  /* Ensure dropdown positioning works properly */
  .ql-picker-options {
    position: absolute !important;
    top: 100% !important;
    left: 0 !important;
    z-index: 10000 !important;
    background: white !important;
    border: 1px solid #ccc !important;
    border-radius: 4px !important;
    box-shadow: 0 4px 12px rgba(0, 0, 0, 0.15) !important;
    min-width: 120px !important;
  }
  
  .ql-picker-item {
    padding: 8px 12px !important;
    cursor: pointer !important;
    white-space: nowrap !important;
  }
  
  .ql-picker-item:hover {
    background-color: #f5f5f5 !important;
  }
  
  /* Font size CSS for Quill editor */
  .ql-size-small {
    font-size: 0.75em;
  }
  .ql-size-large {
    font-size: 1.5em;
  }
  .ql-size-huge {
    font-size: 3em;
  }
`;

// Inject the CSS
if (typeof document !== 'undefined') {
  const styleSheet = document.createElement('style');
  styleSheet.type = 'text/css';
  styleSheet.innerText = slideInLeftStyle;
  document.head.appendChild(styleSheet);
}

// Global functions for interactive components
if (typeof window !== 'undefined') {
  window.switchTab = function(containerId, activeIndex) {
    const container = document.getElementById(containerId);
    if (!container) return;
    
    const tabButtons = container.querySelectorAll('.tab-button');
    const tabPanels = container.querySelectorAll('.tab-panel');
    
    tabButtons.forEach((button, index) => {
      if (index === activeIndex) {
        button.classList.add('border-b-2', 'border-blue-500', 'text-blue-600', 'bg-blue-50');
        button.classList.remove('text-gray-500');
      } else {
        button.classList.remove('border-b-2', 'border-blue-500', 'text-blue-600', 'bg-blue-50');
        button.classList.add('text-gray-500');
      }
    });
    
    tabPanels.forEach((panel, index) => {
      if (index === activeIndex) {
        panel.classList.remove('hidden');
        panel.classList.add('block');
      } else {
        panel.classList.add('hidden');
        panel.classList.remove('block');
      }
    });
  };

  window.toggleAccordion = function(containerId, index) {
    const container = document.getElementById(containerId);
    if (!container) return;
    
    const content = container.querySelector(`[data-content="${index}"]`);
    const icon = container.querySelector(`[data-icon="${index}"]`);
    
    if (!content || !icon) return;
    
    if (content.classList.contains('max-h-0')) {
      content.classList.remove('max-h-0');
      content.classList.add('max-h-96', 'pb-4');
      icon.classList.add('rotate-180');
    } else {
      content.classList.add('max-h-0');
      content.classList.remove('max-h-96', 'pb-4');
      icon.classList.remove('rotate-180');
    }
  };

  // Labeled Graphic functions
  window.toggleHotspotContent = function(containerId, hotspotId) {
    // Hide all other content overlays in this container
    const container = document.getElementById(containerId);
    if (container) {
      const allContents = container.querySelectorAll('.hotspot-content');
      allContents.forEach(content => {
        if (content.id !== 'content-' + containerId + '-' + hotspotId) {
          content.classList.add('hidden');
        }
      });
    }
    
    // Toggle the clicked hotspot content
    const contentElement = document.getElementById('content-' + containerId + '-' + hotspotId);
    if (contentElement) {
      if (contentElement.classList.contains('hidden')) {
        contentElement.classList.remove('hidden');
        // Add fade-in animation
        contentElement.style.opacity = '0';
        contentElement.style.transform = 'scale(0.9)';
        setTimeout(() => {
          contentElement.style.transition = 'opacity 0.3s ease, transform 0.3s ease';
          contentElement.style.opacity = '1';
          contentElement.style.transform = 'scale(1)';
        }, 10);
      } else {
        contentElement.classList.add('hidden');
      }
    }
  };
  
  window.hideHotspotContent = function(containerId, hotspotId) {
    const contentElement = document.getElementById('content-' + containerId + '-' + hotspotId);
    if (contentElement) {
      contentElement.style.transition = 'opacity 0.2s ease, transform 0.2s ease';
      contentElement.style.opacity = '0';
      contentElement.style.transform = 'scale(0.9)';
      setTimeout(() => {
        contentElement.classList.add('hidden');
      }, 200);
    }
  };
  
  // Close hotspot content when clicking outside (only add once)
  if (!window.labeledGraphicClickHandler) {
    window.labeledGraphicClickHandler = function(event) {
      if (!event.target.closest('.hotspot') && !event.target.closest('.hotspot-content')) {
        const allContents = document.querySelectorAll('.hotspot-content');
        allContents.forEach(content => {
          content.classList.add('hidden');
        });
      }
    };
    document.addEventListener('click', window.labeledGraphicClickHandler);
  }
}

// Register font families with proper display names
const Font = Quill.import('formats/font');
Font.whitelist = ['arial', 'helvetica', 'times', 'courier', 'verdana', 'georgia', 'impact', 'roboto'];
Quill.register(Font, true);

// Override font display names for better readability
const fontNames = {
  'arial': 'Arial',
  'helvetica': 'Helvetica', 
  'times': 'Times Roman',
  'courier': 'Courier New',
  'verdana': 'Verdana',
  'georgia': 'Georgia',
  'impact': 'Impact',
  'roboto': 'Roboto'
};

// Apply custom font names and override Quill's font labels
if (typeof document !== 'undefined') {
  const fontCSS = Object.entries(fontNames).map(([key, value]) => 
    `.ql-font-${key} { font-family: "${value}"; }`
  ).join('\n');
  
  if (!document.getElementById('custom-font-names')) {
    const style = document.createElement('style');
    style.id = 'custom-font-names';
    style.textContent = fontCSS + `
      /* Override dropdown options text only - not content */
      .ql-toolbar .ql-font .ql-picker-options .ql-picker-item[data-value="arial"]::before { content: "Arial"; }
      .ql-toolbar .ql-font .ql-picker-options .ql-picker-item[data-value="helvetica"]::before { content: "Helvetica"; }
      .ql-toolbar .ql-font .ql-picker-options .ql-picker-item[data-value="times"]::before { content: "Times Roman"; }
      .ql-toolbar .ql-font .ql-picker-options .ql-picker-item[data-value="courier"]::before { content: "Courier New"; }
      .ql-toolbar .ql-font .ql-picker-options .ql-picker-item[data-value="verdana"]::before { content: "Verdana"; }
      .ql-toolbar .ql-font .ql-picker-options .ql-picker-item[data-value="georgia"]::before { content: "Georgia"; }
      .ql-toolbar .ql-font .ql-picker-options .ql-picker-item[data-value="impact"]::before { content: "Impact"; }
      .ql-toolbar .ql-font .ql-picker-options .ql-picker-item[data-value="roboto"]::before { content: "Roboto"; }
      
      /* Ensure font names don't appear in content area */
      .ql-editor .ql-font-arial::before,
      .ql-editor .ql-font-helvetica::before,
      .ql-editor .ql-font-times::before,
      .ql-editor .ql-font-courier::before,
      .ql-editor .ql-font-verdana::before,
      .ql-editor .ql-font-georgia::before,
      .ql-editor .ql-font-impact::before,
      .ql-editor .ql-font-roboto::before {
        content: none !important;
      }
    `;
    document.head.appendChild(style);
  }
}


// Register font sizes - simplified to 4 options
const Size = Quill.import('formats/size');
Size.whitelist = ['small', 'normal', 'large', 'huge'];
Quill.register(Size, true);

// Add CSS for Quill editor overflow handling and improved alignment display
const quillOverflowCSS = `
  .quill-editor-overflow-visible .ql-toolbar {
    overflow: visible !important;
  }
  .quill-editor-overflow-visible .ql-toolbar .ql-picker {
    overflow: visible !important;
  }
  .quill-editor-overflow-visible .ql-toolbar .ql-picker-options {
    z-index: 9999 !important;
    position: absolute !important;
    overflow: visible !important;
    min-width: 180px !important;
    max-width: 250px !important;
  }
  .quill-editor-overflow-visible .ql-toolbar .ql-picker-label {
    overflow: visible !important;
  }
  .quill-editor-overflow-visible .ql-toolbar .ql-picker-options .ql-picker-item {
    white-space: nowrap !important;
    overflow: visible !important;
    padding: 5px 10px !important;
    min-width: 160px !important;
  }
  .quill-editor-overflow-visible .ql-toolbar .ql-font .ql-picker-options {
    min-width: 200px !important;
    max-width: 300px !important;
  }
  
  /* Improve alignment picker display */
  .ql-align .ql-picker-options .ql-picker-item {
    display: flex !important;
    align-items: center !important;
    gap: 8px !important;
    padding: 8px 12px !important;
    font-size: 14px !important;
    position: relative !important;
  }
  
  /* Completely hide all horizontal line icons and replace with text */
  .ql-align .ql-picker-options .ql-picker-item {
    position: relative !important;
    min-height: 32px !important;
    display: flex !important;
    align-items: center !important;
  }
  
  .ql-align .ql-picker-options .ql-picker-item svg,
  .ql-align .ql-picker-options .ql-picker-item .ql-stroke,
  .ql-align .ql-picker-options .ql-picker-item .ql-stroke-miter,
  .ql-align .ql-picker-options .ql-picker-item .ql-fill {
    display: none !important;
    visibility: hidden !important;
    opacity: 0 !important;
    width: 0 !important;
    height: 0 !important;
  }
  
  /* Replace with clear text labels */
  .ql-align .ql-picker-options .ql-picker-item[data-value=""] {
    background-image: none !important;
  }
  .ql-align .ql-picker-options .ql-picker-item[data-value=""]:after {
    content: "⬅️ Left Align";
    display: block !important;
    width: 100% !important;
    text-align: left !important;
    font-size: 14px !important;
    color: #333 !important;
    padding: 6px 8px !important;
  }
  
  .ql-align .ql-picker-options .ql-picker-item[data-value="center"] {
    background-image: none !important;
  }
  .ql-align .ql-picker-options .ql-picker-item[data-value="center"]:after {
    content: "↔️ Center Align";
    display: block !important;
    width: 100% !important;
    text-align: left !important;
    font-size: 14px !important;
    color: #333 !important;
    padding: 6px 8px !important;
  }
  
  .ql-align .ql-picker-options .ql-picker-item[data-value="right"] {
    background-image: none !important;
  }
  .ql-align .ql-picker-options .ql-picker-item[data-value="right"]:after {
    content: "➡️ Right Align";
    display: block !important;
    width: 100% !important;
    text-align: left !important;
    font-size: 14px !important;
    color: #333 !important;
    padding: 6px 8px !important;
  }
  
  .ql-align .ql-picker-options .ql-picker-item[data-value="justify"] {
    background-image: none !important;
  }
  .ql-align .ql-picker-options .ql-picker-item[data-value="justify"]:after {
    content: "⬌ Justify";
    display: block !important;
    width: 100% !important;
    text-align: left !important;
    font-size: 14px !important;
    color: #333 !important;
    padding: 6px 8px !important;
  }
`;

// Inject the CSS
if (typeof document !== 'undefined' && !document.getElementById('quill-overflow-css')) {
  const style = document.createElement('style');
  style.id = 'quill-overflow-css';
  style.textContent = quillOverflowCSS;
  document.head.appendChild(style);
}

// Universal toolbar for paragraph/content
const paragraphToolbar = [
  [{ 'font': Font.whitelist }],
  [{ 'size': Size.whitelist }],
  ['bold', 'italic', 'underline', 'strike'],
  [{ 'color': [] }, { 'background': [] }],
  [{ 'list': 'ordered'}, { 'list': 'bullet' }],
  [{ 'align': [] }],
  ['link', 'image'],
  ['clean']
];

// Custom alignment toolbar with clear labels
const customAlignToolbar = [
  [{ 'font': Font.whitelist }],
  [{ 'size': Size.whitelist }],
  ['bold', 'italic', 'underline'],
  [{ 'color': [] }, { 'background': [] }],
  [
    { 'align': '' },
    { 'align': 'center' },
    { 'align': 'right' },
    { 'align': 'justify' }
  ],
  ['clean']
];

// Simplified toolbar for heading/subheading
const headingToolbar = [
  [{ 'font': Font.whitelist }],
  [{ 'size': Size.whitelist }],
  ['bold', 'italic', 'underline'],
  [{ 'color': [] }, { 'background': [] }],
  [{ 'align': [] }],
  ['clean']
];

// Comprehensive toolbar modules for all text types
const getToolbarModules = (type = 'full') => {
  // Default base toolbar (includes size picker)
  const baseToolbar = [
    [{ 'font': Font.whitelist }],
    [{ 'size': Size.whitelist }],
    ['bold', 'italic', 'underline', 'strike'],
    [{ 'color': [] }, { 'background': [] }],
    [{ 'align': [] }]
  ];

  // For heading-only and subheading-only editors, include size picker and custom alignment
  if (type === 'heading' || type === 'subheading') {
    return {
      toolbar: [
        [{ 'font': Font.whitelist }],
        [{ 'size': Size.whitelist }],
        ['bold', 'italic', 'underline'],
        [{ 'color': [] }, { 'background': [] }],
        [
          { 'align': '' },
          { 'align': 'center' },
          { 'align': 'right' },
          { 'align': 'justify' }
        ]
      ]
    };
  }
  
  // Simplified toolbar for paragraph blocks (no alignment, lists, links, images, clean)
  if (type === 'paragraph') {
    return {
      toolbar: [
        [{ 'font': Font.whitelist }],
        [{ 'size': Size.whitelist }],
        ['bold', 'italic', 'underline', 'strike'],
        [{ 'color': [] }, { 'background': [] }]
      ]
    };
  }
  
  if (type === 'full') {
    return {
      toolbar: [
        ...baseToolbar,
        [{ 'list': 'ordered'}, { 'list': 'bullet' }],
        ['link', 'image'],
        ['clean']
      ]
    };
  }
  
  return {
    toolbar: [
      ...baseToolbar,
      ['clean']
    ]
  };
};

// Interactive List Renderer Component
const InteractiveListRenderer = ({ block, onCheckboxToggle }) => {
  const containerRef = React.useRef(null);

  React.useEffect(() => {
    console.log('InteractiveListRenderer useEffect triggered for block:', block.id);
    if (!containerRef.current) {
      console.log('No containerRef.current found');
      return;
    }

    const handleCheckboxClick = (e) => {
      e.preventDefault();
      e.stopPropagation();
      
      console.log('Checkbox click detected:', e.target);
      
      // Find the checkbox container - could be the clicked element or a parent
      let checkboxContainer = e.target.closest('.checkbox-container');
      
      // If not found, try looking for checkbox wrapper or checkbox item
      if (!checkboxContainer) {
        const checkboxWrapper = e.target.closest('.checkbox-wrapper');
        if (checkboxWrapper) {
          checkboxContainer = checkboxWrapper.closest('.checkbox-container');
        }
      }
      
      if (!checkboxContainer) {
        console.log('No checkbox-container found');
        return;
      }

      const itemIndex = parseInt(checkboxContainer.dataset.index);
      const hiddenCheckbox = checkboxContainer.querySelector('.checkbox-item');
      const visualCheckbox = checkboxContainer.querySelector('.checkbox-visual');
      const textElement = checkboxContainer.querySelector('.flex-1');

      console.log('Checkbox elements found:', {
        itemIndex,
        hiddenCheckbox: !!hiddenCheckbox,
        visualCheckbox: !!visualCheckbox,
        textElement: !!textElement
      });

      if (hiddenCheckbox && visualCheckbox) {
        const newChecked = !hiddenCheckbox.checked;
        
        // Update visual state immediately for better UX
        if (newChecked) {
          visualCheckbox.classList.remove('opacity-0');
          visualCheckbox.classList.add('opacity-100');
          if (textElement) {
            textElement.classList.add('line-through', 'text-gray-500');
          }
        } else {
          visualCheckbox.classList.remove('opacity-100');
          visualCheckbox.classList.add('opacity-0');
          if (textElement) {
            textElement.classList.remove('line-through', 'text-gray-500');
          }
        }

        console.log('Calling onCheckboxToggle:', {
          blockId: block.id || block.block_id,
          itemIndex,
          newChecked
        });

        // Call the callback to update the block state
        onCheckboxToggle(block.id || block.block_id, itemIndex, newChecked);
      }
    };

    // Add click event listeners to all checkbox containers and their children
    const checkboxContainers = containerRef.current.querySelectorAll('.checkbox-container');
    const checkboxWrappers = containerRef.current.querySelectorAll('.checkbox-wrapper');
    
    console.log('Found checkbox containers:', checkboxContainers.length);
    console.log('Found checkbox wrappers:', checkboxWrappers.length);
    
    // Add listeners to containers
    checkboxContainers.forEach((container, index) => {
      console.log(`Adding listener to container ${index}:`, container);
      container.addEventListener('click', handleCheckboxClick);
    });

    // Add listeners to wrappers for more precise clicking
    checkboxWrappers.forEach((wrapper, index) => {
      console.log(`Adding listener to wrapper ${index}:`, wrapper);
      wrapper.addEventListener('click', handleCheckboxClick);
    });

    // Cleanup
    return () => {
      checkboxContainers.forEach(container => {
        container.removeEventListener('click', handleCheckboxClick);
      });
      checkboxWrappers.forEach(wrapper => {
        wrapper.removeEventListener('click', handleCheckboxClick);
      });
    };
  }, [block.html_css, onCheckboxToggle, block.id, block.block_id]);

  console.log('InteractiveListRenderer rendering with HTML:', block.html_css?.substring(0, 200));

  return (
    <div 
      ref={containerRef}
      className="max-w-none"
      dangerouslySetInnerHTML={{ __html: block.html_css }}
    />
  );
};

function LessonBuilder() {
  const { sidebarCollapsed, setSidebarCollapsed } = useContext(SidebarContext);
  const { courseId, moduleId, lessonId } = useParams();
  const location = useLocation();
  const navigate = useNavigate();
  const [contentBlocks, setContentBlocks] = useState([]);
  const [lessonTitle, setLessonTitle] = useState('Untitled Lesson');
  const [lessonData, setLessonData] = useState(location.state?.lessonData || null);
  const [loading, setLoading] = useState(true);
  const [imageUploading, setImageUploading] = useState({});
  const [mainImageUploading, setMainImageUploading] = useState(false);
  const [showTextTypeModal, setShowTextTypeModal] = useState(false);
  const [draggedBlockId, setDraggedBlockId] = useState(null);
  const [lessonContent, setLessonContent] = useState(null);
  const [fetchingContent, setFetchingContent] = useState(false);
  const [editModalOpen, setEditModalOpen] = useState(false);
  const [currentBlock, setCurrentBlock] = useState(null);
  const [showVideoDialog, setShowVideoDialog] = useState(false);
  const [editingVideoBlock, setEditingVideoBlock] = useState(null);
  const [videoTitle, setVideoTitle] = useState('');
  const [videoDescription, setVideoDescription] = useState('');
  const [videoFile, setVideoFile] = useState(null);
  const [videoPreview, setVideoPreview] = useState('');
  const [videoUrl, setVideoUrl] = useState('');
  const [videoUploadMethod, setVideoUploadMethod] = useState('file'); // 'file' or 'url'
  const [isUploading, setIsUploading] = useState(false);
  const [showTextEditorDialog, setShowTextEditorDialog] = useState(false);
  const [editorTitle, setEditorTitle] = useState('');
  const [editorHtml, setEditorHtml] = useState('');
  const [editorHeading, setEditorHeading] = useState('');
  const [editorSubheading, setEditorSubheading] = useState('');
  const [editorContent, setEditorContent] = useState('');
  const [masterHeadingGradient, setMasterHeadingGradient] = useState('gradient1');
  
  // Gradient color options for master heading
  const gradientOptions = [
    {
      id: 'gradient1',
      name: 'Purple to Blue',
      gradient: 'linear-gradient(135deg, #667eea 0%, #764ba2 100%)',
      preview: 'from-indigo-500 to-purple-600'
    },
    {
      id: 'gradient2', 
      name: 'Blue to Pink',
      gradient: 'linear-gradient(135deg, #6366F1 0%, #8B5CF6 50%, #EC4899 100%)',
      preview: 'from-blue-500 via-purple-500 to-pink-500'
    },
    {
      id: 'gradient3',
      name: 'Green to Blue',
      gradient: 'linear-gradient(135deg, #10b981 0%, #3b82f6 100%)',
      preview: 'from-emerald-500 to-blue-500'
    },
    {
      id: 'gradient4',
      name: 'Orange to Red',
      gradient: 'linear-gradient(135deg, #f59e0b 0%, #ef4444 100%)',
      preview: 'from-amber-500 to-red-500'
    },
    {
      id: 'gradient5',
      name: 'Pink to Purple',
      gradient: 'linear-gradient(135deg, #ec4899 0%, #8b5cf6 100%)',
      preview: 'from-pink-500 to-purple-500'
    },
    {
      id: 'gradient6',
      name: 'Teal to Cyan',
      gradient: 'linear-gradient(135deg, #14b8a6 0%, #06b6d4 100%)',
      preview: 'from-teal-500 to-cyan-500'
    }
  ];
  const [currentTextBlockId, setCurrentTextBlockId] = useState(null);
  const [currentTextType, setCurrentTextType] = useState(null);
  const [showImageDialog, setShowImageDialog] = useState(false);
  const [imageTitle, setImageTitle] = useState('');
  const [imageDescription, setImageDescription] = useState('');
  const [imageFile, setImageFile] = useState(null);
  const [imagePreview, setImagePreview] = useState('');
  
  const [showLinkDialog, setShowLinkDialog] = useState(false);
  const [linkTitle, setLinkTitle] = useState('');
  const [linkUrl, setLinkUrl] = useState('');
  const [linkDescription, setLinkDescription] = useState('');
  const [linkButtonText, setLinkButtonText] = useState('Visit Link');
  const [linkButtonStyle, setLinkButtonStyle] = useState('primary');
  const [linkError, setLinkError] = useState('');
  const [currentLinkBlock, setCurrentLinkBlock] = useState(null);
  const [showImageTemplateSidebar, setShowImageTemplateSidebar] = useState(false);
  const [showImageEditDialog, setShowImageEditDialog] = useState(false);
  const [currentImageBlock, setCurrentImageBlock] = useState(null);
  const [imageTemplateText, setImageTemplateText] = useState('');
  const [imageTemplateUrl, setImageTemplateUrl] = useState('');
  const [selectedImageTemplate, setSelectedImageTemplate] = useState(null);
  const [showTextTypeSidebar, setShowTextTypeSidebar] = useState(false);
  const [showStatementSidebar, setShowStatementSidebar] = useState(false);
  const [showPdfDialog, setShowPdfDialog] = useState(false);
  const [pdfTitle, setPdfTitle] = useState('');
  const [pdfDescription, setPdfDescription] = useState('');
  const [pdfFile, setPdfFile] = useState(null);
  const [pdfPreview, setPdfPreview] = useState('');
  const [pdfUrl, setPdfUrl] = useState('');
  const [pdfUploadMethod, setPdfUploadMethod] = useState('file');
  const [mainPdfUploading, setMainPdfUploading] = useState(false);
  const [showQuoteTemplateSidebar, setShowQuoteTemplateSidebar] = useState(false);
  const [showQuoteEditDialog, setShowQuoteEditDialog] = useState(false);
  const [editingQuoteBlock, setEditingQuoteBlock] = useState(null);
  const [showListTemplateSidebar, setShowListTemplateSidebar] = useState(false);
  const [showListEditDialog, setShowListEditDialog] = useState(false);
  const [editingListBlock, setEditingListBlock] = useState(null);
  const [showTableComponent, setShowTableComponent] = useState(false);
  const [editingTableBlock, setEditingTableBlock] = useState(null);
  const [showInteractiveTemplateSidebar, setShowInteractiveTemplateSidebar] = useState(false);
  const [showInteractiveEditDialog, setShowInteractiveEditDialog] = useState(false);
  const [editingInteractiveBlock, setEditingInteractiveBlock] = useState(null);
  const [showDividerTemplateSidebar, setShowDividerTemplateSidebar] = useState(false);
  const [showAudioDialog, setShowAudioDialog] = useState(false);
  const [editingAudioBlock, setEditingAudioBlock] = useState(null);
  const [showYouTubeDialog, setShowYouTubeDialog] = useState(false);
  const [youTubeUrl, setYouTubeUrl] = useState('');
  const [youTubeTitle, setYouTubeTitle] = useState('');
  const [youTubeDescription, setYouTubeDescription] = useState('');
  const [editingYouTubeBlock, setEditingYouTubeBlock] = useState(null);
  const [imageAlignment, setImageAlignment] = useState('left'); // 'left' or 'right' for image & text blocks
  const [standaloneImageAlignment, setStandaloneImageAlignment] = useState('center'); // 'left', 'center', 'right' for standalone images
  
  // Image Editor state
  const [showImageEditor, setShowImageEditor] = useState(false);
  const [imageToEdit, setImageToEdit] = useState(null);
  const [imageEditorTitle, setImageEditorTitle] = useState('Edit Image');
  
<<<<<<< HEAD
  // Inline block insertion state
  const [insertionPosition, setInsertionPosition] = useState(null);
  const [showInsertDropdown, setShowInsertDropdown] = useState(null); // block index where dropdown is shown
  const [showInsertBlockDialog, setShowInsertBlockDialog] = useState(false); // Show insert block dialog
=======
  // Auto-save state
  const [autoSaveStatus, setAutoSaveStatus] = useState('saved'); // 'saving', 'saved', 'error', 'changes_detected'
  const [hasUnsavedChanges, setHasUnsavedChanges] = useState(false);
  const autoSaveTimerRef = React.useRef(null);
>>>>>>> 1c176c45
  


  // Image block templates
  const imageTemplates = [
    {
      id: 'image-text',
      title: 'Image & text',
      description: 'Image with text content side by side',
      icon: <Image className="h-6 w-6" />,
      layout: 'side-by-side',
      alignment: 'left', // Default alignment
      defaultContent: {
        imageUrl: 'https://images.unsplash.com/photo-1506905925346-21bda4d32df4?ixlib=rb-4.0.3&ixid=M3wxMjA3fDB8MHxwaG90by1wYWdlfHx8fGVufDB8fHx8fA%3D%3D&auto=format&fit=crop&w=1000&q=80',
        text: 'When we show up to the present moment with all of our senses, we invite the world to fill us with joy. The pains of the past are behind us. The future has yet to unfold. But the now is full of beauty always waiting for our attention.'
      }
    },
    {
      id: 'text-on-image',
      title: 'Text on image',
      description: 'Text overlay on background image',
      icon: <Image className="h-6 w-6" />,
      layout: 'overlay',
      defaultContent: {
        imageUrl: 'https://images.unsplash.com/photo-1469474968028-56623f02e42e?ixlib=rb-4.0.3&ixid=M3wxMjA3fDB8MHxwaG90by1wYWdlfHx8fGVufDB8fHx8fA%3D%3D&auto=format&fit=crop&w=1000&q=80',
        text: 'Daylight in the forest. Light filters through the trees and the forest. Every step is filled with the sounds of nature, and the scent of pine and earth fills the air. This is where peace begins.'
      }
    },
    {
      id: 'image-centered',
      title: 'Image centered',
      description: 'Centered image with optional caption',
      icon: <Image className="h-6 w-6" />,
      layout: 'centered',
      alignment: 'center', // Default alignment
      defaultContent: {
        imageUrl: 'https://images.unsplash.com/photo-1558618666-fcd25c85cd64?ixlib=rb-4.0.3&ixid=M3wxMjA3fDB8MHxwaG90by1wYWdlfHx8fGVufDB8fHx8fA%3D%3D&auto=format&fit=crop&w=1000&q=80',
        text: 'A peaceful moment captured in time'
      }
    },
    {
      id: 'image-full-width',
      title: 'Image full width',
      description: 'Full width image with text below',
      icon: <Image className="h-6 w-6" />,
      layout: 'full-width',
      defaultContent: {
        imageUrl: 'https://images.unsplash.com/photo-1506905925346-21bda4d32df4?ixlib=rb-4.0.3&ixid=M3wxMjA3fDB8MHxwaG90by1wYWdlfHx8fGVufDB8fHx8fA%3D%3D&auto=format&fit=crop&w=1200&q=80',
        text: 'When we show up to the present moment with all of our senses, we invite the world to fill us with joy.'
      }
    }
  ];


  const contentBlockTypes = [
    {
      id: 'text',
      title: 'Text',
      icon: <FileTextIcon className="h-5 w-5" />
    },
    {
      id: 'statement',
      title: 'Statement',
      icon: <MessageSquare className="h-5 w-5" />
    },
    {
      id: 'quote',
      title: 'Quote',
      icon: <Quote className="h-5 w-5" />
    },
    {
      id: 'image',
      title: 'Image',
      icon: <Image className="h-5 w-5" />
    },
    {
      id: 'youtube',
      title: 'YouTube',
      icon: <Youtube className="h-5 w-5" />
    },
    {
      id: 'video',
      title: 'Video',
      icon: <Video className="h-5 w-5" />
    },
    {
      id: 'audio',
      title: 'Audio',
      icon: <Volume2 className="h-5 w-5" />
    },
    {
      id: 'link',
      title: 'Link',
      icon: <LinkIcon className="h-5 w-5" />
    },
    {
      id: 'pdf',
      title: 'PDF',
      icon: <FileTextIcon className="h-5 w-5" />
    },
    {
      id: 'list',
      title: 'List',
      icon: <List className="h-5 w-5" />
    },
    {
      id: 'tables',
      title: 'Tables',
      icon: <Table className="h-5 w-5" />
    },
    {
      id: 'interactive',
      title: 'Interactive',
      icon: <Layers className="h-5 w-5" />
    },
    {
      id: 'divider',
      title: 'Divider',
      icon: <Minus className="h-5 w-5" />
    }
  ];


  const textTypes = [
    {
      id: 'heading',
      icon: <Heading1 className="h-5 w-5" />,
      preview: <h1 className="text-2xl font-bold mb-2">Heading</h1>,
      defaultContent: '<h1 class="text-2xl font-bold text-gray-800">Heading</h1>',
      style: {
        fontSize: '24px',
        fontWeight: 'bold',
        color: '#1F2937'
      }
    },
    {
      id: 'master_heading',
      icon: <Heading1 className="h-5 w-5" />,
      preview: (
        <div className="rounded-xl p-4 bg-gradient-to-r from-indigo-500 via-purple-500 to-pink-500 text-white">
          <h1 className="text-3xl md:text-4xl font-extrabold tracking-tight">Master Heading</h1>
        </div>
      ),
      defaultContent:
        '<div class="rounded-xl p-4 bg-gradient-to-r from-indigo-500 via-purple-500 to-pink-500 text-white"><h1 class="text-4xl font-extrabold tracking-tight">Master Heading</h1></div>',
      style: {
        fontSize: '32px',
        fontWeight: '800',
        color: '#FFFFFF',
        background: 'linear-gradient(90deg, #6366F1 0%, #8B5CF6 50%, #EC4899 100%)',
        padding: '16px',
        borderRadius: '12px'
      }
    },
    {
      id: 'subheading',
      icon: <Heading2 className="h-5 w-5" />,
      preview: <h2 className="text-xl font-semibold mb-2">Subheading</h2>,
      defaultContent: '<h2 class="text-xl font-semibold text-gray-800">Subheading</h2>',
      style: {
        fontSize: '20px',
        fontWeight: '600',
        color: '#374151'
      }
    },
    {
      id: 'paragraph',
      icon: <Text className="h-5 w-5" />,
      preview: <p className="text-gray-700">This is a paragraph of text.</p>,
      defaultContent: '<p class="text-base text-gray-700">Start typing your text here...</p>',
      style: {
        fontSize: '16px',
        lineHeight: '1.6',
        color: '#4B5563'
      }
    },
    {
      id: 'heading_paragraph',
      icon: <Type className="h-5 w-5" />,
      preview: (
        <div>
          <h1 className="text-2xl font-bold mb-2">Heading</h1>
          <p className="text-gray-700">This is a paragraph below the heading.</p>
          </div>
      ),
      defaultContent: '<h1>Heading</h1><p>This is a paragraph below the heading.</p>'
    },
    {
      id: 'subheading_paragraph',
      icon: <Type className="h-5 w-5" />,
      preview: (
        <div>
          <h2 className="text-xl font-semibold mb-2">Subheading</h2>
          <p className="text-gray-700">This is a paragraph below the subheading.</p>
        </div>
      ),
      defaultContent: '<h2>Subheading</h2><p>This is a paragraph below the subheading.</p>'
    }
   
  ];


  const blockRefs = React.useRef({});
  const statementComponentRef = React.useRef();
  const listComponentRef = React.useRef();
  const quoteComponentRef = React.useRef();
  const dividerComponentRef = React.useRef();


<<<<<<< HEAD
  const handleBlockClick = (blockType, position = null) => {
    // Store the insertion position for use in subsequent handlers
    if (position !== null) {
      setInsertionPosition(position);
      setShowInsertDropdown(null); // Close the dropdown
    }

=======
  // Cleanup timer on unmount
  React.useEffect(() => {
    return () => {
      if (autoSaveTimerRef.current) {
        clearTimeout(autoSaveTimerRef.current);
      }
    };
  }, []);

  // Warn user before leaving page with unsaved changes
  React.useEffect(() => {
    const handleBeforeUnload = (e) => {
      if (hasUnsavedChanges || autoSaveStatus === 'saving') {
        e.preventDefault();
        e.returnValue = '';
        return '';
      }
    };

    window.addEventListener('beforeunload', handleBeforeUnload);
    return () => window.removeEventListener('beforeunload', handleBeforeUnload);
  }, [hasUnsavedChanges, autoSaveStatus]);

  // Track previous contentBlocks to detect actual changes
  const prevContentBlocksRef = React.useRef([]);
  const isInitialLoadRef = React.useRef(true);



  const handleBlockClick = (blockType) => {
>>>>>>> 1c176c45
    if (blockType.id === 'text') {
      setShowTextTypeSidebar(true);
    } else if (blockType.id === 'statement') {
      setShowStatementSidebar(true);
    } else if (blockType.id === 'quote') {
      setShowQuoteTemplateSidebar(true);
    } else if (blockType.id === 'list') {
      setShowListTemplateSidebar(true);
    } else if (blockType.id === 'video') {
      setShowVideoDialog(true);
    } else if (blockType.id === 'youtube') {
      setShowYouTubeDialog(true);
    } else if (blockType.id === 'audio') {
      setShowAudioDialog(true);
    } else if (blockType.id === 'image') {
      setShowImageTemplateSidebar(true);
    } else if (blockType.id === 'tables') {
      setShowTableComponent(true);
    
    } else if (blockType.id === 'link') {
      setShowLinkDialog(true);
    } else if (blockType.id === 'pdf') {
      setShowPdfDialog(true);
    } else if (blockType.id === 'interactive') {
      setShowInteractiveTemplateSidebar(true);
    } else if (blockType.id === 'divider') {
      setShowDividerTemplateSidebar(true);
    } else {
      // For simple blocks that don't need dialogs, insert immediately
      if (position !== null) {
        insertContentBlockAt(blockType, position);
        setInsertionPosition(null);
      } else {
        addContentBlock(blockType);
      }
    }
  };

  const addContentBlock = (blockType, textType = null) => {
    const newBlock = {
      id: `block_${Date.now()}`,
      block_id: `block_${Date.now()}`,
      type: blockType.id,
      title: blockType.title,
      textType: textType,
      content: '',
      order: (lessonContent?.data?.content ? lessonContent.data.content.length : contentBlocks.length) + 1
    };
   
    // If we have existing lesson content, add to that structure
    if (lessonContent?.data?.content) {
      setLessonContent(prevLessonContent => ({
        ...prevLessonContent,
        data: {
          ...prevLessonContent.data,
          content: [...prevLessonContent.data.content, newBlock]
        }
      }));
    } else {
      // For new lessons, add to contentBlocks
      setContentBlocks([...contentBlocks, newBlock]);
    }
  };

  // Insert block at a specific position
  const insertContentBlockAt = (blockType, position, textType = null) => {
    const newBlock = {
      id: `block_${Date.now()}`,
      block_id: `block_${Date.now()}`,
      type: blockType.id,
      title: blockType.title,
      textType: textType,
      content: '',
      order: position + 1
    };
   
    // If we have existing lesson content, insert into that structure
    if (lessonContent?.data?.content) {
      setLessonContent(prevLessonContent => {
        const newContent = [...prevLessonContent.data.content];
        newContent.splice(position, 0, newBlock);
        return {
          ...prevLessonContent,
          data: {
            ...prevLessonContent.data,
            content: newContent
          }
        };
      });
    } else {
      // For new lessons, insert into contentBlocks
      setContentBlocks(prevBlocks => {
        const newBlocks = [...prevBlocks];
        newBlocks.splice(position, 0, newBlock);
        return newBlocks;
      });
    }
  };

  const handleTextTypeSelect = (textType) => {
    // Check if the block is already being added
    if (contentBlocks.some(block => block.id === `block_${Date.now()}`)) {
      return;
    }

    // For combined templates, split heading/subheading from paragraph so preview styles apply
    let heading = null;
    let subheading = null;
    let contentHtml = textType.defaultContent || '';

    if (textType.id === 'heading_paragraph' || textType.id === 'subheading_paragraph') {
      try {
        const temp = document.createElement('div');
        temp.innerHTML = contentHtml;
        const h1 = temp.querySelector('h1');
        const h2 = temp.querySelector('h2');
        const p = temp.querySelector('p');
        if (textType.id === 'heading_paragraph') {
          heading = h1 ? h1.innerHTML : '';
        } else if (textType.id === 'subheading_paragraph') {
          subheading = h2 ? h2.innerHTML : '';
        }
        contentHtml = p ? p.innerHTML : '';
      } catch (e) {
        // ignore parsing errors and keep contentHtml as-is
      }
    }

    // Generate proper HTML content with exact same container structure as existing blocks
    let innerContent = '';
    if (textType.id === 'heading_paragraph') {
      innerContent = `<h1 style="font-size: 24px; font-weight: bold; color: #1F2937; margin-bottom: 1rem;">${heading || 'Heading'}</h1><p style="font-size: 16px; line-height: 1.6; color: #4B5563; margin: 0;">${contentHtml || 'This is a paragraph below the heading.'}</p>`;
    } else if (textType.id === 'subheading_paragraph') {
      innerContent = `<h2 style="font-size: 20px; font-weight: 600; color: #374151; margin-bottom: 0.75rem;">${subheading || 'Subheading'}</h2><p style="font-size: 16px; line-height: 1.6; color: #4B5563; margin: 0;">${contentHtml || 'This is a paragraph below the subheading.'}</p>`;
    } else if (textType.id === 'master_heading') {
      innerContent = `<h1 style="font-size: 40px; font-weight: 600; line-height: 1.2; margin: 0; color: white; background: linear-gradient(135deg, #667eea 0%, #764ba2 100%); padding: 20px; border-radius: 8px;">${'Master Heading'}</h1>`;
    } else {
      innerContent = textType.defaultContent || contentHtml;
    }

    // Generate HTML content with proper card styling to match existing blocks
    const htmlContent = textType.id === 'master_heading' ? innerContent : `
      <div class="relative bg-white rounded-2xl shadow-md p-6 hover:shadow-xl transition transform hover:-translate-y-1">
        <div class="pl-4">
          ${innerContent}
        </div>
      </div>
    `;

    const newBlock = {
      id: `block_${Date.now()}`,
      block_id: `block_${Date.now()}`,
      type: 'text',
      title: textType.title || 'Text Block',
      textType: textType.id,
      content: contentHtml,
      html_css: htmlContent,
      ...(heading !== null && { heading }),
      ...(subheading !== null && { subheading }),
      order: (lessonContent?.data?.content ? lessonContent.data.content.length : contentBlocks.length) + 1
    };

    // Check if we're inserting at a specific position
    if (insertionPosition !== null) {
      // Insert at specific position in contentBlocks (always update this for immediate UI)
      setContentBlocks(prevBlocks => {
        const newBlocks = [...prevBlocks];
        newBlocks.splice(insertionPosition, 0, newBlock);
        return newBlocks;
      });
      
      // Also update lessonContent if it exists
      if (lessonContent?.data?.content) {
        setLessonContent(prevLessonContent => {
          const newContent = [...prevLessonContent.data.content];
          newContent.splice(insertionPosition, 0, newBlock);
          return {
            ...prevLessonContent,
            data: {
              ...prevLessonContent.data,
              content: newContent
            }
          };
        });
      }
      setInsertionPosition(null);
    } else {
      // Always add to local edit list so it appears immediately in edit mode
      setContentBlocks(prevBlocks => [...prevBlocks, newBlock]);
    }
   
    // Close the sidebar
    setShowTextTypeSidebar(false);
    setSidebarCollapsed(true);
  };

  const handleStatementSelect = (statementBlock) => {
    // Check if we're inserting at a specific position
    if (insertionPosition !== null) {
      // Insert at specific position in contentBlocks (always update this for immediate UI)
      setContentBlocks(prevBlocks => {
        const newBlocks = [...prevBlocks];
        newBlocks.splice(insertionPosition, 0, statementBlock);
        return newBlocks;
      });
      
      // Also update lessonContent if it exists
      if (lessonContent?.data?.content) {
        setLessonContent(prevLessonContent => {
          const newContent = [...prevLessonContent.data.content];
          newContent.splice(insertionPosition, 0, statementBlock);
          return {
            ...prevLessonContent,
            data: {
              ...prevLessonContent.data,
              content: newContent
            }
          };
        });
      }
      setInsertionPosition(null);
    } else {
      // Only add to contentBlocks - this is the primary state for managing blocks
      setContentBlocks(prevBlocks => [...prevBlocks, statementBlock]);
    }
  };


  const handleStatementEdit = (blockId, content, htmlContent) => {
    // Detect statement type from HTML content to preserve it
    let detectedStatementType = 'statement-a'; // default fallback
    if (htmlContent) {
      if (htmlContent.includes('border-t border-b border-gray-800')) {
        detectedStatementType = 'statement-a';
      } else if (htmlContent.includes('absolute top-0 left-1/2') && htmlContent.includes('bg-gradient-to-r from-orange-400 to-orange-600')) {
        detectedStatementType = 'statement-b';
      } else if (htmlContent.includes('bg-gradient-to-r from-gray-50 to-gray-100') && htmlContent.includes('border-l-4 border-orange-500')) {
        detectedStatementType = 'statement-c';
      } else if (htmlContent.includes('absolute top-0 left-0 w-16 h-1')) {
        detectedStatementType = 'statement-d';
      } else if (htmlContent.includes('border-orange-300 bg-orange-50')) {
        detectedStatementType = 'note';
      }
    }

    // Update contentBlocks for new lessons
    setContentBlocks(blocks =>
      blocks.map(block =>
        block.id === blockId ? {
          ...block,
          content,
          html_css: htmlContent,
          statementType: detectedStatementType, // Preserve statement type
          updatedAt: new Date().toISOString()
        } : block
      )
    );

    // Also update lessonContent if it exists (for fetched lessons)
    if (lessonContent?.data?.content) {
      setLessonContent(prevLessonContent => ({
        ...prevLessonContent,
        data: {
          ...prevLessonContent.data,
          content: prevLessonContent.data.content.map(block =>
            (block.block_id === blockId || block.id === blockId) ? {
              ...block,
              content,
              html_css: htmlContent,
              statementType: detectedStatementType, // Preserve statement type
              // Also update details if they exist
              details: {
                ...block.details,
                content,
                statement_type: detectedStatementType
              },
              updatedAt: new Date().toISOString()
            } : block
          )
        }
      }));
    }
  };

  // Quote component callbacks
  const handleQuoteTemplateSelect = (newBlock) => {
    // Check if we're inserting at a specific position
    if (insertionPosition !== null) {
      // Insert at specific position in contentBlocks (always update this for immediate UI)
      setContentBlocks(prevBlocks => {
        const newBlocks = [...prevBlocks];
        newBlocks.splice(insertionPosition, 0, newBlock);
        return newBlocks;
      });
      
      // Also update lessonContent if it exists
      if (lessonContent?.data?.content) {
        setLessonContent(prevLessonContent => {
          const newContent = [...prevLessonContent.data.content];
          newContent.splice(insertionPosition, 0, newBlock);
          return {
            ...prevLessonContent,
            data: {
              ...prevLessonContent.data,
              content: newContent
            }
          };
        });
      }
      setInsertionPosition(null);
    } else {
      // Only add to contentBlocks - this is the primary state for managing blocks
      setContentBlocks(prevBlocks => [...prevBlocks, newBlock]);
    }
  };

  // Table component callbacks
  const handleTableTemplateSelect = (newBlock) => {
    // Check if we're inserting at a specific position
    if (insertionPosition !== null) {
      // Insert at specific position in contentBlocks (always update this for immediate UI)
      setContentBlocks(prevBlocks => {
        const newBlocks = [...prevBlocks];
        newBlocks.splice(insertionPosition, 0, newBlock);
        return newBlocks;
      });
      
      // Also update lessonContent if it exists
      if (lessonContent?.data?.content) {
        setLessonContent(prevLessonContent => {
          const newContent = [...prevLessonContent.data.content];
          newContent.splice(insertionPosition, 0, newBlock);
          return {
            ...prevLessonContent,
            data: {
              ...prevLessonContent.data,
              content: newContent
            }
          };
        });
      }
      setInsertionPosition(null);
    } else {
      // Only add to contentBlocks - this is the primary state for managing blocks
      setContentBlocks(prevBlocks => [...prevBlocks, newBlock]);
    }
  };

  // Interactive component callbacks
  // const handleInteractiveTemplateSelect = (newBlock) => {
  //   const interactiveBlock = {
  //     id: `block_${Date.now()}`,
  //     block_id: `block_${Date.now()}`,
  //     type: 'interactive',
  //     title: 'Interactive',
  //     content: newBlock.content,
  //     html_css: newBlock.html_css,
  //     order: contentBlocks.length + 1
  //   };
  //   setContentBlocks(prevBlocks => [...prevBlocks, interactiveBlock]);
  // };

  // const handleInteractiveUpdate = (blockId, updatedContent) => {
  //   setContentBlocks(prevBlocks =>
  //     prevBlocks.map(block =>
  //       block.id === blockId
  //         ? { 
  //             ...block, 
  //             type: 'interactive', // Ensure type remains interactive
  //             subtype: updatedContent.subtype || block.subtype || 'accordion', // Preserve subtype
  //             content: updatedContent.content, 
  //             html_css: updatedContent.html_css 
  //           }
  //         : block
  //     )
  //   );
  //   setEditingInteractiveBlock(null);
  // };

  // Interactive component callbacks
  const handleInteractiveTemplateSelect = (newBlock) => {
    const interactiveBlock = {
      id: `block_${Date.now()}`,
      block_id: `block_${Date.now()}`,
      type: 'interactive',
      title: 'Interactive',
      content: newBlock.content,
      html_css: newBlock.html_css,
      order: contentBlocks.length + 1
    };
    
    // Check if we're inserting at a specific position
    if (insertionPosition !== null) {
      // Insert at specific position in contentBlocks (always update this for immediate UI)
      setContentBlocks(prevBlocks => {
        const newBlocks = [...prevBlocks];
        newBlocks.splice(insertionPosition, 0, interactiveBlock);
        return newBlocks;
      });
      
      // Also update lessonContent if it exists
      if (lessonContent?.data?.content) {
        setLessonContent(prevLessonContent => {
          const newContent = [...prevLessonContent.data.content];
          newContent.splice(insertionPosition, 0, interactiveBlock);
          return {
            ...prevLessonContent,
            data: {
              ...prevLessonContent.data,
              content: newContent
            }
          };
        });
      }
      setInsertionPosition(null);
    } else {
      setContentBlocks(prevBlocks => [...prevBlocks, interactiveBlock]);
    }
  };

  const handleInteractiveUpdate = (blockId, updatedContent) => {
    setContentBlocks(prevBlocks =>
      prevBlocks.map(block =>
        block.id === blockId
          ? { 
              ...block, 
              type: 'interactive', // Ensure type remains interactive
              subtype: updatedContent.subtype || block.subtype || 'accordion', // Preserve subtype
              content: updatedContent.content, 
              html_css: updatedContent.html_css 
            }
          : block
      )
    );
    setEditingInteractiveBlock(null);
  };

  // Divider component callbacks
  const handleDividerTemplateSelect = (newBlock) => {
    // Check if we're inserting at a specific position
    if (insertionPosition !== null) {
      // Insert at specific position in contentBlocks (always update this for immediate UI)
      setContentBlocks(prevBlocks => {
        const newBlocks = [...prevBlocks];
        newBlocks.splice(insertionPosition, 0, newBlock);
        return newBlocks;
      });
      
      // Also update lessonContent if it exists
      if (lessonContent?.data?.content) {
        setLessonContent(prevLessonContent => {
          const newContent = [...prevLessonContent.data.content];
          newContent.splice(insertionPosition, 0, newBlock);
          return {
            ...prevLessonContent,
            data: {
              ...prevLessonContent.data,
              content: newContent
            }
          };
        });
      }
      setInsertionPosition(null);
    } else {
      // Only add to contentBlocks - this is the primary state for managing blocks
      setContentBlocks(prevBlocks => [...prevBlocks, newBlock]);
    }
    setShowDividerTemplateSidebar(false);
  };

  const handleDividerUpdate = (blockId, updatedContent) => {
    // Update contentBlocks for new lessons
    setContentBlocks(blocks =>
      blocks.map(block =>
        block.id === blockId ? {
          ...block,
          content: updatedContent.content,
          html_css: updatedContent.html_css,
          updatedAt: new Date().toISOString()
        } : block
      )
    );

    // Also update lessonContent if it exists (for fetched lessons)
    if (lessonContent?.data?.content) {
      setLessonContent(prevLessonContent => ({
        ...prevLessonContent,
        data: {
          ...prevLessonContent.data,
          content: prevLessonContent.data.content.map(block =>
            (block.block_id === blockId || block.id === blockId) ? {
              ...block,
              content: updatedContent.content,
              html_css: updatedContent.html_css,
              updatedAt: new Date().toISOString()
            } : block
          )
        }
      }));
    }
  };


  // List component callbacks
  const handleListTemplateSelect = (newBlock) => {
    // Check if we're inserting at a specific position
    if (insertionPosition !== null) {
      // Insert at specific position in contentBlocks (always update this for immediate UI)
      setContentBlocks(prevBlocks => {
        const newBlocks = [...prevBlocks];
        newBlocks.splice(insertionPosition, 0, newBlock);
        return newBlocks;
      });
      
      // Also update lessonContent if it exists
      if (lessonContent?.data?.content) {
        setLessonContent(prevLessonContent => {
          const newContent = [...prevLessonContent.data.content];
          newContent.splice(insertionPosition, 0, newBlock);
          return {
            ...prevLessonContent,
            data: {
              ...prevLessonContent.data,
              content: newContent
            }
          };
        });
      }
      setInsertionPosition(null);
    } else {
      // Only add to contentBlocks - this is the primary state for managing blocks
      setContentBlocks(prevBlocks => [...prevBlocks, newBlock]);
    }
  };

  const handleListUpdate = (blockId, content, updatedHtml = null) => {
    // Use provided HTML if available, otherwise regenerate
    let htmlContent = updatedHtml || '';
    let extractedListType = 'bulleted';
    
    if (content && !updatedHtml) {
      try {
        const parsedContent = JSON.parse(content);
        extractedListType = parsedContent.listType || 'bulleted';
        const items = parsedContent.items || [];
        const checkedItems = parsedContent.checkedItems || {};
        const numberingStyle = parsedContent.numberingStyle || 'decimal';

        // Helper function to get numbering based on style (same as ListComponent)
        const getNumbering = (index, style) => {
          const num = index + 1;
          switch (style) {
            case 'upper-roman':
              return toRoman(num).toUpperCase();
            case 'lower-roman':
              return toRoman(num).toLowerCase();
            case 'upper-alpha':
              return String.fromCharCode(64 + num); // A, B, C...
            case 'lower-alpha':
              return String.fromCharCode(96 + num); // a, b, c...
            case 'decimal':
            default:
              return num.toString();
          }
        };

        // Convert number to Roman numerals
        const toRoman = (num) => {
          const values = [1000, 900, 500, 400, 100, 90, 50, 40, 10, 9, 5, 4, 1];
          const symbols = ['M', 'CM', 'D', 'CD', 'C', 'XC', 'L', 'XL', 'X', 'IX', 'V', 'IV', 'I'];
          let result = '';
          
          for (let i = 0; i < values.length; i++) {
            while (num >= values[i]) {
              result += symbols[i];
              num -= values[i];
            }
          }
          return result;
        };

        // Generate HTML based on list type with original styled format
        if (extractedListType === 'numbered') {
          htmlContent = `
            <div class="bg-gradient-to-br from-orange-50 to-red-50 p-6 rounded-xl border border-orange-200">
              <ol class="space-y-4 list-none">
                ${items.map((item, index) => `
                  <li class="flex items-start space-x-4 p-4 rounded-lg bg-white/60 border border-orange-300/50 hover:shadow-md transition-all duration-200">
                    <div class="flex-shrink-0 w-8 h-8 bg-gradient-to-br from-orange-500 to-red-500 rounded-full flex items-center justify-center text-white font-bold text-sm shadow-sm">
                      ${getNumbering(index, numberingStyle)}
                    </div>
                    <div class="flex-1 text-gray-800 leading-relaxed">
                      ${item}
                    </div>
                  </li>
                `).join('')}
              </ol>
            </div>`;
        } else if (extractedListType === 'checkbox') {
          htmlContent = `
            <div class="bg-gradient-to-br from-pink-50 to-rose-50 p-6 rounded-xl border border-pink-200">
              <div class="space-y-4">
                ${items.map((item, index) => `
                  <div class="checkbox-container flex items-start space-x-4 p-4 rounded-lg bg-white/60 border border-pink-300/50 hover:shadow-md transition-all duration-200 cursor-pointer" data-index="${index}">
                    <div class="flex-shrink-0 mt-1">
                      <div class="checkbox-wrapper w-5 h-5 border-2 border-pink-400 rounded bg-white flex items-center justify-center hover:border-pink-500 transition-colors">
                        <input type="checkbox" ${checkedItems[index] ? 'checked' : ''} class="hidden checkbox-item" data-index="${index}" />
                        <div class="checkbox-visual w-3 h-3 bg-pink-500 rounded-sm ${checkedItems[index] ? 'opacity-100' : 'opacity-0'} transition-opacity"></div>
                      </div>
                    </div>
                    <div class="flex-1 text-gray-800 leading-relaxed ${checkedItems[index] ? 'line-through text-gray-500' : ''}">
                      ${item}
                    </div>
                  </div>
                `).join('')}
              </div>
            </div>`;
        } else {
          // bulleted list
          htmlContent = `
            <div class="bg-gradient-to-br from-blue-50 to-indigo-50 p-6 rounded-xl border border-blue-200">
              <ul class="space-y-4 list-none">
                ${items.map((item) => `
                  <li class="flex items-start space-x-4 p-4 rounded-lg bg-white/60 border border-blue-300/50 hover:shadow-md transition-all duration-200">
                    <div class="flex-shrink-0 mt-2">
                      <div class="w-2 h-2 bg-gradient-to-br from-blue-500 to-indigo-500 rounded-full shadow-sm"></div>
                    </div>
                    <div class="flex-1 text-gray-800 leading-relaxed">
                      ${item}
                    </div>
                  </li>
                `).join('')}
              </ul>
            </div>`;
        }
      } catch (e) {
        console.error('Error parsing list content:', e);
        extractedListType = 'bulleted';
        htmlContent = `<div class="list-block"><ul class="list-disc list-inside"><li>Error loading list</li></ul></div>`;
      }
    }

    // Update contentBlocks for new lessons
    setContentBlocks(blocks =>
      blocks.map(block =>
        block.id === blockId ? {
          ...block,
          content,
          html_css: htmlContent,
          listType: extractedListType,
          updatedAt: new Date().toISOString()
        } : block
      )
    );

    // Also update lessonContent if it exists (for fetched lessons)
    if (lessonContent?.data?.content) {
      setLessonContent(prevLessonContent => ({
        ...prevLessonContent,
        data: {
          ...prevLessonContent.data,
          content: prevLessonContent.data.content.map(block =>
            (block.block_id === blockId || block.id === blockId) ? {
              ...block,
              content,
              html_css: htmlContent,
              listType: extractedListType,
              // Also update details if they exist
              details: {
                ...block.details,
                list_type: extractedListType,
                listType: extractedListType
              },
              updatedAt: new Date().toISOString()
            } : block
          )
        }
      }));
    }
    
    setEditingListBlock(null);
    setShowListEditDialog(false);
  };

  // Handle checkbox toggle for interactive lists
  const handleCheckboxToggle = async (blockId, itemIndex, checked) => {
    console.log('handleCheckboxToggle called:', { blockId, itemIndex, checked });
    
    try {
      // Find the block in contentBlocks or lessonContent
      let targetBlock = contentBlocks.find(block => block.id === blockId || block.block_id === blockId);
      if (!targetBlock && lessonContent?.data?.content) {
        targetBlock = lessonContent.data.content.find(block => block.id === blockId || block.block_id === blockId);
      }
      
      if (!targetBlock) {
        console.error('Block not found for checkbox toggle:', blockId);
        return;
      }
      
      console.log('Found target block:', targetBlock);
      
      // Parse the current HTML to update checkbox state
      const parser = new DOMParser();
      const doc = parser.parseFromString(targetBlock.html_css, 'text/html');
      const checkboxContainers = doc.querySelectorAll('.checkbox-container');
      
      if (checkboxContainers[itemIndex]) {
        const container = checkboxContainers[itemIndex];
        const hiddenCheckbox = container.querySelector('.checkbox-item');
        const visualCheckbox = container.querySelector('.checkbox-visual');
        const textElement = container.querySelector('.flex-1');
        
        if (hiddenCheckbox && visualCheckbox) {
          // Update the hidden checkbox
          hiddenCheckbox.checked = checked;
          if (checked) {
            hiddenCheckbox.setAttribute('checked', 'checked');
          } else {
            hiddenCheckbox.removeAttribute('checked');
          }
          
          // Update the visual checkbox
          if (checked) {
            visualCheckbox.classList.remove('opacity-0');
            visualCheckbox.classList.add('opacity-100');
          } else {
            visualCheckbox.classList.remove('opacity-100');
            visualCheckbox.classList.add('opacity-0');
          }

          // Update text styling based on checkbox state
          if (textElement) {
            if (checked) {
              // Add line-through and gray text for checked items
              if (!textElement.classList.contains('line-through')) {
                textElement.classList.add('line-through', 'text-gray-500');
              }
              // Remove normal text color classes
              textElement.classList.remove('text-gray-800');
            } else {
              // Remove line-through and gray text for unchecked items
              textElement.classList.remove('line-through', 'text-gray-500');
              // Add back normal text color
              if (!textElement.classList.contains('text-gray-800')) {
                textElement.classList.add('text-gray-800');
              }
            }
          }
          
          console.log('Updated checkbox state in DOM');
        }
      }
      
      // Get the updated HTML
      const updatedHtml = doc.body.innerHTML;
      console.log('Updated HTML:', updatedHtml.substring(0, 200));
      
      // Update the content JSON to reflect checkbox state changes
      let updatedContent = targetBlock.content;
      try {
        if (targetBlock.content) {
          const contentObj = JSON.parse(targetBlock.content);
          if (contentObj.checkedItems) {
            contentObj.checkedItems[itemIndex] = checked;
            updatedContent = JSON.stringify(contentObj);
          }
        }
      } catch (e) {
        console.log('Could not update content JSON:', e);
      }

      // Update the block in state
      const updatedBlock = {
        ...targetBlock,
        content: updatedContent,
        html_css: updatedHtml,
        updatedAt: new Date().toISOString()
      };
      
      // Update contentBlocks if the block exists there
      if (contentBlocks.find(block => block.id === blockId || block.block_id === blockId)) {
        setContentBlocks(prevBlocks => 
          prevBlocks.map(block => 
            (block.id === blockId || block.block_id === blockId) ? updatedBlock : block
          )
        );
      }
      
      // Update lessonContent if the block exists there
      if (lessonContent?.data?.content?.find(block => block.id === blockId || block.block_id === blockId)) {
        setLessonContent(prevContent => ({
          ...prevContent,
          data: {
            ...prevContent.data,
            content: prevContent.data.content.map(block =>
              (block.id === blockId || block.block_id === blockId) ? updatedBlock : block
            )
          }
        }));
      }
      
      // Save to server
      console.log('Saving checkbox state to server...');
      const response = await fetch(`${import.meta.env.VITE_API_BASE_URL}/api/lessons/${lessonId}/blocks/${blockId}`, {
        method: 'PUT',
        headers: {
          'Content-Type': 'application/json',
          'Authorization': `Bearer ${localStorage.getItem('token')}`
        },
        body: JSON.stringify({
          html_css: updatedHtml,
          content: updatedContent,
          type: targetBlock.type,
          listType: targetBlock.listType || targetBlock.details?.listType || 'checkbox',
          details: {
            ...targetBlock.details,
            listType: 'checkbox',
            list_type: 'checkbox'
          }
        })
      });
      
      if (response.ok) {
        console.log('Checkbox state saved successfully');
        toast.success('Checkbox state saved');
      } else {
        console.error('Failed to save checkbox state:', response.status);
        toast.error('Failed to save checkbox state');
      }
      
    } catch (error) {
      console.error('Error in handleCheckboxToggle:', error);
      toast.error('Error updating checkbox');
    }
  };

  const handleQuoteUpdate = (blockId, updatedContentString) => {
    // Find the block being edited
    const editingBlock = contentBlocks.find(block => block.id === blockId) || 
                        lessonContent?.data?.content?.find(block => block.block_id === blockId || block.id === blockId);
    
    if (!editingBlock) {
      console.error('Block not found for update:', blockId);
      return;
    }
    
    // Parse the updated content
    let updatedQuoteContent;
    try {
      updatedQuoteContent = JSON.parse(updatedContentString);
    } catch (e) {
      console.error('Error parsing updated content:', e);
      return;
    }
    
    // Generate new HTML content based on quote type and updated content
    let newHtmlContent = '';
    const quoteType = editingBlock.textType || editingBlock.details?.quoteType || editingBlock.quoteType;
    
    switch (quoteType) {
      case 'quote_a':
        newHtmlContent = `
          <div class="relative bg-gradient-to-br from-gray-50 to-white p-12 max-w-4xl mx-auto rounded-lg shadow-sm border border-gray-100">
            <div class="absolute inset-0 bg-white/60 backdrop-blur-sm rounded-lg"></div>
            <div class="relative z-10">
              <div class="w-16 h-px bg-gradient-to-r from-blue-500 to-purple-600 mx-auto mb-8"></div>
              <div class="text-center">
                <svg class="w-8 h-8 text-blue-500/30 mx-auto mb-6" fill="currentColor" viewBox="0 0 24 24">
                  <path d="M14.017 21v-7.391c0-5.704 3.731-9.57 8.983-10.609l.995 2.151c-2.432.917-3.995 3.638-3.995 5.849h4v10h-9.983zm-14.017 0v-7.391c0-5.704 3.748-9.57 9-10.609l.996 2.151c-2.433.917-3.996 3.638-3.996 5.849h4v10h-10z"/>
                </svg>
                <blockquote class="text-xl text-gray-700 mb-8 leading-relaxed font-light italic tracking-wide">
                  "${updatedQuoteContent.quote}"
                </blockquote>
                <cite class="text-sm font-semibold text-gray-600 not-italic uppercase tracking-wider letter-spacing-wide">— ${updatedQuoteContent.author}</cite>
              </div>
              <div class="w-16 h-px bg-gradient-to-r from-purple-600 to-blue-500 mx-auto mt-8"></div>
            </div>
          </div>
        `;
        break;
      case 'quote_b':
        newHtmlContent = `
          <div class="relative bg-white py-16 px-8 max-w-5xl mx-auto">
            <div class="text-center">
              <blockquote class="text-3xl md:text-4xl text-gray-800 mb-12 leading-relaxed font-thin tracking-wide">
                ${updatedQuoteContent.quote}
              </blockquote>
              <cite class="text-lg font-medium text-orange-500 not-italic tracking-wider">${updatedQuoteContent.author}</cite>
            </div>
          </div>
        `;
        break;
      case 'quote_c':
        newHtmlContent = `
          <div class="relative bg-white rounded-xl shadow-lg p-8 max-w-5xl mx-auto border border-gray-100">
            <div class="flex items-center space-x-8">
              <div class="flex-shrink-0">
                <img src="${updatedQuoteContent.authorImage || 'https://images.unsplash.com/photo-1494790108755-2616b612b786?ixlib=rb-4.0.3&ixid=M3wxMjA3fDB8MHxwaG90by1wYWdlfHx8fGVufDB8fHx8fA%3D%3D&auto=format&fit=crop&w=687&h=687&q=80'}" alt="${updatedQuoteContent.author}" class="w-32 h-32 rounded-full object-cover shadow-md" />
              </div>
              <div class="flex-1">
                <blockquote class="text-xl text-gray-700 mb-4 leading-relaxed font-normal italic">
                  "${updatedQuoteContent.quote}"
                </blockquote>
                <cite class="text-base font-semibold text-gray-600 not-italic">— ${updatedQuoteContent.author}</cite>
              </div>
            </div>
          </div>
        `;
        break;
      case 'quote_d':
        newHtmlContent = `
          <div class="relative bg-gradient-to-br from-slate-50 to-gray-50 py-20 px-12 max-w-4xl mx-auto">
            <div class="text-left max-w-3xl">
              <div class="mb-8">
                <svg class="w-12 h-12 text-slate-300 mb-6" fill="currentColor" viewBox="0 0 24 24">
                  <path d="M14.017 21v-7.391c0-5.704 3.731-9.57 8.983-10.609l.995 2.151c-2.432.917-3.995 3.638-3.995 5.849h4v10h-9.983zm-14.017 0v-7.391c0-5.704 3.748-9.57 9-10.609l.996 2.151c-2.433.917-3.996 3.638-3.996 5.849h4v10h-10z"/>
                </svg>
                <blockquote class="text-2xl md:text-3xl text-slate-700 leading-relaxed font-light mb-8">
                  ${updatedQuoteContent.quote}
                </blockquote>
              </div>
              <div class="flex items-center">
                <div class="w-8 h-px bg-slate-400 mr-4"></div>
                <cite class="text-sm font-medium text-slate-600 not-italic uppercase tracking-widest">${updatedQuoteContent.author}</cite>
              </div>
            </div>
          </div>
        `;
        break;
      case 'quote_on_image':
        newHtmlContent = `
          <div class="relative rounded-3xl overflow-hidden shadow-2xl max-w-6xl mx-auto min-h-[600px]" style="background-image: url('${updatedQuoteContent.backgroundImage || 'https://images.unsplash.com/photo-1506905925346-21bda4d32df4?ixlib=rb-4.0.3&ixid=M3wxMjA3fDB8MHxwaG90by1wYWdlfHx8fGVufDB8fHx8fA%3D%3D&auto=format&fit=crop&w=2070&q=80'}'); background-size: cover; background-position: center;">
            <div class="absolute inset-0 bg-gradient-to-t from-black/80 via-black/30 to-black/20"></div>
            <div class="relative z-10 flex items-center justify-center h-full p-16">
              <div class="text-center max-w-4xl">
                <div class="mb-8">
                  <svg class="w-16 h-16 text-white/30 mx-auto mb-8" fill="currentColor" viewBox="0 0 24 24">
                    <path d="M14.017 21v-7.391c0-5.704 3.731-9.57 8.983-10.609l.995 2.151c-2.432.917-3.995 3.638-3.995 5.849h4v10h-9.983zm-14.017 0v-7.391c0-5.704 3.748-9.57 9-10.609l.996 2.151c-2.433.917-3.996 3.638-3.996 5.849h4v10h-10z"/>
                  </svg>
                  <blockquote class="text-4xl md:text-5xl lg:text-6xl text-white leading-tight font-extralight mb-12 tracking-wide">
                    ${updatedQuoteContent.quote}
                  </blockquote>
                </div>
                <div class="flex items-center justify-center">
                  <div class="w-12 h-px bg-white/60 mr-6"></div>
                  <cite class="text-xl font-light text-white/95 not-italic uppercase tracking-[0.2em]">${updatedQuoteContent.author}</cite>
                  <div class="w-12 h-px bg-white/60 ml-6"></div>
                </div>
              </div>
            </div>
          </div>
        `;
        break;
      case 'quote_carousel':
      const quotes = updatedQuoteContent.quotes || [updatedQuoteContent];
      newHtmlContent = `
        <div class="relative bg-gradient-to-br from-slate-50 via-white to-blue-50 rounded-2xl shadow-lg border border-slate-200/50 p-6 max-w-2xl mx-auto overflow-hidden backdrop-blur-sm">
          <div class="absolute top-0 left-0 w-full h-2 bg-gradient-to-r from-blue-500 via-indigo-500 via-purple-500 to-pink-500 rounded-t-3xl"></div>
          <div class="absolute -top-6 -right-6 w-32 h-32 bg-gradient-to-br from-blue-200/20 via-purple-200/20 to-pink-200/20 rounded-full blur-2xl"></div>
          <div class="absolute -bottom-6 -left-6 w-28 h-28 bg-gradient-to-br from-indigo-200/20 via-blue-200/20 to-cyan-200/20 rounded-full blur-2xl"></div>
          <div class="absolute top-1/2 right-8 w-16 h-16 bg-gradient-to-br from-purple-100/30 to-pink-100/30 rounded-full blur-xl"></div>
          
          <div class="quote-carousel-${Date.now()} relative z-10" data-current="0">
            ${quotes.map((q, index) => `
              <div class="quote-slide ${index === 0 ? 'block' : 'hidden'} transition-all duration-700 ease-in-out transform" data-index="${index}">
                <div class="text-center py-8 px-6">
                  <div class="flex justify-center mb-4">
                    <div class="w-12 h-12 bg-gradient-to-br from-blue-500 via-indigo-500 to-purple-600 rounded-full flex items-center justify-center shadow-lg transform hover:scale-110 transition-transform duration-300">
                      <svg class="w-6 h-6 text-white drop-shadow-sm" fill="currentColor" viewBox="0 0 24 24">
                        <path d="M14.017 21v-7.391c0-5.704 3.731-9.57 8.983-10.609l.995 2.151c-2.432.917-3.995 3.638-3.995 5.849h4v10h-9.983zm-14.017 0v-7.391c0-5.704 3.748-9.57 9-10.609l.996 2.151c-2.433.917-3.996 3.638-3.996 5.849h4v10h-10z"/>
                      </svg>
                    </div>
                  </div>
                  
                  <blockquote class="text-lg md:text-xl text-slate-800 mb-6 leading-relaxed font-light italic min-h-[80px] flex items-center justify-center tracking-wide">
                    <span class="relative">
                      "${q.quote}"
                      <div class="absolute -left-4 -top-2 text-6xl text-blue-200/30 font-serif">"</div>
                      <div class="absolute -right-4 -bottom-6 text-6xl text-purple-200/30 font-serif">"</div>
                    </span>
                  </blockquote>
                  
                  <div class="flex items-center justify-center space-x-4">
                    <div class="w-12 h-px bg-gradient-to-r from-transparent via-slate-400 to-slate-400"></div>
                    <cite class="text-xl font-bold text-transparent bg-gradient-to-r from-blue-600 via-indigo-600 to-purple-600 bg-clip-text not-italic tracking-wider uppercase text-sm letter-spacing-widest">${q.author}</cite>
                    <div class="w-12 h-px bg-gradient-to-r from-slate-400 via-slate-400 to-transparent"></div>
                  </div>
                </div>
              </div>
            `).join('')}
            
            <div class="flex justify-center items-center space-x-6 mt-6 pt-4 border-t border-slate-200/60">
              <button onclick="window.carouselPrev && window.carouselPrev(this)" class="carousel-prev group bg-white/80 hover:bg-blue-50 border border-slate-200 hover:border-blue-300 rounded-full p-3 transition-all duration-300 shadow-md hover:shadow-lg transform hover:scale-105">
                <svg class="w-5 h-5 text-slate-600 group-hover:text-blue-600 transition-colors duration-300" fill="none" stroke="currentColor" viewBox="0 0 24 24">
                  <path stroke-linecap="round" stroke-linejoin="round" stroke-width="2" d="M15 19l-7-7 7-7"></path>
                </svg>
              </button>
              
              <div class="flex space-x-2">
                ${quotes.map((_, index) => `
                  <button onclick="window.carouselGoTo && window.carouselGoTo(this, ${index})" class="carousel-dot w-3 h-3 rounded-full transition-all duration-300 transform ${index === 0 ? 'bg-gradient-to-r from-blue-500 to-purple-500 scale-110 shadow-md' : 'bg-slate-300 hover:bg-slate-400 hover:scale-105'}" data-index="${index}"></button>
                `).join('')}
              </div>
              
              <button onclick="window.carouselNext && window.carouselNext(this)" class="carousel-next group bg-white/80 hover:bg-blue-50 border border-slate-200 hover:border-blue-300 rounded-full p-3 transition-all duration-300 shadow-md hover:shadow-lg transform hover:scale-105">
                <svg class="w-5 h-5 text-slate-600 group-hover:text-blue-600 transition-colors duration-300" fill="none" stroke="currentColor" viewBox="0 0 24 24">
                  <path stroke-linecap="round" stroke-linejoin="round" stroke-width="2" d="M9 5l7 7-7 7"></path>
                </svg>
              </button>
            </div>
          </div>
        </div>
      `;
      break;
    default:
      newHtmlContent = `
        <div class="relative bg-white rounded-2xl shadow-md p-6 border">
          <blockquote class="text-lg italic text-gray-700 mb-3">
            "${updatedQuoteContent.quote}"
          </blockquote>
          <cite class="text-sm font-medium text-gray-500">— ${updatedQuoteContent.author}</cite>
        </div>
      `;
    }

    // Update contentBlocks for new lessons
    setContentBlocks(blocks =>
      blocks.map(block =>
        block.id === blockId ? {
          ...block,
          content: JSON.stringify(updatedQuoteContent),
          html_css: newHtmlContent,
          details: {
            ...block.details,
            quote: updatedQuoteContent.quote || updatedQuoteContent.quotes?.[0]?.quote || '',
            author: updatedQuoteContent.author || updatedQuoteContent.quotes?.[0]?.author || '',
            authorImage: updatedQuoteContent.authorImage || '',
            backgroundImage: updatedQuoteContent.backgroundImage || ''
          },
          updatedAt: new Date().toISOString()
        } : block
      )
    );

    // Update lessonContent for fetched lessons
    if (lessonContent?.data?.content) {
      setLessonContent(prevLessonContent => ({
        ...prevLessonContent,
        data: {
          ...prevLessonContent.data,
          content: prevLessonContent.data.content.map(block =>
            (block.block_id === blockId || block.id === blockId) ? {
              ...block,
              content: JSON.stringify(updatedQuoteContent),
              html_css: newHtmlContent,
              updatedAt: new Date().toISOString()
            } : block
          )
        }
      }));
    }

    // Reset editing state
    setEditingQuoteBlock(null);
  };

  const handleAudioUpdate = (audioBlock) => {
    if (editingAudioBlock) {
      // Update existing audio block
      setContentBlocks(blocks =>
        blocks.map(block =>
          block.id === editingAudioBlock.id ? {
            ...block,
            ...audioBlock,
            updatedAt: new Date().toISOString()
          } : block
        )
      );

      // Also update lessonContent if it exists (for fetched lessons)
      if (lessonContent?.data?.content) {
        setLessonContent(prevLessonContent => ({
          ...prevLessonContent,
          data: {
            ...prevLessonContent.data,
            content: prevLessonContent.data.content.map(block =>
              (block.block_id === editingAudioBlock.id || block.id === editingAudioBlock.id) ? {
                ...block,
                ...audioBlock,
                updatedAt: new Date().toISOString()
              } : block
            )
          }
        }));
      }
    } else {
      // Check if we're inserting at a specific position
      if (insertionPosition !== null) {
        // Insert at specific position in contentBlocks (always update this for immediate UI)
        setContentBlocks(prevBlocks => {
          const newBlocks = [...prevBlocks];
          newBlocks.splice(insertionPosition, 0, audioBlock);
          return newBlocks;
        });
        
        // Also update lessonContent if it exists
        if (lessonContent?.data?.content) {
          setLessonContent(prevLessonContent => {
            const newContent = [...prevLessonContent.data.content];
            newContent.splice(insertionPosition, 0, audioBlock);
            return {
              ...prevLessonContent,
              data: {
                ...prevLessonContent.data,
                content: newContent
              }
            };
          });
        }
        setInsertionPosition(null);
      } else {
        // Add new audio block - only add to contentBlocks like other block handlers
        setContentBlocks(prevBlocks => [...prevBlocks, audioBlock]);
      }
    }

    // Reset editing state
    setEditingAudioBlock(null);
  };

  const handleYouTubeUpdate = (youTubeBlock) => {
    if (editingYouTubeBlock) {
      // Update existing YouTube block
      setContentBlocks(blocks =>
        blocks.map(block =>
          block.id === editingYouTubeBlock.id ? {
            ...block,
            ...youTubeBlock,
            updatedAt: new Date().toISOString()
          } : block
        )
      );

      // Also update lessonContent if it exists (for fetched lessons)
      if (lessonContent?.data?.content) {
        setLessonContent(prevLessonContent => ({
          ...prevLessonContent,
          data: {
            ...prevLessonContent.data,
            content: prevLessonContent.data.content.map(block =>
              (block.block_id === editingYouTubeBlock.id || block.id === editingYouTubeBlock.id) ? {
                ...block,
                ...youTubeBlock,
                updatedAt: new Date().toISOString()
              } : block
            )
          }
        }));
      }
    } else {
      // Check if we're inserting at a specific position
      if (insertionPosition !== null) {
        // Insert at specific position in contentBlocks (always update this for immediate UI)
        setContentBlocks(prevBlocks => {
          const newBlocks = [...prevBlocks];
          newBlocks.splice(insertionPosition, 0, youTubeBlock);
          return newBlocks;
        });
        
        // Also update lessonContent if it exists
        if (lessonContent?.data?.content) {
          setLessonContent(prevLessonContent => {
            const newContent = [...prevLessonContent.data.content];
            newContent.splice(insertionPosition, 0, youTubeBlock);
            return {
              ...prevLessonContent,
              data: {
                ...prevLessonContent.data,
                content: newContent
              }
            };
          });
        }
        setInsertionPosition(null);
      } else {
        // Add new YouTube block - only add to contentBlocks like other block handlers
        setContentBlocks(prevBlocks => [...prevBlocks, youTubeBlock]);
      }
    }

    // Reset editing state
    setEditingYouTubeBlock(null);
  };

  const handleVideoUpdate = (videoBlock) => {
    console.log('handleVideoUpdate called with:', videoBlock);
    console.log('editingVideoBlock:', editingVideoBlock);
    
    if (editingVideoBlock) {
      // Update existing video block
      console.log('Updating existing video block');
      setContentBlocks(blocks =>
        blocks.map(block =>
          block.id === editingVideoBlock.id ? {
            ...block,
            ...videoBlock,
            updatedAt: new Date().toISOString()
          } : block
        )
      );
  
      // Also update lessonContent if it exists (for fetched lessons)
      if (lessonContent?.data?.content) {
        setLessonContent(prevLessonContent => ({
          ...prevLessonContent,
          data: {
            ...prevLessonContent.data,
            content: prevLessonContent.data.content.map(block =>
              (block.block_id === editingVideoBlock.id || block.id === editingVideoBlock.id) ? {
                ...block,
                ...videoBlock,
                updatedAt: new Date().toISOString()
              } : block
            )
          }
        }));
      }
    } else {
      // Check if we're inserting at a specific position
      if (insertionPosition !== null) {
        console.log('Inserting new video block at position:', insertionPosition);
        // Insert at specific position in contentBlocks (always update this for immediate UI)
        setContentBlocks(prevBlocks => {
          const newBlocks = [...prevBlocks];
          newBlocks.splice(insertionPosition, 0, videoBlock);
          return newBlocks;
        });
        
        // Also update lessonContent if it exists
        if (lessonContent?.data?.content) {
          setLessonContent(prevLessonContent => {
            const newContent = [...prevLessonContent.data.content];
            newContent.splice(insertionPosition, 0, videoBlock);
            return {
              ...prevLessonContent,
              data: {
                ...prevLessonContent.data,
                content: newContent
              }
            };
          });
        }
        setInsertionPosition(null);
      } else {
        // Add new video block
        console.log('Adding new video block');
        setContentBlocks(prevBlocks => [...prevBlocks, videoBlock]);
      }
    }
  
    // Reset editing state
    setEditingVideoBlock(null);
  };




  const handleTableUpdate = (blockId, content, htmlContent, templateId) => {
    // Update contentBlocks for new lessons
    setContentBlocks(blocks =>
      blocks.map(block =>
        block.id === blockId ? {
          ...block,
          content,
          html_css: htmlContent,
          templateId: templateId,
          tableType: templateId,
          updatedAt: new Date().toISOString()
        } : block
      )
    );

    // Also update lessonContent if it exists (for fetched lessons)
    if (lessonContent?.data?.content) {
      setLessonContent(prevLessonContent => ({
        ...prevLessonContent,
        data: {
          ...prevLessonContent.data,
          content: prevLessonContent.data.content.map(block =>
            (block.block_id === blockId || block.id === blockId) ? {
              ...block,
              content,
              html_css: htmlContent,
              templateId: templateId,
              tableType: templateId,
              // Also update details if they exist
              details: {
                ...block.details,
                templateId: templateId,
                tableType: templateId
              },
              updatedAt: new Date().toISOString()
            } : block
          )
        }
      }));
    }
    
    setEditingTableBlock(null);
    setShowTableComponent(false);
  };

  const removeContentBlock = (blockId) => {
    // Remove from contentBlocks
    setContentBlocks(contentBlocks.filter(block => block.id !== blockId));
    
    // Also remove from lessonContent if it exists (for fetched lessons)
    if (lessonContent?.data?.content) {
      setLessonContent(prevLessonContent => ({
        ...prevLessonContent,
        data: {
          ...prevLessonContent.data,
          content: prevLessonContent.data.content.filter(block => 
            block.block_id !== blockId && block.id !== blockId
          )
        }
      }));
    }
  };

  const updateBlockContent = (blockId, content, heading = null, subheading = null) => {
    // Update contentBlocks for new lessons
    setContentBlocks(blocks =>
      blocks.map(block =>
        block.id === blockId ? {
          ...block,
          content,
          heading,
          subheading,
          updatedAt: new Date().toISOString()
        } : block
      )
    );

    // Also update lessonContent if it exists (for fetched lessons)
    if (lessonContent?.data?.content) {
      setLessonContent(prevLessonContent => ({
        ...prevLessonContent,
        data: {
          ...prevLessonContent.data,
          content: prevLessonContent.data.content.map(block =>
            block.block_id === blockId ? {
              ...block,
              content,
              heading,
              subheading,
              updatedAt: new Date().toISOString()
            } : block
          )
        }
      }));
    }
  };

  const handleEditBlock = (blockId) => {
    // First try to find block in contentBlocks (for new lessons)
    let block = contentBlocks.find(b => b.id === blockId);
   
    // If not found, try to find in lessonContent (for fetched lessons)
    if (!block && lessonContent?.data?.content) {
      block = lessonContent.data.content.find(b => b.block_id === blockId);
    }
   
    if (!block) return;

    // Enhanced quote block detection - check content structure and HTML patterns
    const isQuoteBlock = block.type === 'quote' || 
                        (block.textType && block.textType.startsWith('quote_')) ||
                        (block.details?.quote_type) ||
                        // Check if content has quote structure (JSON with quote/author)
                        (() => {
                          try {
                            const content = JSON.parse(block.content || '{}');
                            return content.quote && content.author;
                          } catch {
                            return false;
                          }
                        })() ||
                        // Check HTML patterns for quote blocks
                        (block.html_css && (
                          block.html_css.includes('quote-carousel') ||
                          block.html_css.includes('carousel-dot') ||
                          block.html_css.includes('blockquote') ||
                          block.html_css.includes('<cite') ||
                          block.html_css.includes('background-image:') && block.html_css.includes('bg-gradient-to-t from-black') ||
                          block.html_css.includes('flex items-center space-x-8') && block.html_css.includes('rounded-full object-cover') ||
                          block.html_css.includes('text-left max-w-3xl') && block.html_css.includes('bg-gradient-to-br from-slate-50') ||
                          block.html_css.includes('text-3xl md:text-4xl') && block.html_css.includes('font-thin') ||
                          block.html_css.includes('bg-gradient-to-br from-gray-50') && block.html_css.includes('backdrop-blur-sm')
                        ));

    if (isQuoteBlock) {
      // Handle quote block editing with proper type detection
      // For fetched content, detect quoteType from HTML content if not available
      let quoteType = block.textType || block.details?.quote_type || block.details?.quoteType;
      
      // Override block type to ensure it's treated as a quote
      block = { ...block, type: 'quote' };
      
      // If quoteType is not available, detect it from HTML content with improved patterns
      if (!quoteType && block.html_css) {
        const htmlContent = block.html_css;
        
        // Quote Carousel - has carousel controls and multiple quotes
        if (htmlContent.includes('quote-carousel') || 
            htmlContent.includes('carousel-dot') || 
            htmlContent.includes('carousel-prev') || 
            htmlContent.includes('carousel-next')) {
          quoteType = 'quote_carousel';
        }
        // Quote on Image - has background image with overlay
        else if (htmlContent.includes('background-image:') || 
                 (htmlContent.includes('bg-gradient-to-t from-black') && htmlContent.includes('absolute inset-0'))) {
          quoteType = 'quote_on_image';
        }
        // Quote C - has author image with horizontal layout
        else if (htmlContent.includes('flex items-center space-x-8') || 
                 (htmlContent.includes('rounded-full object-cover') && htmlContent.includes('w-16 h-16'))) {
          quoteType = 'quote_c';
        }
        // Quote D - has specific styling with slate background
        else if (htmlContent.includes('text-left max-w-3xl') || 
                 htmlContent.includes('bg-gradient-to-br from-slate-50')) {
          quoteType = 'quote_d';
        }
        // Quote B - has large text and thin font
        else if (htmlContent.includes('text-3xl md:text-4xl') || 
                 htmlContent.includes('font-thin') || 
                 htmlContent.includes('text-center bg-gray-50')) {
          quoteType = 'quote_b';
        }
        // Quote A - default style with author image on left
        else if (htmlContent.includes('flex items-start space-x-4') || 
                 htmlContent.includes('w-12 h-12 rounded-full') || 
                 htmlContent.includes('bg-gradient-to-br from-gray-50')) {
          quoteType = 'quote_a';
        }
        // Additional fallback detection based on structure
        else if (htmlContent.includes('blockquote') && htmlContent.includes('cite')) {
          // Try to detect based on layout structure
          if (htmlContent.includes('text-center')) {
            quoteType = 'quote_b';
          } else if (htmlContent.includes('space-x-4')) {
            quoteType = 'quote_a';
          } else {
            quoteType = 'quote_a'; // default fallback
          }
        } else {
          quoteType = 'quote_a'; // fallback
        }
      } else if (!quoteType) {
        quoteType = 'quote_a'; // fallback
      }
      
      // Debug logging to verify quote type detection
      console.log('Quote block detected:', {
        originalType: block.type,
        originalTextType: block.textType,
        detectedQuoteType: quoteType,
        hasHtmlCss: !!block.html_css,
        blockContent: block.content,
        htmlPreview: block.html_css ? block.html_css.substring(0, 200) + '...' : 'No HTML'
      });
      
      // Parse and prepare quote content for the editor
      let quoteContent = {};
      try {
        if (block.content) {
          quoteContent = JSON.parse(block.content);
        }
      } catch (e) {
        console.log('Could not parse quote content as JSON, extracting from HTML');
        // Extract quote and author from HTML if JSON parsing fails
        if (block.html_css) {
          const htmlContent = block.html_css;
          
          // Extract quote text
          const quoteMatch = htmlContent.match(/<blockquote[^>]*>(.*?)<\/blockquote>/s);
          const quoteText = quoteMatch ? quoteMatch[1].replace(/"/g, '').trim() : '';
          
          // Extract author
          const authorMatch = htmlContent.match(/<cite[^>]*>.*?—\s*(.*?)<\/cite>/s);
          const authorText = authorMatch ? authorMatch[1].trim() : '';
          
          // Extract author image
          const imgMatch = htmlContent.match(/<img[^>]*src="([^"]*)"[^>]*alt="[^"]*"[^>]*class="[^"]*rounded-full[^"]*"/);
          const authorImage = imgMatch ? imgMatch[1] : '';
          
          // Extract background image
          const bgMatch = htmlContent.match(/background-image:\s*url\(['"]([^'"]*)['"]\)/);
          const backgroundImage = bgMatch ? bgMatch[1] : '';
          
          quoteContent = {
            quote: quoteText,
            author: authorText,
            authorImage: authorImage,
            backgroundImage: backgroundImage
          };
        } else {
          quoteContent = {
            quote: block.content || '',
            author: '',
            authorImage: '',
            backgroundImage: ''
          };
        }
      }
      
      // Set the textType to ensure proper editor opens
      const blockWithType = { 
        ...block, 
        type: 'quote', 
        textType: quoteType,
        quoteType: quoteType,
        content: JSON.stringify(quoteContent)
      };
      setEditingQuoteBlock(blockWithType);
      
      // For quote carousel, initialize carousel state
      if (quoteType === 'quote_carousel') {
        try {
          if (quoteContent.quotes && Array.isArray(quoteContent.quotes)) {
            quoteComponentRef.current?.setCarouselQuotes(quoteContent.quotes);
            quoteComponentRef.current?.setActiveCarouselTab(0);
          }
        } catch (e) {
          console.error('Error setting carousel content:', e);
        }
      }
      
      setShowQuoteEditDialog(true);
      return;
    }
   
    if (block.type === 'statement') {
      // Handle statement editing with the StatementComponent
      // For fetched content, detect statementType from HTML content if not available
      let statementType = block.statementType || block.details?.statement_type || block.details?.statementType;
      
      // If statementType is not available, detect it from HTML content
      if (!statementType && block.html_css) {
        const htmlContent = block.html_css;
        if (htmlContent.includes('border-t border-b border-gray-800')) {
          statementType = 'statement-a';
        } else if (htmlContent.includes('absolute top-0 left-1/2') && htmlContent.includes('bg-gradient-to-r from-orange-400 to-orange-600')) {
          statementType = 'statement-b';
        } else if (htmlContent.includes('bg-gradient-to-r from-gray-50 to-gray-100') && htmlContent.includes('border-l-4 border-orange-500')) {
          statementType = 'statement-c';
        } else if (htmlContent.includes('absolute top-0 left-0 w-16 h-1')) {
          statementType = 'statement-d';
        } else if (htmlContent.includes('border-orange-300 bg-orange-50')) {
          statementType = 'note';
        } else {
          statementType = 'statement-a'; // fallback
        }
      } else if (!statementType) {
        statementType = 'statement-c'; // fallback
      }
      
      const content = block.content || block.details?.content || '';
      const htmlCss = block.html_css || '';
      
      statementComponentRef.current?.handleEditStatement(blockId, statementType, content, htmlCss);
      return;
    }

    // Enhanced list block detection - check content structure and HTML patterns
    const isListBlock = block.type === 'list' || 
                       (block.details?.list_type) ||
                       (block.details?.listType) ||
                       // Check if content has list structure (JSON with items array)
                       (() => {
                         try {
                           const content = JSON.parse(block.content || '{}');
                           return content.items && Array.isArray(content.items);
                         } catch {
                           return false;
                         }
                       })() ||
                       // Check HTML patterns for list blocks
                       (block.html_css && (
                         block.html_css.includes('bg-gradient-to-br from-orange-50 to-red-50') ||
                         block.html_css.includes('bg-gradient-to-br from-pink-50 to-rose-50') ||
                         block.html_css.includes('bg-gradient-to-br from-blue-50 to-indigo-50') ||
                         block.html_css.includes('checkbox-item') ||
                         block.html_css.includes('list-none') ||
                         (block.html_css.includes('<ol') && block.html_css.includes('space-y-4')) ||
                         (block.html_css.includes('<ul') && block.html_css.includes('space-y-4'))
                       ));

    if (isListBlock) {
      // Handle list block editing with proper type detection
      // For fetched content, detect listType from HTML content if not available
      let listType = block.listType || block.details?.list_type || block.details?.listType;
      
      // Override block type to ensure it's treated as a list
      block = { ...block, type: 'list' };
      
      // If listType is not available, detect it from HTML content
      if (!listType && block.html_css) {
        const htmlContent = block.html_css;
        
        // Numbered list - has numbered items with gradient orange background
        if (htmlContent.includes('bg-gradient-to-br from-orange-50 to-red-50') || 
            htmlContent.includes('from-orange-500 to-red-500') ||
            htmlContent.includes('<ol')) {
          listType = 'numbered';
        }
        // Checkbox list - has checkbox items with pink background
        else if (htmlContent.includes('bg-gradient-to-br from-pink-50 to-rose-50') || 
                 htmlContent.includes('checkbox-item') ||
                 htmlContent.includes('border-pink-400')) {
          listType = 'checkbox';
        }
        // Bulleted list - has bullet points with blue background
        else if (htmlContent.includes('bg-gradient-to-br from-blue-50 to-indigo-50') || 
                 htmlContent.includes('from-blue-500 to-indigo-500') ||
                 htmlContent.includes('rounded-full shadow-sm')) {
          listType = 'bulleted';
        }
        // Fallback detection based on HTML structure
        else if (htmlContent.includes('<ol')) {
          listType = 'numbered';
        } else if (htmlContent.includes('checkbox') || htmlContent.includes('input type="checkbox"')) {
          listType = 'checkbox';
        } else {
          listType = 'bulleted'; // default fallback
        }
      } else if (!listType) {
        listType = 'bulleted'; // fallback
      }
      
      // Debug logging to verify list type detection
      console.log('List block detected:', {
        originalType: block.type,
        detectedListType: listType,
        hasHtmlCss: !!block.html_css,
        blockContent: block.content,
        htmlPreview: block.html_css ? block.html_css.substring(0, 200) + '...' : 'No HTML'
      });
      
      // Parse and prepare list content for the editor
      let listContent = {};
      try {
        if (block.content) {
          listContent = JSON.parse(block.content);
        }
      } catch (e) {
        console.log('Could not parse list content as JSON, extracting from HTML');
        // Extract list items from HTML if JSON parsing fails
        if (block.html_css) {
          const htmlContent = block.html_css;
          const items = [];
          
          // Extract items from different list types
          if (listType === 'numbered') {
            const matches = htmlContent.match(/<li[^>]*>.*?<div[^>]*class="flex-1[^>]*>(.*?)<\/div>.*?<\/li>/gs);
            if (matches) {
              matches.forEach(match => {
                const textMatch = match.match(/<div[^>]*class="flex-1[^>]*>(.*?)<\/div>/s);
                if (textMatch) {
                  items.push(textMatch[1].trim());
                }
              });
            }
          } else if (listType === 'checkbox') {
            const matches = htmlContent.match(/<div[^>]*class="flex items-start space-x-4[^>]*>.*?<div[^>]*class="flex-1[^>]*>(.*?)<\/div>.*?<\/div>/gs);
            if (matches) {
              matches.forEach(match => {
                const textMatch = match.match(/<div[^>]*class="flex-1[^>]*>(.*?)<\/div>/s);
                if (textMatch) {
                  items.push(textMatch[1].trim());
                }
              });
            }
          } else {
            // Bulleted list
            const matches = htmlContent.match(/<li[^>]*>.*?<div[^>]*class="flex-1[^>]*>(.*?)<\/div>.*?<\/li>/gs);
            if (matches) {
              matches.forEach(match => {
                const textMatch = match.match(/<div[^>]*class="flex-1[^>]*>(.*?)<\/div>/s);
                if (textMatch) {
                  items.push(textMatch[1].trim());
                }
              });
            }
          }
          
          listContent = {
            items: items.length > 0 ? items : [''],
            listType: listType,
            checkedItems: {}
          };
        } else {
          listContent = {
            items: [''],
            listType: listType,
            checkedItems: {}
          };
        }
      }
      
      // Set the listType to ensure proper editor opens
      const blockWithType = { 
        ...block, 
        type: 'list', 
        listType: listType,
        content: JSON.stringify(listContent)
      };
      setEditingListBlock(blockWithType);
      
      // Initialize list component state
      if (listComponentRef.current) {
        listComponentRef.current.setListItems(listContent.items || ['']);
        listComponentRef.current.setListType(listType);
        listComponentRef.current.setCheckedItems(listContent.checkedItems || {});
        listComponentRef.current.setNumberingStyle(listContent.numberingStyle || 'decimal');
      }
      
      setShowListEditDialog(true);
      return;
    }
   
    // Enhanced interactive block detection - check subtype, content structure and HTML patterns
    const isInteractiveBlock = block.type === 'interactive' || 
                              // Check subtype for accordion or tabs
                              (block.subtype && (block.subtype === 'accordion' || block.subtype === 'tabs' || block.subtype === 'labeled-graphic')) ||
                              // Check if content has interactive structure (JSON with template)
                              (() => {
                                try {
                                  const content = JSON.parse(block.content || '{}');
                                  return content.template && (content.tabsData || content.accordionData || content.labeledGraphicData);
                                } catch {
                                  return false;
                                }
                              })() ||
                              // Check HTML patterns for interactive blocks
                              (block.html_css && (
                                block.html_css.includes('interactive-tabs') ||
                                block.html_css.includes('interactive-accordion') ||
                                block.html_css.includes('accordion-content') ||
                                block.html_css.includes('tab-button') ||
                                block.html_css.includes('accordion-header') ||
                                block.html_css.includes('data-template="tabs"') ||
                                block.html_css.includes('data-template="accordion"') ||
                                block.html_css.includes('data-template="labeled-graphic"') ||
                                block.html_css.includes('labeled-graphic-container')
                              ));

    if (isInteractiveBlock) {
      // Handle interactive block editing
      console.log('Interactive block detected for editing:', block);
      
      // Override block type to ensure it's treated as interactive
      block = { ...block, type: 'interactive' };
      
      // Set the editing interactive block and show the interactive edit dialog
      setEditingInteractiveBlock(block);
      setShowInteractiveEditDialog(true);
      return;
    }
   
    if (block.type === 'text') {
      setCurrentTextBlockId(blockId);
      setCurrentTextType(block.textType);
      setShowTextEditorDialog(true);

      // Reset editors
      setEditorHtml('');
      setEditorHeading('');
      setEditorSubheading('');
      setEditorContent('');
     
      // Set content based on block type
      if (block.textType === 'heading_paragraph') {
        // Parse existing content to extract heading and paragraph
        if (block.heading !== undefined && block.content !== undefined) {
          setEditorHeading(block.heading || '');
          setEditorContent(block.content || '');
        } else {
          // Fallback: try to parse from HTML content
          const tempDiv = document.createElement('div');
          tempDiv.innerHTML = block.html_css || block.content || '';
          const h1 = tempDiv.querySelector('h1');
          const p = tempDiv.querySelector('p');
          setEditorHeading(h1 ? h1.innerHTML : '');
          setEditorContent(p ? p.innerHTML : '');
        }
      } else if (block.textType === 'subheading_paragraph') {
        // Parse existing content to extract subheading and paragraph
        if (block.subheading !== undefined && block.content !== undefined) {
          setEditorSubheading(block.subheading || '');
          setEditorContent(block.content || '');
        } else {
          // Fallback: try to parse from HTML content
          const tempDiv = document.createElement('div');
          tempDiv.innerHTML = block.html_css || block.content || '';
          const h2 = tempDiv.querySelector('h2');
          const p = tempDiv.querySelector('p');
          setEditorSubheading(h2 ? h2.innerHTML : '');
          setEditorContent(p ? p.innerHTML : '');
        }
      } else {
        setEditorContent(block.content || '');
        setEditorHtml(block.content || '');
      }
    } else if (block.type === 'table') {
      // Handle table block editing - open edit dialog directly
      console.log('Table block detected for editing:', block);
      
      // Detect table type from existing block data
      let tableType = block.tableType || block.templateId || block.details?.table_type || block.details?.templateId;
      
      // If table type is not available, try to detect from content
      if (!tableType && block.content) {
        try {
          const parsedContent = JSON.parse(block.content);
          tableType = parsedContent.templateId || parsedContent.tableType || 'two_columns';
        } catch (e) {
          // If content parsing fails, try to detect from HTML structure
          if (block.html_css) {
            const htmlContent = block.html_css;
            if (htmlContent.includes('grid') && htmlContent.includes('md:grid-cols-2')) {
              tableType = 'two_columns';
            } else if (htmlContent.includes('grid') && htmlContent.includes('md:grid-cols-3')) {
              tableType = 'three_columns';
            } else if (htmlContent.includes('<table') || htmlContent.includes('divide-y')) {
              tableType = 'responsive_table';
            } else {
              tableType = 'two_columns'; // fallback
            }
          } else {
            tableType = 'two_columns'; // fallback
          }
        }
      } else if (!tableType) {
        tableType = 'two_columns'; // fallback
      }
      
      // Ensure the block has the table type information
      const blockWithType = {
        ...block,
        tableType: tableType,
        templateId: tableType
      };
      
      // Set the editing table block and show the table component in edit mode
      setEditingTableBlock(blockWithType);
      setShowTableComponent(true);

      

    } else if (block.type === 'list') {
      // Handle list block editing - open edit dialog directly
      console.log('List block detected for editing:', block);
      
      // Detect list type from existing block data
      let listType = block.listType || block.details?.list_type || block.details?.listType;
      
      // If list type is not available, try to detect from content or HTML
      if (!listType && block.content) {
        try {
          const parsedContent = JSON.parse(block.content);
          listType = parsedContent.listType || 'bulleted';
        } catch (e) {
          // If content is not JSON, try to detect from HTML
          if (block.html_css) {
            const htmlContent = block.html_css;
            if (htmlContent.includes('<ol') || htmlContent.includes('list-decimal')) {
              listType = 'numbered';
            } else if (htmlContent.includes('type="checkbox"') || htmlContent.includes('input[type="checkbox"]')) {
              listType = 'checkbox';
            } else {
              listType = 'bulleted';
            }
          } else {
            listType = 'bulleted'; // fallback
          }
        }
      } else if (!listType) {
        listType = 'bulleted'; // fallback
      }
      
      // Ensure the block has the list type information
      const blockWithType = {
        ...block,
        listType: listType
      };
      
      // Set the editing list block and show the list edit dialog
      setEditingListBlock(blockWithType);
      setShowListEditDialog(true);
    } else if (block.type === 'audio') {
      // Handle audio block editing
      console.log('Audio block detected for editing:', block);
      setEditingAudioBlock(block);
      setShowAudioDialog(true);
    } else if (block.type === 'youtube') {
      // Handle YouTube block editing
      console.log('YouTube block detected for editing:', block);
      setEditingYouTubeBlock(block);
      setShowYouTubeDialog(true);

    } else if (block.type === 'video') {
      // Handle video block editing
      console.log('Video block detected for editing:', block);
      setEditingVideoBlock(block);
      setShowVideoDialog(true);
    } else if (block.type === 'divider') {
      // Handle divider block editing
      console.log('Divider block detected for editing:', block);
      if (dividerComponentRef.current) {
        dividerComponentRef.current.editDivider(block);
      }
    } else if (block.type === 'link') {
      // Handle link block editing
      console.log('Link block detected for editing:', block);
      setCurrentLinkBlock(block);
      setLinkTitle(block.linkTitle || '');
      setLinkUrl(block.linkUrl || '');
      setLinkDescription(block.linkDescription || '');
      setLinkButtonText(block.linkButtonText || 'Visit Link');
      setLinkButtonStyle(block.linkButtonStyle || 'primary');
      setLinkError('');
      setShowLinkDialog(true);
    } else {
      setCurrentBlock(block);
      setEditModalOpen(true);
     
      // Reset editors
      setEditorHeading('');
      setEditorSubheading('');
      setEditorContent('');
     
      // Set content based on block type
      if (block.textType === 'heading_paragraph') {
        const parts = block.content ? block.content.split('|||') : ['', ''];
        setEditorHeading(parts[0] || '');
        setEditorContent(parts[1] || '');
      } else if (block.textType === 'subheading_paragraph') {
        const parts = block.content ? block.content.split('|||') : ['', ''];
        setEditorSubheading(parts[0] || '');
        setEditorContent(parts[1] || '');
      } else {
        setEditorContent(block.content || '');
      }
    }
  };

  const handleDragStart = (e, blockId) => {
    setDraggedBlockId(blockId);
    e.dataTransfer.effectAllowed = 'move';
   
    // Add a class to the dragged element for visual feedback
    const element = e.target;
    element.classList.add('dragging');
   
    // Set custom ghost image
    const ghost = element.cloneNode(true);
    ghost.style.opacity = '0.5';
    ghost.style.position = 'absolute';
    ghost.style.left = '-9999px';
    document.body.appendChild(ghost);
    e.dataTransfer.setDragImage(ghost, 0, 0);
   
    // Clean up ghost element after drag starts
    setTimeout(() => {
      document.body.removeChild(ghost);
    }, 0);
  };
 
  // Add dragend handler to clean up styles
  const handleDragEnd = () => {
    // Reset all block transforms
    document.querySelectorAll('[data-block-id]').forEach(block => {
      block.style.transform = '';
      block.classList.remove('dragging');
    });
    setDraggedBlockId(null);
  };

  const handleDragOver = (e) => {
    e.preventDefault();
    e.dataTransfer.dropEffect = 'move';
   
    // Find the dragged element and potential drop target
    const draggedElement = document.querySelector(`[data-block-id="${draggedBlockId}"]`);
    if (!draggedElement) return;

    const dropTarget = document.elementFromPoint(e.clientX, e.clientY)?.closest('[data-block-id]');
    if (!dropTarget || dropTarget === draggedElement) return;

    // Get all blocks
    const blocks = Array.from(document.querySelectorAll('[data-block-id]'));
    const draggedIndex = blocks.indexOf(draggedElement);
    const dropIndex = blocks.indexOf(dropTarget);

    // Reset all transformations first
    blocks.forEach(block => {
      if (block !== draggedElement) {
        block.style.transform = '';
      }
    });

    // Apply transform to drop target
    const moveUp = draggedIndex > dropIndex;
    dropTarget.style.transform = `translateY(${moveUp ? '40px' : '-40px'})`;
    dropTarget.style.transition = 'transform 0.2s ease';
  };

  const handleDrop = (e, targetBlockId) => {
    e.preventDefault();
    if (draggedBlockId === null || draggedBlockId === targetBlockId) return;

    // Update lesson content order - handle both lessonContent and contentBlocks
    if (lessonContent?.data?.content && lessonContent.data.content.length > 0) {
      const content = lessonContent.data.content;
      const sourceIndex = content.findIndex(b => (b.block_id || b.id) === draggedBlockId);
      const targetIndex = content.findIndex(b => (b.block_id || b.id) === targetBlockId);
   
      if (sourceIndex === -1 || targetIndex === -1) return;
     
      const updatedContent = [...content];
      const [moved] = updatedContent.splice(sourceIndex, 1);
      updatedContent.splice(targetIndex, 0, moved);
     
      // Update the state with new order
      setLessonContent({
        ...lessonContent,
        data: {
          ...lessonContent.data,
          content: updatedContent.map((block, index) => ({
            ...block,
            order: index + 1
          }))
        }
      });
    } else {
      // Handle contentBlocks drag and drop
      const sourceIndex = contentBlocks.findIndex(b => (b.id || b.block_id) === draggedBlockId);
      const targetIndex = contentBlocks.findIndex(b => (b.id || b.block_id) === targetBlockId);
      
      if (sourceIndex === -1 || targetIndex === -1) return;
      
      const updatedBlocks = [...contentBlocks];
      const [moved] = updatedBlocks.splice(sourceIndex, 1);
      updatedBlocks.splice(targetIndex, 0, moved);
      
      setContentBlocks(updatedBlocks);
    }

    // Reset drag state
    setDraggedBlockId(null);
   
    // Reset any visual transformations
    document.querySelectorAll('[data-block-id]').forEach(block => {
      block.style.transform = '';
      block.style.transition = '';
    });
  };

  const handleSave = async () => {
    const lessonDataToSave = {
      title: lessonTitle,
      contentBlocks,
      status: 'DRAFT',
      lastModified: new Date().toISOString()
    };

    // Determine if this is a new lesson or an update
    const baseUrl = `${import.meta.env.VITE_API_BASE_URL}/api/course`;
    const apiUrl = lessonId
      ? `${baseUrl}/${courseId}/modules/${moduleId}/lesson/${lessonId}`
      : `${baseUrl}/${courseId}/modules/${moduleId}/lesson/create-lesson`;

    try {
      const response = lessonId
        ? await axios.put(apiUrl, lessonDataToSave)
        : await axios.post(apiUrl, lessonDataToSave);
     
      toast.success('Lesson saved successfully!');
    } catch (error) {
      toast.error('Error saving lesson!');
      console.error(error);
    }
  };


  const handlePreview = () => {
    // Navigate to the new lesson preview page
    navigate(`/courses/${courseId}/modules/${moduleId}/lessons/${lessonId}/preview`);
  };

  // Convert LessonBuilder content blocks to Modern format
  const convertToModernFormat = () => {
    // Create lesson data object
    const currentLessonData = {
      id: lessonId || Math.random().toString(36).substr(2, 9),
      title: lessonTitle || 'Untitled Lesson',
      description: lessonData?.description || 'No description available',
      duration: '30 min',
      author: 'Course Creator',
      difficulty: 'Intermediate'
    };

    // Use contentBlocks if available, otherwise fall back to lessonContent
    const sourceBlocks = (contentBlocks && contentBlocks.length > 0) 
      ? contentBlocks 
      : (lessonContent?.data?.content || []);

    return convertToModernLessonFormat(currentLessonData, sourceBlocks, false);
  };

  // Handle block updates from the unified preview
  const handleBlockUpdate = (blockId, updatedBlock) => {
    console.log('Updating block:', blockId, updatedBlock);
    
    // Update contentBlocks if they exist
    if (contentBlocks && contentBlocks.length > 0) {
      setContentBlocks(prevBlocks => 
        prevBlocks.map(block => 
          (block.id || block.block_id) === blockId 
            ? { ...block, ...updatedBlock }
            : block
        )
      );
    }
    
    // Also update lessonContent if it exists
    if (lessonContent?.data?.content) {
      setLessonContent(prev => ({
        ...prev,
        data: {
          ...prev.data,
          content: prev.data.content.map(block => 
            (block.id || block.block_id) === blockId 
              ? { ...block, ...updatedBlock }
              : block
          )
        }
      }));
    }
  };

  // Convert blocks to HTML/CSS format
  const convertBlocksToHtml = (blocks) => {
    return blocks.map(block => {
      let html = '';
      let css = '';
      let js = '';

      if (block.type === 'text') {
        const textType = textTypes.find(t => t.id === block.textType);
        const style = block.style || textType?.style || {};
        const styleString = Object.entries(style)
          .map(([key, value]) => `${key}: ${value}`)
          .join('; ');

        html = `<div class="lesson-block text-block" style="${styleString}">${block.content}</div>`;
      } else if (block.type === 'image') {
        // Prefer saved html_css if available (preserves exact sizing/styles)
        if (block.html_css && block.html_css.trim()) {
          html = block.html_css;
        } else {
          // Fallback: reconstruct based on layout from block or details
          const imageUrl = block.imageUrl || block.details?.image_url || '';
          const layout = block.layout || block.details?.layout || 'centered';
          const caption = (block.text || block.imageDescription || block.details?.caption || '').toString();
          const title = block.imageTitle || block.details?.alt_text || 'Image';
          if (layout === 'side-by-side') {
            const alignment = block.alignment || 'left';
            const imageFirst = alignment === 'left';
            const imageOrder = imageFirst ? 'order-1' : 'order-2';
            const textOrder = imageFirst ? 'order-2' : 'order-1';
            
            html = `
              <div class="lesson-image side-by-side">
                <div class="grid md:grid-cols-2 gap-8 items-center bg-gray-50 rounded-xl p-6">
                  <div class="${imageOrder}">
                    <img src="${imageUrl}" alt="${title}" class="w-full max-h-[28rem] object-contain rounded-lg shadow-lg" />
                  </div>
                  <div class="${textOrder}">
                    ${caption ? `<span class="text-gray-700 text-lg leading-relaxed">${caption}</span>` : ''}
                  </div>
                </div>
              </div>`;
          } else if (layout === 'overlay') {
            html = `
              <div class="lesson-image overlay">
                <div class="relative rounded-xl overflow-hidden">
                  <img src="${imageUrl}" alt="${title}" class="w-full h-96 object-cover" />
                  ${caption ? `<div class="absolute inset-0 bg-gradient-to-t from-black via-transparent to-transparent flex items-end"><div class="text-white p-8 w-full"><span class="text-xl font-medium leading-relaxed">${caption}</span></div></div>` : ''}
                </div>
              </div>`;
          } else if (layout === 'full-width') {
            html = `
              <div class="lesson-image full-width">
                <div class="space-y-3">
                  <img src="${imageUrl}" alt="${title}" class="w-full max-h-[28rem] object-contain rounded" />
                  ${caption ? `<p class="text-sm text-gray-600">${caption}</p>` : ''}
                </div>
              </div>`;
          } else {
            html = `
              <div class="lesson-image centered">
                <div class="text-center">
                  <img src="${imageUrl}" alt="${title}" class="max-w-full max-h-[28rem] object-contain rounded-xl shadow-lg mx-auto" />
                  ${caption ? `<span class="text-gray-600 mt-4 italic text-lg">${caption}</span>` : ''}
                </div>
              </div>`;
          }
        }
      } else if (block.type === 'quote') {
        // For quote blocks, ALWAYS use the saved html_css to prevent extra container wrapping
        // This preserves the exact design sent to the backend
        if (block.html_css && block.html_css.trim()) {
          html = block.html_css;
        } else {
          // Fallback: generate HTML from quote content
          const quoteContent = JSON.parse(block.content || '{}');
          const quoteType = block.quoteType || 'quote_a';
          
          switch (quoteType) {
            case 'quote_a':
              html = `
                <div class="relative bg-white rounded-2xl shadow-md p-6 hover:shadow-xl transition transform hover:-translate-y-1">
                  <div class="flex items-start space-x-4">
                    <div class="flex-shrink-0">
                      <img src="${quoteContent.authorImage || ''}" alt="${quoteContent.author || ''}" class="w-12 h-12 rounded-full object-cover" />
                    </div>
                    <div class="flex-1">
                      <blockquote class="text-lg italic text-gray-700 mb-3">
                        "${quoteContent.quote || ''}"
                      </blockquote>
                      <cite class="text-sm font-medium text-gray-500">— ${quoteContent.author || ''}</cite>
                    </div>
                  </div>
                </div>
              `;
              break;
            case 'quote_b':
              html = `
                <div class="relative bg-white rounded-2xl shadow-md p-6 hover:shadow-xl transition transform hover:-translate-y-1">
                  <div class="bg-gray-50 rounded-xl p-6">
                    <div class="flex items-center space-x-4 mb-4">
                      <img src="${quoteContent.authorImage || ''}" alt="${quoteContent.author || ''}" class="w-16 h-16 rounded-full object-cover border-2 border-white shadow-lg" />
                      <div>
                        <cite class="text-lg font-semibold text-gray-800">${quoteContent.author || ''}</cite>
                      </div>
                    </div>
                    <blockquote class="text-xl italic text-gray-700 leading-relaxed">
                      "${quoteContent.quote || ''}"
                    </blockquote>
                  </div>
                </div>
              `;
              break;
            case 'quote_c':
              html = `
                <div class="relative bg-white rounded-2xl shadow-md p-6 hover:shadow-xl transition transform hover:-translate-y-1">
                  <div class="text-center">
                    <img src="${quoteContent.authorImage || ''}" alt="${quoteContent.author || ''}" class="w-24 h-24 rounded-full object-cover mx-auto mb-6 border-4 border-gray-100 shadow-lg" />
                    <blockquote class="text-2xl italic text-gray-700 mb-4 leading-relaxed">
                      "${quoteContent.quote || ''}"
                    </blockquote>
                    <cite class="text-lg font-medium text-gray-600">— ${quoteContent.author || ''}</cite>
                  </div>
                </div>
              `;
              break;
            case 'quote_d':
              html = `
                <div class="relative bg-white rounded-2xl shadow-md p-6 hover:shadow-xl transition transform hover:-translate-y-1">
                  <div class="border-l-4 border-blue-500 pl-4">
                    <blockquote class="text-lg text-gray-700 mb-2">
                      "${quoteContent.quote || ''}"
                    </blockquote>
                    <div class="flex items-center space-x-3">
                      <img src="${quoteContent.authorImage || ''}" alt="${quoteContent.author || ''}" class="w-8 h-8 rounded-full object-cover" />
                      <cite class="text-sm font-medium text-gray-500">${quoteContent.author || ''}</cite>
                    </div>
                  </div>
                </div>
              `;
              break;
            case 'quote_on_image':
              html = `
                <div class="relative bg-white rounded-2xl shadow-md overflow-hidden hover:shadow-xl transition transform hover:-translate-y-1">
                  <div class="relative">
                    <img src="${quoteContent.backgroundImage || ''}" alt="Quote background" class="w-full h-64 object-cover" />
                    <div class="absolute inset-0 bg-gradient-to-t from-black/70 via-black/30 to-transparent flex items-end">
                      <div class="p-8 text-white w-full">
                        <blockquote class="text-xl italic mb-3 leading-relaxed">
                          "${quoteContent.quote || ''}"
                        </blockquote>
                        <cite class="text-lg font-medium opacity-90">— ${quoteContent.author || ''}</cite>
                      </div>
                    </div>
                  </div>
                </div>
              `;
              break;
            case 'quote_carousel':
              const quotes = quoteContent.quotes || [];
              const quotesHtml = quotes.map((q, index) => `
                <div class="carousel-item ${index === 0 ? 'active' : 'hidden'}" data-index="${index}">
                  <blockquote class="text-xl italic text-gray-700 mb-4 text-center leading-relaxed">
                    "${q.quote || ''}"
                  </blockquote>
                  <cite class="text-lg font-medium text-gray-600 text-center block">— ${q.author || ''}</cite>
                </div>
              `).join('');
              
              html = `
                <div class="relative bg-white rounded-2xl shadow-md p-6 hover:shadow-xl transition transform hover:-translate-y-1">
                  <div class="quote-carousel relative bg-gray-50 rounded-xl p-8 min-h-[200px] flex flex-col justify-center">
                    ${quotesHtml}
                    <div class="flex justify-center space-x-2 mt-6">
                      ${quotes.map((_, index) => `
                        <button class="carousel-dot w-3 h-3 rounded-full ${index === 0 ? 'bg-blue-500' : 'bg-gray-300'}" data-index="${index}"></button>
                      `).join('')}
                    </div>
                    <div class="flex justify-between items-center mt-4">
                      <button class="carousel-prev text-gray-500 hover:text-gray-700 p-2">‹</button>
                      <button class="carousel-next text-gray-500 hover:text-gray-700 p-2">›</button>
                    </div>
                  </div>
                </div>
              `;
              
              // Add carousel JavaScript
              js = `
                document.addEventListener('DOMContentLoaded', function() {
                  const carousel = document.querySelector('.quote-carousel');
                  if (carousel) {
                    const items = carousel.querySelectorAll('.carousel-item');
                    const dots = carousel.querySelectorAll('.carousel-dot');
                    const prevBtn = carousel.querySelector('.carousel-prev');
                    const nextBtn = carousel.querySelector('.carousel-next');
                    let currentIndex = 0;

                    function showItem(index) {
                      items.forEach((item, i) => {
                        item.classList.toggle('hidden', i !== index);
                        item.classList.toggle('active', i === index);
                      });
                      dots.forEach((dot, i) => {
                        dot.classList.toggle('bg-blue-500', i === index);
                        dot.classList.toggle('bg-gray-300', i !== index);
                      });
                      currentIndex = index;
                    }

                    dots.forEach((dot, index) => {
                      dot.addEventListener('click', () => showItem(index));
                    });

                    prevBtn.addEventListener('click', () => {
                      const newIndex = currentIndex > 0 ? currentIndex - 1 : items.length - 1;
                      showItem(newIndex);
                    });

                    nextBtn.addEventListener('click', () => {
                      const newIndex = currentIndex < items.length - 1 ? currentIndex + 1 : 0;
                      showItem(newIndex);
                    });
                  }
                });
              `;
              break;
            default:
              html = `
                <div class="relative bg-white rounded-2xl shadow-md p-6 hover:shadow-xl transition transform hover:-translate-y-1">
                  <blockquote class="text-lg italic text-gray-700 mb-3">
                    "${quoteContent.quote || ''}"
                  </blockquote>
                  <cite class="text-sm font-medium text-gray-500">— ${quoteContent.author || ''}</cite>
                </div>
              `;
          }
        }
      } else if (block.type === 'list') {
        // Prefer saved html_css if available (preserves exact styling)
        if (block.html_css && block.html_css.trim()) {
          html = block.html_css;
        } else {
          // Fallback: generate HTML from list content
          try {
            const listContent = JSON.parse(block.content || '{}');
            const listType = listContent.listType || block.listType || 'bulleted';
            const items = listContent.items || [];
            const checkedItems = listContent.checkedItems || {};

            if (listType === 'numbered') {
              html = `
                <div class="list-block numbered-list">
                  <ol class="list-decimal list-inside space-y-2 text-gray-800">
                    ${items.map(item => `<li class="leading-relaxed">${item}</li>`).join('')}
                  </ol>
                </div>`;
            } else if (listType === 'checkbox') {
              html = `
                <div class="list-block checkbox-list">
                  <div class="space-y-3">
                    ${items.map((item, index) => `
                      <label class="flex items-start space-x-3 cursor-pointer group">
                        <input type="checkbox" ${checkedItems[index] ? 'checked' : ''} 
                               class="mt-1 h-4 w-4 text-blue-600 border-gray-300 rounded focus:ring-blue-500" />
                        <span class="text-gray-800 leading-relaxed ${checkedItems[index] ? 'line-through text-gray-500' : ''}">${item}</span>
                      </label>
                    `).join('')}
                  </div>
                </div>`;
            } else {
              // bulleted list
              html = `
                <div class="list-block bulleted-list">
                  <ul class="list-disc list-inside space-y-2 text-gray-800">
                    ${items.map(item => `<li class="leading-relaxed">${item}</li>`).join('')}
                  </ul>
                </div>`;
            }
          } catch (e) {
            console.error('Error parsing list content:', e);
            html = `<div class="list-block"><ul class="list-disc list-inside"><li>Error loading list</li></ul></div>`;
          }
        }
      } else if (block.type === 'pdf') {
        // Prefer saved html_css to keep consistent embedding
        if (block.html_css && block.html_css.trim()) {
          html = block.html_css;
        } else {
          const url = block.pdfUrl || block.details?.pdf_url || '';
          const title = block.pdfTitle || block.details?.caption || 'PDF Document';
          const description = block.pdfDescription || block.details?.description || '';
          html = `
            <div class="lesson-pdf">
              ${title ? `<h3 class="pdf-title">${title}</h3>` : ''}
              ${description ? `<p class="pdf-description">${description}</p>` : ''}
              <iframe src="${url}" class="pdf-iframe" style="width: 100%; height: 600px; border: none; border-radius: 12px;"></iframe>
            </div>
          `;
        }
      } else if (block.type === 'interactive') {
        // For interactive blocks, use the saved html_css content
        if (block.html_css && block.html_css.trim()) {
          html = block.html_css;
        } else {
          // Fallback: generate HTML from interactive content
          try {
            const interactiveContent = JSON.parse(block.content || '{}');
            const template = interactiveContent.template;
            const data = interactiveContent[template === 'tabs' ? 'tabsData' : 'accordionData'] || [];
            
            if (template === 'tabs') {
              const tabsId = `tabs-${Date.now()}`;
              html = `
                <div class="bg-white rounded-lg shadow-md p-6 border-l-4 border-gradient-to-r from-blue-500 to-purple-600">
                  <div class="interactive-tabs" data-template="tabs" id="${tabsId}">
                    <div class="flex border-b border-gray-200 mb-4" role="tablist">
                      ${data.map((tab, index) => `
                        <button class="tab-button px-4 py-2 text-sm font-medium transition-colors duration-200 ${index === 0 ? 'border-b-2 border-blue-500 text-blue-600 bg-blue-50' : 'text-gray-500 hover:text-gray-700 hover:bg-gray-50'}" 
                                role="tab" 
                                data-tab="${index}"
                                data-container="${tabsId}"
                                onclick="window.switchTab('${tabsId}', ${index})">
                          ${tab.title}
                        </button>
                      `).join('')}
                    </div>
                    <div class="tab-content">
                      ${data.map((tab, index) => `
                        <div class="tab-panel ${index === 0 ? 'block' : 'hidden'}" 
                             role="tabpanel" 
                             data-tab="${index}">
                          <div class="text-gray-700 leading-relaxed">${tab.content}</div>
                        </div>
                      `).join('')}
                    </div>
                  </div>
                </div>
              `;
            } else if (template === 'accordion') {
              const accordionId = `accordion-${Date.now()}`;
              html = `
                <div class="bg-white rounded-lg shadow-md p-6 border-l-4 border-gradient-to-r from-green-500 to-blue-600">
                  <div class="interactive-accordion" data-template="accordion" id="${accordionId}">
                    <div class="space-y-3">
                      ${data.map((item, index) => `
                        <div class="accordion-item border border-gray-200 rounded-lg">
                          <button class="accordion-header w-full px-4 py-3 text-left bg-gray-50 hover:bg-gray-100 transition-colors duration-200 flex items-center justify-between rounded-lg"
                                  data-accordion="${index}"
                                  data-container="${accordionId}"
                                  onclick="window.toggleAccordion('${accordionId}', ${index})">
                            <span class="font-medium text-gray-800">${item.title}</span>
                            <svg class="accordion-icon w-5 h-5 text-gray-500 transition-transform duration-200" 
                                 fill="none" stroke="currentColor" viewBox="0 0 24 24">
                              <path stroke-linecap="round" stroke-linejoin="round" stroke-width="2" d="M19 9l-7 7-7-7"></path>
                            </svg>
                          </button>
                          <div class="accordion-content hidden px-4 py-3 text-gray-700 leading-relaxed border-t border-gray-200">
                            ${item.content}
                          </div>
                        </div>
                      `).join('')}
                    </div>
                  </div>
                </div>
              `;
            }
          } catch (error) {
            console.error('Error parsing interactive content:', error);
            html = '<div class="text-red-500">Error loading interactive content</div>';
          }
        }
      } else if (block.type === 'audio') {
        // For audio blocks, use the saved html_css content if available
        if (block.html_css && block.html_css.trim()) {
          html = block.html_css;
        } else {
          // Fallback: generate HTML from audio content
          try {
            const audioContent = JSON.parse(block.content || '{}');
            html = `
              <div class="bg-white rounded-xl shadow-lg border border-gray-200 p-6 mb-6">
                <div class="flex items-start space-x-4">
                  <div class="flex-shrink-0">
                    <div class="w-12 h-12 bg-gradient-to-br from-purple-500 to-pink-500 rounded-full flex items-center justify-center">
                      <svg class="w-6 h-6 text-white" fill="none" stroke="currentColor" viewBox="0 0 24 24">
                        <path stroke-linecap="round" stroke-linejoin="round" stroke-width="2" d="M15.536 8.464a5 5 0 010 7.072m2.828-9.9a9 9 0 010 12.728M9 12a1 1 0 01-1-1V9a1 1 0 011-1h1a1 1 0 011 1v2a1 1 0 01-1 1H9z"></path>
                      </svg>
                    </div>
                  </div>
                  <div class="flex-1 min-w-0">
                    <div class="mb-3">
                      <h3 class="text-lg font-semibold text-gray-900 mb-1">${audioContent.title || 'Audio'}</h3>
                      ${audioContent.description ? `<p class="text-sm text-gray-600">${audioContent.description}</p>` : ''}
                    </div>
                    <div class="bg-gray-50 rounded-lg p-4">
                      <audio controls class="w-full" preload="metadata">
                        <source src="${audioContent.url}" type="audio/mpeg">
                        <source src="${audioContent.url}" type="audio/wav">
                        <source src="${audioContent.url}" type="audio/ogg">
                        Your browser does not support the audio element.
                      </audio>
                      ${audioContent.uploadedData ? `
                        <div class="mt-2 text-xs text-gray-500">
                          <span class="inline-flex items-center">
                            <svg class="w-3 h-3 mr-1" fill="none" stroke="currentColor" viewBox="0 0 24 24">
                              <path stroke-linecap="round" stroke-linejoin="round" stroke-width="2" d="M9 12l2 2 4-4m6 2a9 9 0 11-18 0 9 9 0 0118 0z"></path>
                            </svg>
                            ${audioContent.uploadedData.fileName}
                          </span>
                          <span class="ml-2">${(audioContent.uploadedData.fileSize / (1024 * 1024)).toFixed(2)} MB</span>
                        </div>
                      ` : ''}
                    </div>
                  </div>
                </div>
              </div>
            `;
          } catch (error) {
            console.error('Error parsing audio content:', error);
            html = '<div class="text-red-500">Error loading audio content</div>';
          }
        }
      } else if (block.type === 'video') {
        // For video blocks, use the saved html_css content if available
        if (block.html_css && block.html_css.trim()) {
          html = block.html_css;
        } else {
          // Fallback: generate HTML from video block properties
          const videoUrl = block.videoUrl || block.details?.video_url || '';
          const videoTitle = (block.videoTitle || block.details?.caption || 'Video').replace(/[\u{1F600}-\u{1F64F}]|[\u{1F300}-\u{1F5FF}]|[\u{1F680}-\u{1F6FF}]|[\u{1F1E0}-\u{1F1FF}]|[\u{2600}-\u{26FF}]|[\u{2700}-\u{27BF}]/gu, '').trim();
          const videoDescription = block.videoDescription || block.details?.description || '';
          
          html = `
            <div class="bg-white rounded-xl shadow-lg border border-gray-200 p-6 mb-6">
              <div class="space-y-4">
                ${videoTitle ? `<h3 class="text-lg font-semibold text-gray-900">${videoTitle}</h3>` : ''}
                ${videoDescription ? `<p class="text-sm text-gray-600">${videoDescription}</p>` : ''}
                <div class="bg-gray-50 rounded-lg p-4">
                  <video controls style="width: 100%; height: auto; border-radius: 8px;">
                    <source src="${videoUrl}" type="video/mp4">
                    Your browser does not support the video tag.
                  </video>
                </div>
              </div>
            </div>
          `;
        }
      } else if (block.type === 'youtube') {
        // Skip YouTube blocks in convertBlocksToHtml to prevent duplication
        // YouTube blocks are handled by their own custom rendering logic
        html = '';
      }

      return { html, css, js };
    });
  };

  const handleUpdate = async () => {
    // ... (rest of the code remains the same)
    if (!lessonId) {
      toast.error('No lesson ID found. Please save the lesson first.');
      return;
    }

    try {
      setIsUploading(true);
      setAutoSaveStatus('saving');

      // Merge contentBlocks (newly added) with lessonContent (existing/updated)
      // For existing lessons, we need to use the updated lessonContent.data.content
      // For new lessons, we use contentBlocks
      let blocksToUpdate = [];
      
      // Use a single source of truth - prioritize contentBlocks for new content
      // and merge with existing lessonContent only when necessary
      if (lessonContent?.data?.content && lessonContent.data.content.length > 0) {
        console.log('Existing lesson - merging content');
        
        // Start with existing lesson content
        const existingBlocks = lessonContent.data.content;
        const existingBlockIds = new Set(existingBlocks.map(b => b.block_id || b.id));
        
        // Only add truly new blocks from contentBlocks
        const newBlocks = contentBlocks.filter(b => !existingBlockIds.has(b.id));
        
        console.log('Content merge analysis:', {
          existingBlocks: existingBlocks.length,
          newBlocks: newBlocks.length,
          existingIds: Array.from(existingBlockIds),
          newIds: newBlocks.map(b => b.id),

        });
        
        // Combine existing and new blocks
        blocksToUpdate = [...existingBlocks, ...newBlocks];
      } else {
        // For new lessons, use contentBlocks as the single source
        console.log('New lesson - using contentBlocks:', {
          totalBlocks: contentBlocks.length,

        });
        blocksToUpdate = contentBlocks;
      }
      
      // Remove any duplicate blocks based on ID
      const uniqueBlocks = [];
      const seenIds = new Set();
      blocksToUpdate.forEach(block => {
        const blockId = block.block_id || block.id;
        if (!seenIds.has(blockId)) {
          uniqueBlocks.push(block);
          seenIds.add(blockId);
        } else {
          console.warn('Removing duplicate block during update:', blockId, block.type);
        }
      });
      
      if (uniqueBlocks.length !== blocksToUpdate.length) {
        console.warn(`Removed ${blocksToUpdate.length - uniqueBlocks.length} duplicate blocks during update`);
        blocksToUpdate = uniqueBlocks;
      }

      // Allow empty content blocks for deletion operations
      // Convert content blocks to the required format
      const content = blocksToUpdate.map((block, index) => {
        const blockId = block.block_id || `block_${index + 1}`;
       
        // For quote blocks, always preserve the exact html_css to maintain design consistency
        if (block.type === 'quote' && block.html_css && block.html_css.trim() !== '') {
          return {
            type: block.type,
            textType: block.textType,
            script: block.script || '',
            block_id: blockId,
            html_css: block.html_css,
            content: block.content,
            ...(block.details && { details: block.details })
          };
        }
        
        // For other blocks, preserve existing html_css to avoid wrapping in new containers
        if (block.html_css && block.html_css.trim() !== '') {
          const blockData = {
            type: block.type,
            script: block.script || '',
            block_id: blockId,
            html_css: block.html_css,
            ...(block.details && { details: block.details })
          };
          
          // For text blocks, include textType to differentiate between heading, paragraph, master heading, etc.
          if (block.type === 'text' && block.textType) {
            blockData.textType = block.textType;
          }
          
          // For statement blocks, include explicit statement type metadata
          if (block.type === 'statement') {
            blockData.statementType = block.statementType || 'statement-a';
            blockData.details = {
              ...blockData.details,
              statement_type: block.statementType || 'statement-a',
              content: block.content || ''
            };
          }
          
          // For divider blocks, include explicit divider type metadata
          if (block.type === 'divider') {
            blockData.dividerType = block.subtype || 'continue';
            blockData.details = {
              ...blockData.details,
              divider_type: block.subtype || 'continue',
              content: block.content || ''
            };
          }
          
          // For table blocks, include explicit table type metadata
          if (block.type === 'table') {
            blockData.tableType = block.tableType || block.templateId || 'two_columns';
            blockData.details = {
              ...blockData.details,
              table_type: block.tableType || block.templateId || 'two_columns',
              templateId: block.tableType || block.templateId || 'two_columns',
              content: block.content || ''
            };
          }
          


          
          return blockData;
        }

        // Generate HTML content for blocks without html_css
        let details = {};
        let script = '';
        let htmlContent = '';

        // Extract content from different possible sources
        const blockContent = block.content || '';
        const blockType = block.type;
        const textType = block.textType;

        switch (blockType) {
          case 'quote':
            // For quote blocks, include explicit quote type metadata
            details = {
              quote_type: block.textType || block.quoteType || 'quote_a',
              content: blockContent
            };
            htmlContent = block.html_css || blockContent;
            break;
            
          case 'text':
            // Handle different text types
            if (textType === 'heading') {
              htmlContent = `
                <div class="relative bg-white rounded-2xl shadow-md p-6 hover:shadow-xl transition transform hover:-translate-y-1">
                  <article class="prose prose-gray max-w-none">
                    <h1 class="text-2xl font-bold text-gray-800">${blockContent}</h1>
                  </article>
                </div>`;
            } else if (textType === 'subheading') {
              htmlContent = `
                <div class="relative bg-white rounded-2xl shadow-md p-6 hover:shadow-xl transition transform hover:-translate-y-1">
                  <article class="prose prose-gray max-w-none">
                    <h2 class="text-xl font-semibold text-gray-800">${blockContent}</h2>
                  </article>
                </div>`;
            } else if (textType === 'master_heading') {
              htmlContent = `
                <div class="relative bg-white rounded-2xl shadow-md p-6 hover:shadow-xl transition transform hover:-translate-y-1">
                  <div class="rounded-xl p-4 text-white" style="background: linear-gradient(90deg, #6366F1 0%, #8B5CF6 50%, #EC4899 100%);">
                    <h1 class="text-3xl md:text-4xl font-extrabold tracking-tight">${blockContent}</h1>
                  </div>
                </div>`;
            } else if (textType === 'heading_paragraph') {
              const heading = block.heading || '';
              const content = block.content || '';
              htmlContent = `
                <div class="relative bg-white rounded-2xl shadow-md p-6 hover:shadow-xl transition transform hover:-translate-y-1">
                  <article class="prose prose-gray max-w-none">
                    <h1 class="text-2xl font-bold text-gray-800">${heading}</h1>
                    <p class="text-gray-600 leading-relaxed">${content}</p>
                  </article>
                </div>`;
            } else if (textType === 'subheading_paragraph') {
              const subheading = block.subheading || '';
              const content = block.content || '';
              htmlContent = `
                <div class="relative bg-white rounded-2xl shadow-md p-6 hover:shadow-xl transition transform hover:-translate-y-1">
                  <article class="prose prose-gray max-w-none">
                    <h2 class="text-xl font-semibold text-gray-800">${subheading}</h2>
                    <p class="text-gray-600 leading-relaxed">${content}</p>
                  </article>
                </div>`;
            } else {
              htmlContent = `
                <div class="relative bg-white rounded-2xl shadow-md p-6 hover:shadow-xl transition transform hover:-translate-y-1">
                  <article class="prose prose-gray max-w-none">
                    <p class="text-gray-600 leading-relaxed">${blockContent}</p>
                  </article>
                </div>`;
            }
            break;

          case 'image':
            // Preserve layout-specific HTML so sizes/styles remain consistent after reload
            {
              const layout = block.layout || 'centered';
              const textContent = (block.text || block.imageDescription || '').toString();
              details = {
                image_url: block.imageUrl,
                caption: textContent,
                alt_text: block.imageTitle || '',
                layout: layout,
                template: block.templateType || block.template || undefined,
                alignment: block.alignment || 'left', // Include alignment in details
              };

              if (layout === 'side-by-side') {
                const alignment = block.alignment || 'left';
                const imageFirst = alignment === 'left';
                const imageOrder = imageFirst ? 'order-1' : 'order-2';
                const textOrder = imageFirst ? 'order-2' : 'order-1';
                
                htmlContent = `
                  <div class="grid md:grid-cols-2 gap-8 items-center bg-gray-50 rounded-xl p-6">
                    <div class="${imageOrder}">
                      <img src="${block.imageUrl}" alt="${block.imageTitle || 'Image'}" class="w-full max-h-[28rem] object-contain rounded-lg shadow-lg" />
                    </div>
                    <div class="${textOrder}">
                      ${textContent ? `<span class="text-gray-700 text-lg leading-relaxed">${textContent}</span>` : ''}
                    </div>
                  </div>
                `;
              } else if (layout === 'overlay') {
                htmlContent = `
                  <div class="relative rounded-xl overflow-hidden">
                    <img src="${block.imageUrl}" alt="${block.imageTitle || 'Image'}" class="w-full h-96 object-cover" />
                    ${textContent ? `<div class="absolute inset-0 bg-gradient-to-t from-black via-transparent to-transparent flex items-end"><div class="text-white p-8 w-full"><span class="text-xl font-medium leading-relaxed">${textContent}</span></div></div>` : ''}
                  </div>
                `;
              } else if (layout === 'full-width') {
                htmlContent = `
                  <div class="space-y-3">
                    <img src="${block.imageUrl}" alt="${block.imageTitle || 'Image'}" class="w-full max-h-[28rem] object-contain rounded" />
                    ${textContent ? `<p class="text-sm text-gray-600">${textContent}</p>` : ''}
                  </div>
                `;
              } else { // centered or default
                // Handle standalone image alignment
                const alignment = block.alignment || 'center';
                let alignmentClass = 'text-center'; // default
                if (alignment === 'left') {
                  alignmentClass = 'text-left';
                } else if (alignment === 'right') {
                  alignmentClass = 'text-right';
                }
                
                htmlContent = `
                  <div class="${alignmentClass}">
                    <img src="${block.imageUrl}" alt="${block.imageTitle || 'Image'}" class="max-w-full max-h-[28rem] object-contain rounded-xl shadow-lg ${alignment === 'center' ? 'mx-auto' : ''}" />
                    ${textContent ? `<span class="text-gray-600 mt-4 italic text-lg">${textContent}</span>` : ''}
                  </div>
                `;
              }
            }
            break;

          case 'statement':
            // For statement blocks, include explicit type metadata
            details = {
              statement_type: block.statementType || 'statement-a',
              content: blockContent
            };
            htmlContent = block.html_css || blockContent;
            break;

          case 'divider':
            // For divider blocks, include explicit type metadata
            details = {
              divider_type: block.subtype || 'continue',
              content: blockContent
            };
            htmlContent = block.html_css || blockContent;
            break;

          case 'audio':
            // For audio blocks, extract details from content JSON
            try {
              const audioContent = JSON.parse(blockContent || '{}');
              details = {
                audioTitle: audioContent.title || 'Audio',
                audioDescription: audioContent.description || '',
                audioUrl: audioContent.url || '',
                audio_url: audioContent.url || '', // Alternative field name
                uploadMethod: audioContent.uploadMethod || 'url',
                uploadedData: audioContent.uploadedData || null,
                title: audioContent.title || 'Audio'
              };
            } catch (e) {
              console.warn('Could not parse audio content for saving:', e);
              details = {
                audioTitle: 'Audio',
                audioDescription: '',
                audioUrl: '',
                audio_url: '',
                uploadMethod: 'url',
                uploadedData: null,
                title: 'Audio'
              };
            }
            htmlContent = block.html_css || blockContent;
            break;

          case 'youtube':
            // For YouTube blocks, extract details from content JSON
            try {
              const youTubeContent = JSON.parse(blockContent || '{}');
              details = {
                youTubeTitle: youTubeContent.title || 'YouTube Video',
                youTubeDescription: youTubeContent.description || '',
                youTubeUrl: youTubeContent.url || '',
                youtube_url: youTubeContent.url || '', // Alternative field name
                videoId: youTubeContent.videoId || '',
                embedUrl: youTubeContent.embedUrl || '',
                title: youTubeContent.title || 'YouTube Video'
              };
            } catch (e) {
              console.warn('Could not parse YouTube content for saving:', e);
              details = {
                youTubeTitle: 'YouTube Video',
                youTubeDescription: '',
                youTubeUrl: '',
                youtube_url: '',
                videoId: '',
                embedUrl: '',
                title: 'YouTube Video'
              };
            }
            htmlContent = block.html_css || blockContent;
            break;

          case 'video':
            // For video blocks, extract details from block properties
            details = {
              video_url: block.videoUrl || '',
              caption: block.videoTitle || 'Video',
              description: block.videoDescription || '',
              videoTitle: block.videoTitle || 'Video',
              videoDescription: block.videoDescription || '',
              videoUrl: block.videoUrl || '',
              uploadMethod: block.uploadMethod || 'url',
              originalUrl: block.originalUrl || '',
              title: block.videoTitle || 'Video'
            };
            htmlContent = block.html_css || blockContent;
            break;

          default:
            htmlContent = block.html_css || block.content || '';
            break;
        }

        return {
          id: block.id,
          type: block.type,
          textType: block.textType,
          title: block.title || '',
          content: block.content || '',
          html_css: htmlContent,
          order: block.order || 0,
          ...(Object.keys(details).length > 0 && { details })
        };
      });

      // Convert blocks to HTML/CSS/JS format
      const convertedBlocks = convertBlocksToHtml(blocksToUpdate);

      // Combine all blocks
      const combinedContent = {
        html: convertedBlocks.map(block => block.html).join('\\n'),
        css: convertedBlocks.map(block => block.css).join('\\n'),
        js: convertedBlocks.map(block => block.js).filter(js => js).join('\\n')
      };

      // Format content blocks into a simpler structure
      const formattedContent = blocksToUpdate.map(block => {
        let htmlContent = '';
        let styles = '';

        // For quote blocks, use the exact html_css to prevent extra wrapping
        if (block.type === 'quote' && block.html_css && block.html_css.trim()) {
          return {
            html_css: block.html_css,
            styles: ''
          };
        }

        // Extract content from different possible sources
        const blockContent = block.content || block.html_css || '';
        const blockType = block.type;
        const textType = block.textType;

        if (blockType === 'text') {
          switch (textType) {
            case 'heading': {
              htmlContent = `<h1 class="lesson-heading">${blockContent}</h1>`;
              styles = '.lesson-heading { font-size: 24px; font-weight: bold; margin-bottom: 16px; }';
              break;
            }
            case 'master_heading': {
              htmlContent = `<div class="lesson-master-heading"><h1>${blockContent}</h1></div>`;
              styles = '.lesson-master-heading h1 { font-size: 40px; font-weight: 600; margin: 0; line-height: 1.2; color: white; background: linear-gradient(135deg, #667eea 0%, #764ba2 100%); padding: 20px; border-radius: 8px; }';
              break;
            }
            case 'subheading': {
              htmlContent = `<h4 class="lesson-subheading">${blockContent}</h4>`;
              styles = '.lesson-subheading { font-size: 20px; font-weight: 600; margin-bottom: 12px; }';
              break;
            }
            case 'heading_paragraph': {
              const headingText = block.heading || '';
              const paragraphText = block.content || '';
              htmlContent = `<h1 class="lesson-heading">${headingText}</h1><p class="lesson-paragraph">${paragraphText}</p>`;
              styles = '.lesson-heading { font-size: 24px; font-weight: bold; margin-bottom: 16px; } .lesson-paragraph { font-size: 16px; line-height: 1.6; margin-bottom: 12px; }';
              break;
            }
            case 'subheading_paragraph': {
              const subheadingText = block.subheading || '';
              const paragraphText2 = block.content || '';
              htmlContent = `<h4 class="lesson-subheading">${subheadingText}</h4><p class="lesson-paragraph">${paragraphText2}</p>`;
              styles = '.lesson-subheading { font-size: 20px; font-weight: 600; margin-bottom: 12px; } .lesson-paragraph { font-size: 16px; line-height: 1.6; margin-bottom: 12px; }';
              break;
            }
            default: {
              htmlContent = `<p class="lesson-paragraph">${blockContent}</p>`;
              styles = '.lesson-paragraph { font-size: 16px; line-height: 1.6; margin-bottom: 12px; }';
              break;
            }
          }
        } else if (blockType === 'image') {
          const layout = block.layout || 'centered';
          const textContent = (block.text || block.imageDescription || '').toString();
          if (layout === 'side-by-side') {
            const alignment = block.alignment || 'left';
            const imageFirst = alignment === 'left';
            const imageOrder = imageFirst ? 'order-1' : 'order-2';
            const textOrder = imageFirst ? 'order-2' : 'order-1';
            
            htmlContent = `
              <div class="lesson-image side-by-side">
                <div class="grid md:grid-cols-2 gap-8 items-center bg-gray-50 rounded-xl p-6">
                  <div class="${imageOrder}">
                    <img src="${block.imageUrl}" alt="${block.imageTitle || 'Image'}" class="w-full h-auto rounded-lg shadow-lg" />
                  </div>
                  <div class="${textOrder}">
                    ${textContent ? `<span class="text-gray-700 text-lg leading-relaxed">${textContent}</span>` : ''}
                  </div>
                </div>
              </div>`;
          } else if (layout === 'overlay') {
            htmlContent = `
              <div class="lesson-image overlay">
                <div class="relative rounded-xl overflow-hidden">
                  <img src="${block.imageUrl}" alt="${block.imageTitle || 'Image'}" class="w-full h-96 object-cover" />
                  ${textContent ? `<div class="absolute inset-0 bg-gradient-to-t from-black via-transparent to-transparent flex items-end"><div class="text-white p-8 w-full"><span class="text-xl font-medium leading-relaxed">${textContent}</span></div></div>` : ''}
                </div>
              </div>`;
          } else if (layout === 'full-width') {
            htmlContent = `
              <div class="lesson-image full-width">
                <div class="space-y-3">
                  <img src="${block.imageUrl}" alt="${block.imageTitle || 'Image'}" class="w-full h-auto rounded" />
                  ${textContent ? `<p class="text-sm text-gray-600">${textContent}</p>` : ''}
                </div>
              </div>`;
          } else {
            // Handle standalone image alignment
            const alignment = block.alignment || 'center';
            let alignmentClass = 'text-center'; // default
            if (alignment === 'left') {
              alignmentClass = 'text-left';
            } else if (alignment === 'right') {
              alignmentClass = 'text-right';
            }
            
            htmlContent = `
              <div class="lesson-image centered">
                <div class="${alignmentClass}">
                  <img src="${block.imageUrl}" alt="${block.imageTitle || 'Image'}" class="max-w-full h-auto rounded-xl shadow-lg ${alignment === 'center' ? 'mx-auto' : ''}" />
                  ${textContent ? `<span class="text-gray-600 mt-4 italic text-lg">${textContent}</span>` : ''}
                </div>
              </div>`;
          }
        }

        return {
          html_css: htmlContent,
          css: styles,
          script: '' // Empty string if no JavaScript is needed
        };
      });

      // Debug: Log the data being sent
      console.log('Blocks to update:', blocksToUpdate);
      console.log('Processed content:', content);
      console.log('Formatted content:', formattedContent);

      // Update the lesson content
      const lessonDataToUpdate = {
        lesson_id: lessonId,
        content: content,
        html_css: formattedContent.map(content => content.html_css).join('\\n'),
        css: formattedContent.map(content => content.css).join('\\n'),
        script: '' // Add script if needed in the future
      };

      console.log('Payload being sent to backend:', lessonDataToUpdate);

      const response = await axios.put(
        `${import.meta.env.VITE_API_BASE_URL}/api/lessoncontent/update/${lessonId}`,
        lessonDataToUpdate,
        {
          headers: {
            Authorization: `Bearer ${localStorage.getItem('token')}`,
            'Content-Type': 'application/json'
          }
        }
      );

      if (response.data && response.data.success) {
        toast.success('Lesson updated successfully!');
        setAutoSaveStatus('saved');
        setHasUnsavedChanges(false);
        
        // Reset to neutral after 2 seconds
        setTimeout(() => {
          setAutoSaveStatus('saved');
        }, 2000);
      } else {
        throw new Error(response.data?.errorMessage || 'Failed to update lesson content');
      }
     
    } catch (error) {
      console.error('Error updating lesson:', error);
      toast.error(error.response?.data?.errorMessage || 'Failed to update lesson. Please try again.');
      setAutoSaveStatus('error');
    } finally {
      setIsUploading(false);
    }
  };

  // Auto-save function with optimized debounce
  const triggerAutoSave = React.useCallback(() => {
    // Clear any existing timer
    if (autoSaveTimerRef.current) {
      clearTimeout(autoSaveTimerRef.current);
    }

    // Set new timer for auto-save (800ms debounce for faster response)
    autoSaveTimerRef.current = setTimeout(async () => {
      // Only save if we have unsaved changes and a lesson ID
      if (!lessonId || !hasUnsavedChanges) {
        return;
      }

      try {
        setAutoSaveStatus('saving');
        await handleUpdate();
        setAutoSaveStatus('saved');
        setHasUnsavedChanges(false);
        
        // Reset to neutral state after 1.5 seconds
        setTimeout(() => {
          setAutoSaveStatus('saved');
        }, 1500);
      } catch (error) {
        console.error('Auto-save failed:', error);
        setAutoSaveStatus('error');
        toast.error('Auto-save failed. Please try saving manually.');
      }
    }, 800); // 800ms debounce for faster response
  }, [lessonId, hasUnsavedChanges, handleUpdate]);

  // Auto-save when content blocks change
  React.useEffect(() => {
    // Don't auto-save on initial load or when loading lesson content
    if (loading || fetchingContent) return;

    // Skip auto-save on initial load
    if (isInitialLoadRef.current) {
      isInitialLoadRef.current = false;
      prevContentBlocksRef.current = [...contentBlocks];
      return;
    }

    // Check if contentBlocks actually changed
    const hasChanged = JSON.stringify(prevContentBlocksRef.current) !== JSON.stringify(contentBlocks);
    
    if (hasChanged && contentBlocks.length > 0) {
      setHasUnsavedChanges(true);
      // Show immediate feedback that changes are detected
      setAutoSaveStatus('changes_detected');
      triggerAutoSave();
      prevContentBlocksRef.current = [...contentBlocks];
    }
  }, [contentBlocks, loading, fetchingContent, triggerAutoSave]);

  const toggleViewMode = () => {
    // View mode functionality removed - now using Modern Preview only
  };

   

  const handleVideoInputChange = (e) => {
    const { name, value } = e.target;
    if (name === 'file') {
      setVideoFile(e.target.files[0]);
      setVideoPreview(URL.createObjectURL(e.target.files[0]));
    } else {
      if (name === 'title') {
        setVideoTitle(value);
      } else if (name === 'description') {
        setVideoDescription(value);
      } else if (name === 'url') {
        setVideoUrl(value);
      }
    }
  };

  const handleImageTemplateSelect = (template) => {

    const imageUrl = template.defaultContent?.imageUrl || '';
    const imageTitle = template.title;
    const imageText = template.defaultContent?.text || '';
   
    const newBlock = {
      id: `image-${Date.now()}`,
      block_id: `image-${Date.now()}`,
      type: 'image',
      title: template.title,
      layout: template.layout,
      templateType: template.id,
      alignment: template.alignment || 'left', // Include alignment from template
      imageUrl: imageUrl,
      imageTitle: imageTitle,
      imageDescription: '',
      text: imageText,
      isEditing: false,
      timestamp: new Date().toISOString(),
      order: (lessonContent?.data?.content ? lessonContent.data.content.length : contentBlocks.length) + 1,
      details: {
        image_url: imageUrl,
        caption: imageText,
        alt_text: imageTitle,
        layout: template.layout,
        template: template.id,
        alignment: template.alignment || 'left'
      }
    };

    // Generate HTML content immediately for the new block
    newBlock.html_css = generateImageBlockHtml(newBlock);
   
    // Check if we're inserting at a specific position
    if (insertionPosition !== null) {
      // Insert at specific position in contentBlocks (always update this for immediate UI)
      setContentBlocks(prev => {
        const newBlocks = [...prev];
        newBlocks.splice(insertionPosition, 0, newBlock);
        return newBlocks;
      });
      
      // Also update lessonContent if it exists
      if (lessonContent?.data?.content) {
        setLessonContent(prevLessonContent => {
          const newContent = [...prevLessonContent.data.content];
          newContent.splice(insertionPosition, 0, newBlock);
          return {
            ...prevLessonContent,
            data: {
              ...prevLessonContent.data,
              content: newContent
            }
          };
        });
      }
      setInsertionPosition(null);
    } else {
      // Always add to local edit list so it appears immediately in edit mode
      setContentBlocks(prev => [...prev, newBlock]);
    }
    setShowImageTemplateSidebar(false);
  };

  const handleImageBlockEdit = (blockId, field, value) => {
    setContentBlocks(prev =>
      prev.map(block => {
        if (block.id !== blockId) return block;
        
        const updatedBlock = { ...block, [field]: value };
        
        // If alignment is being changed, regenerate the HTML
        if (field === 'alignment') {
          updatedBlock.html_css = generateImageBlockHtml(updatedBlock);
        }
        
        return updatedBlock;
      })
    );
  };

  const handleImageFileUpload = async (blockId, file, retryCount = 0) => {
    if (!file) return;

    // Set loading state for this specific block
    setImageUploading(prev => ({ ...prev, [blockId]: true }));

    try {
      console.log('Attempting to upload image to AWS S3:', {
        blockId,
        fileName: file.name,
        fileSize: file.size,
        fileType: file.type,
        retryCount
      });

      // Upload image to API
      const uploadResult = await uploadImage(file, {
        folder: 'lesson-images', // Optional: organize images in a specific folder
        public: true // Make images publicly accessible
      });

      if (uploadResult.success && uploadResult.imageUrl) {
        // Update the block with the uploaded AWS S3 image URL
        handleImageBlockEdit(blockId, 'imageUrl', uploadResult.imageUrl);
        handleImageBlockEdit(blockId, 'imageFile', file);
        handleImageBlockEdit(blockId, 'uploadedImageData', uploadResult);
        
        // Clear any local URL flag
        handleImageBlockEdit(blockId, 'isUsingLocalUrl', false);
        
        console.log('Image uploaded successfully to AWS S3:', {
          blockId,
          awsUrl: uploadResult.imageUrl,
          uploadResult
        });
        
        toast.success('Image uploaded successfully to AWS S3!');
      } else {
        throw new Error('Upload failed - no image URL returned');
      }
    } catch (error) {
      console.error('Error uploading image to AWS S3:', error);
      console.error('Upload error details:', {
        blockId,
        fileName: file.name,
        fileSize: file.size,
        fileType: file.type,
        error: error.message,
        retryCount
      });
      
      // Retry up to 2 times for network errors
      if (retryCount < 2 && (error.message.includes('network') || error.message.includes('timeout') || error.message.includes('fetch'))) {
        console.log(`Retrying upload (attempt ${retryCount + 1}/2)...`);
        // Don't clear loading state, keep it active for retry
        setTimeout(() => {
          handleImageFileUpload(blockId, file, retryCount + 1);
        }, 1000 * (retryCount + 1)); // Exponential backoff
        return; // Exit early, don't execute finally block
      }
      
      toast.error(`Failed to upload image to AWS S3: ${error.message || 'Unknown error'}. Using local preview.`);
      
      // Fallback to local URL for immediate preview (but warn user)
      const localImageUrl = URL.createObjectURL(file);
      handleImageBlockEdit(blockId, 'imageUrl', localImageUrl);
      handleImageBlockEdit(blockId, 'imageFile', file);
      
      // Mark that this is using local URL so save function can warn
      handleImageBlockEdit(blockId, 'isUsingLocalUrl', true);
      
      console.warn('Using local blob URL as fallback:', localImageUrl);
    } finally {
      // Clear loading state
      setImageUploading(prev => ({ ...prev, [blockId]: false }));
    }
  };

  // Generate HTML content for image blocks
  const generateImageBlockHtml = (block) => {
    const layout = block.layout || 'centered';
    const textContent = (block.text || block.imageDescription || '').toString();
    const imageUrl = block.imageUrl || '';
    const imageTitle = block.imageTitle || '';
    const alignment = block.alignment || block.details?.alignment || 'left';

    if (!imageUrl) return '';

    if (layout === 'side-by-side') {
      const imageFirst = alignment === 'left';
      const imageOrder = imageFirst ? 'order-1' : 'order-2';
      const textOrder = imageFirst ? 'order-2' : 'order-1';
      
      return `
        <div class="grid md:grid-cols-2 gap-8 items-center bg-gray-50 rounded-xl p-6">
          <div class="${imageOrder}">
            <img src="${imageUrl}" alt="${imageTitle || 'Image'}" class="w-full max-h-[28rem] object-contain rounded-lg shadow-lg" />
          </div>
          <div class="${textOrder}">
            ${textContent ? `<span class="text-gray-700 text-lg leading-relaxed">${textContent}</span>` : ''}
          </div>
        </div>
      `;
    } else if (layout === 'overlay') {
      return `
        <div class="relative rounded-xl overflow-hidden">
          <img src="${imageUrl}" alt="${imageTitle || 'Image'}" class="w-full h-96 object-cover" />
          ${textContent ? `<div class="absolute inset-0 bg-gradient-to-t from-black via-transparent to-transparent flex items-end"><div class="text-white p-8 w-full"><span class="text-xl font-medium leading-relaxed">${textContent}</span></div></div>` : ''}
        </div>
      `;
    } else if (layout === 'full-width') {
      return `
        <div class="space-y-3">
          <img src="${imageUrl}" alt="${imageTitle || 'Image'}" class="w-full max-h-[28rem] object-contain rounded" />
          ${textContent ? `<p class="text-sm text-gray-600">${textContent}</p>` : ''}
        </div>
      `;
    } else { // centered or default
      // Handle standalone image alignment
      let alignmentClass = 'text-center'; // default
      if (alignment === 'left') {
        alignmentClass = 'text-left';
      } else if (alignment === 'right') {
        alignmentClass = 'text-right';
      }
      
      return `
        <div class="${alignmentClass}">
          <img src="${imageUrl}" alt="${imageTitle || 'Image'}" class="max-w-full max-h-[28rem] object-contain rounded-xl shadow-lg ${alignment === 'center' ? 'mx-auto' : ''}" />
          ${textContent ? `<span class="text-gray-600 mt-4 italic text-lg">${textContent}</span>` : ''}
        </div>
      `;
    }
  };

  const saveImageTemplateChanges = (blockId) => {
    setContentBlocks(prev =>
      prev.map(block => {
        if (block.id !== blockId) return block;
        if (block.type === 'image') {
          const captionPlainText = getPlainText(block.text || '');
          
          // Ensure we're using the uploaded AWS URL, not local URL
          let finalImageUrl = block.imageUrl || block.details?.image_url || '';
          
          // If imageUrl is a local blob URL, try to get the uploaded URL from uploadedImageData
          if (finalImageUrl.startsWith('blob:') && block.uploadedImageData?.imageUrl) {
            finalImageUrl = block.uploadedImageData.imageUrl;
            console.log('Using uploaded AWS URL instead of local blob URL:', finalImageUrl);
          }
          
          const updatedDetails = {
            ...(block.details || {}),
            image_url: finalImageUrl,
            caption: (captionPlainText || block.details?.caption || ''),
            alt_text: block.imageTitle || block.details?.alt_text || '',
            layout: block.layout || block.details?.layout,
            template: block.templateType || block.details?.template,
            alignment: block.alignment || block.details?.alignment || 'left',
          };
          
          // Create updated block with final image URL for HTML generation
          const updatedBlock = {
            ...block,
            imageUrl: finalImageUrl,
            details: updatedDetails
          };
          
          // Generate HTML content with the correct AWS URL
          const htmlContent = generateImageBlockHtml(updatedBlock);
          
          console.log('Saving image block:', {
            blockId,
            layout: block.layout,
            originalUrl: block.imageUrl,
            finalUrl: finalImageUrl,
            isLocalUrl: finalImageUrl.startsWith('blob:'),
            hasUploadedData: !!block.uploadedImageData,
            isUsingLocalUrl: block.isUsingLocalUrl
          });
          
          // Warn if still using local URL
          if (finalImageUrl.startsWith('blob:') || block.isUsingLocalUrl) {
            console.warn('WARNING: Image block is using local URL instead of AWS S3 URL');
            toast.warning('Warning: Image is stored locally and may not be accessible after page refresh. Please re-upload the image.');
          }
          
          return { 
            ...updatedBlock,
            isEditing: false, 
            html_css: htmlContent, 
            imageDescription: captionPlainText, 
            details: updatedDetails 
          };
        }
        return { ...block, isEditing: false };
      })
    );
    console.log('Image template changes saved for block:', blockId);
  };

  const toggleImageBlockEditing = (blockId) => {
    setContentBlocks(prev =>
      prev.map(block =>
        block.id === blockId
          ? { ...block, isEditing: !block.isEditing }
          : block
      )
    );
  };

  const handleTextEditorOpen = (block = null) => {
    setShowTextEditorDialog(true);
    if (block) {
      setEditorTitle(block.title || '');
      
      // Properly detect and set the text type
      let detectedTextType = block.textType || 'paragraph';
      
      // If textType is not set or unreliable, detect from HTML content
      if (!block.textType || block.textType === 'heading') {
        const htmlContent = block.html_css || block.content || '';
        
        // Check for master heading first (has gradient background)
        if (htmlContent.includes('linear-gradient') && htmlContent.includes('<h1')) {
          detectedTextType = 'master_heading';
        } else if (htmlContent.includes('<h1') && htmlContent.includes('<p')) {
          detectedTextType = 'heading_paragraph';
        } else if (htmlContent.includes('<h2') && htmlContent.includes('<p')) {
          detectedTextType = 'subheading_paragraph';
        } else if (htmlContent.includes('<h1')) {
          detectedTextType = 'heading';
        } else if (htmlContent.includes('<h2')) {
          detectedTextType = 'subheading';
        }
      }
      
      setCurrentTextType(detectedTextType);
      setCurrentTextBlockId(block.id || block.block_id);
      
      // Reset all editors first
      setEditorHtml('');
      setEditorHeading('');
      setEditorSubheading('');
      setEditorContent('');
      
      // Set content based on the detected text type
      if (detectedTextType === 'heading_paragraph') {
        // For heading + paragraph, try to get from stored properties first
        if (block.heading !== undefined && block.content !== undefined) {
          setEditorHeading(block.heading || 'Heading');
          // Extract paragraph content from the stored content or html_css
          const htmlContent = block.html_css || block.content || '';
          const tempDiv = document.createElement('div');
          tempDiv.innerHTML = htmlContent;
          const proseDiv = tempDiv.querySelector('.prose');
          if (proseDiv) {
            setEditorContent(proseDiv.innerHTML || 'Enter your content here...');
          } else {
            setEditorContent(block.content || 'Enter your content here...');
          }
        } else {
          // Fallback: parse from HTML
          const htmlContent = block.html_css || block.content || '';
          const tempDiv = document.createElement('div');
          tempDiv.innerHTML = htmlContent;
          
          const h1Element = tempDiv.querySelector('h1');
          const proseDiv = tempDiv.querySelector('.prose');
          
          setEditorHeading(h1Element ? h1Element.innerHTML : 'Heading');
          setEditorContent(proseDiv ? proseDiv.innerHTML : 'Enter your content here...');
        }
      } else if (detectedTextType === 'subheading_paragraph') {
        // For subheading + paragraph, try to get from stored properties first
        if (block.subheading !== undefined && block.content !== undefined) {
          setEditorSubheading(block.subheading || 'Subheading');
          // Extract paragraph content from the stored content or html_css
          const htmlContent = block.html_css || block.content || '';
          const tempDiv = document.createElement('div');
          tempDiv.innerHTML = htmlContent;
          const proseDiv = tempDiv.querySelector('.prose');
          if (proseDiv) {
            setEditorContent(proseDiv.innerHTML || 'Enter your content here...');
          } else {
            setEditorContent(block.content || 'Enter your content here...');
          }
        } else {
          // Fallback: parse from HTML
          const htmlContent = block.html_css || block.content || '';
          const tempDiv = document.createElement('div');
          tempDiv.innerHTML = htmlContent;
          
          const h2Element = tempDiv.querySelector('h2');
          const proseDiv = tempDiv.querySelector('.prose');
          
          setEditorSubheading(h2Element ? h2Element.innerHTML : 'Subheading');
          setEditorContent(proseDiv ? proseDiv.innerHTML : 'Enter your content here...');
        }
      } else {
        // For single content blocks (heading, subheading, paragraph)
        const htmlContent = block.html_css || block.content || '';
        
        // Special handling for master heading to preserve text content only
        if (detectedTextType === 'master_heading') {
          if (htmlContent.includes('<h1')) {
            const tempDiv = document.createElement('div');
            tempDiv.innerHTML = htmlContent;
            const h1Element = tempDiv.querySelector('h1');
            if (h1Element) {
              // Extract only the text content, not the styling
              setEditorHtml(h1Element.textContent || h1Element.innerText || 'Master Heading');
            } else {
              setEditorHtml('Master Heading');
            }
            
            // Detect gradient from existing content
            const gradientDiv = tempDiv.querySelector('div[style*="linear-gradient"]');
            if (gradientDiv) {
              const style = gradientDiv.getAttribute('style') || '';
              // Try to match with our gradient options
              const matchedGradient = gradientOptions.find(option => 
                style.includes(option.gradient.replace('linear-gradient(', '').replace(')', ''))
              );
              if (matchedGradient) {
                setMasterHeadingGradient(matchedGradient.id);
              } else {
                setMasterHeadingGradient('gradient1'); // Default fallback
              }
            } else {
              setMasterHeadingGradient('gradient1'); // Default
            }
          } else {
            setEditorHtml(htmlContent || 'Master Heading');
            setMasterHeadingGradient('gradient1'); // Default
          }
        } else {
          // Extract the inner content while preserving rich text formatting for other types
          if (htmlContent.includes('<')) {
            const tempDiv = document.createElement('div');
            tempDiv.innerHTML = htmlContent;
            
            // Find the main content element
            const contentElement = tempDiv.querySelector('h1, h2, h3, h4, h5, h6, p, div');
            if (contentElement) {
              setEditorHtml(contentElement.innerHTML);
            } else {
              setEditorHtml(htmlContent);
            }
          } else {
            setEditorHtml(htmlContent);
          }
        }
      }
    } else {
      setEditorTitle('');
      setEditorHtml('');
      setEditorHeading('');
      setEditorSubheading('');
      setEditorContent('');
      setCurrentTextBlockId(null);
      setCurrentTextType(null);
    }
  };

  const handleTextEditorSave = () => {
    try {
      // First try to find block in contentBlocks (for new lessons)
      let blockToUpdate = contentBlocks.find(b => b.id === currentTextBlockId);
     
      // If not found, try to find in lessonContent (for fetched lessons)
      if (!blockToUpdate && lessonContent?.data?.content) {
        blockToUpdate = lessonContent.data.content.find(b => b.block_id === currentTextBlockId);
      }

      if (blockToUpdate) {
        let updatedContent = '';
       
        // Use currentTextType (detected type) or fallback to blockToUpdate.textType
        let effectiveTextType = currentTextType || blockToUpdate.textType;
        
        // Double-check for master heading if textType seems wrong
        if (effectiveTextType === 'heading' && blockToUpdate.html_css) {
          const htmlContent = blockToUpdate.html_css || '';
          if (htmlContent.includes('linear-gradient') && htmlContent.includes('<h1')) {
            effectiveTextType = 'master_heading';
          }
        }
       
        // Always use consistent HTML generation for all text types to avoid double-update issues
        const textType = textTypes.find(t => t.id === effectiveTextType);
        
        if (effectiveTextType === 'heading_paragraph' || effectiveTextType === 'subheading_paragraph') {
          // For compound templates, combine heading/subheading with paragraph in styled container
          const headingTag = effectiveTextType === 'heading_paragraph' ? 'h1' : 'h2';
          const headingFontSize = effectiveTextType === 'heading_paragraph' ? '24px' : '20px';
          const headingFontWeight = effectiveTextType === 'heading_paragraph' ? 'bold' : '600';
          
          // Use the correct content variables for each template type
          let headingContent = effectiveTextType === 'heading_paragraph' ? editorHeading : editorSubheading;
          let paragraphContent = editorContent;
          
          console.log(`${effectiveTextType} - Original heading content:`, headingContent);
          console.log(`${effectiveTextType} - Original paragraph content:`, paragraphContent);
          
          // Process heading content for alignment
          if (headingContent) {
            const hasHeadingAlignment = headingContent.includes('ql-align-center') || 
                                      headingContent.includes('ql-align-right') || 
                                      headingContent.includes('ql-align-justify') ||
                                      headingContent.includes('text-align: center') ||
                                      headingContent.includes('text-align: right') ||
                                      headingContent.includes('text-align: justify');
            
            console.log(`${effectiveTextType} - Has heading alignment classes:`, hasHeadingAlignment);
            
            if (hasHeadingAlignment) {
              headingContent = headingContent
                .replace(/class="[^"]*ql-align-center[^"]*"/g, 'style="text-align: center"')
                .replace(/class="[^"]*ql-align-right[^"]*"/g, 'style="text-align: right"')
                .replace(/class="[^"]*ql-align-justify[^"]*"/g, 'style="text-align: justify"')
                .replace(/class="[^"]*ql-align-left[^"]*"/g, 'style="text-align: left"');
            }
          }
          
          // Process paragraph content for alignment
          if (paragraphContent) {
            const hasParagraphAlignment = paragraphContent.includes('ql-align-center') || 
                                        paragraphContent.includes('ql-align-right') || 
                                        paragraphContent.includes('ql-align-justify') ||
                                        paragraphContent.includes('text-align: center') ||
                                        paragraphContent.includes('text-align: right') ||
                                        paragraphContent.includes('text-align: justify');
            
            console.log(`${effectiveTextType} - Has paragraph alignment classes:`, hasParagraphAlignment);
            
            if (hasParagraphAlignment) {
              paragraphContent = paragraphContent
                .replace(/class="[^"]*ql-align-center[^"]*"/g, 'style="text-align: center"')
                .replace(/class="[^"]*ql-align-right[^"]*"/g, 'style="text-align: right"')
                .replace(/class="[^"]*ql-align-justify[^"]*"/g, 'style="text-align: justify"')
                .replace(/class="[^"]*ql-align-left[^"]*"/g, 'style="text-align: left"');
            }
          }
          
          console.log(`${effectiveTextType} - Final heading content:`, headingContent);
          console.log(`${effectiveTextType} - Final paragraph content:`, paragraphContent);
          
          updatedContent = `
            <div class="relative bg-white rounded-2xl shadow-md p-6 hover:shadow-xl transition transform hover:-translate-y-1">
              <article class="max-w-none">
                <${headingTag} style="font-size: ${headingFontSize} !important; font-weight: ${headingFontWeight}; color: #1F2937; margin: 0 0 16px 0; line-height: 1.2;">${headingContent || (effectiveTextType === 'heading_paragraph' ? 'Heading' : 'Subheading')}</${headingTag}>
                <div class="prose prose-lg max-w-none text-gray-700">
                  ${paragraphContent || 'Start typing your content here...'}
                </div>
              </article>
            </div>
          `;
        } else if (effectiveTextType === 'heading') {
          // For heading blocks, preserve Quill editor styling including alignment
          let styledContent = editorHtml || '<h1>Heading</h1>';
          
          console.log('Original editorHtml:', editorHtml);
          
          // If the content doesn't have proper heading tags, wrap it in h1 with default styling
          if (!styledContent.includes('<h1') && !styledContent.includes('<h2') && !styledContent.includes('<h3')) {
            styledContent = `<h1 style="font-size: 24px; font-weight: bold; margin: 0;">${styledContent}</h1>`;
          } else {
            // Check if content has alignment classes from Quill
            const hasAlignment = styledContent.includes('ql-align-center') || 
                               styledContent.includes('ql-align-right') || 
                               styledContent.includes('ql-align-justify') ||
                               styledContent.includes('text-align: center') ||
                               styledContent.includes('text-align: right') ||
                               styledContent.includes('text-align: justify');
            
            console.log('Has alignment classes:', hasAlignment);
            console.log('Styled content before processing:', styledContent);
            
            // If content has Quill alignment classes, convert them to inline styles
            if (hasAlignment) {
              styledContent = styledContent
                .replace(/class="[^"]*ql-align-center[^"]*"/g, 'style="text-align: center"')
                .replace(/class="[^"]*ql-align-right[^"]*"/g, 'style="text-align: right"')
                .replace(/class="[^"]*ql-align-justify[^"]*"/g, 'style="text-align: justify"')
                .replace(/class="[^"]*ql-align-left[^"]*"/g, 'style="text-align: left"');
            }
            
            // Preserve existing styles but ensure proper default size if no size is specified
            styledContent = styledContent.replace(/<h1([^>]*?)>/g, (match, attrs) => {
              // Check if style attribute exists
              if (attrs.includes('style=')) {
                // Extract existing styles and add default size if not present
                const styleMatch = attrs.match(/style="([^"]*)"/);
                if (styleMatch) {
                  let existingStyles = styleMatch[1];
                  // Only add font-size if it's not already present
                  if (!existingStyles.includes('font-size')) {
                    existingStyles += '; font-size: 24px';
                  }
                  if (!existingStyles.includes('font-weight')) {
                    existingStyles += '; font-weight: bold';
                  }
                  if (!existingStyles.includes('color')) {
                    existingStyles += '; color: #1F2937';
                  }
                  if (!existingStyles.includes('margin')) {
                    existingStyles += '; margin: 0';
                  }
                  if (!existingStyles.includes('line-height')) {
                    existingStyles += '; line-height: 1.2';
                  }
                  return `<h1${attrs.replace(/style="[^"]*"/, `style="${existingStyles}"`)}>`;
                }
              } else {
                // No style attribute, add default styles
                return `<h1${attrs} style="font-size: 24px; font-weight: bold; color: #1F2937; margin: 0; line-height: 1.2;">`;
              }
              return match;
            });
          }
          
          console.log('Final styled content:', styledContent);
          
          updatedContent = `
            <div class="relative bg-white rounded-2xl shadow-md p-6 hover:shadow-xl transition transform hover:-translate-y-1">
              <article class="max-w-none">
                  ${styledContent}
              </article>
            </div>
          `;
        } else if (effectiveTextType === 'subheading') {
          // For subheading blocks, preserve Quill editor styling including alignment
          let styledContent = editorHtml || '<h2>Subheading</h2>';
          
          console.log('Subheading - Original editorHtml:', editorHtml);
          
          // If the content doesn't have proper heading tags, wrap it in h2 with default styling
          if (!styledContent.includes('<h1') && !styledContent.includes('<h2') && !styledContent.includes('<h3')) {
            styledContent = `<h2 style="font-size: 20px; font-weight: 600; margin: 0;">${styledContent}</h2>`;
          } else {
            // Check if content has alignment classes from Quill
            const hasAlignment = styledContent.includes('ql-align-center') || 
                               styledContent.includes('ql-align-right') || 
                               styledContent.includes('ql-align-justify') ||
                               styledContent.includes('text-align: center') ||
                               styledContent.includes('text-align: right') ||
                               styledContent.includes('text-align: justify');
            
            console.log('Subheading - Has alignment classes:', hasAlignment);
            console.log('Subheading - Styled content before processing:', styledContent);
            
            // If content has Quill alignment classes, convert them to inline styles
            if (hasAlignment) {
              styledContent = styledContent
                .replace(/class="[^"]*ql-align-center[^"]*"/g, 'style="text-align: center"')
                .replace(/class="[^"]*ql-align-right[^"]*"/g, 'style="text-align: right"')
                .replace(/class="[^"]*ql-align-justify[^"]*"/g, 'style="text-align: justify"')
                .replace(/class="[^"]*ql-align-left[^"]*"/g, 'style="text-align: left"');
            }
            
            // Preserve existing styles but ensure proper default size if no size is specified
            styledContent = styledContent.replace(/<h2([^>]*?)>/g, (match, attrs) => {
              // Check if style attribute exists
              if (attrs.includes('style=')) {
                // Extract existing styles and add default size if not present
                const styleMatch = attrs.match(/style="([^"]*)"/);
                if (styleMatch) {
                  let existingStyles = styleMatch[1];
                  // Only add font-size if it's not already present
                  if (!existingStyles.includes('font-size')) {
                    existingStyles += '; font-size: 20px';
                  }
                  if (!existingStyles.includes('font-weight')) {
                    existingStyles += '; font-weight: 600';
                  }
                  if (!existingStyles.includes('color')) {
                    existingStyles += '; color: #1F2937';
                  }
                  if (!existingStyles.includes('margin')) {
                    existingStyles += '; margin: 0';
                  }
                  if (!existingStyles.includes('line-height')) {
                    existingStyles += '; line-height: 1.2';
                  }
                  return `<h2${attrs.replace(/style="[^"]*"/, `style="${existingStyles}"`)}>`;
                }
              } else {
                // No style attribute, add default styles
                return `<h2${attrs} style="font-size: 20px; font-weight: 600; color: #1F2937; margin: 0; line-height: 1.2;">`;
              }
              return match;
            });
          }
          
          console.log('Subheading - Final styled content:', styledContent);
          
          updatedContent = `
            <div class="relative bg-white rounded-2xl shadow-md p-6 hover:shadow-xl transition transform hover:-translate-y-1">
              <article class="max-w-none">
                  ${styledContent}
              </article>
            </div>`;
        } else if (effectiveTextType === 'master_heading') {
          // For master heading, preserve Quill editor styling including alignment and use selected gradient
          let styledContent = editorHtml || 'Master Heading';
          
          // Get the selected gradient
          const selectedGradient = gradientOptions.find(g => g.id === masterHeadingGradient) || gradientOptions[0];
          
          console.log('Master Heading - Original editorHtml:', editorHtml);
          console.log('Master Heading - Selected gradient:', selectedGradient.name);
          
          // Ensure master heading has proper size if no size is specified
          if (!styledContent.includes('<h1') && !styledContent.includes('<h2') && !styledContent.includes('<h3')) {
            styledContent = `<h1 style="font-size: 40px; font-weight: 600; margin: 0;">${styledContent}</h1>`;
          } else {
            // Check if content has alignment classes from Quill
            const hasAlignment = styledContent.includes('ql-align-center') || 
                               styledContent.includes('ql-align-right') || 
                               styledContent.includes('ql-align-justify') ||
                               styledContent.includes('text-align: center') ||
                               styledContent.includes('text-align: right') ||
                               styledContent.includes('text-align: justify');
            
            console.log('Master Heading - Has alignment classes:', hasAlignment);
            console.log('Master Heading - Styled content before processing:', styledContent);
            
            // If content has Quill alignment classes, convert them to inline styles
            if (hasAlignment) {
              styledContent = styledContent
                .replace(/class="[^"]*ql-align-center[^"]*"/g, 'style="text-align: center"')
                .replace(/class="[^"]*ql-align-right[^"]*"/g, 'style="text-align: right"')
                .replace(/class="[^"]*ql-align-justify[^"]*"/g, 'style="text-align: justify"')
                .replace(/class="[^"]*ql-align-left[^"]*"/g, 'style="text-align: left"');
            }
            
            // Ensure h1 tags have proper default size for master heading if no size is specified
            styledContent = styledContent.replace(/<h1([^>]*?)>/g, (match, attrs) => {
              // Check if style attribute exists
              if (attrs.includes('style=')) {
                // Extract existing styles and add default size if not present
                const styleMatch = attrs.match(/style="([^"]*)"/);
                if (styleMatch) {
                  let existingStyles = styleMatch[1];
                  // Only add font-size if it's not already present
                  if (!existingStyles.includes('font-size')) {
                    existingStyles += '; font-size: 40px';
                  }
                  if (!existingStyles.includes('font-weight')) {
                    existingStyles += '; font-weight: 600';
                  }
                  if (!existingStyles.includes('color')) {
                    existingStyles += '; color: white';
                  }
                  if (!existingStyles.includes('margin')) {
                    existingStyles += '; margin: 0';
                  }
                  if (!existingStyles.includes('line-height')) {
                    existingStyles += '; line-height: 1.2';
                  }
                  return `<h1${attrs.replace(/style="[^"]*"/, `style="${existingStyles}"`)}>`;
                }
              } else {
                // No style attribute, add default styles
                return `<h1${attrs} style="font-size: 40px; font-weight: 600; color: white; margin: 0; line-height: 1.2;">`;
              }
              return match;
            });
          }
          
          console.log('Master Heading - Final styled content:', styledContent);
          
          updatedContent = `<div style="background: ${selectedGradient.gradient}; padding: 20px; border-radius: 8px; color: white;">${styledContent}</div>`;
        } else {
          // For paragraph and other single content blocks - preserve alignment
          let styledContent = editorHtml || 'Enter your content here...';
          
          console.log('Paragraph - Original editorHtml:', editorHtml);
          
          // Check if content has alignment classes from Quill
          const hasAlignment = styledContent.includes('ql-align-center') || 
                             styledContent.includes('ql-align-right') || 
                             styledContent.includes('ql-align-justify') ||
                             styledContent.includes('text-align: center') ||
                             styledContent.includes('text-align: right') ||
                             styledContent.includes('text-align: justify');
          
          console.log('Paragraph - Has alignment classes:', hasAlignment);
          console.log('Paragraph - Styled content before processing:', styledContent);
          
          // If content has Quill alignment classes, convert them to inline styles
          if (hasAlignment) {
            styledContent = styledContent
              .replace(/class="[^"]*ql-align-center[^"]*"/g, 'style="text-align: center"')
              .replace(/class="[^"]*ql-align-right[^"]*"/g, 'style="text-align: right"')
              .replace(/class="[^"]*ql-align-justify[^"]*"/g, 'style="text-align: justify"')
              .replace(/class="[^"]*ql-align-left[^"]*"/g, 'style="text-align: left"');
          }
          
          console.log('Paragraph - Final styled content:', styledContent);
          
          updatedContent = `
            <div class="relative bg-white rounded-2xl shadow-md p-6 hover:shadow-xl transition transform hover:-translate-y-1">
              <article class="max-w-none">
                <div class="prose prose-lg max-w-none text-gray-700">
                  ${styledContent}
                </div>
              </article>
            </div>
          `;
        }

        // Ensure updatedContent is never empty
        if (!updatedContent || updatedContent.trim() === '') {
          updatedContent = `
            <div class="content-block" style="font-size: 16px; line-height: 1.6; color: #4B5563;">
              Enter your content here...
            </div>
          `;
        }

        // Update contentBlocks with error handling
        setContentBlocks(blocks => {
          try {
            return blocks.map(block =>
              block.id === currentTextBlockId
                ? {
                    ...block,
                    content: updatedContent,
                    html_css: updatedContent,
                    heading: effectiveTextType === 'heading_paragraph' ? (editorHeading || block.heading) : block.heading,
                    subheading: effectiveTextType === 'subheading_paragraph' ? (editorSubheading || block.subheading) : block.subheading,
                    updatedAt: new Date().toISOString(),
                    textType: effectiveTextType || block.textType
                  }
                : block
            );
          } catch (error) {
            console.error('Error updating contentBlocks:', error);
            toast.error('Failed to update content blocks');
            return blocks;
          }
        });

        // Also update lessonContent if it exists (for fetched lessons)
        if (lessonContent?.data?.content) {
          setLessonContent(prevLessonContent => ({
            ...prevLessonContent,
            data: {
              ...prevLessonContent.data,
              content: prevLessonContent.data.content.map(block =>
                block.block_id === currentTextBlockId ? {
                  ...block,
                  content: updatedContent,
                  html_css: updatedContent,
                  heading: effectiveTextType === 'heading_paragraph' ? (editorHeading || block.heading) : block.heading,
                  subheading: effectiveTextType === 'subheading_paragraph' ? (editorSubheading || block.subheading) : block.subheading,
                  updatedAt: new Date().toISOString(),
                  textType: effectiveTextType || block.textType
                } : block
              )
            }
          }));
        }
      } else {
        // For new blocks
        const effectiveTextTypeForNew = currentTextType || 'paragraph';
        let newBlockContent = '';
        
        // Generate content based on textType
        if (effectiveTextTypeForNew === 'heading_paragraph' || effectiveTextTypeForNew === 'subheading_paragraph') {
          const headingTag = effectiveTextTypeForNew === 'heading_paragraph' ? 'h1' : 'h2';
          const headingClass = effectiveTextTypeForNew === 'heading_paragraph' ? 'text-2xl font-bold' : 'text-xl font-semibold';
          
          newBlockContent = `
            <div class="content-block">
              <${headingTag} class="${headingClass} text-gray-800 mb-4">${editorHeading || (effectiveTextTypeForNew === 'heading_paragraph' ? 'Heading' : 'Subheading')}</${headingTag}>
              <div class="prose prose-lg max-w-none text-gray-700">
                ${editorHtml || 'Start typing your content here...'}
              </div>
            </div>
          `;
        } else if (effectiveTextTypeForNew === 'heading') {
          // Preserve Quill editor styling including alignment
          let styledContent = editorHtml || 'Heading';
          
          // If the content doesn't have proper heading tags, wrap it in h1 with default styling
          if (!styledContent.includes('<h1') && !styledContent.includes('<h2') && !styledContent.includes('<h3')) {
            styledContent = `<h1 style="font-size: 24px; font-weight: bold; color: #1F2937; margin: 0; line-height: 1.2;">${styledContent}</h1>`;
          } else {
            // Ensure h1 tags have proper default size if no size is specified, but preserve alignment
            styledContent = styledContent.replace(/<h1([^>]*?)>/g, (match, attrs) => {
              if (!attrs.includes('style') || !attrs.includes('font-size')) {
                return `<h1${attrs} style="font-size: 24px; font-weight: bold; color: #1F2937; margin: 0; line-height: 1.2;">`;
              }
              return match;
            });
          }
          
          newBlockContent = `
            <div class="relative bg-white rounded-2xl shadow-md p-6 hover:shadow-xl transition transform hover:-translate-y-1">
              <article class="max-w-none">
                ${styledContent}
              </article>
            </div>`;
        } else if (effectiveTextTypeForNew === 'subheading') {
          // Preserve Quill editor styling including alignment
          let styledContent = editorHtml || 'Subheading';
          
          // If the content doesn't have proper heading tags, wrap it in h2 with default styling
          if (!styledContent.includes('<h1') && !styledContent.includes('<h2') && !styledContent.includes('<h3')) {
            styledContent = `<h2 style="font-size: 20px; font-weight: 600; margin: 0;">${styledContent}</h2>`;
          } else {
            // Ensure h2 tags have proper default size if no size is specified, but preserve alignment
            styledContent = styledContent.replace(/<h2([^>]*?)>/g, (match, attrs) => {
              if (!attrs.includes('style') || !attrs.includes('font-size')) {
                return `<h2${attrs} style="font-size: 20px; font-weight: 600; margin: 0;">`;
              }
              return match;
            });
          }
          
          newBlockContent = `
            <div class="relative bg-white rounded-2xl shadow-md p-6 hover:shadow-xl transition transform hover:-translate-y-1">
              <article class="max-w-none">
                <div class="prose prose-lg max-w-none">
                  ${styledContent}
                </div>
              </article>
            </div>`;
        }
        
        const newBlock = {
          id: `text_${Date.now()}`,
          block_id: `text_${Date.now()}`,
          type: 'text',
          title: editorTitle || 'Text Block',
          content: newBlockContent,
          html_css: newBlockContent,
          textType: effectiveTextTypeForNew,
          heading: effectiveTextTypeForNew === 'heading_paragraph' ? editorHeading : undefined,
          subheading: effectiveTextTypeForNew === 'subheading_paragraph' ? editorSubheading : undefined,
          style: textTypes.find(t => t.id === effectiveTextTypeForNew)?.style || {},
          createdAt: new Date().toISOString(),
          updatedAt: new Date().toISOString(),
          order: (lessonContent?.data?.content ? lessonContent.data.content.length : contentBlocks.length) + 1
        };
        
        // If we have existing lesson content, add to that structure
        if (lessonContent?.data?.content) {
          setLessonContent(prevLessonContent => ({
            ...prevLessonContent,
            data: {
              ...prevLessonContent.data,
              content: [...prevLessonContent.data.content, newBlock]
            }
          }));
        } else {
          setContentBlocks(prev => [...prev, newBlock]);
        }
      }
     
      // Close the dialog and reset form
      handleTextEditorClose();
      
      // Show success message
      toast.success('Text block updated successfully');
      
    } catch (error) {
      console.error('Error in handleTextEditorSave:', error);
      toast.error('Failed to save text block. Please try again.');
    }
  };

  const handleTextEditorClose = () => {
    setShowTextEditorDialog(false);
    setEditorTitle('');
    setEditorHtml('');
    setCurrentTextBlockId(null);
    setCurrentTextType(null);
    setEditorHeading('');
    setEditorSubheading('');
    setEditorContent('');
    setMasterHeadingGradient('gradient1');
  };

  const handleEditorSave = () => {
    if (!currentBlock) return;

    let updatedContent = '';
    const effectiveTextType = currentBlock.textType;

    // Generate updated content based on text type
    if (effectiveTextType === 'heading_paragraph' || effectiveTextType === 'heading-paragraph') {
      updatedContent = `${editorHeading}|||${editorContent}`;
    } else if (effectiveTextType === 'subheading_paragraph' || effectiveTextType === 'subheading-paragraph') {
      updatedContent = `${editorSubheading}|||${editorContent}`;
    } else {
      updatedContent = editorContent;
    }

    // Update contentBlocks for new lessons
    setContentBlocks(blocks =>
      blocks.map(block =>
        block.id === currentBlock.id
          ? {
              ...block,
              content: updatedContent,
              heading: (effectiveTextType === 'heading_paragraph' || effectiveTextType === 'heading-paragraph') ? editorHeading : block.heading,
              subheading: (effectiveTextType === 'subheading_paragraph' || effectiveTextType === 'subheading-paragraph') ? editorSubheading : block.subheading,
              updatedAt: new Date().toISOString()
            }
          : block
      )
    );

    // Also update lessonContent if it exists (for fetched lessons)
    if (lessonContent?.data?.content) {
      setLessonContent(prevLessonContent => ({
        ...prevLessonContent,
        data: {
          ...prevLessonContent.data,
          content: prevLessonContent.data.content.map(block =>
            block.block_id === currentBlock.id ? {
              ...block,
              content: updatedContent,
              heading: (effectiveTextType === 'heading_paragraph' || effectiveTextType === 'heading-paragraph') ? editorHeading : block.heading,
              subheading: (effectiveTextType === 'subheading_paragraph' || effectiveTextType === 'subheading-paragraph') ? editorSubheading : block.subheading,
              updatedAt: new Date().toISOString()
            } : block
          )
        }
      }));
    }

    // Close the modal and reset
    setEditModalOpen(false);
    setCurrentBlock(null);
    setEditorHeading('');
    setEditorSubheading('');
    setEditorContent('');
  };

  const handleImageDialogClose = () => {
    setShowImageDialog(false);
    setImageTitle('');
    setImageDescription('');
    setImageFile(null);
    setImagePreview('');
    setImageTemplateText('');
    setCurrentBlock(null);
  };

  const handleImageInputChange = (e) => {
    const { name, value, files } = e.target;
   
    if (name === 'file' && files && files[0]) {
      const file = files[0];
     
      // Check file type
      const validTypes = ['image/jpeg', 'image/png', 'image/jpg'];
      if (!validTypes.includes(file.type)) {
        alert('Please upload only JPG or PNG images');
        return;
      }
     
      // Check file size (50MB max)
      if (file.size > 50 * 1024 * 1024) {
        alert('Image size should be less than 50MB');
        return;
      }
     
      // Show image editor instead of directly setting the file
      setImageToEdit(file);
      setImageEditorTitle('Edit Image');
      setShowImageEditor(true);
    } else if (name === 'title') {
      setImageTitle(value);
    } else if (name === 'description') {
      setImageDescription(value);
    }
  };

  // Image Editor callbacks
  const handleImageEditorSave = (editedFile) => {
    // Check if this is inline editing (currentBlock has an id)
    if (currentBlock && currentBlock.id) {
      // Inline editing - upload the edited file directly
      handleImageFileUpload(currentBlock.id, editedFile);
    } else {
      // Regular image dialog editing
      setImageFile(editedFile);
      setImagePreview(URL.createObjectURL(editedFile));
    }
    
    setShowImageEditor(false);
    setImageToEdit(null);
    setCurrentBlock(null);
  };

  const handleImageEditorClose = () => {
    setShowImageEditor(false);
    setImageToEdit(null);
  };

  // Inline image editing with image editor
  const handleInlineImageFileUpload = (blockId, file) => {
    if (!file) return;

    // Check file type
    const validTypes = ['image/jpeg', 'image/png', 'image/jpg'];
    if (!validTypes.includes(file.type)) {
      alert('Please upload only JPG or PNG images');
      return;
    }
   
    // Check file size (50MB max)
    if (file.size > 50 * 1024 * 1024) {
      alert('Image size should be less than 50MB');
      return;
    }

    // Show image editor for inline editing
    setImageToEdit(file);
    setImageEditorTitle('Edit Image');
    setShowImageEditor(true);
    
    // Store the block ID for when the editor saves
    setCurrentBlock({ id: blockId });
  };

  const handleAddImage = async () => {
    if (!imageTitle || (!imageFile && !imagePreview)) {
      alert('Please fill in all required fields');
      return;
    }

    // Set loading state
    setMainImageUploading(true);

    try {
    // Handle both File object and string URL cases
    let imageUrl = '';
      let uploadedImageData = null;
      
    if (imageFile && typeof imageFile === 'object' && 'name' in imageFile) {
        // It's a File object - upload to API
        try {
          const uploadResult = await uploadImage(imageFile, {
            folder: 'lesson-images',
            public: true
          });
          
          if (uploadResult.success && uploadResult.imageUrl) {
            imageUrl = uploadResult.imageUrl;
            uploadedImageData = uploadResult;
            toast.success('Image uploaded successfully!');
          } else {
            throw new Error('Upload failed - no image URL returned');
          }
        } catch (error) {
          console.error('Error uploading image:', error);
          toast.error(error.message || 'Failed to upload image. Please try again.');
          
          // Fallback to local URL for immediate preview
      imageUrl = URL.createObjectURL(imageFile);
        }
    } else if (typeof imageFile === 'string') {
      // It's already a URL string
      imageUrl = imageFile;
    } else if (imagePreview) {
      // Fallback to imagePreview if available
      imageUrl = imagePreview;
    }

    const layout = currentBlock?.layout || null;
    const templateType = currentBlock?.templateType || null;
    const textContent = getPlainText(imageTemplateText || '').trim();

    // Build HTML based on layout when applicable
    let htmlContent = '';
    if (layout === 'side-by-side') {
      const alignment = currentBlock?.alignment || 'left';
      const imageFirst = alignment === 'left';
      const imageOrder = imageFirst ? 'order-1' : 'order-2';
      const textOrder = imageFirst ? 'order-2' : 'order-1';
      
      htmlContent = `
        <div class="grid md:grid-cols-2 gap-8 items-center bg-gray-50 rounded-xl p-6">
          <div class="${imageOrder}">
            <img src="${imageUrl}" alt="${imageTitle || 'Image'}" class="w-full max-h-[28rem] object-contain rounded-lg shadow-lg" />
          </div>
          <div class="${textOrder}">
            ${textContent ? `<span class="text-gray-700 text-lg leading-relaxed">${textContent}</span>` : ''}
          </div>
        </div>
      `;
    } else if (layout === 'overlay') {
      htmlContent = `
        <div class="relative rounded-xl overflow-hidden">
          <img src="${imageUrl}" alt="${imageTitle || 'Image'}" class="w-full h-96 object-cover" />
          ${textContent ? `<div class="absolute inset-0 bg-gradient-to-t from-black via-transparent to-transparent flex items-end"><div class="text-white p-8 w-full"><span class="text-xl font-medium leading-relaxed">${textContent}</span></div></div>` : ''}
        </div>
      `;
    } else if (layout === 'centered') {
      htmlContent = `
        <div class="text-center">
          <img src="${imageUrl}" alt="${imageTitle || 'Image'}" class="max-w-full max-h-[28rem] object-contain rounded-xl shadow-lg mx-auto" />
          ${textContent ? `<span class="text-gray-600 mt-4 italic text-lg">${textContent}</span>` : ''}
        </div>
      `;
    } else if (layout === 'full-width') {
      htmlContent = `
        <div class="space-y-3">
          <img src="${imageUrl}" alt="${imageTitle || 'Image'}" class="w-full max-h-[28rem] object-contain rounded" />
          ${textContent ? `<p class="text-sm text-gray-600">${textContent}</p>` : ''}
        </div>
      `;
    } else {
      htmlContent = `
        <div class="image-block">
          <img
            src="${imageUrl}"
            alt="${imageTitle || 'Image'}"
            style="max-width: 100%; height: auto; border-radius: 0.5rem;"
          />
          ${textContent ? `
            <span class="mt-2 text-sm text-gray-600">${textContent}</span>
          ` : ''}
        </div>
      `;
    }

    // Determine which alignment to use based on layout
    const finalAlignment = layout === 'side-by-side' ? imageAlignment : standaloneImageAlignment;

    const newBlock = {
      id: currentBlock?.id || `image-${Date.now()}`,
      block_id: currentBlock?.id || `image-${Date.now()}`,
      type: 'image',
      title: imageTitle,
      layout: layout || undefined,
      templateType: templateType || undefined,
      alignment: finalAlignment, // Include appropriate alignment
      details: {
        image_url: imageUrl,
        caption: textContent || '',
        alt_text: imageTitle,
        layout: layout || undefined,
        template: templateType || undefined,
        alignment: finalAlignment
      },
      html_css: htmlContent,
      imageTitle: imageTitle,
      imageDescription: textContent,
      text: textContent,
      imageFile: imageFile,
      imageUrl: imageUrl,
      uploadedImageData: uploadedImageData,
      timestamp: new Date().toISOString(),
      order: (lessonContent?.data?.content ? lessonContent.data.content.length : contentBlocks.length) + 1
    };

    // Check if we're inserting at a specific position first (highest priority)
    if (insertionPosition !== null) {
      // Insert at specific position in contentBlocks (always update this for immediate UI)
      setContentBlocks(prev => {
        const newBlocks = [...prev];
        newBlocks.splice(insertionPosition, 0, newBlock);
        return newBlocks;
      });
      
      // Also update lessonContent if it exists
      if (lessonContent?.data?.content) {
        setLessonContent(prevLessonContent => {
          const newContent = [...prevLessonContent.data.content];
          newContent.splice(insertionPosition, 0, newBlock);
          return {
            ...prevLessonContent,
            data: {
              ...prevLessonContent.data,
              content: newContent
            }
          };
        });
      }
      setInsertionPosition(null);
      setCurrentBlock(null);
    } else if (currentBlock && contentBlocks.find(b => b.id === currentBlock.id)) {
      // Update existing block locally (edit mode) - only if the block actually exists in contentBlocks
      setContentBlocks(prev => prev.map(block => block.id === currentBlock.id ? { ...newBlock, text: getPlainText(newBlock.text || ''), imageDescription: getPlainText(newBlock.imageDescription || '') } : block));
      // If lessonContent exists, also sync the fetched content block
      if (lessonContent?.data?.content) {
        setLessonContent(prev => ({
          ...prev,
          data: {
            ...prev.data,
            content: prev.data.content.map(b => b.block_id === currentBlock.id ? {
              ...b,
              html_css: htmlContent,
              details: { ...(b.details || {}), image_url: imageUrl, caption: textContent, alt_text: imageTitle, layout: layout || b.details?.layout, template: templateType || b.details?.template },
              imageUrl: imageUrl,
              imageTitle: imageTitle,
              imageDescription: getPlainText(textContent || ''),
              text: getPlainText(textContent || ''),
              layout: layout || b.layout,
              templateType: templateType || b.templateType
            } : b)
          }
        }));
      }
      setCurrentBlock(null);
    } else {
      // Add new block to local edit list immediately
      setContentBlocks(prev => [...prev, newBlock]);
      setCurrentBlock(null);
    }
   
    handleImageDialogClose();
    } finally {
      // Clear loading state
      setMainImageUploading(false);
    }
  };

  const handleEditImage = (blockId) => {
    const block = contentBlocks.find(b => b.id === blockId);
    if (block) {
      setCurrentBlock(block);
      setImageTitle(block.imageTitle);
      setImageDescription(block.imageDescription || '');
      setImageFile(block.imageFile);
      setImagePreview(block.imageUrl);
      setImageTemplateText(block.text || block.details?.caption || '');
      
      // Set appropriate alignment based on layout
      const blockAlignment = block.alignment || 'left';
      if (block.layout === 'side-by-side') {
        setImageAlignment(blockAlignment);
      } else {
        setStandaloneImageAlignment(blockAlignment);
      }
      
      setShowImageDialog(true);
    }
  };

  const handleAudioDialogClose = () => {
    setShowAudioDialog(false);
    setAudioTitle('');
    setAudioDescription('');
    setAudioFile(null);
    setAudioPreview('');
    setAudioUrl('');
    setAudioUploadMethod('file');
    setCurrentBlock(null);
  };

  const handleAudioInputChange = (e) => {
    const { name, value, files } = e.target;
   
    if (name === 'file' && files && files[0]) {
      const file = files[0];
     
      // Check file type
      const validTypes = ['audio/mpeg', 'audio/wav', 'audio/ogg'];
      if (!validTypes.includes(file.type)) {
        alert('Please upload only MP3, WAV, or OGG audio files');
        return;
      }
     
      // Check file size (20MB max)
      if (file.size > 20 * 1024 * 1024) {
        alert('Audio size should be less than 20MB');
        return;
      }
     
      setAudioFile(file);
      setAudioPreview(URL.createObjectURL(file));
    } else if (name === 'title') {
      setAudioTitle(value);
    } else if (name === 'description') {
      setAudioDescription(value);
    } else if (name === 'url') {
      setAudioUrl(value);
    }
  };

  const handleAddAudio = async () => {
    // Validate required fields based on upload method
    if (!audioTitle) {
      alert('Please enter an audio title');
      return;
    }
   
    if (audioUploadMethod === 'file' && !audioFile) {
      alert('Please select an audio file');
      return;
    }
   
    if (audioUploadMethod === 'url' && !audioUrl) {
      alert('Please enter an audio URL');
      return;
    }

    // Create audio URL based on upload method
    let finalAudioUrl = '';
    if (audioUploadMethod === 'file') {
      try {
        setIsUploading(true);
        const upload = await uploadAudioResource(audioFile, { folder: 'lesson-audio', public: true, type: 'audio' });
        if (!upload?.success || !upload?.audioUrl) {
          throw new Error('Audio upload failed');
        }
        finalAudioUrl = upload.audioUrl;
      } catch (e) {
        setIsUploading(false);
        toast.error(e.message || 'Audio upload failed');
        return;
      } finally {
        setIsUploading(false);
      }
    } else {
      finalAudioUrl = audioUrl;
    }

    // Generate HTML content for display
    const htmlContent = `
      <audio controls style="width: 100%; max-width: 400px;">
        <source src="${finalAudioUrl}" type="audio/mpeg">
        Your browser does not support the audio element.
      </audio>
      ${audioTitle ? `<p style="font-size: 14px; color: #666; margin-top: 8px;">${audioTitle}</p>` : ''}
      ${audioDescription ? `<p style="font-size: 12px; color: #888; margin-top: 4px;">${audioDescription}</p>` : ''}
    `;

    const audioBlock = {
      id: currentBlock?.id || `audio-${Date.now()}`,
      block_id: currentBlock?.id || `audio-${Date.now()}`,
      type: 'audio',
      title: 'Audio',
      audioTitle: audioTitle,
      audioDescription: audioDescription,
      audioFile: audioUploadMethod === 'file' ? audioFile : null,
      audioUrl: finalAudioUrl,
      uploadMethod: audioUploadMethod,
      originalUrl: audioUploadMethod === 'url' ? audioUrl : null,
      timestamp: new Date().toISOString(),
      html_css: htmlContent,
      order: (lessonContent?.data?.content ? lessonContent.data.content.length : contentBlocks.length) + 1
    };

    if (currentBlock) {
      // Update existing block
      setContentBlocks(prev =>
        prev.map(block => block.id === currentBlock.id ? audioBlock : block)
      );
      
      // Also update lessonContent if it exists (for fetched lessons)
      if (lessonContent?.data?.content) {
        setLessonContent(prevLessonContent => ({
          ...prevLessonContent,
          data: {
            ...prevLessonContent.data,
            content: prevLessonContent.data.content.map(block =>
              block.block_id === currentBlock.id ? {
                ...audioBlock,
                block_id: currentBlock.id,
                details: {
                  audio_url: finalAudioUrl,
                  caption: audioTitle,
                  description: audioDescription
                }
              } : block
            )
          }
        }));
      }
    } else {
      // Add new block to local edit list
      setContentBlocks(prev => [...prev, audioBlock]);
      
      // Also add to lessonContent if it exists (for fetched lessons)
      if (lessonContent?.data?.content) {
        const newAudioBlock = {
          ...audioBlock,
          details: {
            audio_url: finalAudioUrl,
            caption: audioTitle,
            description: audioDescription
          }
        };
        setLessonContent(prevLessonContent => ({
          ...prevLessonContent,
          data: {
            ...prevLessonContent.data,
            content: [...prevLessonContent.data.content, newAudioBlock]
          }
        }));
      }
    }
   
    handleAudioDialogClose();
  };

  const handleEditAudio = (blockId) => {
    const block = contentBlocks.find(b => b.id === blockId);
    if (block) {
      setCurrentBlock(block);
      setAudioTitle(block.audioTitle);
      setAudioDescription(block.audioDescription || '');
      setAudioFile(block.audioFile);
      setAudioPreview(block.audioUrl);
      setShowAudioDialog(true);
    }
  };

  

  const handleLinkDialogClose = () => {
    setShowLinkDialog(false);
    setLinkTitle('');
    setLinkUrl('');
    setLinkDescription('');
    setLinkButtonText('Visit Link');
    setLinkButtonStyle('primary');
    setLinkError('');
    setCurrentLinkBlock(null);
  };

  const handleLinkInputChange = (e) => {
    const { name, value } = e.target;
    if (name === 'title') {
      setLinkTitle(value);
    } else if (name === 'url') {
      setLinkUrl(value);
    } else if (name === 'description') {
      setLinkDescription(value);
    } else if (name === 'buttonText') {
      setLinkButtonText(value);
    } else if (name === 'buttonStyle') {
      setLinkButtonStyle(value);
    }
  };

  const handleAddLink = () => {
    if (!linkTitle || !linkUrl || !linkButtonText) {
      setLinkError('Please fill in all required fields');
      return;
    }

    try {
      // This will throw if URL is invalid
      new URL(linkUrl);
    } catch (e) {
      setLinkError('Please enter a valid URL (e.g., https://example.com)');
      return;
    }

    // Generate HTML content for display
    const buttonStyles = {
      primary: 'background-color: #3B82F6; color: white; border: none;',
      secondary: 'background-color: #6B7280; color: white; border: none;',
      outline: 'background-color: transparent; color: #3B82F6; border: 2px solid #3B82F6;'
    };

    const htmlContent = `
      <div style="padding: 16px; border: 1px solid #E5E7EB; border-radius: 8px; background-color: #F9FAFB;">
        <h3 style="margin: 0 0 8px 0; font-size: 16px; font-weight: 600; color: #1F2937;">${linkTitle}</h3>
        ${linkDescription ? `<p style="margin: 0 0 12px 0; font-size: 14px; color: #6B7280;">${linkDescription}</p>` : ''}
        <a href="${linkUrl}" target="_blank" rel="noopener noreferrer"
           style="display: inline-block; padding: 8px 16px; border-radius: 6px; text-decoration: none; font-size: 14px; font-weight: 500; ${buttonStyles[linkButtonStyle] || buttonStyles.primary}">
          ${linkButtonText}
        </a>
      </div>
    `;

    const newBlock = {
      id: currentLinkBlock?.id || `link-${Date.now()}`,
      block_id: currentLinkBlock?.id || `link-${Date.now()}`,
      type: 'link',
      title: 'Link',
      linkTitle: linkTitle,
      linkUrl: linkUrl,
      linkDescription: linkDescription,
      linkButtonText: linkButtonText,
      linkButtonStyle: linkButtonStyle,
      timestamp: new Date().toISOString(),
      html_css: htmlContent,
      order: (lessonContent?.data?.content ? lessonContent.data.content.length : contentBlocks.length) + 1
    };

    if (currentLinkBlock) {
      setContentBlocks(prev =>
        prev.map(block => block.id === currentLinkBlock.id ? newBlock : block)
      );
    } else {
      // Check if we're inserting at a specific position
      if (insertionPosition !== null) {
        // Insert at specific position in contentBlocks (always update this for immediate UI)
        setContentBlocks(prevBlocks => {
          const newBlocks = [...prevBlocks];
          newBlocks.splice(insertionPosition, 0, newBlock);
          return newBlocks;
        });
        
        // Also update lessonContent if it exists
        if (lessonContent?.data?.content) {
          setLessonContent(prevLessonContent => {
            const newContent = [...prevLessonContent.data.content];
            newContent.splice(insertionPosition, 0, newBlock);
            return {
              ...prevLessonContent,
              data: {
                ...prevLessonContent.data,
                content: newContent
              }
            };
          });
        }
        setInsertionPosition(null);
      } else {
        // Add new link block - only add to contentBlocks like other block handlers
        setContentBlocks(prev => [...prev, newBlock]);
      }
    }
   
    handleLinkDialogClose();
  };

  const handlePdfDialogClose = () => {
    setShowPdfDialog(false);
    setPdfTitle('');
    setPdfDescription('');
    setPdfFile(null);
    setPdfPreview('');
    setPdfUrl('');
    setPdfUploadMethod('file');
    setCurrentBlock(null);
  };

  const handlePdfInputChange = (e) => {
    const { name, value, files } = e.target;
    if (name === 'file' && files && files[0]) {
      setPdfFile(files[0]);
      setPdfPreview(URL.createObjectURL(files[0]));
    } else if (name === 'title') {
      setPdfTitle(value);
    } else if (name === 'description') {
      setPdfDescription(value);
    } else if (name === 'url') {
      setPdfUrl(value);
    }
  };

  const handleAddPdf = async () => {
    // Validate required fields based on upload method
    if (!pdfTitle) {
      alert('Please enter a PDF title');
      return;
    }
   
    if (pdfUploadMethod === 'file' && !pdfFile) {
      alert('Please select a PDF file');
      return;
    }
   
    if (pdfUploadMethod === 'url' && !pdfUrl) {
      alert('Please enter a PDF URL');
      return;
    }

    setMainPdfUploading(true);

    // Create PDF URL based on upload method
    let finalPdfUrl = '';
    let uploadedPdfData = null;
    if (pdfUploadMethod === 'file') {
      try {
        const result = await uploadImage(pdfFile, { fieldName: 'resource', folder: 'lesson-resources', public: true, type: 'pdf' });
        if (result?.success && result?.imageUrl) {
          finalPdfUrl = result.imageUrl;
          uploadedPdfData = result;
          toast.success('PDF uploaded successfully!');
        } else {
          throw new Error('Upload failed - no URL returned');
        }
      } catch (err) {
        console.error('PDF upload error:', err);
        toast.error(err.message || 'Failed to upload PDF. Using local preview.');
        finalPdfUrl = URL.createObjectURL(pdfFile);
      }
    } else {
      finalPdfUrl = pdfUrl;
    }

    const pdfBlock = {
      id: currentBlock?.id || `pdf-${Date.now()}`,
      type: 'pdf',
      title: 'PDF',
      pdfTitle: pdfTitle,
      pdfDescription: pdfDescription,
      pdfFile: pdfUploadMethod === 'file' ? pdfFile : null,
      pdfUrl: finalPdfUrl,
      uploadMethod: pdfUploadMethod,
      originalUrl: pdfUploadMethod === 'url' ? pdfUrl : null,
      uploadedPdfData,
      timestamp: new Date().toISOString(),
      details: {
        pdf_url: finalPdfUrl,
        caption: pdfTitle,
        description: pdfDescription,
      },
      html_css: `
        <div class="lesson-pdf">
          ${pdfTitle ? `<h3 class="pdf-title">${pdfTitle}</h3>` : ''}
          ${pdfDescription ? `<p class="pdf-description">${pdfDescription}</p>` : ''}
          <iframe src="${finalPdfUrl}" class="pdf-iframe" style="width: 100%; height: 600px; border: none; border-radius: 12px;"></iframe>
        </div>
      `
    };

    if (currentBlock) {
      // Update existing block
      setContentBlocks(prev =>
        prev.map(block => block.id === currentBlock.id ? pdfBlock : block)
      );
    } else {
      // Check if we're inserting at a specific position
      if (insertionPosition !== null) {
        // Insert at specific position in contentBlocks (always update this for immediate UI)
        setContentBlocks(prevBlocks => {
          const newBlocks = [...prevBlocks];
          newBlocks.splice(insertionPosition, 0, pdfBlock);
          return newBlocks;
        });
        
        // Also update lessonContent if it exists
        if (lessonContent?.data?.content) {
          setLessonContent(prevLessonContent => {
            const newContent = [...prevLessonContent.data.content];
            newContent.splice(insertionPosition, 0, pdfBlock);
            return {
              ...prevLessonContent,
              data: {
                ...prevLessonContent.data,
                content: newContent
              }
            };
          });
        }
        setInsertionPosition(null);
      } else {
        // Add new block
        setContentBlocks(prev => [...prev, pdfBlock]);
      }
    }
   
    handlePdfDialogClose();
    setMainPdfUploading(false);
  };

  useEffect(() => {
    const collapseSidebar = () => {
      if (setSidebarCollapsed) {
        setSidebarCollapsed(true);
      }
    };

    collapseSidebar();

    return () => {
      if (setSidebarCollapsed) {
        setSidebarCollapsed(false);
      }
    };
  }, [setSidebarCollapsed]);


  useEffect(() => {
    const loadLessonData = async () => {
      try {
        setLoading(true);
        setFetchingContent(true);
       
        if (location.state?.lessonData) {
          const { title, contentBlocks } = location.state.lessonData;
          setLessonTitle(title);
          setContentBlocks(contentBlocks || []);
          setLessonData(location.state.lessonData);
         
          // Fetch lesson content
          try {
            const lessonId = location.state.lessonData.id;
            console.log('Fetching lesson content for:', lessonId);
           
            // Get the token
            const token = localStorage.getItem('token');
            if (!token) {
              throw new Error('No authentication token found');
            }

            // Make the API call
            const contentResponse = await fetch(
              `${import.meta.env.VITE_API_BASE_URL}/api/lessoncontent/${lessonId}`,
              {
                method: 'GET',
                headers: {
                  'Authorization': `Bearer ${token}`,
                  'Content-Type': 'application/json'
                }
              }
            );

            if (!contentResponse.ok) {
              throw new Error(`HTTP error! status: ${contentResponse.status}`);
            }
           
            const contentData = await contentResponse.json();
            console.log('Content response:', contentData);
           
            if (contentData) {
              console.log('Setting lesson content:', contentData);
              setLessonContent(contentData);

              // Mirror fetched content into edit-mode blocks so newly added blocks append after existing ones
              try {
                const fetchedBlocks = Array.isArray(contentData?.data?.content) ? contentData.data.content : [];
                const mappedEditBlocks = fetchedBlocks.map((b, i) => {
                  const base = {
                    id: b.block_id || `block_${i + 1}`,
                    block_id: b.block_id || `block_${i + 1}`,
                    type: b.type,
                    order: i + 1,
                    html_css: b.html_css || '',
                    details: b.details || {},
                    isEditing: false,
                    timestamp: new Date().toISOString()
                  };
                  if (b.type === 'image') {
                    return {
                      ...base,
                      title: 'Image',
                      layout: b.details?.layout || 'centered',
                      templateType: b.details?.template || undefined,
                      alignment: b.details?.alignment || 'left', // Extract alignment from details
                      imageUrl: b.details?.image_url || '',
                      imageTitle: b.details?.alt_text || 'Image',
                      imageDescription: b.details?.caption || '',
                      text: b.details?.caption || ''
                    };
                  }
                  
                  if (b.type === 'pdf') {
                    return {
                      ...base,
                      type: 'pdf',
                      pdfUrl: b.details?.pdf_url || '',
                      pdfTitle: b.details?.caption || 'PDF Document',
                      pdfDescription: b.details?.description || ''
                    };
                  }
                  if (b.type === 'video') {
                    return {
                      ...base,
                      type: 'video',
                      videoUrl: b.details?.video_url || '',
                      videoTitle: b.details?.caption || ''
                    };
                  }
                  if (b.type === 'statement') {
                    return {
                      ...base,
                      type: 'statement',
                      title: b.details?.title || 'Statement',
                      statementType: b.details?.statement_type || b.details?.statementType || 'statement-a',
                      content: b.details?.content || '',
                      html_css: b.html_css || ''
                    };
                  }
                  if (b.type === 'table') {
                    return {
                      ...base,
                      type: 'table',
                      title: b.details?.title || 'Table',
                      tableType: b.details?.table_type || b.details?.templateId || b.tableType || 'two_columns',
                      templateId: b.details?.table_type || b.details?.templateId || b.tableType || 'two_columns',
                      content: b.details?.content || b.content || '',
                      html_css: b.html_css || ''
                    };
                  }
                  if (b.type === 'quote') {
                    return {
                      ...base,
                      type: 'quote',
                      title: b.details?.title || 'Quote',
                      textType: b.details?.quote_type || b.details?.quoteType || b.textType || 'quote_a',
                      quoteType: b.details?.quote_type || b.details?.quoteType || b.textType || 'quote_a',
                      content: b.details?.content || b.content || '',
                      html_css: b.html_css || ''
                    };
                  }
                  if (b.type === 'divider') {
                    // Determine divider subtype from details, subtype, or HTML
                    let dividerSubtype = b.details?.divider_type || b.subtype;
                    if (!dividerSubtype && typeof b.html_css === 'string') {
                      const html = b.html_css;
                      if ((html.includes('cursor-pointer') || html.includes('letter-spacing')) && (html.includes('background-color') || html.includes('bg-blue'))) {
                        dividerSubtype = 'continue';
                      } else if ((html.includes('rounded-full') || html.includes('border-radius: 50%')) && (html.includes('<hr') || html.includes('border-top'))) {
                        dividerSubtype = 'numbered_divider';
                      } else if (html.includes('<hr')) {
                        dividerSubtype = 'divider';
                      } else {
                        dividerSubtype = 'continue';
                      }
                    }
                    return {
                      ...base,
                      type: 'divider',
                      title: 'Divider',
                      subtype: dividerSubtype || 'continue',
                      content: b.details?.content || b.content || '',
                      html_css: b.html_css || ''
                    };
                  }
                  if (b.type === 'interactive') {
                    // Detect interactive template type from subtype, content, or HTML patterns
                    let template = b.subtype || b.details?.template;
                    
                    // If no template found, try parsing content
                    if (!template && b.content) {
                      try {
                        const content = JSON.parse(b.content);
                        template = content.template;
                      } catch (error) {
                        console.log('Could not parse interactive content as JSON');
                      }
                    }
                    
                    // If still no template, detect from HTML patterns
                    if (!template && b.html_css) {
                      const htmlContent = b.html_css;
                      if (htmlContent.includes('data-template="accordion"') || 
                          htmlContent.includes('accordion-header') || 
                          htmlContent.includes('accordion-content') ||
                          htmlContent.includes('interactive-accordion')) {
                        template = 'accordion';
                      } else if (htmlContent.includes('data-template="tabs"') || 
                                 htmlContent.includes('tab-button') ||
                                 htmlContent.includes('interactive-tabs')) {
                        template = 'tabs';
                      } else if (htmlContent.includes('data-template="labeled-graphic"') || 
                                 htmlContent.includes('labeled-graphic-container')) {
                        template = 'labeled-graphic';
                      }
                    }
                    
                    return {
                      ...base,
                      type: 'interactive',
                      title: b.details?.title || 'Interactive Content',
                      subtype: template || 'accordion',
                      template: template || 'accordion',
                      content: b.content || '',
                      html_css: b.html_css || ''
                    };
                  }
                  if (b.type === 'audio') {
                    // Reconstruct audio content JSON from database fields
                    let audioContent = {};
                    
                    // Try to parse existing content first
                    if (b.content) {
                      try {
                        audioContent = JSON.parse(b.content);
                      } catch (e) {
                        console.log('Could not parse existing audio content, reconstructing from details');
                      }
                    }
                    
                    // If content is empty or parsing failed, reconstruct from details
                    if (!audioContent.title && !audioContent.url) {
                      audioContent = {
                        title: b.details?.audioTitle || b.details?.title || b.title || 'Audio',
                        description: b.details?.audioDescription || b.details?.description || '',
                        uploadMethod: b.details?.uploadMethod || 'url',
                        url: b.details?.audioUrl || b.details?.audio_url || '',
                        uploadedData: b.details?.uploadedData || null,
                        createdAt: b.createdAt || new Date().toISOString()
                      };
                    }
                    
                    return {
                      ...base,
                      type: 'audio',
                      title: audioContent.title || 'Audio',
                      content: JSON.stringify(audioContent),
                      html_css: b.html_css || ''
                    };
                  }
                  if (b.type === 'youtube') {
                    // Reconstruct YouTube content JSON from database fields
                    let youTubeContent = {};
                    
                    // Try to parse existing content first
                    if (b.content) {
                      try {
                        youTubeContent = JSON.parse(b.content);
                      } catch (e) {
                        console.log('Could not parse existing YouTube content, reconstructing from details');
                      }
                    }
                    
                    // If content is empty or parsing failed, reconstruct from details
                    if (!youTubeContent.url || youTubeContent.url.trim() === '') {
                      console.log('Reconstructing YouTube content from details:', b.details);
                      console.log('Available block data:', {
                        details: b.details,
                        content: b.content,
                        html_css: b.html_css ? 'Present' : 'Missing'
                      });
                      
                      youTubeContent = {
                        title: b.details?.youTubeTitle || b.details?.title || b.title || 'YouTube Video',
                        description: b.details?.youTubeDescription || b.details?.description || '',
                        url: b.details?.youTubeUrl || b.details?.youtube_url || '',
                        videoId: b.details?.videoId || '',
                        embedUrl: b.details?.embedUrl || '',
                        createdAt: b.createdAt || new Date().toISOString()
                      };
                      
                      // If still no URL found, try to extract from html_css as last resort
                      if (!youTubeContent.url && b.html_css) {
                        const srcMatch = b.html_css.match(/src="([^"]*youtube\.com\/embed\/[^"]*)"/) || 
                                        b.html_css.match(/src="([^"]*youtu\.be\/[^"]*)"/) ||
                                        b.html_css.match(/src="([^"]*youtube\.com\/watch\?v=[^"]*)"/) ;
                        if (srcMatch) {
                          const extractedUrl = srcMatch[1];
                          console.log('Extracted URL from html_css:', extractedUrl);
                          
                          // Convert embed URL back to watch URL if needed
                          let watchUrl = extractedUrl;
                          if (extractedUrl.includes('/embed/')) {
                            const videoId = extractedUrl.split('/embed/')[1].split('?')[0];
                            watchUrl = `https://www.youtube.com/watch?v=${videoId}`;
                            youTubeContent.videoId = videoId;
                            youTubeContent.embedUrl = extractedUrl;
                          }
                          youTubeContent.url = watchUrl;
                        }
                      }
                    }
                    
                    console.log('YouTube block loading result:', {
                      blockId: b.id,
                      finalContent: youTubeContent,
                      hasUrl: !!youTubeContent.url
                    });
                    
                    return {
                      ...base,
                      type: 'youtube',
                      title: youTubeContent.title || 'YouTube Video',
                      content: JSON.stringify(youTubeContent),
                      html_css: b.html_css || ''
                    };
                  }
                  // Default map to text block with preserved HTML
                  {
                    const html = b.html_css || '';
                    const lowered = html.toLowerCase();
                    const hasH1 = lowered.includes('<h1');
                    const hasH2 = lowered.includes('<h2');
                    const hasP = lowered.includes('<p');
                    // Check for master heading first (has gradient background)
                    const isMasterHeading = hasH1 && (lowered.includes('linear-gradient') || lowered.includes('gradient'));
                    
                    const detectedType = isMasterHeading
                      ? 'master_heading'
                      : hasH1 && hasP
                        ? 'heading_paragraph'
                        : hasH2 && hasP
                          ? 'subheading_paragraph'
                          : hasH1
                            ? 'heading'
                            : hasH2
                              ? 'subheading'
                              : 'paragraph';
                    return {
                      ...base,
                      type: 'text',
                      title: 'Text Block',
                      textType: detectedType,
                      content: html,
                    };
                  }
                });
                if (mappedEditBlocks.length > 0) {
                  setContentBlocks(mappedEditBlocks);
                  // Clear lessonContent completely to prevent duplicate rendering in edit mode
                  setLessonContent(null);
                }
              } catch (e) {
                console.warn('Failed to map fetched content to edit blocks:', e);
              }
            } else {
              console.log('No content found for this lesson');
            }
          } catch (contentError) {
            console.error('Error fetching lesson content:', contentError);
            console.error('Error details:', contentError.response?.data || contentError.message);
          }
         
          setLoading(false);
          setFetchingContent(false);
          return;
        }

        if (lessonId) {
          const token = localStorage.getItem('token');
          if (!token) {
            throw new Error('Authentication token not found');
          }

          const response = await fetch(
            `${import.meta.env.VITE_API_BASE_URL}/api/course/${courseId}/modules/${moduleId}/lesson/${lessonId}`,
            {
              headers: {
                'Authorization': `Bearer ${token}`,
                'Content-Type': 'application/json'
              }
            }
          );
         
          if (!response.ok) {
            throw new Error('Failed to fetch lesson data');
          }
         
          const lessonData = await response.json();
          setLessonData(lessonData);
          setLessonTitle(lessonData.title || 'Untitled Lesson');
          setContentBlocks(lessonData.contentBlocks || []);
        } else {
          setLessonTitle('New Lesson');
          setLessonData({
            id: null,
            title: 'New Lesson',
            description: '',
            contentBlocks: [],
            status: 'DRAFT'
          });
          setContentBlocks([]);
        }
      } catch (error) {
        console.error('Error loading lesson data:', error);
        setLessonTitle('Untitled Lesson');
        if (error.message.includes('token') || error.message.includes('401')) {
          navigate('/login');
        }
      } finally {
        setLoading(false);
      }
    };

    loadLessonData();
  }, [courseId, moduleId, lessonId, navigate, location.state]);


  if (loading) {
    return (
      <div className="flex h-screen bg-gray-50 items-center justify-center">
        <div className="text-center">
          <div className="animate-spin rounded-full h-12 w-12 border-b-2 border-blue-600 mx-auto mb-4"></div>
          <p className="text-gray-600">Loading lesson...</p>
        </div>
      </div>
    );
  }

  const getPlainText = (html) => {
    const temp = typeof document !== 'undefined' ? document.createElement('div') : null;
    if (!temp) return html || '';
    temp.innerHTML = html || '';
    return temp.textContent || temp.innerText || '';
  };

  return (
    <>
      <div className="flex min-h-screen w-full bg-white overflow-hidden">
        {/* Content Blocks Sidebar */}
        <div
          className="fixed top-16 h-[calc(100vh-4rem)] z-40 bg-white shadow-sm border-r border-gray-200 overflow-y-auto w-72 flex-shrink-0"
          style={{
            left: sidebarCollapsed ? "4.5rem" : "17rem"
          }}
          >
            <div className="w-72 bg-white border-r border-gray-200 flex flex-col h-full">
              <div className="sticky top-0 z-10 p-4 border-b border-gray-200 bg-gradient-to-r from-blue-50 to-indigo-50">
                <h2 className="text-lg font-bold text-gray-800 flex items-center">
                  Content Library
                </h2>
                <p className="text-xs text-gray-500 mt-1">
                  Drag and drop content blocks to build your lesson
                </p>
              </div>
             
              <div className="overflow-y-auto flex-1 p-4">
                <div className="grid grid-cols-2 gap-3">
                  {contentBlockTypes.map((blockType) => (
                    <Card
                      key={blockType.id}
                      className="cursor-pointer hover:shadow-md transition-all duration-200 border border-gray-200 h-28 flex flex-col group hover:border-indigo-200 hover:bg-indigo-50"
                      onClick={() => handleBlockClick(blockType)}
                    >
                      <CardContent className="flex flex-col items-center justify-center p-3 h-full">
                        <div className="w-10 h-10 rounded-full bg-indigo-100 flex items-center justify-center text-indigo-600 mb-2 group-hover:bg-indigo-200 transition-colors">
                          {blockType.icon}
                        </div>
                        <h3 className="text-xs font-medium text-gray-800 text-center">
                          {blockType.title}
                        </h3>
                        <p className="text-[10px] text-gray-500 text-center mt-1 line-clamp-1">
                          {blockType.description}
                        </p>
                      </CardContent>
                    </Card>
                  ))}
                </div>
              </div>

              {/* Footer */}
              {/* <div className="p-3 border-t border-gray-200 bg-gray-50">
                <p className="text-xs text-gray-500 text-center">
                  Drag blocks to the right to build your lesson
                </p>
              </div> */}
            </div>
          </div>

        {/* Main Content */}
        <div
          className={`flex-1 transition-all duration-300 relative ${
            sidebarCollapsed
              ? 'ml-[calc(4.5rem+16rem)]'
              : 'ml-[calc(17rem+16rem)]'
          }`}
        >
          {/* Fixed Header */}
          <div className="fixed top-16 left-0 right-0 bg-white border-b border-gray-200 px-6 py-4 z-30"
               style={{
                 left: sidebarCollapsed ? "calc(4.5rem + 16rem)" : "calc(17rem + 16rem)"
               }}>
            <div className="max-w-[800px] mx-auto flex items-center justify-between">
              <div className="flex items-center space-x-4">
                <Button
                  variant="ghost"
                  size="sm"
                  onClick={() => navigate(-1)}
                  className="flex items-center space-x-2"
                >
                  <ArrowLeft className="h-4 w-4" />
                  <span>Back</span>
                </Button>
                <h1 className="text-lg font-bold">{lessonData?.title || lessonTitle || 'Untitled Lesson'}</h1>
              </div>
             
              <div className="flex items-center space-x-3">
                {/* Auto-save status indicator */}
                <div className="flex flex-col items-end">
                  <div className="flex items-center gap-2 text-sm">
                    {autoSaveStatus === 'changes_detected' && (
                      <>
                        <div className="h-4 w-4 rounded-full bg-yellow-500 animate-pulse"></div>
                        <span className="text-yellow-600 font-medium">Changes detected...</span>
                      </>
                    )}
                    {autoSaveStatus === 'saving' && (
                      <>
                        <Loader2 className="h-4 w-4 animate-spin text-blue-600" />
                        <span className="text-blue-600 font-medium">Saving...</span>
                      </>
                    )}
                    {autoSaveStatus === 'saved' && hasUnsavedChanges === false && (
                      <>
                        <CheckCircle className="h-4 w-4 text-green-600" />
                        <span className="text-green-600 font-medium">All changes saved</span>
                      </>
                    )}
                    {autoSaveStatus === 'error' && (
                      <>
                        <X className="h-4 w-4 text-red-600" />
                        <span className="text-red-600 font-medium">Save failed</span>
                      </>
                    )}
                  </div>
                  {autoSaveStatus !== 'saving' && autoSaveStatus !== 'changes_detected' && (
                    <span className="text-xs text-gray-500 mt-0.5">Auto-save enabled</span>
                  )}
                </div>

                <Button
                  variant="outline"
                  size="sm"
                 onClick={handlePreview}
                  className="flex items-center gap-1"
                >
                  <Eye className="h-4 w-4 mr-1" />
                  Preview
                </Button>
               
                
                <Button
                  size="sm"
                  onClick={handleUpdate}
                  disabled={isUploading || autoSaveStatus === 'saving'}
                  title="Manually save changes now"
                >
                  {isUploading || autoSaveStatus === 'saving' ? (
                    <>
                      <Loader2 className="h-4 w-4 animate-spin mr-2" />
                      Saving...
                    </>
                  ) : (
                    'Save Now'
                  )}
                </Button>
              </div>
            </div>
          </div>

          {/* Main Content Canvas with top padding for fixed header */}
          <div className="w-full h-full bg-[#fafafa] pt-20">
            <div className="py-4">
                <div>
                  {/* Always show edit interface since View mode is replaced by Modern Preview */}
                  {(() => {
                    // Get all blocks from single source of truth
                    const allBlocks = (lessonContent?.data?.content && lessonContent.data.content.length > 0)
                      ? lessonContent.data.content
                      : contentBlocks;
                    return allBlocks.length === 0;
                  })() ? (
                    <div className="h-[calc(100vh-8rem)] flex items-center justify-center px-4 overflow-hidden">
                      <div className="max-w-2xl mx-auto text-center">
                        {/* Beautiful gradient background */}
                        <div className="relative">
                          <div className="absolute inset-0 bg-gradient-to-r from-blue-100 via-purple-50 to-pink-100 rounded-3xl transform rotate-1"></div>
                          <div className="relative bg-white rounded-2xl shadow-xl border border-gray-100 p-6 sm:p-8">
                            {/* Animated icon */}
                            <div className="mb-4 relative">
                              <div className="w-16 h-16 mx-auto bg-gradient-to-br from-blue-500 via-purple-500 to-pink-500 rounded-full flex items-center justify-center shadow-lg animate-pulse">
                                <svg className="w-8 h-8 text-white" fill="none" stroke="currentColor" viewBox="0 0 24 24">
                                  <path strokeLinecap="round" strokeLinejoin="round" strokeWidth={2} d="M12 6.253v13m0-13C10.832 5.477 9.246 5 7.5 5S4.168 5.477 3 6.253v13C4.168 18.477 5.754 18 7.5 18s3.332.477 4.5 1.253m0-13C13.168 5.477 14.754 5 16.5 5c1.746 0 3.332.477 4.5 1.253v13C19.832 18.477 18.246 18 16.5 18c-1.746 0-3.332.477-4.5 1.253" />
                                </svg>
                              </div>
                              {/* Floating elements */}
                              <div className="absolute -top-2 -right-2 w-6 h-6 bg-yellow-400 rounded-full animate-bounce"></div>
                              <div className="absolute -bottom-1 -left-3 w-4 h-4 bg-green-400 rounded-full animate-bounce" style={{animationDelay: '0.5s'}}></div>
                            </div>

                            {/* Main heading */}
                            <h2 className="text-2xl sm:text-3xl font-bold bg-gradient-to-r from-gray-800 via-gray-700 to-gray-800 bg-clip-text text-transparent mb-3">
                              Ready to Create Something Amazing?
                            </h2>
                            
                            {/* Subtitle */}
                            <p className="text-base text-gray-600 mb-6 leading-relaxed">
                              Your lesson canvas is waiting! Start building engaging content by adding blocks from the sidebar.
                            </p>

                            {/* Feature highlights */}
                            <div className="grid grid-cols-1 md:grid-cols-3 gap-4 mb-6">
                              <div className="flex flex-col items-center p-4 bg-blue-50 rounded-xl border border-blue-100">
                                <div className="w-10 h-10 bg-blue-500 rounded-lg flex items-center justify-center mb-3">
                                  <svg className="w-5 h-5 text-white" fill="none" stroke="currentColor" viewBox="0 0 24 24">
                                    <path strokeLinecap="round" strokeLinejoin="round" strokeWidth={2} d="M4 6h16M4 12h16M4 18h16" />
                                  </svg>
                                </div>
                                <h4 className="font-semibold text-gray-800 mb-1">Rich Content</h4>
                                <p className="text-sm text-gray-600 text-center">Add text, images, videos & more</p>
                              </div>
                              
                              <div className="flex flex-col items-center p-4 bg-purple-50 rounded-xl border border-purple-100">
                                <div className="w-10 h-10 bg-purple-500 rounded-lg flex items-center justify-center mb-3">
                                  <svg className="w-5 h-5 text-white" fill="none" stroke="currentColor" viewBox="0 0 24 24">
                                    <path strokeLinecap="round" strokeLinejoin="round" strokeWidth={2} d="M7 4V2a1 1 0 011-1h8a1 1 0 011 1v2m-9 0h10m-10 0a2 2 0 00-2 2v14a2 2 0 002 2h10a2 2 0 002-2V6a2 2 0 00-2-2" />
                                  </svg>
                                </div>
                                <h4 className="font-semibold text-gray-800 mb-1">Interactive</h4>
                                <p className="text-sm text-gray-600 text-center">Drag & drop to organize</p>
                              </div>
                              
                              <div className="flex flex-col items-center p-4 bg-pink-50 rounded-xl border border-pink-100">
                                <div className="w-10 h-10 bg-pink-500 rounded-lg flex items-center justify-center mb-3">
                                  <svg className="w-5 h-5 text-white" fill="none" stroke="currentColor" viewBox="0 0 24 24">
                                    <path strokeLinecap="round" strokeLinejoin="round" strokeWidth={2} d="M13 10V3L4 14h7v7l9-11h-7z" />
                                  </svg>
                                </div>
                                <h4 className="font-semibold text-gray-800 mb-1">Fast & Easy</h4>
                                <p className="text-sm text-gray-600 text-center">Build lessons in minutes</p>
                              </div>
                            </div>
                            {/* Decorative elements */}
                            <div className="absolute top-4 left-4 w-2 h-2 bg-blue-400 rounded-full opacity-60"></div>
                            <div className="absolute top-8 right-6 w-1 h-1 bg-purple-400 rounded-full opacity-60"></div>
                            <div className="absolute bottom-6 left-8 w-1.5 h-1.5 bg-pink-400 rounded-full opacity-60"></div>
                          </div>
                        </div>
                      </div>
                    </div>
                  ) : (
                    <div className="space-y-6 max-w-3xl mx-auto">
                      {(() => {
                        // Use single source of truth for rendering
                        const blocksToRender = (lessonContent?.data?.content && lessonContent.data.content.length > 0)
                          ? lessonContent.data.content
                          : contentBlocks;
                        
                        console.log('Rendering blocks from single source:', {
                          source: lessonContent?.data?.content?.length > 0 ? 'lessonContent' : 'contentBlocks',
                          totalBlocks: blocksToRender.length,

                          blockIds: blocksToRender.map(b => b.id || b.block_id)
                        });
                        
                        return blocksToRender.map((block, index) => {
                          const blockId = block.id || block.block_id;
                          return (
                        <div
                          key={blockId}
                          data-block-id={blockId}
                          className="relative group bg-white rounded-lg"
                          onDragOver={handleDragOver}
                          onDrop={(e) => handleDrop(e, blockId)}
                        >
                          <div className="absolute right-2 top-2 flex space-x-1 opacity-0 group-hover:opacity-100 transition-opacity z-10">
                            {!block.isEditing && (
                              <Button
                                variant="ghost"
                                size="icon"
                                className="h-8 w-8 rounded-full bg-white/80 hover:bg-gray-200"
                                onClick={() => {
                                  // Always use handleEditBlock for proper type detection
                                  if (block.type === 'image' && block.layout) {
                                    toggleImageBlockEditing(block.id);
                                  } else {
                                    handleEditBlock(block.id);
                                  }
                                }}
                                title={`Edit ${block.type}`}
                              >
                                <Pencil className="h-4 w-4" />
                              </Button>
                            )}
                            <Button
                              variant="ghost"
                              size="icon"
                              className="h-8 w-8 rounded-full bg-white/80 hover:bg-gray-200"
                              onClick={() => removeContentBlock(block.id)}
                              title={`Remove ${block.type}`}
                            >
                              <Trash2 className="h-4 w-4 text-red-500" />
                            </Button>
                            <div
                              className="h-8 w-8 flex items-center justify-center text-gray-400 cursor-move"
                              draggable
                              onDragStart={(e) => handleDragStart(e, blockId)}
                              onDragEnd={handleDragEnd}
                            >
                              <GripVertical className="h-4 w-4" />
                            </div>
                          </div>
                         
                          <div className="p-6">
                            {block.type === 'text' && (
                              <div className="mb-8">
                                {block.html_css ? (
                                  <div
                                    className="max-w-none"
                                    dangerouslySetInnerHTML={{ __html: block.html_css }}
                                  />
                                ) : (
                                  <div
                                    className="max-w-none text-gray-800 leading-relaxed"
                                    dangerouslySetInnerHTML={{ __html: block.content }}
                                  />
                                )}
                              </div>
                            )}

                            {block.type === 'statement' && (
                              <div className="space-y-3">
                                <div className="flex items-center gap-2 mb-3">
                                  <h3 className="text-lg font-semibold text-gray-900">Statement</h3>
                                  <Badge variant="secondary" className="text-xs">
                                    Statement
                                  </Badge>
                                </div>
                                
                                {block.html_css ? (
                                  <div
                                    className="max-w-none text-gray-800 leading-relaxed"
                                    dangerouslySetInnerHTML={{ __html: block.html_css }}
                                  />
                                ) : (
                                  <div
                                    className="max-w-none text-gray-800 leading-relaxed"
                                    dangerouslySetInnerHTML={{ __html: block.content }}
                                  />
                                )}
                              </div>
                            )}
                           
                            {block.type === 'interactive' && (
                              <div className="space-y-3">
                                <div className="flex items-center gap-2 mb-3">
                                  <h3 className="text-lg font-semibold text-gray-900">Interactive</h3>
                                  <Badge variant="secondary" className="text-xs">
                                    Interactive
                                  </Badge>
                                </div>
                                
                                {block.html_css ? (
                                  <div
                                    className="max-w-none text-gray-800 leading-relaxed"
                                    dangerouslySetInnerHTML={{ __html: block.html_css }}
                                  />
                                ) : (
                                  <div
                                    className="max-w-none text-gray-800 leading-relaxed"
                                    dangerouslySetInnerHTML={{ __html: block.content }}
                                  />
                                )}
                              </div>
                            )}
                           
                            {block.type === 'link' && (
                              <div className="space-y-3">
                                <div className="flex items-center gap-2 mb-3">
                                  <h3 className="text-lg font-semibold text-gray-900">{block.linkTitle}</h3>
                                  <Badge variant="secondary" className="text-xs">
                                    Link
                                  </Badge>
                                </div>
                               
                                {block.linkDescription && (
                                  <p className="text-sm text-gray-600 mb-3">{block.linkDescription}</p>
                                )}
                               
                                <div className="p-3 bg-gray-50 rounded-lg">
                                  <button
                                    onClick={() => window.open(block.linkUrl, '_blank', 'noopener,noreferrer')}
                                    className={`inline-flex items-center px-4 py-2 text-sm font-medium rounded-md transition-colors duration-200 ${
                                      block.linkButtonStyle === 'primary' ? 'bg-blue-600 text-white hover:bg-blue-700' :
                                      block.linkButtonStyle === 'secondary' ? 'bg-gray-600 text-white hover:bg-gray-700' :
                                      block.linkButtonStyle === 'success' ? 'bg-green-600 text-white hover:bg-green-700' :
                                      block.linkButtonStyle === 'warning' ? 'bg-orange-600 text-white hover:bg-orange-700' :
                                      block.linkButtonStyle === 'danger' ? 'bg-red-600 text-white hover:bg-red-700' :
                                      block.linkButtonStyle === 'outline' ? 'border border-blue-600 text-blue-600 hover:bg-blue-600 hover:text-white' :
                                      'bg-blue-600 text-white hover:bg-blue-700'
                                    }`}
                                  >
                                    {block.linkButtonText || 'Visit Link'}
                                    <svg className="ml-2 h-3 w-3" fill="none" stroke="currentColor" viewBox="0 0 24 24">
                                      <path strokeLinecap="round" strokeLinejoin="round" strokeWidth={2} d="M10 6H6a2 2 0 00-2 2v10a2 2 0 002 2h10a2 2 0 002-2v-4M14 4h6m0 0v6m0-6L10 14" />
                                    </svg>
                                  </button>
                                </div>
                              </div>
                            )}

                            {block.type === 'video' && (
                              <div className="space-y-3">
                                <div className="flex items-center gap-2 mb-3">
                                  <h3 className="text-lg font-semibold text-gray-900">{block.title?.replace(/[\u{1F600}-\u{1F64F}]|[\u{1F300}-\u{1F5FF}]|[\u{1F680}-\u{1F6FF}]|[\u{1F1E0}-\u{1F1FF}]|[\u{2600}-\u{26FF}]|[\u{2700}-\u{27BF}]/gu, '').trim() || 'Video'}</h3>
                                  <Badge variant="secondary" className="text-xs">
                                    Video
                                  </Badge>
                                </div>
                                
                                {(() => {
                                  // First try to get video URL from block properties (for newly created blocks)
                                  let videoUrl = block.videoUrl || block.details?.video_url || '';
                                  let videoTitle = (block.videoTitle || block.details?.caption || 'Video').replace(/[\u{1F600}-\u{1F64F}]|[\u{1F300}-\u{1F5FF}]|[\u{1F680}-\u{1F6FF}]|[\u{1F1E0}-\u{1F1FF}]|[\u{2600}-\u{26FF}]|[\u{2700}-\u{27BF}]/gu, '').trim();
                                  let videoDescription = block.videoDescription || block.details?.description || '';
                                  
                                  console.log('Video block edit rendering:', {
                                    blockId: block.id,
                                    videoUrl,
                                    videoTitle,
                                    videoDescription,
                                    blockDetails: block.details,
                                    hasUrl: !!videoUrl
                                  });
                                  
                                  // Check if we have a valid video URL
                                  if (videoUrl && videoUrl.trim()) {
                                    // Check if it's a YouTube URL by looking at the content or checking if it's an embed URL
                                    const isYouTubeVideo = videoUrl.includes('youtube.com/embed') || 
                                                          (block.content && JSON.parse(block.content).isYouTube) ||
                                                          (block.details && block.details.isYouTube);
                                    
                                    return (
                                      <>
                                        {videoDescription && (
                                          <p className="text-sm text-gray-600 mb-3">{videoDescription}</p>
                                        )}
                                        
                                        <div className="bg-gray-50 rounded-lg p-4">
                                          {isYouTubeVideo ? (
                                            <iframe
                                              src={videoUrl}
                                              title={videoTitle}
                                              className="w-full max-w-full"
                                              style={{ height: '400px', borderRadius: '8px' }}
                                              frameBorder="0"
                                              allow="accelerometer; autoplay; clipboard-write; encrypted-media; gyroscope; picture-in-picture"
                                              allowFullScreen
                                            />
                                          ) : (
                                            <video controls className="w-full max-w-full" style={{ maxHeight: '400px' }} preload="metadata">
                                              <source src={videoUrl} type="video/mp4" />
                                              <source src={videoUrl} type="video/webm" />
                                              <source src={videoUrl} type="video/ogg" />
                                              Your browser does not support the video element.
                                            </video>
                                          )}
                                          
                                        </div>
                                      </>
                                    );
                                  } else {
                                    // Fallback: Use html_css if video URL not found
                                    console.log('No URL in video block, falling back to html_css');
                                    if (block.html_css && block.html_css.trim()) {
                                      return (
                                        <div
                                          className="max-w-none"
                                          dangerouslySetInnerHTML={{ __html: block.html_css }}
                                        />
                                      );
                                    } else {
                                      return (
                                        <div className="bg-gray-50 rounded-lg p-4">
                                          <p className="text-sm text-gray-500">Video URL not found</p>
                                          <p className="text-xs text-gray-400 mt-1">Block details: {JSON.stringify(block.details)}</p>
                                        </div>
                                      );
                                    }
                                  }
                                })()}
                              </div>
                            )}

                            {block.type === 'audio' && (
                              <div className="space-y-3">
                                <div className="flex items-center gap-2 mb-3">
                                  <h3 className="text-lg font-semibold text-gray-900">{block.title || 'Audio'}</h3>
                                  <Badge variant="secondary" className="text-xs">
                                    Audio
                                  </Badge>
                                </div>
                                
                                {(() => {
                                  try {
                                    const audioContent = JSON.parse(block.content || '{}');
                                    console.log('Audio block edit rendering:', {
                                      blockId: block.id,
                                      audioContent,
                                      hasUrl: !!audioContent.url,
                                      url: audioContent.url
                                    });
                                    
                                    // Check if we have a valid audio URL
                                    if (audioContent.url && audioContent.url.trim()) {
                                      return (
                                        <>
                                          {audioContent.description && (
                                            <p className="text-sm text-gray-600 mb-3">{audioContent.description}</p>
                                          )}
                                          
                                          <div className="bg-gray-50 rounded-lg p-4">
                                            <audio controls className="w-full" preload="metadata">
                                              <source src={audioContent.url} type="audio/mpeg" />
                                              <source src={audioContent.url} type="audio/wav" />
                                              <source src={audioContent.url} type="audio/ogg" />
                                              Your browser does not support the audio element.
                                            </audio>
                                            
                                            {audioContent.uploadedData && (
                                              <div className="mt-2 text-xs text-gray-500 flex items-center">
                                                <Volume2 className="h-3 w-3 mr-1" />
                                                <span>{audioContent.uploadedData.fileName}</span>
                                                <span className="ml-2">({(audioContent.uploadedData.fileSize / (1024 * 1024)).toFixed(2)} MB)</span>
                                              </div>
                                            )}
                                          </div>
                                        </>
                                      );
                                    } else {
                                      // Fallback: Use html_css if JSON doesn't have URL
                                      console.log('No URL in audio content, falling back to html_css');
                                      if (block.html_css && block.html_css.trim()) {
                                        return (
                                          <div
                                            className="max-w-none"
                                            dangerouslySetInnerHTML={{ __html: block.html_css }}
                                          />
                                        );
                                      } else {
                                        return (
                                          <div className="bg-gray-50 rounded-lg p-4">
                                            <p className="text-sm text-gray-500">Audio URL not found</p>
                                            <p className="text-xs text-gray-400 mt-1">Content: {JSON.stringify(audioContent)}</p>
                                          </div>
                                        );
                                      }
                                    }
                                  } catch (e) {
                                    console.error('Error parsing audio content in edit mode:', e);
                                    // Fallback: Use html_css if JSON parsing fails
                                    if (block.html_css && block.html_css.trim()) {
                                      return (
                                        <div
                                          className="max-w-none"
                                          dangerouslySetInnerHTML={{ __html: block.html_css }}
                                        />
                                      );
                                    } else {
                                      return (
                                        <div className="bg-gray-50 rounded-lg p-4">
                                          <p className="text-sm text-gray-500">Audio content could not be loaded</p>
                                          <p className="text-xs text-gray-400 mt-1">Error: {e.message}</p>
                                        </div>
                                      );
                                    }
                                  }
                                })()}
                              </div>
                            )}

                            {block.type === 'youtube' && (
                              <div className="space-y-3">
                                <div className="flex items-center gap-2 mb-3">
                                  <h3 className="text-lg font-semibold text-gray-900">{block.title || 'YouTube Video'}</h3>
                                  <Badge variant="secondary" className="text-xs">
                                    YouTube
                                  </Badge>
                                </div>
                                
                                {(() => {
                                  try {
                                    const youTubeContent = JSON.parse(block.content || '{}');
                                    console.log('YouTube block edit rendering:', {
                                      blockId: block.id,
                                      youTubeContent,
                                      hasUrl: !!youTubeContent.url,
                                      url: youTubeContent.url
                                    });
                                    
                                    // Check if we have a valid YouTube URL
                                    if (youTubeContent.url && youTubeContent.url.trim()) {
                                      return (
                                        <>
                                          {youTubeContent.description && (
                                            <p className="text-sm text-gray-600 mb-3">{youTubeContent.description}</p>
                                          )}
                                          
                                          <div className="bg-gray-50 rounded-lg p-4">
                                            <div className="relative pt-[56.25%] bg-black rounded-lg overflow-hidden">
                                              <iframe
                                                className="absolute top-0 left-0 w-full h-full"
                                                src={youTubeContent.embedUrl || youTubeContent.url.replace('watch?v=', 'embed/').replace('youtu.be/', 'youtube.com/embed/')}
                                                title={youTubeContent.title || 'YouTube Video'}
                                                frameBorder="0"
                                                allow="accelerometer; autoplay; clipboard-write; encrypted-media; gyroscope; picture-in-picture"
                                                allowFullScreen
                                              />
                                            </div>
                                            
                                            <div className="mt-2 text-xs text-gray-500 flex items-center">
                                              <Youtube className="h-3 w-3 mr-1 text-red-600" />
                                              <span>YouTube Video</span>
                                            </div>
                                          </div>
                                        </>
                                      );
                                    } else {
                                      // No fallback to html_css to prevent duplication
                                      return (
                                        <div className="bg-gray-50 rounded-lg p-4">
                                          <p className="text-sm text-gray-500">YouTube URL not found</p>
                                          <p className="text-xs text-gray-400 mt-1">Content: {JSON.stringify(youTubeContent)}</p>
                                        </div>
                                      );
                                    }
                                  } catch (e) {
                                    console.error('Error parsing YouTube content in edit mode:', e);
                                    // No fallback to html_css to prevent duplication
                                    return (
                                      <div className="bg-gray-50 rounded-lg p-4">
                                        <p className="text-sm text-gray-500">YouTube content could not be loaded</p>
                                        <p className="text-xs text-gray-400 mt-1">Error: {e.message}</p>
                                      </div>
                                    );
                                  }
                                })()}
                              </div>
                            )}

                            {block.type === 'quote' && (
                              <div className="space-y-3">
                                <div className="flex items-center gap-2 mb-3">
                                  <h3 className="text-lg font-semibold text-gray-900">{block.title || 'Quote'}</h3>
                                  <Badge variant="secondary" className="text-xs">
                                    Quote
                                  </Badge>
                                </div>
                                
                                {block.html_css ? (
                                  <div
                                    className="max-w-none"
                                    dangerouslySetInnerHTML={{ __html: block.html_css }}
                                  />
                                ) : (
                                  <div className="relative bg-white rounded-2xl shadow-md p-6 hover:shadow-xl transition transform hover:-translate-y-1">
                                    <blockquote className="text-lg italic text-gray-700 mb-3">
                                      "{(() => {
                                        try {
                                          const content = JSON.parse(block.content || '{}');
                                          return content.quote || 'Sample quote text';
                                        } catch {
                                          return 'Sample quote text';
                                        }
                                      })()}"
                                    </blockquote>
                                    <cite className="text-sm font-medium text-gray-500">
                                      — {(() => {
                                        try {
                                          const content = JSON.parse(block.content || '{}');
                                          return content.author || 'Author Name';
                                        } catch {
                                          return 'Author Name';
                                        }
                                      })()}
                                    </cite>
                                  </div>
                                )}
                              </div>
                            )}

                            {block.type === 'table' && (
                              <div className="space-y-3">
                                <div className="flex items-center gap-2 mb-3">
                                  <h3 className="text-lg font-semibold text-gray-900">{block.title || 'Table'}</h3>
                                  <Badge variant="secondary" className="text-xs">
                                    Table
                                  </Badge>
                                </div>
                                
                                {block.html_css ? (
                                  <div
                                    className="max-w-none"
                                    dangerouslySetInnerHTML={{ __html: block.html_css }}
                                  />
                                ) : (
                                  <div className="relative bg-white rounded-2xl shadow-md p-6 hover:shadow-xl transition transform hover:-translate-y-1">
                                    <div className="prose max-w-none" dangerouslySetInnerHTML={{ __html: block.content }} />
                                  </div>
                                )}
                              </div>
                            )}

                            {block.type === 'list' && (
                              <div className="space-y-3">
                                <div className="flex items-center gap-2 mb-3">
                                  <h3 className="text-lg font-semibold text-gray-900">{block.title || 'List'}</h3>
                                  <Badge variant="secondary" className="text-xs">
                                    List
                                  </Badge>
                                </div>
                                
                                {(() => {
                                  // Check if this is a checkbox list
                                  const isCheckboxList = block.listType === 'checkbox' || 
                                    (block.details && block.details.listType === 'checkbox') ||
                                    (block.details && block.details.list_type === 'checkbox') ||
                                    (block.html_css && block.html_css.includes('checkbox-container'));
                                  
                                  console.log('List block debug:', {
                                    blockId: block.id,
                                    listType: block.listType,
                                    details: block.details,
                                    hasHtmlCss: !!block.html_css,
                                    isCheckboxList,
                                    htmlCssSnippet: block.html_css ? block.html_css.substring(0, 100) : 'none'
                                  });
                                  
                                  if (isCheckboxList && block.html_css) {
                                    console.log('Using InteractiveListRenderer for block:', block.id);
                                    return (
                                      <InteractiveListRenderer 
                                        block={block}
                                        onCheckboxToggle={(blockId, itemIndex, checked) => handleCheckboxToggle(blockId, itemIndex, checked)}
                                      />
                                    );
                                  } else if (block.html_css) {
                                    return (
                                      <div
                                        className="max-w-none"
                                        dangerouslySetInnerHTML={{ __html: block.html_css }}
                                      />
                                    );
                                  } else {
                                    return (
                                      <div className="relative bg-white rounded-2xl shadow-md p-6 hover:shadow-xl transition transform hover:-translate-y-1">
                                        <div className="prose max-w-none" dangerouslySetInnerHTML={{ __html: block.content }} />
                                      </div>
                                    );
                                  }
                                })()}
                              </div>
                            )}

                            

                            

                            {block.type === 'pdf' && (
                              <div className="space-y-3">
                                <div className="flex items-center gap-2 mb-3">
                                  <h3 className="text-lg font-semibold text-gray-900">{block.pdfTitle}</h3>
                                  <Badge variant="secondary" className="text-xs">
                                    PDF
                                  </Badge>
                                </div>
                               
                                {block.pdfDescription && (
                                  <p className="text-sm text-gray-600 mb-3">{block.pdfDescription}</p>
                                )}
                               
                                <div className="bg-gray-50 rounded-lg p-3">
                                  <div className="w-full border rounded-lg overflow-hidden">
                                    <iframe
                                      src={block.pdfUrl || block.details?.pdf_url}
                                      className="w-full h-[400px]"
                                      title={block.pdfTitle || 'PDF Document'}
                                    />
                                  </div>
                                </div>
                              </div>
                            )}

                            {block.type === 'image' && (block.imageUrl || block.defaultContent?.imageUrl) && (
                              <>
                                <div className="flex items-center gap-2 mb-3">
                                  <h3 className="text-lg font-semibold text-gray-900">{block.title}</h3>
                                  <Badge variant="secondary" className="text-xs">
                                    {imageTemplates.find(t => t.id === block.templateType)?.title || block.templateType}
                                  </Badge>
                                </div>
                               
                                {block.isEditing ? (
                                  /* Edit Mode */
                                  <div className="space-y-4 p-4 bg-gray-50 rounded-lg">
                                    <div>
                                      <label className="block text-sm font-medium text-gray-700 mb-2">
                                        Image
                                      </label>
                                      <div className="space-y-3">
                                        {/* Image Upload */}
                                        <div className="flex items-center gap-3">
                                          <input
                                            type="file"
                                            accept="image/*"
                                            disabled={imageUploading[block.id]}
                                            onChange={(e) => {
                                              const file = e.target.files[0];
                                              if (file) {
                                                handleInlineImageFileUpload(block.id, file);
                                              }
                                            }}
                                            className="block w-full text-sm text-gray-500 file:mr-4 file:py-2 file:px-4 file:rounded-md file:border-0 file:text-sm file:font-medium file:bg-blue-50 file:text-blue-700 hover:file:bg-blue-100 disabled:opacity-50 disabled:cursor-not-allowed"
                                          />
                                          {imageUploading[block.id] && (
                                            <div className="flex items-center gap-2 text-sm text-blue-600">
                                              <Loader2 className="h-4 w-4 animate-spin" />
                                              <span>Uploading...</span>
                                            </div>
                                          )}
                                        </div>
                                       
                                        {/* OR divider */}
                                        <div className="flex items-center">
                                          <div className="flex-1 border-t border-gray-300"></div>
                                          <span className="px-3 text-sm text-gray-500">OR</span>
                                          <div className="flex-1 border-t border-gray-300"></div>
                                        </div>
                                       
                                        {/* Image URL */}
                                        <input
                                          type="url"
                                          value={block.imageUrl}
                                          onChange={(e) => handleImageBlockEdit(block.id, 'imageUrl', e.target.value)}
                                          className="w-full px-3 py-2 border border-gray-300 rounded-md text-sm"
                                          placeholder="Enter image URL"
                                        />
                                       
                                        {/* Image Preview */}
                                        {(block.imageUrl || block.defaultContent?.imageUrl) && (
                                          <div className="mt-3">
                                            <div className="flex items-center gap-2 mb-2">
                                              <span className="text-sm font-medium text-gray-700">Current Image:</span>
                                              
                                            </div>
                                            <img
                                            src={block.imageUrl || block.defaultContent?.imageUrl}
                                            alt="Preview"
                                            className="mt-2 max-h-48 w-auto rounded-md border border-gray-300"
                                          />
                                        </div>
                                        )}
                                      </div>
                                    </div>
                                   
                                    <div>
                                      <label className="block text-sm font-medium text-gray-700 mb-2">
                                        Text Content
                                      </label>
                                      <ReactQuill
                                        theme="snow"
                                        value={block.text}
                                        onChange={(value) => handleImageBlockEdit(block.id, 'text', value)}
                                        modules={getToolbarModules('full')}
                                        style={{ minHeight: '100px' }}
                                      />
                                    </div>
                                    
                                    {/* Image Alignment Options for side-by-side layout */}
                                    {block.layout === 'side-by-side' && (
                                      <div>
                                        <label className="block text-sm font-medium text-gray-700 mb-2">
                                          Image Alignment
                                        </label>
                                        <div className="flex gap-4">
                                          <label className="flex items-center">
                                            <input
                                              type="radio"
                                              name={`alignment-${block.id}`}
                                              value="left"
                                              checked={block.alignment === 'left'}
                                              onChange={(e) => handleImageBlockEdit(block.id, 'alignment', e.target.value)}
                                              className="mr-2"
                                            />
                                            <span className="text-sm">Image Left, Text Right</span>
                                          </label>
                                          <label className="flex items-center">
                                            <input
                                              type="radio"
                                              name={`alignment-${block.id}`}
                                              value="right"
                                              checked={block.alignment === 'right'}
                                              onChange={(e) => handleImageBlockEdit(block.id, 'alignment', e.target.value)}
                                              className="mr-2"
                                            />
                                            <span className="text-sm">Image Right, Text Left</span>
                                          </label>
                                        </div>
                                      </div>
                                    )}
                                   
                                    {/* Save and Cancel Buttons */}
                                    <div className="flex justify-end gap-2 pt-3 border-t border-gray-200">
                                      <Button
                                        variant="outline"
                                        size="sm"
                                        onClick={() => toggleImageBlockEditing(block.id)}
                                        className="px-4"
                                      >
                                        Cancel
                                      </Button>
                                      <Button
                                        size="sm"
                                        onClick={() => saveImageTemplateChanges(block.id)}
                                        disabled={imageUploading[block.id]}
                                        className="px-4 bg-blue-600 hover:bg-blue-700 disabled:opacity-50 disabled:cursor-not-allowed"
                                      >
                                        {imageUploading[block.id] ? (
                                          <>
                                            <Loader2 className="h-4 w-4 animate-spin mr-2" />
                                            Uploading...
                                          </>
                                        ) : (
                                          'Save Changes'
                                        )}
                                      </Button>
                                    </div>
                                  </div>
                                ) : (
                                  /* Display Mode - smaller preview for edit mode */
                                  <div>
                                    {block.layout === 'side-by-side' && (
                                      <div className="flex gap-3 items-start">
                                        {block.alignment === 'right' ? (
                                          // Image Right, Text Left
                                          <>
                                            <div className="w-1/2">
                                              <p className="text-sm text-gray-600 line-clamp-4">
                                                {getPlainText(block.text || '').substring(0, 60)}...
                                              </p>
                                            </div>
                                            <div className="w-1/2">
                                              <img
                                                src={block.imageUrl}
                                                alt="Image"
                                                className="w-full h-20 object-cover rounded"
                                              />
                                            </div>
                                          </>
                                        ) : (
                                          // Image Left, Text Right (default)
                                          <>
                                        <div className="w-1/2">
                                          <img
                                            src={block.imageUrl}
                                            alt="Image"
                                            className="w-full h-20 object-cover rounded"
                                          />
                                        </div>
                                        <div className="w-1/2">
                                          <p className="text-sm text-gray-600 line-clamp-4">
                                            {getPlainText(block.text || '').substring(0, 60)}...
                                          </p>
                                        </div>
                                          </>
                                        )}
                                      </div>
                                    )}
                                    {block.layout === 'overlay' && (
                                      <div className="relative">
                                        <img
                                          src={block.imageUrl}
                                          alt="Image"
                                          className="w-full h-24 object-cover rounded"
                                        />
                                        <div className="absolute inset-0 bg-black bg-opacity-40 rounded flex items-center justify-center p-2">
                                          <p className="text-white text-sm text-center line-clamp-3">
                                            {getPlainText(block.text || '').substring(0, 50)}...
                                          </p>
                                        </div>
                                      </div>
                                    )}
                                    {block.layout === 'centered' && (
                                      <div className={`space-y-3 ${block.alignment === 'left' ? 'text-left' : block.alignment === 'right' ? 'text-right' : 'text-center'}`}>
                                        <img
                                          src={block.imageUrl}
                                          alt="Image"
                                          className={`h-20 object-cover rounded ${block.alignment === 'center' ? 'mx-auto' : ''}`}
                                        />
                                        <p className="text-sm text-gray-600 italic line-clamp-2">
                                          {getPlainText(block.text || '').substring(0, 40)}...
                                        </p>
                                      </div>
                                    )}
                                    {block.layout === 'full-width' && (
                                      <div className="space-y-3">
                                        <img
                                          src={block.imageUrl}
                                          alt="Image"
                                          className="w-full h-24 object-cover rounded"
                                        />
                                        <p className="text-sm text-gray-600 line-clamp-3">
                                          {getPlainText(block.text || '').substring(0, 60)}...
                                        </p>
                                      </div>
                                    )}
                                  </div>
                                )}
                              </>
                            )}

                            {/* Divider Content */}
                            {block.type === 'divider' && (
                              <div className="space-y-3">
                                <div className="flex items-center gap-2 mb-3">
                                  <h3 className="text-lg font-semibold text-gray-900">Divider</h3>
                                  <Badge variant="secondary" className="text-xs">
                                    {block.subtype || 'Divider'}
                                  </Badge>
                                </div>
                                
                                {block.html_css ? (
                                  <div
                                    className="max-w-none"
                                    dangerouslySetInnerHTML={{ __html: block.html_css }}
                                  />
                                ) : (
                                  <div
                                    className="max-w-none"
                                    dangerouslySetInnerHTML={{ __html: block.content }}
                                  />
                                )}
                              </div>
                            )}
                          </div>

                          {/* Inline Block Insertion - Plus Button */}
                          <div className="flex justify-center items-center py-1">
                            <button
                              onClick={() => {
                                setInsertionPosition(index + 1);
                                setShowInsertBlockDialog(true);
                              }}
                              className="flex items-center justify-center w-8 h-8 rounded-full bg-blue-500 hover:bg-blue-600 text-white shadow-md hover:shadow-lg transition-all duration-200 opacity-0 group-hover:opacity-100"
                              title="Insert block here"
                            >
                              <Plus className="h-5 w-5" />
                            </button>
                          </div>
                        </div>
                        );
                        })
                      })()}
                    </div>
                  )}
                </div>
              </div>
            </div>
          </div>
        </div>

      {/* Video Dialog */}
      <VideoComponent
  showVideoDialog={showVideoDialog}
  setShowVideoDialog={setShowVideoDialog}
  onVideoUpdate={handleVideoUpdate}
  editingVideoBlock={editingVideoBlock}
      />
       

      {/* Text Editor Dialog */}
      <Dialog open={showTextEditorDialog} onOpenChange={handleTextEditorClose}>
        <DialogContent className="max-w-4xl max-h-[90vh] flex flex-col overflow-hidden">
          <DialogHeader className="flex-shrink-0">
            <DialogTitle>
              {currentTextBlockId ? 'Edit' : 'Add'} Text Block
              {(() => {
                const currentBlock = contentBlocks.find(b => b.id === currentTextBlockId);
                const textType = currentTextType || currentBlock?.textType;
                if (textType) {
                  const textTypeObj = textTypes.find(t => t.id === textType);
                  return textTypeObj ? ` (${textTypeObj.title})` : '';
                }
                return '';
              })()}
            </DialogTitle>
          </DialogHeader>
         
          <div className="flex-1 overflow-y-auto px-1" style={{ minHeight: 0 }}>
            <div className="pr-4">
              {(() => {
                const currentBlock = contentBlocks.find(b => b.id === currentTextBlockId);
                const textType = currentTextType || currentBlock?.textType;
               
                // Heading only
                if (textType === 'heading') {
                  return (
                    <div className="flex-1 flex flex-col h-full">
                      <label className="block text-sm font-medium text-gray-700 mb-1">
                        Heading
                      </label>
                      <div className="flex-1 flex flex-col border rounded-md overflow-visible bg-white" style={{ height: '350px' }}>
                        <ReactQuill
                          theme="snow"
                          value={editorHtml}
                          onChange={setEditorHtml}
                          modules={getToolbarModules('heading')}
                          placeholder="Enter your heading text..."
                          style={{ height: '300px' }}
                          className="quill-editor-overflow-visible"
                        />
                      </div>
                    </div>
                  );
                }
               
                // Subheading only
                if (textType === 'subheading') {
                  return (
                    <div className="flex-1 flex flex-col h-full">
                      <label className="block text-sm font-medium text-gray-700 mb-1">
                        Subheading
                      </label>
                      <div className="flex-1 flex flex-col border rounded-md overflow-visible bg-white" style={{ height: '350px' }}>
                        <ReactQuill
                          theme="snow"
                          value={editorHtml}
                          onChange={setEditorHtml}
                          modules={getToolbarModules('heading')}
                          placeholder="Enter your subheading text..."
                          style={{ height: '300px' }}
                          className="quill-editor-overflow-visible"
                        />
                      </div>
                    </div>
                  );
                }
               
                // Paragraph only
                if (textType === 'paragraph') {
                  return (
                    <div className="flex-1 flex flex-col h-full">
                      <label className="block text-sm font-medium text-gray-700 mb-1">
                        Paragraph
                      </label>
                      <div className="flex-1 flex flex-col border rounded-md overflow-hidden bg-white" style={{ height: '350px' }}>
                        <ReactQuill
                          theme="snow"
                          value={editorHtml}
                          onChange={setEditorHtml}
                          modules={getToolbarModules('paragraph')}
                          placeholder="Enter your paragraph text..."
                          style={{ height: '300px' }}
                        />
                      </div>
                    </div>
                  );
                }
               
                // Heading with Paragraph
                if (textType === 'heading_paragraph') {
                  return (
                    <div className="flex-1 flex flex-col gap-4 h-full">
                      <div className="flex-1">
                        <label className="block text-sm font-medium text-gray-700 mb-1">
                          Heading
                        </label>
                        <div className="border rounded-md bg-white overflow-visible" style={{ height: '120px' }}>
                          <ReactQuill
                            theme="snow"
                            value={editorHeading}
                            onChange={setEditorHeading}
                            modules={getToolbarModules('heading')}
                            placeholder="Type and format your heading here"
                            style={{ height: '80px' }}
                            className="quill-editor-overflow-visible"
                          />
                        </div>
                      </div>
                      <div className="flex-1">
                        <label className="block text-sm font-medium text-gray-700 mb-1">
                          Paragraph
                        </label>
                        <div className="border rounded-md bg-white overflow-visible" style={{ height: '230px' }}>
                          <ReactQuill
                            theme="snow"
                            value={editorContent}
                            onChange={setEditorContent}
                            modules={getToolbarModules('paragraph')}
                            placeholder="Type and format your paragraph text here"
                            style={{ height: '180px' }}
                            className="quill-editor-overflow-visible"
                          />
                        </div>
                      </div>
                    </div>
                  );
                }
               
                // Subheading with Paragraph
                if (textType === 'subheading_paragraph') {
                  return (
                    <div className="flex-1 flex flex-col gap-4 h-full">
                      <div className="flex-1">
                        <label className="block text-sm font-medium text-gray-700 mb-1">
                          Subheading
                        </label>
                        <div className="border rounded-md bg-white" style={{ height: '120px', overflow: 'visible' }}>
                          <ReactQuill
                            theme="snow"
                            value={editorSubheading}
                            onChange={setEditorSubheading}
                            modules={getToolbarModules('heading')}
                            placeholder="Type and format your subheading here"
                            style={{ height: '80px' }}
                          />
                        </div>
                      </div>
                      <div className="flex-1">
                        <label className="block text-sm font-medium text-gray-700 mb-1">
                          Paragraph
                        </label>
                        <div className="border rounded-md bg-white" style={{ height: '230px', overflow: 'visible' }}>
                          <ReactQuill
                            theme="snow"
                            value={editorContent}
                            onChange={setEditorContent}
                            modules={getToolbarModules('paragraph')}
                            placeholder="Type and format your paragraph text here"
                            style={{ height: '180px' }}
                          />
                        </div>
                      </div>
                    </div>
                  );
                }
               
                // Table
                if (textType === 'table') {
                  return (
                    <div className="flex-1 flex flex-col h-full">
                      <label className="block text-sm font-medium text-gray-700 mb-1">
                        Table Content
                      </label>
                      <div className="flex-1 flex flex-col border rounded-md bg-white" style={{ overflow: 'visible' }}>
                        <ReactQuill
                          theme="snow"
                          value={editorHtml}
                          onChange={setEditorHtml}
                          modules={getToolbarModules('full')}
                          placeholder="Edit your table content..."
                          className="flex-1"
                        />
                      </div>
                    </div>
                  );
                }
               
                // Master Heading with gradient options
                if (textType === 'master_heading') {
                  return (
                    <div className="flex-1 flex flex-col gap-4 h-full">
                      <div className="flex-1">
                        <label className="block text-sm font-medium text-gray-700 mb-1">
                          Master Heading
                        </label>
                        <div className="border rounded-md bg-white overflow-visible" style={{ height: '120px' }}>
                          <ReactQuill
                            theme="snow"
                            value={editorHtml}
                            onChange={setEditorHtml}
                            modules={getToolbarModules('heading')}
                            placeholder="Enter your master heading text..."
                            style={{ height: '80px' }}
                            className="quill-editor-overflow-visible"
                          />
                        </div>
                      </div>
                      
                      <div className="flex-shrink-0">
                        <label className="block text-sm font-medium text-gray-700 mb-2">
                          Gradient Color
                        </label>
                        <div className="grid grid-cols-3 gap-3">
                          {gradientOptions.map((option) => (
                            <div
                              key={option.id}
                              className={`relative cursor-pointer rounded-lg border-2 p-3 transition-all ${
                                masterHeadingGradient === option.id
                                  ? 'border-blue-500 ring-2 ring-blue-200'
                                  : 'border-gray-200 hover:border-gray-300'
                              }`}
                              onClick={() => setMasterHeadingGradient(option.id)}
                            >
                              <div 
                                className={`h-8 w-full rounded bg-gradient-to-r ${option.preview} mb-2`}
                                style={{ background: option.gradient }}
                              />
                              <p className="text-xs text-center text-gray-600 font-medium">
                                {option.name}
                              </p>
                              {masterHeadingGradient === option.id && (
                                <div className="absolute top-1 right-1">
                                  <div className="w-4 h-4 bg-blue-500 rounded-full flex items-center justify-center">
                                    <svg className="w-2 h-2 text-white" fill="currentColor" viewBox="0 0 20 20">
                                      <path fillRule="evenodd" d="M16.707 5.293a1 1 0 010 1.414l-8 8a1 1 0 01-1.414 0l-4-4a1 1 0 011.414-1.414L8 12.586l7.293-7.293a1 1 0 011.414 0z" clipRule="evenodd" />
                                    </svg>
                                  </div>
                                </div>
                              )}
                            </div>
                          ))}
                        </div>
                      </div>
                    </div>
                  );
                }
               
                // Default fallback for new blocks or unknown types
                return (
                  <div className="flex-1 flex flex-col h-full">
                    <label className="block text-sm font-medium text-gray-700 mb-1">
                      Heading
                    </label>
                    <div className="flex-1 flex flex-col border rounded-md overflow-visible bg-white">
                      <ReactQuill
                        theme="snow"
                        value={editorHtml}
                        onChange={setEditorHtml}
                        modules={getToolbarModules('heading')}
                        placeholder="Enter your heading text..."
                        className="flex-1 quill-editor-overflow-visible"
                      />
                    </div>
                  </div>
                );
              })()}
            </div>
          </div>
         
          <DialogFooter className="border-t pt-4 flex justify-end gap-2 px-6 pb-4">
            <Button variant="outline" onClick={handleTextEditorClose} className="min-w-[80px]">
              Cancel
            </Button>
            <Button
              onClick={handleTextEditorSave}
              className="bg-blue-600 hover:bg-blue-700 min-w-[100px]"
            >
              {currentTextBlockId ? 'Update' : 'Add'} Block
            </Button>
          </DialogFooter>
        </DialogContent>
      </Dialog>

      {/* Edit Block Modal */}
      <Dialog open={editModalOpen} onOpenChange={setEditModalOpen}>
        <DialogContent className="sm:max-w-2xl max-h-[80vh] overflow-y-auto">
          <DialogHeader>
            <DialogTitle>
              Edit {currentBlock?.title}
            </DialogTitle>
          </DialogHeader>
          {currentBlock && (
            <div className="space-y-4 overflow-y-auto pr-2">
              {/* Heading + Paragraph */}
              {currentBlock.type === 'text' && currentBlock.textType === 'heading-paragraph' && (
                <>
                  <label className="block font-medium mb-2">Heading</label>
                  <div style={{ height: '120px', overflowY: 'auto' }}>
                    <ReactQuill
                      value={editorHeading}
                      onChange={setEditorHeading}
                      theme="snow"
                      modules={getToolbarModules('heading')}
                      placeholder="Type and format your heading here"
                      style={{ height: '80px' }}
                    />
                  </div>
                  <label className="block font-medium mb-2 mt-4">Paragraph</label>
                  <div style={{ height: '230px', overflowY: 'auto' }}>
                    <ReactQuill
                      value={editorContent}
                      onChange={setEditorContent}
                      theme="snow"
                      modules={getToolbarModules('full')}
                      placeholder="Type and format your content here"
                      style={{ height: '180px' }}
                    />
                  </div>
                </>
              )}

              {/* Subheading + Paragraph */}
              {currentBlock.type === 'text' && currentBlock.textType === 'subheading-paragraph' && (
                <>
                  <label className="block font-medium mb-2">Subheading</label>
                  <div style={{ height: '120px', overflowY: 'auto' }}>
                    <ReactQuill
                      value={editorSubheading}
                      onChange={setEditorSubheading}
                      theme="snow"
                      modules={getToolbarModules('heading')}
                      placeholder="Type and format your subheading here"
                      style={{ height: '80px' }}
                    />
                  </div>
                  <label className="block font-medium mb-2 mt-4">Paragraph</label>
                  <div style={{ height: '230px', overflowY: 'auto' }}>
                    <ReactQuill
                      value={editorContent}
                      onChange={setEditorContent}
                      theme="snow"
                      modules={getToolbarModules('full')}
                      placeholder="Type and format your content here"
                      style={{ height: '180px' }}
                    />
                  </div>
                </>
              )}

              {/* Paragraph only */}
              {currentBlock.type === 'text' && currentBlock.textType === 'paragraph' && (
                <>
                  <label className="block font-medium mb-2">Paragraph</label>
                  <div style={{ height: '350px', overflowY: 'auto' }}>
                    <ReactQuill
                      value={editorContent}
                      onChange={setEditorContent}
                      theme="snow"
                      modules={getToolbarModules('paragraph')}
                      placeholder="Type and format your content here"
                      style={{ height: '300px' }}
                    />
                  </div>
                </>
              )}

              {/* Other block types */}
              {(currentBlock.type === 'statement' || currentBlock.type === 'quote') && (
                <>
                  <label className="block font-medium mb-2">{currentBlock.type === 'statement' ? 'Statement' : 'Quote'}</label>
                  <div style={{ height: '350px', overflowY: 'auto' }}>
                    <ReactQuill
                      value={editorContent}
                      onChange={setEditorContent}
                      theme="snow"
                      modules={getToolbarModules('full')}
                      placeholder={`Type and format your ${currentBlock.type} here`}
                      style={{ height: '300px' }}
                    />
                  </div>
                </>
              )}

              {/* List block type */}
              {currentBlock.type === 'list' && (
                <>
                  <label className="block font-medium mb-2">List Items</label>
                  <div style={{ height: '350px', overflowY: 'auto' }}>
                    <ReactQuill
                      value={editorContent}
                      onChange={setEditorContent}
                      theme="snow"
                      modules={getToolbarModules('full')}
                      placeholder="Type and format your list here"
                      style={{ height: '300px' }}
                    />
                  </div>
                </>
              )}

              <div className="flex justify-end gap-2 mt-4">
                <Button variant="outline" onClick={() => setEditModalOpen(false)}>Cancel</Button>
                <Button onClick={handleEditorSave}>Save</Button>
              </div>
            </div>
          )}
        </DialogContent>
      </Dialog>

      {/* Image Template Sidebar */}
      {showImageTemplateSidebar && (
        <div className="fixed inset-0 z-50 flex">
          {/* Backdrop */}
          <div
            className="fixed inset-0 bg-black bg-opacity-25 transition-opacity duration-300"
            onClick={() => setShowImageTemplateSidebar(false)}
          />
         
          {/* Sidebar */}
          <div className="relative bg-white w-96 h-full shadow-xl overflow-y-auto animate-slide-in-left">
            <div className="p-6 border-b border-gray-200">
              <div className="flex items-center justify-between">
                <h2 className="text-xl font-semibold text-gray-900 flex items-center gap-2">
                  <Image className="h-6 w-6" />
                  Image Templates
                </h2>
                <Button
                  variant="ghost"
                  size="sm"
                  onClick={() => setShowImageTemplateSidebar(false)}
                  className="h-8 w-8 p-0 hover:bg-gray-100"
                >
                  ×
                </Button>
              </div>
              <p className="text-sm text-gray-600 mt-2">
                Choose a template to add to your lesson
              </p>
            </div>
           
            <div className="p-6 space-y-4">
              {imageTemplates.map((template) => (
                <div
                  key={template.id}
                  onClick={() => handleImageTemplateSelect(template)}
                  className="p-5 border rounded-xl cursor-pointer hover:bg-gray-50 hover:border-blue-300 hover:shadow-md transition-all duration-200 group"
                >
                  <div className="flex items-start gap-4 mb-4">
                    <div className="text-blue-600 mt-1 group-hover:text-blue-700">
                      {template.icon}
                    </div>
                    <div className="flex-1">
                      <h3 className="font-semibold text-gray-900 group-hover:text-blue-900 text-base">{template.title}</h3>
                      <p className="text-sm text-gray-600 mt-1">{template.description}</p>
                    </div>
                  </div>
                 
                  {/* Mini Preview */}
                  <div className="bg-gray-50 rounded-lg p-3">
                    {template.layout === 'side-by-side' && (
                      <div className="flex gap-3 items-start">
                        <div className="w-1/2">
                          <img
                            src={template.defaultContent.imageUrl}
                            alt="Preview"
                            className="w-full h-20 object-cover rounded"
                          />
                        </div>
                        <div className="w-1/2">
                          <p className="text-xs text-gray-600 line-clamp-4">
                            {template.defaultContent.text.substring(0, 60)}...
                          </p>
                        </div>
                      </div>
                    )}
                    {template.layout === 'overlay' && (
                      <div className="relative">
                        <img
                          src={template.defaultContent.imageUrl}
                          alt="Preview"
                          className="w-full h-24 object-cover rounded"
                        />
                        <div className="absolute inset-0 bg-black bg-opacity-40 rounded flex items-center justify-center p-2">
                          <p className="text-white text-sm text-center line-clamp-3">
                            {template.defaultContent.text.substring(0, 50)}...
                          </p>
                        </div>
                      </div>
                    )}
                    {template.layout === 'centered' && (
                      <div className="text-center space-y-2">
                        <img
                          src={template.defaultContent.imageUrl}
                          alt="Preview"
                          className="mx-auto h-20 object-cover rounded"
                        />
                        <p className="text-xs text-gray-600 italic line-clamp-2">
                          {template.defaultContent.text.substring(0, 40)}...
                        </p>
                      </div>
                    )}
                    {template.layout === 'full-width' && (
                      <div className="space-y-2">
                        <img
                          src={template.defaultContent.imageUrl}
                          alt="Preview"
                          className="w-full h-24 object-cover rounded"
                        />
                        <p className="text-xs text-gray-600 line-clamp-3">
                          {template.defaultContent.text.substring(0, 60)}...
                        </p>
                      </div>
                    )}
                  </div>
                </div>
              ))}
            </div>
          </div>
        </div>
      )}

      {/* Table Component */}
      {showTableComponent && (
        <TableComponent
          onTemplateSelect={handleTableTemplateSelect}
          onClose={() => {
            setShowTableComponent(false);
            setEditingTableBlock(null);
          }}
          editingBlock={editingTableBlock}
          isEditing={!!editingTableBlock}
          onTableUpdate={handleTableUpdate}
        />
      )}

      {/* List Component */}
      <ListComponent
        ref={listComponentRef}
        showListTemplateSidebar={showListTemplateSidebar}
        setShowListTemplateSidebar={setShowListTemplateSidebar}
        showListEditDialog={showListEditDialog}
        setShowListEditDialog={setShowListEditDialog}
        onListTemplateSelect={handleListTemplateSelect}
        onListUpdate={handleListUpdate}
        editingListBlock={editingListBlock}
      />

      {/* Text Type Sidebar */}
      {showTextTypeSidebar && (
        <div className="fixed inset-0 z-50 flex">
          {/* Backdrop */}
          <div
            className="fixed inset-0 bg-black bg-opacity-25 transition-opacity duration-300"
            onClick={() => setShowTextTypeSidebar(false)}
          />
         
          {/* Sidebar */}
          <div className="relative bg-white w-96 h-full shadow-xl overflow-y-auto animate-slide-in-left">
            <div className="p-6 border-b border-gray-200">
              <div className="flex items-center justify-between">
                <h2 className="text-xl font-semibold text-gray-900 flex items-center gap-2">
                  <FileTextIcon className="h-6 w-6" />
                  Text Types
                </h2>
                <Button
                  variant="ghost"
                  size="sm"
                  onClick={() => setShowTextTypeSidebar(false)}
                  className="h-8 w-8 p-0 hover:bg-gray-100"
                >
                  ×
                </Button>
              </div>
              <p className="text-sm text-gray-600 mt-2">
                Choose a text type to add to your lesson
              </p>
            </div>
           
            <div className="p-6 space-y-4">
              {textTypes.map((textType) => (
                <div
                  key={textType.id}
                  onClick={() => handleTextTypeSelect(textType)}
                  className="p-5 border rounded-xl cursor-pointer hover:bg-gray-50 hover:border-blue-300 hover:shadow-md transition-all duration-200 group"
                >
                  <div className="flex items-start gap-4 mb-4">
                    <div className="text-blue-600 mt-1 group-hover:text-blue-700">
                      {textType.icon}
                    </div>
                    <div className="flex-1">
                      <h3 className="font-semibold text-gray-900 group-hover:text-blue-900 text-base">{textType.title}</h3>
                      <p className="text-sm text-gray-600 mt-1">{textType.description}</p>
                    </div>
                  </div>
                 
                  {/* Mini Preview */}
                  <div className="bg-gray-50 rounded-lg p-3">
                    {textType.preview}
                  </div>
                </div>
              ))}
            </div>
          </div>
        </div>
      )}

      {/* Quote Component */}
      <QuoteComponent
        showQuoteTemplateSidebar={showQuoteTemplateSidebar}
        setShowQuoteTemplateSidebar={setShowQuoteTemplateSidebar}
        showQuoteEditDialog={showQuoteEditDialog}
        setShowQuoteEditDialog={setShowQuoteEditDialog}
        onQuoteTemplateSelect={handleQuoteTemplateSelect}
        onQuoteUpdate={handleQuoteUpdate}
        editingQuoteBlock={editingQuoteBlock}
      />

      {/* Audio Component */}
      <AudioComponent
        showAudioDialog={showAudioDialog}
        setShowAudioDialog={setShowAudioDialog}
        onAudioUpdate={handleAudioUpdate}
        editingAudioBlock={editingAudioBlock}
      />

      {/* YouTube Component */}
      <YouTubeComponent
        showYouTubeDialog={showYouTubeDialog}
        setShowYouTubeDialog={setShowYouTubeDialog}
        onYouTubeUpdate={handleYouTubeUpdate}
        editingYouTubeBlock={editingYouTubeBlock}
      />

      {/* Interactive Component */}
      <InteractiveComponent
        showInteractiveTemplateSidebar={showInteractiveTemplateSidebar}
        setShowInteractiveTemplateSidebar={setShowInteractiveTemplateSidebar}
        showInteractiveEditDialog={showInteractiveEditDialog}
        setShowInteractiveEditDialog={setShowInteractiveEditDialog}
        onInteractiveTemplateSelect={handleInteractiveTemplateSelect}
        onInteractiveUpdate={handleInteractiveUpdate}
        editingInteractiveBlock={editingInteractiveBlock}
      />

      {/* Divider Component */}
      <DividerComponent
        ref={dividerComponentRef}
        showDividerTemplateSidebar={showDividerTemplateSidebar}
        setShowDividerTemplateSidebar={setShowDividerTemplateSidebar}
        onDividerTemplateSelect={handleDividerTemplateSelect}
        editingDividerBlock={null}
        onDividerUpdate={handleDividerUpdate}
      />


      {/* Image Dialog */}
      <Dialog open={showImageDialog} onOpenChange={handleImageDialogClose}>
        <DialogContent className="max-h-[80vh] overflow-y-auto">
          <DialogHeader>
            <DialogTitle>Add Image</DialogTitle>
          </DialogHeader>
          <div className="space-y-4">
            <div>
              <label className="block text-sm font-medium text-gray-700 mb-1">
                Image Title <span className="text-red-500">*</span>
              </label>
              <input
                type="text"
                name="title"
                value={imageTitle}
                onChange={handleImageInputChange}
                className="w-full p-2 border rounded"
                placeholder="Enter image title"
              />
            </div>
            
            <div>
              <label className="block text-sm font-medium text-gray-700 mb-2">
                Text on/with Image
              </label>
              <ReactQuill
                theme="snow"
                value={imageTemplateText}
                onChange={setImageTemplateText}
                modules={{
                  toolbar: [
                    ['bold', 'italic', 'underline'],
                    [{ align: [] }],
                    ['clean']
                  ]
                }}
                style={{ minHeight: '120px' }}
                placeholder="Enter text to show with or on the image"
              />
            </div>
            
            {/* Image Alignment Options */}
            <div>
              <label className="block text-sm font-medium text-gray-700 mb-2">
                Image Alignment
              </label>
              <div className="space-y-2">
                <div className="text-sm text-gray-600 mb-2">For Image & Text blocks:</div>
                <div className="flex gap-4">
                  <label className="flex items-center">
                    <input
                      type="radio"
                      name="imageAlignment"
                      value="left"
                      checked={imageAlignment === 'left'}
                      onChange={(e) => setImageAlignment(e.target.value)}
                      className="mr-2"
                    />
                    <span className="text-sm">Image Left, Text Right</span>
                  </label>
                  <label className="flex items-center">
                    <input
                      type="radio"
                      name="imageAlignment"
                      value="right"
                      checked={imageAlignment === 'right'}
                      onChange={(e) => setImageAlignment(e.target.value)}
                      className="mr-2"
                    />
                    <span className="text-sm">Image Right, Text Left</span>
                  </label>
                </div>
                
                <div className="text-sm text-gray-600 mb-2 mt-4">For standalone images:</div>
                <div className="flex gap-4">
                  <label className="flex items-center">
                    <input
                      type="radio"
                      name="standaloneImageAlignment"
                      value="left"
                      checked={standaloneImageAlignment === 'left'}
                      onChange={(e) => setStandaloneImageAlignment(e.target.value)}
                      className="mr-2"
                    />
                    <span className="text-sm">Left Aligned</span>
                  </label>
                  <label className="flex items-center">
                    <input
                      type="radio"
                      name="standaloneImageAlignment"
                      value="center"
                      checked={standaloneImageAlignment === 'center'}
                      onChange={(e) => setStandaloneImageAlignment(e.target.value)}
                      className="mr-2"
                    />
                    <span className="text-sm">Center Aligned</span>
                  </label>
                  <label className="flex items-center">
                    <input
                      type="radio"
                      name="standaloneImageAlignment"
                      value="right"
                      checked={standaloneImageAlignment === 'right'}
                      onChange={(e) => setStandaloneImageAlignment(e.target.value)}
                      className="mr-2"
                    />
                    <span className="text-sm">Right Aligned</span>
                  </label>
                </div>
              </div>
            </div>
            <div>
              <label className="block text-sm font-medium text-gray-700 mb-1">
                Image File <span className="text-red-500">*</span>
              </label>
              <div className="mt-1 flex justify-center px-6 pt-5 pb-6 border-2 border-gray-300 border-dashed rounded-md">
                <div className="space-y-1 text-center">
                  <div className="flex text-sm text-gray-600">
                    <label className="relative cursor-pointer bg-white rounded-md font-medium text-blue-600 hover:text-blue-500 focus-within:outline-none">
                      <span>Upload a file</span>
                      <input
                        type="file"
                        name="file"
                        className="sr-only"
                        accept="image/jpeg, image/png, image/jpg"
                        onChange={handleImageInputChange}
                      />
                    </label>
                    <p className="pl-1">or drag and drop</p>
                  </div>
                  <p className="text-xs text-gray-500">
                    JPG, PNG up to 50MB
                  </p>
                </div>
              </div>
              {imagePreview && (
                <div className="mt-4">
                  <img
                    src={imagePreview}
                    alt="Preview"
                    className="max-w-full h-auto max-h-64 rounded-lg border"
                  />
                </div>
              )}
            </div>
          </div>
          <DialogFooter>
            <Button variant="outline" onClick={handleImageDialogClose}>
              Cancel
            </Button>
            <Button 
              onClick={handleAddImage} 
              disabled={!imageTitle || (!imageFile && !imagePreview) || mainImageUploading}
            >
              {mainImageUploading ? (
                <>
                  <Loader2 className="h-4 w-4 animate-spin mr-2" />
                  Uploading...
                </>
              ) : (
                'Add Image'
              )}
            </Button>
          </DialogFooter>
        </DialogContent>
      </Dialog>
      
      {/* Image Editor */}
      <ImageEditor
        isOpen={showImageEditor}
        onClose={handleImageEditorClose}
        imageFile={imageToEdit}
        onSave={handleImageEditorSave}
        title={imageEditorTitle}
      />


      {/* Link Dialog */}
      <Dialog open={showLinkDialog} onOpenChange={handleLinkDialogClose}>
        <DialogContent className="sm:max-w-2xl max-h-[80vh] overflow-y-auto">
          <DialogHeader>
            <DialogTitle>{currentLinkBlock ? 'Edit Link' : 'Add Link'}</DialogTitle>
          </DialogHeader>
          <div className="space-y-4 py-4">
            <div>
              <label className="block text-sm font-medium text-gray-700 mb-1">
                Link Title <span className="text-red-500">*</span>
              </label>
              <input
                type="text"
                name="title"
                value={linkTitle}
                onChange={handleLinkInputChange}
                className="w-full px-3 py-2 border border-gray-300 rounded-md shadow-sm focus:outline-none focus:ring-2 focus:ring-blue-500 focus:border-blue-500"
                placeholder="Enter link title"
                required
              />
            </div>

            <div>
              <label className="block text-sm font-medium text-gray-700 mb-1">
                Link URL <span className="text-red-500">*</span>
              </label>
              <input
                type="url"
                name="url"
                value={linkUrl}
                onChange={handleLinkInputChange}
                className="w-full px-3 py-2 border border-gray-300 rounded-md shadow-sm focus:outline-none focus:ring-2 focus:ring-blue-500 focus:border-blue-500"
                placeholder="https://www.example.com"
                required
              />
              <p className="text-xs text-gray-500 mt-1">
                Example: https://www.example.com
              </p>
              {linkError && (
                <p className="text-sm text-red-500 mt-1">{linkError}</p>
              )}
            </div>

            <div>
              <label className="block text-sm font-medium text-gray-700 mb-1">
                Description (Optional)
              </label>
              <textarea
                name="description"
                value={linkDescription}
                onChange={handleLinkInputChange}
                rows={3}
                className="w-full px-3 py-2 border border-gray-300 rounded-md shadow-sm focus:outline-none focus:ring-2 focus:ring-blue-500 focus:border-blue-500"
                placeholder="Enter a description for your link (optional)"
              />
            </div>

            <div>
              <label className="block text-sm font-medium text-gray-700 mb-1">
                Button Text <span className="text-red-500">*</span>
              </label>
              <input
                type="text"
                name="buttonText"
                value={linkButtonText}
                onChange={handleLinkInputChange}
                className="w-full px-3 py-2 border border-gray-300 rounded-md shadow-sm focus:outline-none focus:ring-2 focus:ring-blue-500 focus:border-blue-500"
                placeholder="Visit Link"
                required
              />
            </div>

            <div>
              <label className="block text-sm font-medium text-gray-700 mb-1">
                Button Style
              </label>
              <select
                name="buttonStyle"
                value={linkButtonStyle}
                onChange={handleLinkInputChange}
                className="w-full px-3 py-2 border border-gray-300 rounded-md shadow-sm focus:outline-none focus:ring-2 focus:ring-blue-500 focus:border-blue-500"
              >
                <option value="primary">Primary (Blue)</option>
                <option value="secondary">Secondary (Gray)</option>
                <option value="success">Success (Green)</option>
                <option value="warning">Warning (Orange)</option>
                <option value="danger">Danger (Red)</option>
                <option value="outline">Outline</option>
              </select>
            </div>
          </div>
          <DialogFooter>
            <Button variant="outline" onClick={handleLinkDialogClose}>
              Cancel
            </Button>
            <Button
              onClick={handleAddLink}
              className="bg-blue-600 hover:bg-blue-700"
            >
              {currentLinkBlock ? 'Save' : 'Add Link'}
            </Button>
          </DialogFooter>
        </DialogContent>
      </Dialog>


      {/* PDF Dialog */}
      <Dialog open={showPdfDialog} onOpenChange={handlePdfDialogClose}>
        <DialogContent className="sm:max-w-2xl max-h-[90vh] overflow-y-auto">
          <DialogHeader>
            <DialogTitle>{currentBlock ? 'Edit PDF' : 'Add PDF'}</DialogTitle>
          </DialogHeader>
          <div className="space-y-4 py-4">
            <div>
              <label className="block text-sm font-medium text-gray-700 mb-1">
                PDF Title <span className="text-red-500">*</span>
              </label>
              <input
                type="text"
                name="title"
                value={pdfTitle}
                onChange={handlePdfInputChange}
                className="w-full px-3 py-2 border border-gray-300 rounded-md shadow-sm focus:outline-none focus:ring-2 focus:ring-blue-500 focus:border-blue-500"
                placeholder="Enter PDF title"
                required
              />
            </div>

            {/* Upload Method Selection */}
            <div>
              <label className="block text-sm font-medium text-gray-700 mb-2">
                Upload Method <span className="text-red-500">*</span>
              </label>
              <div className="flex space-x-4">
                <label className="flex items-center">
                  <input
                    type="radio"
                    name="pdfUploadMethod"
                    value="file"
                    checked={pdfUploadMethod === 'file'}
                    onChange={(e) => setPdfUploadMethod(e.target.value)}
                    className="mr-2"
                  />
                  Upload File
                </label>
                <label className="flex items-center">
                  <input
                    type="radio"
                    name="pdfUploadMethod"
                    value="url"
                    checked={pdfUploadMethod === 'url'}
                    onChange={(e) => setPdfUploadMethod(e.target.value)}
                    className="mr-2"
                  />
                  PDF URL
                </label>
              </div>
            </div>

            {/* File Upload Section */}
            {pdfUploadMethod === 'file' && (
              <div>
                <label className="block text-sm font-medium text-gray-700 mb-1">
                  PDF File <span className="text-red-500">*</span>
                </label>
                <div className="mt-1 flex justify-center px-6 pt-5 pb-6 border-2 border-gray-300 border-dashed rounded-md">
                  <div className="space-y-1 text-center">
                    <div className="flex text-sm text-gray-600">
                      <label className="relative cursor-pointer bg-white rounded-md font-medium text-blue-600 hover:text-blue-500 focus-within:outline-none focus-within:ring-2 focus-within:ring-offset-2 focus-within:ring-blue-500">
                        <span>Upload a file</span>
                        <input
                          type="file"
                          name="file"
                          className="sr-only"
                          accept="application/pdf"
                          onChange={handlePdfInputChange}
                        />
                      </label>
                      <p className="pl-1">or drag and drop</p>
                    </div>
                    <p className="text-xs text-gray-500">
                      PDF up to 20MB
                    </p>
                  </div>
                </div>
                {pdfPreview && pdfUploadMethod === 'file' && (
                  <div className="mt-4">
                    <p className="text-sm font-medium text-gray-700 mb-1">Preview:</p>
                    <embed
                      src={pdfPreview}
                      type="application/pdf"
                      width="100%"
                      height="500"
                      className="rounded-lg border border-gray-200"
                    />
                  </div>
                )}
              </div>
            )}

            {/* URL Input Section */}
            {pdfUploadMethod === 'url' && (
              <div>
                <label className="block text-sm font-medium text-gray-700 mb-1">
                  PDF URL <span className="text-red-500">*</span>
                </label>
                <input
                  type="url"
                  value={pdfUrl}
                  onChange={(e) => setPdfUrl(e.target.value)}
                  className="w-full px-3 py-2 border border-gray-300 rounded-md shadow-sm focus:outline-none focus:ring-2 focus:ring-blue-500 focus:border-blue-500"
                  placeholder="Enter PDF URL (e.g., https://example.com/document.pdf)"
                  required
                />
                {pdfUrl && pdfUploadMethod === 'url' && (
                  <div className="mt-4">
                    <p className="text-sm font-medium text-gray-700 mb-1">Preview:</p>
                    <embed
                      src={pdfUrl}
                      type="application/pdf"
                      width="100%"
                      height="500"
                      className="rounded-lg border border-gray-200"
                      onError={() => alert('Could not load PDF. Please check the URL and try again.')}
                    />
                  </div>
                )}
              </div>
            )}

            <div>
              <label className="block text-sm font-medium text-gray-700 mb-1">
                Description (Optional)
              </label>
              <textarea
                name="description"
                value={pdfDescription}
                onChange={handlePdfInputChange}
                rows={3}
                className="w-full px-3 py-2 border border-gray-300 rounded-md shadow-sm focus:outline-none focus:ring-2 focus:ring-blue-500 focus:border-blue-500"
                placeholder="Enter a description for your PDF (optional)"
              />
            </div>
          </div>
          <DialogFooter>
            <Button variant="outline" onClick={handlePdfDialogClose} disabled={mainPdfUploading}>
              Cancel
            </Button>
            <Button
              onClick={handleAddPdf}
              disabled={mainPdfUploading || !pdfTitle || (pdfUploadMethod === 'file' && !pdfFile) || (pdfUploadMethod === 'url' && !pdfUrl)}
              className="bg-blue-600 hover:bg-blue-700"
            >
              {mainPdfUploading ? (
                <>
                  <Loader2 className="h-4 w-4 mr-2 animate-spin" />
                  {pdfUploadMethod === 'file' ? 'Uploading PDF...' : 'Adding PDF...'}
                </>
              ) : (
                currentBlock ? 'Update PDF' : 'Add PDF'
              )}
            </Button>
          </DialogFooter>
        </DialogContent>
      </Dialog>

      {/* Statement Component */}
      <StatementComponent
        ref={statementComponentRef}
        showStatementSidebar={showStatementSidebar}
        setShowStatementSidebar={setShowStatementSidebar}
        onStatementSelect={handleStatementSelect}
        onStatementEdit={handleStatementEdit}
        sidebarCollapsed={sidebarCollapsed}
        setSidebarCollapsed={setSidebarCollapsed}
      />

      {/* Insert Block Dialog */}
      <Dialog open={showInsertBlockDialog} onOpenChange={setShowInsertBlockDialog}>
        <DialogContent className="max-w-4xl max-h-[80vh] overflow-y-auto">
          <DialogHeader>
            <DialogTitle className="text-2xl font-bold">Insert Content Block</DialogTitle>
            <p className="text-sm text-gray-600 mt-2">
              Choose a block type to insert at this position
            </p>
          </DialogHeader>
          
          <div className="grid grid-cols-2 md:grid-cols-3 lg:grid-cols-4 gap-4 p-4">
            {contentBlockTypes.map((blockType) => (
              <button
                key={blockType.id}
                onClick={() => {
                  handleBlockClick(blockType, insertionPosition);
                  setShowInsertBlockDialog(false);
                }}
                className="flex flex-col items-center justify-center p-6 border-2 border-gray-200 rounded-xl hover:border-blue-500 hover:bg-blue-50 transition-all duration-200 group"
              >
                <div className="w-12 h-12 rounded-full bg-gray-100 group-hover:bg-blue-100 flex items-center justify-center text-gray-600 group-hover:text-blue-600 mb-3 transition-colors">
                  {blockType.icon}
                </div>
                <h3 className="text-sm font-semibold text-gray-800 group-hover:text-blue-600 text-center transition-colors">
                  {blockType.title}
                </h3>
              </button>
            ))}
          </div>
          
          <DialogFooter>
            <Button variant="outline" onClick={() => setShowInsertBlockDialog(false)}>
              Cancel
            </Button>
          </DialogFooter>
        </DialogContent>
      </Dialog>

    </>
  );
}

export default LessonBuilder;<|MERGE_RESOLUTION|>--- conflicted
+++ resolved
@@ -844,17 +844,15 @@
   const [imageToEdit, setImageToEdit] = useState(null);
   const [imageEditorTitle, setImageEditorTitle] = useState('Edit Image');
   
-<<<<<<< HEAD
+  // Auto-save state
+  const [autoSaveStatus, setAutoSaveStatus] = useState('saved'); // 'saving', 'saved', 'error', 'changes_detected'
+  const [hasUnsavedChanges, setHasUnsavedChanges] = useState(false);
+  const autoSaveTimerRef = React.useRef(null);
+  
   // Inline block insertion state
   const [insertionPosition, setInsertionPosition] = useState(null);
   const [showInsertDropdown, setShowInsertDropdown] = useState(null); // block index where dropdown is shown
   const [showInsertBlockDialog, setShowInsertBlockDialog] = useState(false); // Show insert block dialog
-=======
-  // Auto-save state
-  const [autoSaveStatus, setAutoSaveStatus] = useState('saved'); // 'saving', 'saved', 'error', 'changes_detected'
-  const [hasUnsavedChanges, setHasUnsavedChanges] = useState(false);
-  const autoSaveTimerRef = React.useRef(null);
->>>>>>> 1c176c45
   
 
 
@@ -1064,15 +1062,6 @@
   const dividerComponentRef = React.useRef();
 
 
-<<<<<<< HEAD
-  const handleBlockClick = (blockType, position = null) => {
-    // Store the insertion position for use in subsequent handlers
-    if (position !== null) {
-      setInsertionPosition(position);
-      setShowInsertDropdown(null); // Close the dropdown
-    }
-
-=======
   // Cleanup timer on unmount
   React.useEffect(() => {
     return () => {
@@ -1102,8 +1091,13 @@
 
 
 
-  const handleBlockClick = (blockType) => {
->>>>>>> 1c176c45
+  const handleBlockClick = (blockType, position = null) => {
+    // Store the insertion position for use in subsequent handlers
+    if (position !== null) {
+      setInsertionPosition(position);
+      setShowInsertDropdown(null); // Close the dropdown
+    }
+
     if (blockType.id === 'text') {
       setShowTextTypeSidebar(true);
     } else if (blockType.id === 'statement') {
