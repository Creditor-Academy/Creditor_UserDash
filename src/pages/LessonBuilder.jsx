--- conflicted
+++ resolved
@@ -20,11 +20,8 @@
   ListOrdered,
   Table,
   Loader2,
-<<<<<<< HEAD
-  MessageSquare
-=======
+  MessageSquare,
   Quote
->>>>>>> f8ec3b9e
 } from 'lucide-react';
 import { toast } from 'react-hot-toast';
 import QuoteComponent from '@/components/QuoteComponent';
@@ -487,15 +484,14 @@
       icon: <FileTextIcon className="h-5 w-5" />
     },
     {
-<<<<<<< HEAD
       id: 'statement',
       title: 'Statement',
       icon: <MessageSquare className="h-5 w-5" />
-=======
+    },
+    {
       id: 'quote',
       title: 'Quote',
       icon: <Quote className="h-5 w-5" />
->>>>>>> f8ec3b9e
     },
     {
       id: 'image',
@@ -606,13 +602,10 @@
   const handleBlockClick = (blockType) => {
     if (blockType.id === 'text') {
       setShowTextTypeSidebar(true);
-<<<<<<< HEAD
     } else if (blockType.id === 'statement') {
       setShowStatementSidebar(true);
-=======
     } else if (blockType.id === 'quote') {
       setShowQuoteTemplateSidebar(true);
->>>>>>> f8ec3b9e
     } else if (blockType.id === 'video') {
       setShowVideoDialog(true);
     } else if (blockType.id === 'image') {
@@ -766,23 +759,13 @@
     setShowTableTemplateSidebar(false);
   };
 
-<<<<<<< HEAD
   const handleStatementSelect = (statementBlock) => {
     // If we have existing lesson content, add to that structure
-=======
-  // Quote component callbacks
-  const handleQuoteTemplateSelect = (newBlock) => {
-    // Always add to local edit list so it appears immediately in edit mode
-    setContentBlocks(prevBlocks => [...prevBlocks, newBlock]);
-    
-    // Also add to lessonContent if it exists (for fetched lessons)
->>>>>>> f8ec3b9e
     if (lessonContent?.data?.content) {
       setLessonContent(prevLessonContent => ({
         ...prevLessonContent,
         data: {
           ...prevLessonContent.data,
-<<<<<<< HEAD
           content: [...prevLessonContent.data.content, statementBlock]
         }
       }));
@@ -800,7 +783,41 @@
           ...block,
           content,
           html_css: htmlContent,
-=======
+          updatedAt: new Date().toISOString()
+        } : block
+      )
+    );
+
+    // Also update lessonContent if it exists (for fetched lessons)
+    if (lessonContent?.data?.content) {
+      setLessonContent(prevLessonContent => ({
+        ...prevLessonContent,
+        data: {
+          ...prevLessonContent.data,
+          content: prevLessonContent.data.content.map(block =>
+            (block.block_id === blockId || block.id === blockId) ? {
+              ...block,
+              content,
+              html_css: htmlContent,
+              updatedAt: new Date().toISOString()
+            } : block
+          )
+        }
+      }));
+    }
+  };
+
+  // Quote component callbacks
+  const handleQuoteTemplateSelect = (newBlock) => {
+    // Always add to local edit list so it appears immediately in edit mode
+    setContentBlocks(prevBlocks => [...prevBlocks, newBlock]);
+    
+    // Also add to lessonContent if it exists (for fetched lessons)
+    if (lessonContent?.data?.content) {
+      setLessonContent(prevLessonContent => ({
+        ...prevLessonContent,
+        data: {
+          ...prevLessonContent.data,
           content: [...prevLessonContent.data.content, newBlock]
         }
       }));
@@ -943,46 +960,31 @@
           ...block,
           content: JSON.stringify(updatedQuoteContent),
           html_css: newHtmlContent,
->>>>>>> f8ec3b9e
           updatedAt: new Date().toISOString()
         } : block
       )
     );
 
-<<<<<<< HEAD
-    // Also update lessonContent if it exists (for fetched lessons)
-=======
     // Update lessonContent for fetched lessons
->>>>>>> f8ec3b9e
     if (lessonContent?.data?.content) {
       setLessonContent(prevLessonContent => ({
         ...prevLessonContent,
         data: {
           ...prevLessonContent.data,
           content: prevLessonContent.data.content.map(block =>
-<<<<<<< HEAD
-            (block.block_id === blockId || block.id === blockId) ? {
-              ...block,
-              content,
-              html_css: htmlContent,
-=======
             (block.block_id === editingBlock.id || block.id === editingBlock.id) ? {
               ...block,
               content: JSON.stringify(updatedQuoteContent),
               html_css: newHtmlContent,
->>>>>>> f8ec3b9e
               updatedAt: new Date().toISOString()
             } : block
           )
         }
       }));
     }
-<<<<<<< HEAD
-=======
 
     // Reset editing state
     setEditingQuoteBlock(null);
->>>>>>> f8ec3b9e
   };
 
   const removeContentBlock = (blockId) => {
@@ -2266,49 +2268,12 @@
           // Use original HTML structure and replace only the text content
           updatedContent = blockToUpdate.html_css;
          
-<<<<<<< HEAD
-          // Check if the original content has specific heading/paragraph structure that should be preserved
-          if (updatedContent.includes('<h1')) {
-            // For headings, we want to preserve the heading tag but allow rich text formatting inside
-            updatedContent = updatedContent.replace(/<h1([^>]*)>(.*?)<\/h1>/i, (match, attributes, content) => {
-              // If rich text content has formatting tags, use it; otherwise use plain text to preserve heading styling
-              if (richTextContent.includes('<') && richTextContent !== plainTextContent) {
-                return `<h1${attributes}>${richTextContent}</h1>`;
-              } else {
-                return `<h1${attributes}>${plainTextContent}</h1>`;
-              }
-            });
-          } else if (updatedContent.includes('<h2')) {
-            updatedContent = updatedContent.replace(/<h2([^>]*)>(.*?)<\/h2>/i, (match, attributes, content) => {
-              if (richTextContent.includes('<') && richTextContent !== plainTextContent) {
-                return `<h2${attributes}>${richTextContent}</h2>`;
-              } else {
-                return `<h2${attributes}>${plainTextContent}</h2>`;
-              }
-            });
-          } else if (updatedContent.includes('<h3')) {
-            updatedContent = updatedContent.replace(/<h3([^>]*)>(.*?)<\/h3>/i, (match, attributes, content) => {
-              if (richTextContent.includes('<') && richTextContent !== plainTextContent) {
-                return `<h3${attributes}>${richTextContent}</h3>`;
-              } else {
-                return `<h3${attributes}>${plainTextContent}</h3>`;
-              }
-            }); 
-          } else if (updatedContent.includes('<h4')) {
-            updatedContent = updatedContent.replace(/<h4([^>]*)>(.*?)<\/h4>/i, (match, attributes, content) => {
-              if (richTextContent.includes('<') && richTextContent !== plainTextContent) {
-                return `<h4${attributes}>${richTextContent}</h4>`;
-              } else {
-                return `<h4${attributes}>${plainTextContent}</h4>`;
-              }
-=======
           // Replace the text content while preserving HTML structure
          
           if (effectiveTextType === 'heading_paragraph') {
             // Update heading and paragraph content within existing structure
             updatedContent = updatedContent.replace(/<h[1-6][^>]*>(.*?)<\/h[1-6]>/i, (match, p1) => {
               return match.replace(p1, editorHeading || 'Heading');
->>>>>>> f8ec3b9e
             });
             updatedContent = updatedContent.replace(/<p[^>]*>(.*?)<\/p>/i, (match, p1) => {
               return match.replace(p1, editorContent || 'Enter your content here...');
