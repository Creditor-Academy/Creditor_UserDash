--- conflicted
+++ resolved
@@ -20,11 +20,7 @@
   ListOrdered,
   Table,
   Loader2,
-<<<<<<< HEAD
   Quote
-=======
-  MessageSquare
->>>>>>> 1f40cd90
 } from 'lucide-react';
 import { toast } from 'react-hot-toast';
 import QuoteComponent from '@/components/QuoteComponent';
@@ -487,15 +483,14 @@
       icon: <FileTextIcon className="h-5 w-5" />
     },
     {
-<<<<<<< HEAD
+      id: 'statement',
+      title: 'Statement',
+      icon: <MessageSquare className="h-5 w-5" />
+    },
+    {
       id: 'quote',
       title: 'Quote',
       icon: <Quote className="h-5 w-5" />
-=======
-      id: 'statement',
-      title: 'Statement',
-      icon: <MessageSquare className="h-5 w-5" />
->>>>>>> 1f40cd90
     },
     {
       id: 'image',
@@ -606,13 +601,10 @@
   const handleBlockClick = (blockType) => {
     if (blockType.id === 'text') {
       setShowTextTypeSidebar(true);
-<<<<<<< HEAD
+    } else if (blockType.id === 'statement') {
+      setShowStatementSidebar(true);
     } else if (blockType.id === 'quote') {
       setShowQuoteTemplateSidebar(true);
-=======
-    } else if (blockType.id === 'statement') {
-      setShowStatementSidebar(true);
->>>>>>> 1f40cd90
     } else if (blockType.id === 'video') {
       setShowVideoDialog(true);
     } else if (blockType.id === 'image') {
@@ -766,23 +758,65 @@
     setShowTableTemplateSidebar(false);
   };
 
-<<<<<<< HEAD
+  const handleStatementSelect = (statementBlock) => {
+    // If we have existing lesson content, add to that structure
+    if (lessonContent?.data?.content) {
+      setLessonContent(prevLessonContent => ({
+        ...prevLessonContent,
+        data: {
+          ...prevLessonContent.data,
+          content: [...prevLessonContent.data.content, statementBlock]
+        }
+      }));
+    } else {
+      // For new lessons, add to contentBlocks
+      setContentBlocks(prevBlocks => [...prevBlocks, statementBlock]);
+    }
+  };
+
+  const handleStatementEdit = (blockId, content, htmlContent) => {
+    // Update contentBlocks for new lessons
+    setContentBlocks(blocks =>
+      blocks.map(block =>
+        block.id === blockId ? {
+          ...block,
+          content,
+          html_css: htmlContent,
+          updatedAt: new Date().toISOString()
+        } : block
+      )
+    );
+
+    // Also update lessonContent if it exists (for fetched lessons)
+    if (lessonContent?.data?.content) {
+      setLessonContent(prevLessonContent => ({
+        ...prevLessonContent,
+        data: {
+          ...prevLessonContent.data,
+          content: prevLessonContent.data.content.map(block =>
+            (block.block_id === blockId || block.id === blockId) ? {
+              ...block,
+              content,
+              html_css: htmlContent,
+              updatedAt: new Date().toISOString()
+            } : block
+          )
+        }
+      }));
+    }
+  };
+
   // Quote component callbacks
   const handleQuoteTemplateSelect = (newBlock) => {
     // Always add to local edit list so it appears immediately in edit mode
     setContentBlocks(prevBlocks => [...prevBlocks, newBlock]);
     
     // Also add to lessonContent if it exists (for fetched lessons)
-=======
-  const handleStatementSelect = (statementBlock) => {
-    // If we have existing lesson content, add to that structure
->>>>>>> 1f40cd90
     if (lessonContent?.data?.content) {
       setLessonContent(prevLessonContent => ({
         ...prevLessonContent,
         data: {
           ...prevLessonContent.data,
-<<<<<<< HEAD
           content: [...prevLessonContent.data.content, newBlock]
         }
       }));
@@ -925,64 +959,31 @@
           ...block,
           content: JSON.stringify(updatedQuoteContent),
           html_css: newHtmlContent,
-=======
-          content: [...prevLessonContent.data.content, statementBlock]
-        }
-      }));
-    } else {
-      // For new lessons, add to contentBlocks
-      setContentBlocks(prevBlocks => [...prevBlocks, statementBlock]);
-    }
-  };
-
-  const handleStatementEdit = (blockId, content, htmlContent) => {
-    // Update contentBlocks for new lessons
-    setContentBlocks(blocks =>
-      blocks.map(block =>
-        block.id === blockId ? {
-          ...block,
-          content,
-          html_css: htmlContent,
->>>>>>> 1f40cd90
           updatedAt: new Date().toISOString()
         } : block
       )
     );
 
-<<<<<<< HEAD
     // Update lessonContent for fetched lessons
-=======
-    // Also update lessonContent if it exists (for fetched lessons)
->>>>>>> 1f40cd90
     if (lessonContent?.data?.content) {
       setLessonContent(prevLessonContent => ({
         ...prevLessonContent,
         data: {
           ...prevLessonContent.data,
           content: prevLessonContent.data.content.map(block =>
-<<<<<<< HEAD
             (block.block_id === editingBlock.id || block.id === editingBlock.id) ? {
               ...block,
               content: JSON.stringify(updatedQuoteContent),
               html_css: newHtmlContent,
-=======
-            (block.block_id === blockId || block.id === blockId) ? {
-              ...block,
-              content,
-              html_css: htmlContent,
->>>>>>> 1f40cd90
               updatedAt: new Date().toISOString()
             } : block
           )
         }
       }));
     }
-<<<<<<< HEAD
 
     // Reset editing state
     setEditingQuoteBlock(null);
-=======
->>>>>>> 1f40cd90
   };
 
   const removeContentBlock = (blockId) => {
@@ -2266,49 +2267,12 @@
           // Use original HTML structure and replace only the text content
           updatedContent = blockToUpdate.html_css;
          
-<<<<<<< HEAD
           // Replace the text content while preserving HTML structure
          
           if (effectiveTextType === 'heading_paragraph') {
             // Update heading and paragraph content within existing structure
             updatedContent = updatedContent.replace(/<h[1-6][^>]*>(.*?)<\/h[1-6]>/i, (match, p1) => {
               return match.replace(p1, editorHeading || 'Heading');
-=======
-          // Check if the original content has specific heading/paragraph structure that should be preserved
-          if (updatedContent.includes('<h1')) {
-            // For headings, we want to preserve the heading tag but allow rich text formatting inside
-            updatedContent = updatedContent.replace(/<h1([^>]*)>(.*?)<\/h1>/i, (match, attributes, content) => {
-              // If rich text content has formatting tags, use it; otherwise use plain text to preserve heading styling
-              if (richTextContent.includes('<') && richTextContent !== plainTextContent) {
-                return `<h1${attributes}>${richTextContent}</h1>`;
-              } else {
-                return `<h1${attributes}>${plainTextContent}</h1>`;
-              }
-            });
-          } else if (updatedContent.includes('<h2')) {
-            updatedContent = updatedContent.replace(/<h2([^>]*)>(.*?)<\/h2>/i, (match, attributes, content) => {
-              if (richTextContent.includes('<') && richTextContent !== plainTextContent) {
-                return `<h2${attributes}>${richTextContent}</h2>`;
-              } else {
-                return `<h2${attributes}>${plainTextContent}</h2>`;
-              }
-            });
-          } else if (updatedContent.includes('<h3')) {
-            updatedContent = updatedContent.replace(/<h3([^>]*)>(.*?)<\/h3>/i, (match, attributes, content) => {
-              if (richTextContent.includes('<') && richTextContent !== plainTextContent) {
-                return `<h3${attributes}>${richTextContent}</h3>`;
-              } else {
-                return `<h3${attributes}>${plainTextContent}</h3>`;
-              }
-            }); 
-          } else if (updatedContent.includes('<h4')) {
-            updatedContent = updatedContent.replace(/<h4([^>]*)>(.*?)<\/h4>/i, (match, attributes, content) => {
-              if (richTextContent.includes('<') && richTextContent !== plainTextContent) {
-                return `<h4${attributes}>${richTextContent}</h4>`;
-              } else {
-                return `<h4${attributes}>${plainTextContent}</h4>`;
-              }
->>>>>>> 1f40cd90
             });
             updatedContent = updatedContent.replace(/<p[^>]*>(.*?)<\/p>/i, (match, p1) => {
               return match.replace(p1, editorContent || 'Enter your content here...');
