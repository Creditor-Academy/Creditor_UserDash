import React, { useState, useEffect, useContext } from 'react';
import { useParams, useNavigate, useLocation } from 'react-router-dom';
import { SidebarContext } from '@/layouts/DashboardLayout';
import { Button } from '@/components/ui/button';
import { Card, CardContent } from '@/components/ui/card';
import VideoComponent from '@/components/VideoComponent';
import { Badge } from '@/components/ui/badge';
import {
  Dialog,
  DialogContent,
  DialogHeader,
  DialogTitle,
  DialogFooter,
} from '@/components/ui/dialog';
import {
  ArrowLeft,
  Plus,
  Eye,
  Pencil,
  Trash2,
  GripVertical,
  Image,
  Video,
  FileText as FileTextIcon,
  Link as LinkIcon,
  List,
  Table,
  Loader2,
  MessageSquare,
  Quote,
  Layers,
  Sparkles,
  Minus,
  Volume2,
  Youtube,
  CheckCircle,
  X,
} from 'lucide-react';
import AIEnhancementPanel from '@/components/courses/AILessonContentGenerator';
import { toast } from 'react-hot-toast';
import QuoteComponent from '@/components/QuoteComponent';
import TableComponent from '@/components/TableComponent';
import ListComponent from '@/components/ListComponent';
import InteractiveComponent from '@/components/InteractiveComponent';
import axios from 'axios';
import ReactQuill from 'react-quill';
import 'react-quill/dist/quill.snow.css';
import StatementComponent from '@/components/statement';
import {
  generateLessonContent,
  generateImage,
  enhanceLessonContent,
  generateQuizQuestions,
} from '@/services/openaiService';
import DividerComponent from '@/components/DividerComponent';
import AudioComponent from '@/components/AudioComponent';
import YouTubeComponent from '@/components/YouTubeComponent';
import PDFComponent from '@/components/PDFComponent';
import LinkComponent from '@/components/LinkComponent';
import ImageBlockComponent from '@/components/ImageBlockComponent';
import TextBlockComponent from '@/components/TextBlockComponent';
import InteractiveListRenderer from '@/components/InteractiveListRenderer';
import {
  injectStyles,
  initializeGlobalFunctions,
} from '@/utils/LessonBuilder/styleSheets';
import '@/utils/LessonBuilder/quillConfig';
import { getToolbarModules } from '@/utils/LessonBuilder/quillConfig';
import { textTypes } from '@/constants/LessonBuilder/textTypesConfig';
import { getPlainText } from '@/utils/LessonBuilder/blockHelpers';

// Initialize styles and global functions
injectStyles();
initializeGlobalFunctions();

function LessonBuilder() {
  const { sidebarCollapsed, setSidebarCollapsed } = useContext(SidebarContext);
  const { courseId, moduleId, lessonId } = useParams();
  const location = useLocation();
  const navigate = useNavigate();
  const [contentBlocks, setContentBlocks] = useState([]);
  const [lessonTitle, setLessonTitle] = useState('Untitled Lesson');
  const [lessonData, setLessonData] = useState(
    location.state?.lessonData || null
  );
  const [loading, setLoading] = useState(true);
  const [imageUploading, setImageUploading] = useState({});
  const [draggedBlockId, setDraggedBlockId] = useState(null);
  const [lessonContent, setLessonContent] = useState(null);
  const [fetchingContent, setFetchingContent] = useState(false);
  const [showVideoDialog, setShowVideoDialog] = useState(false);
  const [editingVideoBlock, setEditingVideoBlock] = useState(null);
  const [isUploading, setIsUploading] = useState(false);
  const [showTextEditorDialog, setShowTextEditorDialog] = useState(false);
  const [currentTextBlockId, setCurrentTextBlockId] = useState(null);
  const [currentTextType, setCurrentTextType] = useState(null);
  const [showLinkDialog, setShowLinkDialog] = useState(false);
  const [editingLinkBlock, setEditingLinkBlock] = useState(null);
  const [showImageTemplateSidebar, setShowImageTemplateSidebar] =
    useState(false);
  const [showImageDialog, setShowImageDialog] = useState(false);
  const [showTextTypeSidebar, setShowTextTypeSidebar] = useState(false);
  const [showStatementSidebar, setShowStatementSidebar] = useState(false);
  const [showPdfDialog, setShowPdfDialog] = useState(false);
  const [editingPdfBlock, setEditingPdfBlock] = useState(null);
  const [showQuoteTemplateSidebar, setShowQuoteTemplateSidebar] =
    useState(false);
  const [showQuoteEditDialog, setShowQuoteEditDialog] = useState(false);
  const [editingQuoteBlock, setEditingQuoteBlock] = useState(null);
  const [showListTemplateSidebar, setShowListTemplateSidebar] = useState(false);
  const [showListEditDialog, setShowListEditDialog] = useState(false);
  const [editingListBlock, setEditingListBlock] = useState(null);
  const [showTableComponent, setShowTableComponent] = useState(false);
  const [editingTableBlock, setEditingTableBlock] = useState(null);
  const [showInteractiveTemplateSidebar, setShowInteractiveTemplateSidebar] =
    useState(false);
  const [showInteractiveEditDialog, setShowInteractiveEditDialog] =
    useState(false);
  const [editingInteractiveBlock, setEditingInteractiveBlock] = useState(null);
  const [showDividerTemplateSidebar, setShowDividerTemplateSidebar] =
    useState(false);
  const [showAudioDialog, setShowAudioDialog] = useState(false);
  const [editingAudioBlock, setEditingAudioBlock] = useState(null);
  const [showYouTubeDialog, setShowYouTubeDialog] = useState(false);
  const [editingYouTubeBlock, setEditingYouTubeBlock] = useState(null);

  // Auto-save state
  const [autoSaveStatus, setAutoSaveStatus] = useState('saved'); // 'saving', 'saved', 'error'
  const [hasUnsavedChanges, setHasUnsavedChanges] = useState(false);

  // Inline block insertion state
  const [insertionPosition, setInsertionPosition] = useState(null);
  const [showInsertBlockDialog, setShowInsertBlockDialog] = useState(false); // Show insert block dialog

  // Editor state for edit modal
  const [editorContent, setEditorContent] = useState('');
  const [editorHeading, setEditorHeading] = useState('');
  const [editorSubheading, setEditorSubheading] = useState('');

  // Content block types with icons for the sidebar
  const contentBlockTypes = [
    {
      id: 'text',
      title: 'Text',
      icon: <FileTextIcon className="h-5 w-5" />,
    },
    {
      id: 'statement',
      title: 'Statement',
      icon: <MessageSquare className="h-5 w-5" />,
    },
    {
      id: 'quote',
      title: 'Quote',
      icon: <Quote className="h-5 w-5" />,
    },
    {
      id: 'image',
      title: 'Image',
      icon: <Image className="h-5 w-5" />,
    },
    {
      id: 'youtube',
      title: 'YouTube',
      icon: <Youtube className="h-5 w-5" />,
    },
    {
      id: 'video',
      title: 'Video',
      icon: <Video className="h-5 w-5" />,
    },
    {
      id: 'audio',
      title: 'Audio',
      icon: <Volume2 className="h-5 w-5" />,
    },
    {
      id: 'link',
      title: 'Link',
      icon: <LinkIcon className="h-5 w-5" />,
    },
    {
      id: 'pdf',
      title: 'PDF',
      icon: <FileTextIcon className="h-5 w-5" />,
    },
    {
      id: 'list',
      title: 'List',
      icon: <List className="h-5 w-5" />,
    },
    {
      id: 'tables',
      title: 'Tables',
      icon: <Table className="h-5 w-5" />,
    },
    {
      id: 'interactive',
      title: 'Interactive',
      icon: <Layers className="h-5 w-5" />,
    },
    {
      id: 'divider',
      title: 'Divider',
      icon: <Minus className="h-5 w-5" />,
    },
  ];

  const statementComponentRef = React.useRef();
  const listComponentRef = React.useRef();
  const quoteComponentRef = React.useRef();
  const dividerComponentRef = React.useRef();
  const imageBlockComponentRef = React.useRef();

  // Warn user before leaving page with unsaved changes
  React.useEffect(() => {
    const handleBeforeUnload = e => {
      if (hasUnsavedChanges || autoSaveStatus === 'saving') {
        e.preventDefault();
        e.returnValue = '';
        return '';
      }
    };

    window.addEventListener('beforeunload', handleBeforeUnload);
    return () => window.removeEventListener('beforeunload', handleBeforeUnload);
  }, [hasUnsavedChanges, autoSaveStatus]);

  // Track previous contentBlocks to detect actual changes
  const prevContentBlocksRef = React.useRef([]);
  const prevLessonContentRef = React.useRef(null);
  const isInitialLoadRef = React.useRef(true);

  const handleBlockClick = (blockType, position = null) => {
    // Store the insertion position for use in subsequent handlers
    if (position !== null) {
      setInsertionPosition(position);
    }

    if (blockType.id === 'text') {
      setShowTextTypeSidebar(true);
    } else if (blockType.id === 'statement') {
      setShowStatementSidebar(true);
    } else if (blockType.id === 'quote') {
      setShowQuoteTemplateSidebar(true);
    } else if (blockType.id === 'list') {
      setShowListTemplateSidebar(true);
    } else if (blockType.id === 'video') {
      setShowVideoDialog(true);
    } else if (blockType.id === 'youtube') {
      setShowYouTubeDialog(true);
    } else if (blockType.id === 'audio') {
      setShowAudioDialog(true);
    } else if (blockType.id === 'image') {
      setShowImageTemplateSidebar(true);
    } else if (blockType.id === 'tables') {
      setShowTableComponent(true);
    } else if (blockType.id === 'link') {
      setShowLinkDialog(true);
    } else if (blockType.id === 'pdf') {
      setShowPdfDialog(true);
    } else if (blockType.id === 'interactive') {
      setShowInteractiveTemplateSidebar(true);
    } else if (blockType.id === 'divider') {
      setShowDividerTemplateSidebar(true);
    } else {
      // For simple blocks that don't need dialogs, insert immediately
      if (position !== null) {
        insertContentBlockAt(blockType, position);
        setInsertionPosition(null);
      } else {
        addContentBlock(blockType);
      }
    }
  };

  const addContentBlock = (blockType, textType = null) => {
    const newBlock = {
      id: `block_${Date.now()}`,
      block_id: `block_${Date.now()}`,
      type: blockType.id,
      title: blockType.title,
      textType: textType,
      content: '',
      order:
        (lessonContent?.data?.content
          ? lessonContent.data.content.length
          : contentBlocks.length) + 1,
    };

    // If we have existing lesson content, add to that structure
    if (lessonContent?.data?.content) {
      setLessonContent(prevLessonContent => ({
        ...prevLessonContent,
        data: {
          ...prevLessonContent.data,
          content: [...prevLessonContent.data.content, newBlock],
        },
      }));
    } else {
      // For new lessons, add to contentBlocks
      setContentBlocks([...contentBlocks, newBlock]);
    }
  };

  // Insert block at a specific position
  const insertContentBlockAt = (blockType, position, textType = null) => {
    const newBlock = {
      id: `block_${Date.now()}`,
      block_id: `block_${Date.now()}`,
      type: blockType.id,
      title: blockType.title,
      textType: textType,
      content: '',
      order: position + 1,
    };

    // If we have existing lesson content, insert into that structure
    if (lessonContent?.data?.content) {
      setLessonContent(prevLessonContent => {
        const newContent = [...prevLessonContent.data.content];
        newContent.splice(position, 0, newBlock);
        return {
          ...prevLessonContent,
          data: {
            ...prevLessonContent.data,
            content: newContent,
          },
        };
      });
    } else {
      // For new lessons, insert into contentBlocks
      setContentBlocks(prevBlocks => {
        const newBlocks = [...prevBlocks];
        newBlocks.splice(position, 0, newBlock);
        return newBlocks;
      });
    }
  };

  const handleStatementSelect = statementBlock => {
    // Check if we're inserting at a specific position
    if (insertionPosition !== null) {
      // Insert at specific position in contentBlocks (always update this for immediate UI)
      setContentBlocks(prevBlocks => {
        const newBlocks = [...prevBlocks];
        newBlocks.splice(insertionPosition, 0, statementBlock);
        return newBlocks;
      });

      // Also update lessonContent if it exists
      if (lessonContent?.data?.content) {
        setLessonContent(prevLessonContent => {
          const newContent = [...prevLessonContent.data.content];
          newContent.splice(insertionPosition, 0, statementBlock);
          return {
            ...prevLessonContent,
            data: {
              ...prevLessonContent.data,
              content: newContent,
            },
          };
        });
      }
      setInsertionPosition(null);
    } else {
      // Only add to contentBlocks - this is the primary state for managing blocks
      setContentBlocks(prevBlocks => [...prevBlocks, statementBlock]);
    }
  };

  const handleStatementEdit = (blockId, content, htmlContent) => {
    // Detect statement type from HTML content to preserve it
    let detectedStatementType = 'statement-a'; // default fallback
    if (htmlContent) {
      if (htmlContent.includes('border-t border-b border-gray-800')) {
        detectedStatementType = 'statement-a';
      } else if (
        htmlContent.includes('absolute top-0 left-1/2') &&
        htmlContent.includes('bg-gradient-to-r from-orange-400 to-orange-600')
      ) {
        detectedStatementType = 'statement-b';
      } else if (
        htmlContent.includes('bg-gradient-to-r from-gray-50 to-gray-100') &&
        htmlContent.includes('border-l-4 border-orange-500')
      ) {
        detectedStatementType = 'statement-c';
      } else if (htmlContent.includes('absolute top-0 left-0 w-16 h-1')) {
        detectedStatementType = 'statement-d';
      } else if (htmlContent.includes('border-orange-300 bg-orange-50')) {
        detectedStatementType = 'note';
      }
    }

    // Update contentBlocks for new lessons
    setContentBlocks(blocks =>
      blocks.map(block =>
        block.id === blockId
          ? {
              ...block,
              content,
              html_css: htmlContent,
              statementType: detectedStatementType, // Preserve statement type
              updatedAt: new Date().toISOString(),
            }
          : block
      )
    );

    // Also update lessonContent if it exists (for fetched lessons)
    if (lessonContent?.data?.content) {
      setLessonContent(prevLessonContent => ({
        ...prevLessonContent,
        data: {
          ...prevLessonContent.data,
          content: prevLessonContent.data.content.map(block =>
            block.block_id === blockId || block.id === blockId
              ? {
                  ...block,
                  content,
                  html_css: htmlContent,
                  statementType: detectedStatementType, // Preserve statement type
                  // Also update details if they exist
                  details: {
                    ...block.details,
                    content,
                    statement_type: detectedStatementType,
                  },
                  updatedAt: new Date().toISOString(),
                }
              : block
          ),
        },
      }));
    }
  };

  // Quote component callbacks
  const handleQuoteTemplateSelect = newBlock => {
    // Check if we're inserting at a specific position
    if (insertionPosition !== null) {
      // Insert at specific position in contentBlocks (always update this for immediate UI)
      setContentBlocks(prevBlocks => {
        const newBlocks = [...prevBlocks];
        newBlocks.splice(insertionPosition, 0, newBlock);
        return newBlocks;
      });

      // Also update lessonContent if it exists
      if (lessonContent?.data?.content) {
        setLessonContent(prevLessonContent => {
          const newContent = [...prevLessonContent.data.content];
          newContent.splice(insertionPosition, 0, newBlock);
          return {
            ...prevLessonContent,
            data: {
              ...prevLessonContent.data,
              content: newContent,
            },
          };
        });
      }
      setInsertionPosition(null);
    } else {
      // Only add to contentBlocks - this is the primary state for managing blocks
      setContentBlocks(prevBlocks => [...prevBlocks, newBlock]);
    }
  };

  // Table component callbacks
  const handleTableTemplateSelect = newBlock => {
    // Check if we're inserting at a specific position
    if (insertionPosition !== null) {
      // Insert at specific position in contentBlocks (always update this for immediate UI)
      setContentBlocks(prevBlocks => {
        const newBlocks = [...prevBlocks];
        newBlocks.splice(insertionPosition, 0, newBlock);
        return newBlocks;
      });

      // Also update lessonContent if it exists
      if (lessonContent?.data?.content) {
        setLessonContent(prevLessonContent => {
          const newContent = [...prevLessonContent.data.content];
          newContent.splice(insertionPosition, 0, newBlock);
          return {
            ...prevLessonContent,
            data: {
              ...prevLessonContent.data,
              content: newContent,
            },
          };
        });
      }
      setInsertionPosition(null);
    } else {
      // Only add to contentBlocks - this is the primary state for managing blocks
      setContentBlocks(prevBlocks => [...prevBlocks, newBlock]);
    }
  };

  // Interactive component callbacks
  const handleInteractiveTemplateSelect = newBlock => {
    const interactiveBlock = {
      id: `block_${Date.now()}`,
      block_id: `block_${Date.now()}`,
      type: 'interactive',
      title: 'Interactive',
      content: newBlock.content,
      html_css: newBlock.html_css,
      order: contentBlocks.length + 1,
    };

    // Check if we're inserting at a specific position
    if (insertionPosition !== null) {
      // Insert at specific position in contentBlocks (always update this for immediate UI)
      setContentBlocks(prevBlocks => {
        const newBlocks = [...prevBlocks];
        newBlocks.splice(insertionPosition, 0, interactiveBlock);
        return newBlocks;
      });

      // Also update lessonContent if it exists
      if (lessonContent?.data?.content) {
        setLessonContent(prevLessonContent => {
          const newContent = [...prevLessonContent.data.content];
          newContent.splice(insertionPosition, 0, interactiveBlock);
          return {
            ...prevLessonContent,
            data: {
              ...prevLessonContent.data,
              content: newContent,
            },
          };
        });
      }
      setInsertionPosition(null);
    } else {
      setContentBlocks(prevBlocks => [...prevBlocks, interactiveBlock]);
    }
  };

  const handleInteractiveUpdate = (blockId, updatedContent) => {
    setContentBlocks(prevBlocks =>
      prevBlocks.map(block =>
        block.id === blockId
          ? {
              ...block,
              type: 'interactive', // Ensure type remains interactive
              subtype: updatedContent.subtype || block.subtype || 'accordion', // Preserve subtype
              content: updatedContent.content,
              html_css: updatedContent.html_css,
            }
          : block
      )
    );
    setEditingInteractiveBlock(null);
  };

  // Divider component callbacks
  const handleDividerTemplateSelect = newBlock => {
    // Check if we're inserting at a specific position
    if (insertionPosition !== null) {
      // Insert at specific position in contentBlocks (always update this for immediate UI)
      setContentBlocks(prevBlocks => {
        const newBlocks = [...prevBlocks];
        newBlocks.splice(insertionPosition, 0, newBlock);
        return newBlocks;
      });

      // Also update lessonContent if it exists
      if (lessonContent?.data?.content) {
        setLessonContent(prevLessonContent => {
          const newContent = [...prevLessonContent.data.content];
          newContent.splice(insertionPosition, 0, newBlock);
          return {
            ...prevLessonContent,
            data: {
              ...prevLessonContent.data,
              content: newContent,
            },
          };
        });
      }
      setInsertionPosition(null);
    } else {
      // Only add to contentBlocks - this is the primary state for managing blocks
      setContentBlocks(prevBlocks => [...prevBlocks, newBlock]);
    }
    setShowDividerTemplateSidebar(false);
  };

  const handleDividerUpdate = (blockId, updatedContent) => {
    // Update contentBlocks for new lessons
    setContentBlocks(blocks =>
      blocks.map(block =>
        block.id === blockId
          ? {
              ...block,
              content: updatedContent.content,
              html_css: updatedContent.html_css,
              updatedAt: new Date().toISOString(),
            }
          : block
      )
    );

    // Also update lessonContent if it exists (for fetched lessons)
    if (lessonContent?.data?.content) {
      setLessonContent(prevLessonContent => ({
        ...prevLessonContent,
        data: {
          ...prevLessonContent.data,
          content: prevLessonContent.data.content.map(block =>
            block.block_id === blockId || block.id === blockId
              ? {
                  ...block,
                  content: updatedContent.content,
                  html_css: updatedContent.html_css,
                  updatedAt: new Date().toISOString(),
                }
              : block
          ),
        },
      }));
    }
  };

  // List component callbacks
  const handleListTemplateSelect = newBlock => {
    // Check if we're inserting at a specific position
    if (insertionPosition !== null) {
      // Insert at specific position in contentBlocks (always update this for immediate UI)
      setContentBlocks(prevBlocks => {
        const newBlocks = [...prevBlocks];
        newBlocks.splice(insertionPosition, 0, newBlock);
        return newBlocks;
      });

      // Also update lessonContent if it exists
      if (lessonContent?.data?.content) {
        setLessonContent(prevLessonContent => {
          const newContent = [...prevLessonContent.data.content];
          newContent.splice(insertionPosition, 0, newBlock);
          return {
            ...prevLessonContent,
            data: {
              ...prevLessonContent.data,
              content: newContent,
            },
          };
        });
      }
      setInsertionPosition(null);
    } else {
      // Only add to contentBlocks - this is the primary state for managing blocks
      setContentBlocks(prevBlocks => [...prevBlocks, newBlock]);
    }
  };

  const handleListUpdate = (blockId, content, updatedHtml = null) => {
    // Use provided HTML if available, otherwise regenerate
    let htmlContent = updatedHtml || '';
    let extractedListType = 'bulleted';

    if (content && !updatedHtml) {
      try {
        const parsedContent = JSON.parse(content);
        extractedListType = parsedContent.listType || 'bulleted';
        const items = parsedContent.items || [];
        const checkedItems = parsedContent.checkedItems || {};
        const numberingStyle = parsedContent.numberingStyle || 'decimal';

        // Helper function to get numbering based on style (same as ListComponent)
        const getNumbering = (index, style) => {
          const num = index + 1;
          switch (style) {
            case 'upper-roman':
              return toRoman(num).toUpperCase();
            case 'lower-roman':
              return toRoman(num).toLowerCase();
            case 'upper-alpha':
              return String.fromCharCode(64 + num); // A, B, C...
            case 'lower-alpha':
              return String.fromCharCode(96 + num); // a, b, c...
            case 'decimal':
            default:
              return num.toString();
          }
        };

        // Convert number to Roman numerals
        const toRoman = num => {
          const values = [1000, 900, 500, 400, 100, 90, 50, 40, 10, 9, 5, 4, 1];
          const symbols = [
            'M',
            'CM',
            'D',
            'CD',
            'C',
            'XC',
            'L',
            'XL',
            'X',
            'IX',
            'V',
            'IV',
            'I',
          ];
          let result = '';

          for (let i = 0; i < values.length; i++) {
            while (num >= values[i]) {
              result += symbols[i];
              num -= values[i];
            }
          }
          return result;
        };

        // Generate HTML based on list type with original styled format
        if (extractedListType === 'numbered') {
          htmlContent = `
            <div class="bg-gradient-to-br from-orange-50 to-red-50 p-6 rounded-xl border border-orange-200">
              <ol class="space-y-4 list-none">
                ${items
                  .map(
                    (item, index) => `
                  <li class="flex items-start space-x-4 p-4 rounded-lg bg-white/60 border border-orange-300/50 hover:shadow-md transition-all duration-200">
                    <div class="flex-shrink-0 w-8 h-8 bg-gradient-to-br from-orange-500 to-red-500 rounded-full flex items-center justify-center text-white font-bold text-sm shadow-sm">
                      ${getNumbering(index, numberingStyle)}
                    </div>
                    <div class="flex-1 text-gray-800 leading-relaxed">
                      ${item}
                    </div>
                  </li>
                `
                  )
                  .join('')}
              </ol>
            </div>`;
        } else if (extractedListType === 'checkbox') {
          htmlContent = `
            <div class="bg-gradient-to-br from-pink-50 to-rose-50 p-6 rounded-xl border border-pink-200">
              <div class="space-y-4">
                ${items
                  .map(
                    (item, index) => `
                  <div class="checkbox-container flex items-start space-x-4 p-4 rounded-lg bg-white/60 border border-pink-300/50 hover:shadow-md transition-all duration-200 cursor-pointer" data-index="${index}">
                    <div class="flex-shrink-0 mt-1">
                      <div class="checkbox-wrapper w-5 h-5 border-2 border-pink-400 rounded bg-white flex items-center justify-center hover:border-pink-500 transition-colors">
                        <input type="checkbox" ${checkedItems[index] ? 'checked' : ''} class="hidden checkbox-item" data-index="${index}" />
                        <div class="checkbox-visual w-3 h-3 bg-pink-500 rounded-sm ${checkedItems[index] ? 'opacity-100' : 'opacity-0'} transition-opacity"></div>
                      </div>
                    </div>
                    <div class="flex-1 text-gray-800 leading-relaxed ${checkedItems[index] ? 'line-through text-gray-500' : ''}">
                      ${item}
                    </div>
                  </div>
                `
                  )
                  .join('')}
              </div>
            </div>`;
        } else {
          // bulleted list
          htmlContent = `
            <div class="bg-gradient-to-br from-blue-50 to-indigo-50 p-6 rounded-xl border border-blue-200">
              <ul class="space-y-4 list-none">
                ${items
                  .map(
                    item => `
                  <li class="flex items-start space-x-4 p-4 rounded-lg bg-white/60 border border-blue-300/50 hover:shadow-md transition-all duration-200">
                    <div class="flex-shrink-0 mt-2">
                      <div class="w-2 h-2 bg-gradient-to-br from-blue-500 to-indigo-500 rounded-full shadow-sm"></div>
                    </div>
                    <div class="flex-1 text-gray-800 leading-relaxed">
                      ${item}
                    </div>
                  </li>
                `
                  )
                  .join('')}
              </ul>
            </div>`;
        }
      } catch (e) {
        console.error('Error parsing list content:', e);
        extractedListType = 'bulleted';
        htmlContent = `<div class="list-block"><ul class="list-disc list-inside"><li>Error loading list</li></ul></div>`;
      }
    }

    // Update contentBlocks for new lessons
    setContentBlocks(blocks =>
      blocks.map(block =>
        block.id === blockId
          ? {
              ...block,
              content,
              html_css: htmlContent,
              listType: extractedListType,
              updatedAt: new Date().toISOString(),
            }
          : block
      )
    );

    // Also update lessonContent if it exists (for fetched lessons)
    if (lessonContent?.data?.content) {
      setLessonContent(prevLessonContent => ({
        ...prevLessonContent,
        data: {
          ...prevLessonContent.data,
          content: prevLessonContent.data.content.map(block =>
            block.block_id === blockId || block.id === blockId
              ? {
                  ...block,
                  content,
                  html_css: htmlContent,
                  listType: extractedListType,
                  // Also update details if they exist
                  details: {
                    ...block.details,
                    list_type: extractedListType,
                    listType: extractedListType,
                  },
                  updatedAt: new Date().toISOString(),
                }
              : block
          ),
        },
      }));
    }

    setEditingListBlock(null);
    setShowListEditDialog(false);
  };

  // Handle checkbox toggle for interactive lists
  const handleCheckboxToggle = async (blockId, itemIndex, checked) => {
    console.log('handleCheckboxToggle called:', {
      blockId,
      itemIndex,
      checked,
    });

    try {
      // Find the block in contentBlocks or lessonContent
      let targetBlock = contentBlocks.find(
        block => block.id === blockId || block.block_id === blockId
      );
      if (!targetBlock && lessonContent?.data?.content) {
        targetBlock = lessonContent.data.content.find(
          block => block.id === blockId || block.block_id === blockId
        );
      }

      if (!targetBlock) {
        console.error('Block not found for checkbox toggle:', blockId);
        return;
      }

      console.log('Found target block:', targetBlock);

      // Parse the current HTML to update checkbox state
      const parser = new DOMParser();
      const doc = parser.parseFromString(targetBlock.html_css, 'text/html');
      const checkboxContainers = doc.querySelectorAll('.checkbox-container');

      if (checkboxContainers[itemIndex]) {
        const container = checkboxContainers[itemIndex];
        const hiddenCheckbox = container.querySelector('.checkbox-item');
        const visualCheckbox = container.querySelector('.checkbox-visual');
        const textElement = container.querySelector('.flex-1');

        if (hiddenCheckbox && visualCheckbox) {
          // Update the hidden checkbox
          hiddenCheckbox.checked = checked;
          if (checked) {
            hiddenCheckbox.setAttribute('checked', 'checked');
          } else {
            hiddenCheckbox.removeAttribute('checked');
          }

          // Update the visual checkbox
          if (checked) {
            visualCheckbox.classList.remove('opacity-0');
            visualCheckbox.classList.add('opacity-100');
          } else {
            visualCheckbox.classList.remove('opacity-100');
            visualCheckbox.classList.add('opacity-0');
          }

          // Update text styling based on checkbox state
          if (textElement) {
            if (checked) {
              // Add line-through and gray text for checked items
              if (!textElement.classList.contains('line-through')) {
                textElement.classList.add('line-through', 'text-gray-500');
              }
              // Remove normal text color classes
              textElement.classList.remove('text-gray-800');
            } else {
              // Remove line-through and gray text for unchecked items
              textElement.classList.remove('line-through', 'text-gray-500');
              // Add back normal text color
              if (!textElement.classList.contains('text-gray-800')) {
                textElement.classList.add('text-gray-800');
              }
            }
          }

          console.log('Updated checkbox state in DOM');
        }
      }

      // Get the updated HTML
      const updatedHtml = doc.body.innerHTML;
      console.log('Updated HTML:', updatedHtml.substring(0, 200));

      // Update the content JSON to reflect checkbox state changes
      let updatedContent = targetBlock.content;
      try {
        if (targetBlock.content) {
          const contentObj = JSON.parse(targetBlock.content);
          if (contentObj.checkedItems) {
            contentObj.checkedItems[itemIndex] = checked;
            updatedContent = JSON.stringify(contentObj);
          }
        }
      } catch (e) {
        console.log('Could not update content JSON:', e);
      }

      // Update the block in state
      const updatedBlock = {
        ...targetBlock,
        content: updatedContent,
        html_css: updatedHtml,
        updatedAt: new Date().toISOString(),
      };

      // Update contentBlocks if the block exists there
      if (
        contentBlocks.find(
          block => block.id === blockId || block.block_id === blockId
        )
      ) {
        setContentBlocks(prevBlocks =>
          prevBlocks.map(block =>
            block.id === blockId || block.block_id === blockId
              ? updatedBlock
              : block
          )
        );
      }

      // Update lessonContent if the block exists there
      if (
        lessonContent?.data?.content?.find(
          block => block.id === blockId || block.block_id === blockId
        )
      ) {
        setLessonContent(prevContent => ({
          ...prevContent,
          data: {
            ...prevContent.data,
            content: prevContent.data.content.map(block =>
              block.id === blockId || block.block_id === blockId
                ? updatedBlock
                : block
            ),
          },
        }));
      }

      // Mock save to server (API call removed)
      console.log('Mock: Saving checkbox state to server...');
      console.log('Mock: Checkbox state saved successfully:', {
        blockId,
        html_css: updatedHtml,
        content: updatedContent,
        type: targetBlock.type,
        listType:
          targetBlock.listType ||
          targetBlock.details?.listType ||
          targetBlock.details?.list_type ||
          'unordered',
      });
      toast.success('Checkbox state saved');
    } catch (error) {
      console.error('Error in handleCheckboxToggle:', error);
      toast.error('Error updating checkbox');
    }
  };

  const handleQuoteUpdate = (blockId, updatedContentString) => {
    // Find the block being edited
    const editingBlock =
      contentBlocks.find(block => block.id === blockId) ||
      lessonContent?.data?.content?.find(
        block => block.block_id === blockId || block.id === blockId
      );

    if (!editingBlock) {
      console.error('Block not found for update:', blockId);
      return;
    }

    // Parse the updated content
    let updatedQuoteContent;
    try {
      updatedQuoteContent = JSON.parse(updatedContentString);
    } catch (e) {
      console.error('Error parsing updated content:', e);
      return;
    }

    // Generate new HTML content based on quote type and updated content
    let newHtmlContent = '';
    const quoteType =
      editingBlock.textType ||
      editingBlock.details?.quoteType ||
      editingBlock.quoteType;

    switch (quoteType) {
      case 'quote_a':
        newHtmlContent = `
          <div class="relative bg-gradient-to-br from-gray-50 to-white p-12 max-w-4xl mx-auto rounded-lg shadow-sm border border-gray-100">
            <div class="absolute inset-0 bg-white/60 backdrop-blur-sm rounded-lg"></div>
            <div class="relative z-10">
              <div class="w-16 h-px bg-gradient-to-r from-blue-500 to-purple-600 mx-auto mb-8"></div>
              <div class="text-center">
                <svg class="w-8 h-8 text-blue-500/30 mx-auto mb-6" fill="currentColor" viewBox="0 0 24 24">
                  <path d="M14.017 21v-7.391c0-5.704 3.731-9.57 8.983-10.609l.995 2.151c-2.432.917-3.995 3.638-3.995 5.849h4v10h-9.983zm-14.017 0v-7.391c0-5.704 3.748-9.57 9-10.609l.996 2.151c-2.433.917-3.996 3.638-3.996 5.849h4v10h-10z"/>
                </svg>
                <blockquote class="text-xl text-gray-700 mb-8 leading-relaxed font-light italic tracking-wide">
                  "${updatedQuoteContent.quote}"
                </blockquote>
                <cite class="text-sm font-semibold text-gray-600 not-italic uppercase tracking-wider letter-spacing-wide">— ${updatedQuoteContent.author}</cite>
              </div>
              <div class="w-16 h-px bg-gradient-to-r from-purple-600 to-blue-500 mx-auto mt-8"></div>
            </div>
          </div>
        `;
        break;
      case 'quote_b':
        newHtmlContent = `
          <div class="relative bg-white py-16 px-8 max-w-5xl mx-auto">
            <div class="text-center">
              <blockquote class="text-3xl md:text-4xl text-gray-800 mb-12 leading-relaxed font-thin tracking-wide">
                ${updatedQuoteContent.quote}
              </blockquote>
              <cite class="text-lg font-medium text-orange-500 not-italic tracking-wider">${updatedQuoteContent.author}</cite>
            </div>
          </div>
        `;
        break;
      case 'quote_c':
        newHtmlContent = `
          <div class="relative bg-white rounded-xl shadow-lg p-8 max-w-5xl mx-auto border border-gray-100">
            <div class="flex items-center space-x-8">
              <div class="flex-shrink-0">
                <img src="${updatedQuoteContent.authorImage || 'https://images.unsplash.com/photo-1494790108755-2616b612b786?ixlib=rb-4.0.3&ixid=M3wxMjA3fDB8MHxwaG90by1wYWdlfHx8fGVufDB8fHx8fA%3D%3D&auto=format&fit=crop&w=687&h=687&q=80'}" alt="${updatedQuoteContent.author}" class="w-32 h-32 rounded-full object-cover shadow-md" />
              </div>
              <div class="flex-1">
                <blockquote class="text-xl text-gray-700 mb-4 leading-relaxed font-normal italic">
                  "${updatedQuoteContent.quote}"
                </blockquote>
                <cite class="text-base font-semibold text-gray-600 not-italic">— ${updatedQuoteContent.author}</cite>
              </div>
            </div>
          </div>
        `;
        break;
      case 'quote_d':
        newHtmlContent = `
          <div class="relative bg-gradient-to-br from-slate-50 to-gray-50 py-20 px-12 max-w-4xl mx-auto">
            <div class="text-left max-w-3xl">
              <div class="mb-8">
                <svg class="w-12 h-12 text-slate-300 mb-6" fill="currentColor" viewBox="0 0 24 24">
                  <path d="M14.017 21v-7.391c0-5.704 3.731-9.57 8.983-10.609l.995 2.151c-2.432.917-3.995 3.638-3.995 5.849h4v10h-9.983zm-14.017 0v-7.391c0-5.704 3.748-9.57 9-10.609l.996 2.151c-2.433.917-3.996 3.638-3.996 5.849h4v10h-10z"/>
                </svg>
                <blockquote class="text-2xl md:text-3xl text-slate-700 leading-relaxed font-light mb-8">
                  ${updatedQuoteContent.quote}
                </blockquote>
              </div>
              <div class="flex items-center">
                <div class="w-8 h-px bg-slate-400 mr-4"></div>
                <cite class="text-sm font-medium text-slate-600 not-italic uppercase tracking-widest">${updatedQuoteContent.author}</cite>
              </div>
            </div>
          </div>
        `;
        break;
      case 'quote_on_image':
        newHtmlContent = `
          <div class="relative rounded-3xl overflow-hidden shadow-2xl max-w-6xl mx-auto min-h-[600px]" style="background-image: url('${updatedQuoteContent.backgroundImage || 'https://images.unsplash.com/photo-1506905925346-21bda4d32df4?ixlib=rb-4.0.3&ixid=M3wxMjA3fDB8MHxwaG90by1wYWdlfHx8fGVufDB8fHx8fA%3D%3D&auto=format&fit=crop&w=2070&q=80'}'); background-size: cover; background-position: center;">
            <div class="absolute inset-0 bg-gradient-to-t from-black/80 via-black/30 to-black/20"></div>
            <div class="relative z-10 flex items-center justify-center h-full p-16">
              <div class="text-center max-w-4xl">
                <div class="mb-8">
                  <svg class="w-16 h-16 text-white/30 mx-auto mb-8" fill="currentColor" viewBox="0 0 24 24">
                    <path d="M14.017 21v-7.391c0-5.704 3.731-9.57 8.983-10.609l.995 2.151c-2.432.917-3.995 3.638-3.995 5.849h4v10h-9.983zm-14.017 0v-7.391c0-5.704 3.748-9.57 9-10.609l.996 2.151c-2.433.917-3.996 3.638-3.996 5.849h4v10h-10z"/>
                  </svg>
                  <blockquote class="text-4xl md:text-5xl lg:text-6xl text-white leading-tight font-extralight mb-12 tracking-wide">
                    ${updatedQuoteContent.quote}
                  </blockquote>
                </div>
                <div class="flex items-center justify-center">
                  <div class="w-12 h-px bg-white/60 mr-6"></div>
                  <cite class="text-xl font-light text-white/95 not-italic uppercase tracking-[0.2em]">${updatedQuoteContent.author}</cite>
                  <div class="w-12 h-px bg-white/60 ml-6"></div>
                </div>
              </div>
            </div>
          </div>
        `;
        break;
      case 'quote_carousel':
        const quotes = updatedQuoteContent.quotes || [updatedQuoteContent];
        newHtmlContent = `
        <div class="relative bg-gradient-to-br from-slate-50 via-white to-blue-50 rounded-2xl shadow-lg border border-slate-200/50 p-6 max-w-2xl mx-auto overflow-hidden backdrop-blur-sm">
          <div class="absolute top-0 left-0 w-full h-2 bg-gradient-to-r from-blue-500 via-indigo-500 via-purple-500 to-pink-500 rounded-t-3xl"></div>
          <div class="absolute -top-6 -right-6 w-32 h-32 bg-gradient-to-br from-blue-200/20 via-purple-200/20 to-pink-200/20 rounded-full blur-2xl"></div>
          <div class="absolute -bottom-6 -left-6 w-28 h-28 bg-gradient-to-br from-indigo-200/20 via-blue-200/20 to-cyan-200/20 rounded-full blur-2xl"></div>
          <div class="absolute top-1/2 right-8 w-16 h-16 bg-gradient-to-br from-purple-100/30 to-pink-100/30 rounded-full blur-xl"></div>
          
          <div class="quote-carousel-${Date.now()} relative z-10" data-current="0">
            ${quotes
              .map(
                (q, index) => `
              <div class="quote-slide ${index === 0 ? 'block' : 'hidden'} transition-all duration-700 ease-in-out transform" data-index="${index}">
                <div class="text-center py-8 px-6">
                  <div class="flex justify-center mb-4">
                    <div class="w-12 h-12 bg-gradient-to-br from-blue-500 via-indigo-500 to-purple-600 rounded-full flex items-center justify-center shadow-lg transform hover:scale-110 transition-transform duration-300">
                      <svg class="w-6 h-6 text-white drop-shadow-sm" fill="currentColor" viewBox="0 0 24 24">
                        <path d="M14.017 21v-7.391c0-5.704 3.731-9.57 8.983-10.609l.995 2.151c-2.432.917-3.995 3.638-3.995 5.849h4v10h-9.983zm-14.017 0v-7.391c0-5.704 3.748-9.57 9-10.609l.996 2.151c-2.433.917-3.996 3.638-3.996 5.849h4v10h-10z"/>
                      </svg>
                    </div>
                  </div>
                  
                  <blockquote class="text-lg md:text-xl text-slate-800 mb-6 leading-relaxed font-light italic min-h-[80px] flex items-center justify-center tracking-wide">
                    <span class="relative">
                      "${q.quote}"
                      <div class="absolute -left-4 -top-2 text-6xl text-blue-200/30 font-serif">"</div>
                      <div class="absolute -right-4 -bottom-6 text-6xl text-purple-200/30 font-serif">"</div>
                    </span>
                  </blockquote>
                  
                  <div class="flex items-center justify-center space-x-4">
                    <div class="w-12 h-px bg-gradient-to-r from-transparent via-slate-400 to-slate-400"></div>
                    <cite class="text-xl font-bold text-transparent bg-gradient-to-r from-blue-600 via-indigo-600 to-purple-600 bg-clip-text not-italic tracking-wider uppercase text-sm letter-spacing-widest">${q.author}</cite>
                    <div class="w-12 h-px bg-gradient-to-r from-slate-400 via-slate-400 to-transparent"></div>
                  </div>
                </div>
              </div>
            `
              )
              .join('')}
            
            <div class="flex justify-center items-center space-x-6 mt-6 pt-4 border-t border-slate-200/60">
              <button onclick="window.carouselPrev && window.carouselPrev(this)" class="carousel-prev group bg-white/80 hover:bg-blue-50 border border-slate-200 hover:border-blue-300 rounded-full p-3 transition-all duration-300 shadow-md hover:shadow-lg transform hover:scale-105">
                <svg class="w-5 h-5 text-slate-600 group-hover:text-blue-600 transition-colors duration-300" fill="none" stroke="currentColor" viewBox="0 0 24 24">
                  <path stroke-linecap="round" stroke-linejoin="round" stroke-width="2" d="M15 19l-7-7 7-7"></path>
                </svg>
              </button>
              
              <div class="flex space-x-2">
                ${quotes
                  .map(
                    (_, index) => `
                  <button onclick="window.carouselGoTo && window.carouselGoTo(this, ${index})" class="carousel-dot w-3 h-3 rounded-full transition-all duration-300 transform ${index === 0 ? 'bg-gradient-to-r from-blue-500 to-purple-500 scale-110 shadow-md' : 'bg-slate-300 hover:bg-slate-400 hover:scale-105'}" data-index="${index}"></button>
                `
                  )
                  .join('')}
              </div>
              
              <button onclick="window.carouselNext && window.carouselNext(this)" class="carousel-next group bg-white/80 hover:bg-blue-50 border border-slate-200 hover:border-blue-300 rounded-full p-3 transition-all duration-300 shadow-md hover:shadow-lg transform hover:scale-105">
                <svg class="w-5 h-5 text-slate-600 group-hover:text-blue-600 transition-colors duration-300" fill="none" stroke="currentColor" viewBox="0 0 24 24">
                  <path stroke-linecap="round" stroke-linejoin="round" stroke-width="2" d="M9 5l7 7-7 7"></path>
                </svg>
              </button>
            </div>
          </div>
        </div>
      `;
        break;
      default:
        newHtmlContent = `
        <div class="relative bg-white rounded-2xl shadow-md p-6 border">
          <blockquote class="text-lg italic text-gray-700 mb-3">
            "${updatedQuoteContent.quote}"
          </blockquote>
          <cite class="text-sm font-medium text-gray-500">— ${updatedQuoteContent.author}</cite>
        </div>
      `;
    }

    // Update contentBlocks for new lessons
    setContentBlocks(blocks =>
      blocks.map(block =>
        block.id === blockId
          ? {
              ...block,
              content: JSON.stringify(updatedQuoteContent),
              html_css: newHtmlContent,
              details: {
                ...block.details,
                quote:
                  updatedQuoteContent.quote ||
                  updatedQuoteContent.quotes?.[0]?.quote ||
                  '',
                author:
                  updatedQuoteContent.author ||
                  updatedQuoteContent.quotes?.[0]?.author ||
                  '',
                authorImage: updatedQuoteContent.authorImage || '',
                backgroundImage: updatedQuoteContent.backgroundImage || '',
              },
              updatedAt: new Date().toISOString(),
            }
          : block
      )
    );

    // Update lessonContent for fetched lessons
    if (lessonContent?.data?.content) {
      setLessonContent(prevLessonContent => ({
        ...prevLessonContent,
        data: {
          ...prevLessonContent.data,
          content: prevLessonContent.data.content.map(block =>
            block.block_id === blockId || block.id === blockId
              ? {
                  ...block,
                  content: JSON.stringify(updatedQuoteContent),
                  html_css: newHtmlContent,
                  updatedAt: new Date().toISOString(),
                }
              : block
          ),
        },
      }));
    }

    // Reset editing state
    setEditingQuoteBlock(null);
  };

  const handleAudioUpdate = audioBlock => {
    if (editingAudioBlock) {
      // Update existing audio block
      setContentBlocks(blocks =>
        blocks.map(block =>
          block.id === editingAudioBlock.id
            ? {
                ...block,
                ...audioBlock,
                updatedAt: new Date().toISOString(),
              }
            : block
        )
      );

      // Also update lessonContent if it exists (for fetched lessons)
      if (lessonContent?.data?.content) {
        setLessonContent(prevLessonContent => ({
          ...prevLessonContent,
          data: {
            ...prevLessonContent.data,
            content: prevLessonContent.data.content.map(block =>
              block.block_id === editingAudioBlock.id ||
              block.id === editingAudioBlock.id
                ? {
                    ...block,
                    ...audioBlock,
                    updatedAt: new Date().toISOString(),
                  }
                : block
            ),
          },
        }));
      }
    } else {
      // Check if we're inserting at a specific position
      if (insertionPosition !== null) {
        // Insert at specific position in contentBlocks (always update this for immediate UI)
        setContentBlocks(prevBlocks => {
          const newBlocks = [...prevBlocks];
          newBlocks.splice(insertionPosition, 0, audioBlock);
          return newBlocks;
        });

        // Also update lessonContent if it exists
        if (lessonContent?.data?.content) {
          setLessonContent(prevLessonContent => {
            const newContent = [...prevLessonContent.data.content];
            newContent.splice(insertionPosition, 0, audioBlock);
            return {
              ...prevLessonContent,
              data: {
                ...prevLessonContent.data,
                content: newContent,
              },
            };
          });
        }
        setInsertionPosition(null);
      } else {
        // Add new audio block - only add to contentBlocks like other block handlers
        setContentBlocks(prevBlocks => [...prevBlocks, audioBlock]);
      }
    }

    // Reset editing state
    setEditingAudioBlock(null);
  };

  const handleYouTubeUpdate = youTubeBlock => {
    if (editingYouTubeBlock) {
      // Update existing YouTube block
      setContentBlocks(blocks =>
        blocks.map(block =>
          block.id === editingYouTubeBlock.id
            ? {
                ...block,
                ...youTubeBlock,
                updatedAt: new Date().toISOString(),
              }
            : block
        )
      );

      // Also update lessonContent if it exists (for fetched lessons)
      if (lessonContent?.data?.content) {
        setLessonContent(prevLessonContent => ({
          ...prevLessonContent,
          data: {
            ...prevLessonContent.data,
            content: prevLessonContent.data.content.map(block =>
              block.block_id === editingYouTubeBlock.id ||
              block.id === editingYouTubeBlock.id
                ? {
                    ...block,
                    ...youTubeBlock,
                    updatedAt: new Date().toISOString(),
                  }
                : block
            ),
          },
        }));
      }
    } else {
      // Check if we're inserting at a specific position
      if (insertionPosition !== null) {
        // Insert at specific position in contentBlocks (always update this for immediate UI)
        setContentBlocks(prevBlocks => {
          const newBlocks = [...prevBlocks];
          newBlocks.splice(insertionPosition, 0, youTubeBlock);
          return newBlocks;
        });

        // Also update lessonContent if it exists
        if (lessonContent?.data?.content) {
          setLessonContent(prevLessonContent => {
            const newContent = [...prevLessonContent.data.content];
            newContent.splice(insertionPosition, 0, youTubeBlock);
            return {
              ...prevLessonContent,
              data: {
                ...prevLessonContent.data,
                content: newContent,
              },
            };
          });
        }
        setInsertionPosition(null);
      } else {
        // Add new YouTube block - only add to contentBlocks like other block handlers
        setContentBlocks(prevBlocks => [...prevBlocks, youTubeBlock]);
      }
    }

    // Reset editing state
    setEditingYouTubeBlock(null);
  };

  const handleVideoUpdate = videoBlock => {
    console.log('handleVideoUpdate called with:', videoBlock);
    console.log('editingVideoBlock:', editingVideoBlock);

    if (editingVideoBlock) {
      // Update existing video block
      console.log('Updating existing video block');
      setContentBlocks(blocks =>
        blocks.map(block =>
          block.id === editingVideoBlock.id
            ? {
                ...block,
                ...videoBlock,
                updatedAt: new Date().toISOString(),
              }
            : block
        )
      );

      // Also update lessonContent if it exists (for fetched lessons)
      if (lessonContent?.data?.content) {
        setLessonContent(prevLessonContent => ({
          ...prevLessonContent,
          data: {
            ...prevLessonContent.data,
            content: prevLessonContent.data.content.map(block =>
              block.block_id === editingVideoBlock.id ||
              block.id === editingVideoBlock.id
                ? {
                    ...block,
                    ...videoBlock,
                    updatedAt: new Date().toISOString(),
                  }
                : block
            ),
          },
        }));
      }
    } else {
      // Check if we're inserting at a specific position
      if (insertionPosition !== null) {
        console.log(
          'Inserting new video block at position:',
          insertionPosition
        );
        // Insert at specific position in contentBlocks (always update this for immediate UI)
        setContentBlocks(prevBlocks => {
          const newBlocks = [...prevBlocks];
          newBlocks.splice(insertionPosition, 0, videoBlock);
          return newBlocks;
        });

        // Also update lessonContent if it exists
        if (lessonContent?.data?.content) {
          setLessonContent(prevLessonContent => {
            const newContent = [...prevLessonContent.data.content];
            newContent.splice(insertionPosition, 0, videoBlock);
            return {
              ...prevLessonContent,
              data: {
                ...prevLessonContent.data,
                content: newContent,
              },
            };
          });
        }
        setInsertionPosition(null);
      } else {
        // Add new video block
        console.log('Adding new video block');
        setContentBlocks(prevBlocks => [...prevBlocks, videoBlock]);
      }
    }

    // Reset editing state
    setEditingVideoBlock(null);
  };

  const handleTableUpdate = (blockId, content, htmlContent, templateId) => {
    // Update contentBlocks for new lessons
    setContentBlocks(blocks =>
      blocks.map(block =>
        block.id === blockId
          ? {
              ...block,
              content,
              html_css: htmlContent,
              templateId: templateId,
              tableType: templateId,
              updatedAt: new Date().toISOString(),
            }
          : block
      )
    );

    // Also update lessonContent if it exists (for fetched lessons)
    if (lessonContent?.data?.content) {
      setLessonContent(prevLessonContent => ({
        ...prevLessonContent,
        data: {
          ...prevLessonContent.data,
          content: prevLessonContent.data.content.map(block =>
            block.block_id === blockId || block.id === blockId
              ? {
                  ...block,
                  content,
                  html_css: htmlContent,
                  templateId: templateId,
                  tableType: templateId,
                  // Also update details if they exist
                  details: {
                    ...block.details,
                    templateId: templateId,
                    tableType: templateId,
                  },
                  updatedAt: new Date().toISOString(),
                }
              : block
          ),
        },
      }));
    }

    setEditingTableBlock(null);
    setShowTableComponent(false);
  };

  const removeContentBlock = blockId => {
    // Remove from contentBlocks
    setContentBlocks(contentBlocks.filter(block => block.id !== blockId));

    // Also remove from lessonContent if it exists (for fetched lessons)
    if (lessonContent?.data?.content) {
      setLessonContent(prevLessonContent => ({
        ...prevLessonContent,
        data: {
          ...prevLessonContent.data,
          content: prevLessonContent.data.content.filter(
            block => block.block_id !== blockId && block.id !== blockId
          ),
        },
      }));
    }
  };

  const updateBlockContent = (
    blockId,
    content,
    heading = null,
    subheading = null
  ) => {
    // Update contentBlocks for new lessons
    setContentBlocks(blocks =>
      blocks.map(block =>
        block.id === blockId
          ? {
              ...block,
              content,
              heading,
              subheading,
              updatedAt: new Date().toISOString(),
            }
          : block
      )
    );

    // Also update lessonContent if it exists (for fetched lessons)
    if (lessonContent?.data?.content) {
      setLessonContent(prevLessonContent => ({
        ...prevLessonContent,
        data: {
          ...prevLessonContent.data,
          content: prevLessonContent.data.content.map(block =>
            block.block_id === blockId
              ? {
                  ...block,
                  content,
                  heading,
                  subheading,
                  updatedAt: new Date().toISOString(),
                }
              : block
          ),
        },
      }));
    }
  };

  const handleEditBlock = blockId => {
    // First try to find block in contentBlocks (for new lessons)
    let block = contentBlocks.find(b => b.id === blockId);

    // If not found, try to find in lessonContent (for fetched lessons)
    if (!block && lessonContent?.data?.content) {
      block = lessonContent.data.content.find(b => b.block_id === blockId);
    }

    if (!block) return;

    // IMPORTANT: Check for interactive blocks FIRST (before quote detection)
    // This prevents process-carousel from being detected as quote-carousel
    // Enhanced interactive block detection - check subtype, content structure and HTML patterns
    const isInteractiveBlock =
      block.type === 'interactive' ||
      // Check subtype for all interactive types
      (block.subtype &&
        (block.subtype === 'accordion' ||
          block.subtype === 'tabs' ||
          block.subtype === 'labeled-graphic' ||
          block.subtype === 'timeline' ||
          block.subtype === 'process')) ||
      // Check if content has interactive structure (JSON with template)
      (() => {
        try {
          const content = JSON.parse(block.content || '{}');
          return (
            content.template &&
            (content.tabsData ||
              content.accordionData ||
              content.labeledGraphicData ||
              content.timelineData ||
              content.processData)
          );
        } catch {
          return false;
        }
      })() ||
      // Check HTML patterns for interactive blocks
      (block.html_css &&
        (block.html_css.includes('interactive-tabs') ||
          block.html_css.includes('interactive-accordion') ||
          block.html_css.includes('accordion-content') ||
          block.html_css.includes('tab-button') ||
          block.html_css.includes('accordion-header') ||
          block.html_css.includes('data-template="tabs"') ||
          block.html_css.includes('data-template="accordion"') ||
          block.html_css.includes('data-template="labeled-graphic"') ||
          block.html_css.includes('data-template="timeline"') ||
          block.html_css.includes('data-template="process"') ||
          block.html_css.includes('labeled-graphic-container') ||
          block.html_css.includes('timeline-container') ||
          block.html_css.includes('process-carousel')));

    if (isInteractiveBlock) {
      // Handle interactive block editing
      console.log('Interactive block detected for editing:', block);

      // Override block type to ensure it's treated as interactive
      block = { ...block, type: 'interactive' };

      // Set the editing interactive block and show the interactive edit dialog
      setEditingInteractiveBlock(block);
      setShowInteractiveEditDialog(true);
      return;
    }

    // Enhanced quote block detection - check content structure and HTML patterns
    // NOTE: This must come AFTER interactive block detection to avoid conflicts with process-carousel
    const isQuoteBlock =
      block.type === 'quote' ||
      (block.textType && block.textType.startsWith('quote_')) ||
      block.details?.quote_type ||
      // Check if content has quote structure (JSON with quote/author)
      (() => {
        try {
          const content = JSON.parse(block.content || '{}');
          return content.quote && content.author;
        } catch {
          return false;
        }
      })() ||
      // Check HTML patterns for quote blocks (but NOT process-carousel!)
      (block.html_css &&
        !block.html_css.includes('process-carousel') && // Exclude process blocks
        (block.html_css.includes('quote-carousel') ||
          (block.html_css.includes('carousel-dot') &&
            block.html_css.includes('blockquote')) || // Must have both
          block.html_css.includes('blockquote') ||
          block.html_css.includes('<cite') ||
          (block.html_css.includes('background-image:') &&
            block.html_css.includes('bg-gradient-to-t from-black')) ||
          (block.html_css.includes('flex items-center space-x-8') &&
            block.html_css.includes('rounded-full object-cover')) ||
          (block.html_css.includes('text-left max-w-3xl') &&
            block.html_css.includes('bg-gradient-to-br from-slate-50')) ||
          (block.html_css.includes('text-3xl md:text-4xl') &&
            block.html_css.includes('font-thin')) ||
          (block.html_css.includes('bg-gradient-to-br from-gray-50') &&
            block.html_css.includes('backdrop-blur-sm'))));

    if (isQuoteBlock) {
      // Handle quote block editing with proper type detection
      // For fetched content, detect quoteType from HTML content if not available
      let quoteType =
        block.textType || block.details?.quote_type || block.details?.quoteType;

      // Override block type to ensure it's treated as a quote
      block = { ...block, type: 'quote' };

      // If quoteType is not available, detect it from HTML content with improved patterns
      if (!quoteType && block.html_css) {
        const htmlContent = block.html_css;

        // Quote Carousel - has carousel controls and multiple quotes
        if (
          htmlContent.includes('quote-carousel') ||
          htmlContent.includes('carousel-dot') ||
          htmlContent.includes('carousel-prev') ||
          htmlContent.includes('carousel-next')
        ) {
          quoteType = 'quote_carousel';
        }
        // Quote on Image - has background image with overlay
        else if (
          htmlContent.includes('background-image:') ||
          (htmlContent.includes('bg-gradient-to-t from-black') &&
            htmlContent.includes('absolute inset-0'))
        ) {
          quoteType = 'quote_on_image';
        }
        // Quote C - has author image with horizontal layout
        else if (
          htmlContent.includes('flex items-center space-x-8') ||
          (htmlContent.includes('rounded-full object-cover') &&
            htmlContent.includes('w-16 h-16'))
        ) {
          quoteType = 'quote_c';
        }
        // Quote D - has specific styling with slate background
        else if (
          htmlContent.includes('text-left max-w-3xl') ||
          htmlContent.includes('bg-gradient-to-br from-slate-50')
        ) {
          quoteType = 'quote_d';
        }
        // Quote B - has large text and thin font
        else if (
          htmlContent.includes('text-3xl md:text-4xl') ||
          htmlContent.includes('font-thin') ||
          htmlContent.includes('text-center bg-gray-50')
        ) {
          quoteType = 'quote_b';
        }
        // Quote A - default style with author image on left
        else if (
          htmlContent.includes('flex items-start space-x-4') ||
          htmlContent.includes('w-12 h-12 rounded-full') ||
          htmlContent.includes('bg-gradient-to-br from-gray-50')
        ) {
          quoteType = 'quote_a';
        }
        // Additional fallback detection based on structure
        else if (
          htmlContent.includes('blockquote') &&
          htmlContent.includes('cite')
        ) {
          // Try to detect based on layout structure
          if (htmlContent.includes('text-center')) {
            quoteType = 'quote_b';
          } else if (htmlContent.includes('space-x-4')) {
            quoteType = 'quote_a';
          } else {
            quoteType = 'quote_a'; // default fallback
          }
        } else {
          quoteType = 'quote_a'; // fallback
        }
      } else if (!quoteType) {
        quoteType = 'quote_a'; // fallback
      }

      // Debug logging to verify quote type detection
      console.log('Quote block detected:', {
        originalType: block.type,
        originalTextType: block.textType,
        detectedQuoteType: quoteType,
        hasHtmlCss: !!block.html_css,
        blockContent: block.content,
        htmlPreview: block.html_css
          ? block.html_css.substring(0, 200) + '...'
          : 'No HTML',
      });

      // Parse and prepare quote content for the editor
      let quoteContent = {};
      try {
        if (block.content) {
          quoteContent = JSON.parse(block.content);
        }
      } catch (e) {
        console.log(
          'Could not parse quote content as JSON, extracting from HTML'
        );
        // Extract quote and author from HTML if JSON parsing fails
        if (block.html_css) {
          const htmlContent = block.html_css;

          // Extract quote text
          const quoteMatch = htmlContent.match(
            /<blockquote[^>]*>(.*?)<\/blockquote>/s
          );
          const quoteText = quoteMatch
            ? quoteMatch[1].replace(/"/g, '').trim()
            : '';

          // Extract author
          const authorMatch = htmlContent.match(
            /<cite[^>]*>.*?—\s*(.*?)<\/cite>/s
          );
          const authorText = authorMatch ? authorMatch[1].trim() : '';

          // Extract author image
          const imgMatch = htmlContent.match(
            /<img[^>]*src="([^"]*)"[^>]*alt="[^"]*"[^>]*class="[^"]*rounded-full[^"]*"/
          );
          const authorImage = imgMatch ? imgMatch[1] : '';

          // Extract background image
          const bgMatch = htmlContent.match(
            /background-image:\s*url\(['"]([^'"]*)['"]\)/
          );
          const backgroundImage = bgMatch ? bgMatch[1] : '';

          quoteContent = {
            quote: quoteText,
            author: authorText,
            authorImage: authorImage,
            backgroundImage: backgroundImage,
          };
        } else {
          quoteContent = {
            quote: block.content || '',
            author: '',
            authorImage: '',
            backgroundImage: '',
          };
        }
      }

      // Set the textType to ensure proper editor opens
      const blockWithType = {
        ...block,
        type: 'quote',
        textType: quoteType,
        quoteType: quoteType,
        content: JSON.stringify(quoteContent),
      };
      setEditingQuoteBlock(blockWithType);

      // For quote carousel, initialize carousel state
      if (quoteType === 'quote_carousel') {
        try {
          if (quoteContent.quotes && Array.isArray(quoteContent.quotes)) {
            quoteComponentRef.current?.setCarouselQuotes(quoteContent.quotes);
            quoteComponentRef.current?.setActiveCarouselTab(0);
          }
        } catch (e) {
          console.error('Error setting carousel content:', e);
        }
      }

      setShowQuoteEditDialog(true);
      return;
    }

    if (block.type === 'statement') {
      // Handle statement editing with the StatementComponent
      // For fetched content, detect statementType from HTML content if not available
      let statementType =
        block.statementType ||
        block.details?.statement_type ||
        block.details?.statementType;

      // If statementType is not available, detect it from HTML content
      if (!statementType && block.html_css) {
        const htmlContent = block.html_css;
        if (htmlContent.includes('border-t border-b border-gray-800')) {
          statementType = 'statement-a';
        } else if (
          htmlContent.includes('absolute top-0 left-1/2') &&
          htmlContent.includes('bg-gradient-to-r from-orange-400 to-orange-600')
        ) {
          statementType = 'statement-b';
        } else if (
          htmlContent.includes('bg-gradient-to-r from-gray-50 to-gray-100') &&
          htmlContent.includes('border-l-4 border-orange-500')
        ) {
          statementType = 'statement-c';
        } else if (htmlContent.includes('absolute top-0 left-0 w-16 h-1')) {
          statementType = 'statement-d';
        } else if (htmlContent.includes('border-orange-300 bg-orange-50')) {
          statementType = 'note';
        } else {
          statementType = 'statement-a'; // fallback
        }
      } else if (!statementType) {
        statementType = 'statement-c'; // fallback
      }

      const content = block.content || block.details?.content || '';
      const htmlCss = block.html_css || '';

      statementComponentRef.current?.handleEditStatement(
        blockId,
        statementType,
        content,
        htmlCss
      );
      return;
    }

    // Enhanced list block detection - check content structure and HTML patterns
    const isListBlock =
      block.type === 'list' ||
      block.details?.list_type ||
      block.details?.listType ||
      // Check if content has list structure (JSON with items array)
      (() => {
        try {
          const content = JSON.parse(block.content || '{}');
          return content.items && Array.isArray(content.items);
        } catch {
          return false;
        }
      })() ||
      // Check HTML patterns for list blocks
      (block.html_css &&
        (block.html_css.includes(
          'bg-gradient-to-br from-orange-50 to-red-50'
        ) ||
          block.html_css.includes(
            'bg-gradient-to-br from-pink-50 to-rose-50'
          ) ||
          block.html_css.includes(
            'bg-gradient-to-br from-blue-50 to-indigo-50'
          ) ||
          block.html_css.includes('checkbox-item') ||
          block.html_css.includes('list-none') ||
          (block.html_css.includes('<ol') &&
            block.html_css.includes('space-y-4')) ||
          (block.html_css.includes('<ul') &&
            block.html_css.includes('space-y-4'))));

    if (isListBlock) {
      // Handle list block editing with proper type detection
      // For fetched content, detect listType from HTML content if not available
      let listType =
        block.listType || block.details?.list_type || block.details?.listType;

      // Override block type to ensure it's treated as a list
      block = { ...block, type: 'list' };

      // If listType is not available, detect it from HTML content
      if (!listType && block.html_css) {
        const htmlContent = block.html_css;

        // Numbered list - has numbered items with gradient orange background
        if (
          htmlContent.includes('bg-gradient-to-br from-orange-50 to-red-50') ||
          htmlContent.includes('from-orange-500 to-red-500') ||
          htmlContent.includes('<ol')
        ) {
          listType = 'numbered';
        }
        // Checkbox list - has checkbox items with pink background
        else if (
          htmlContent.includes('bg-gradient-to-br from-pink-50 to-rose-50') ||
          htmlContent.includes('checkbox-item') ||
          htmlContent.includes('border-pink-400')
        ) {
          listType = 'checkbox';
        }
        // Bulleted list - has bullet points with blue background
        else if (
          htmlContent.includes('bg-gradient-to-br from-blue-50 to-indigo-50') ||
          htmlContent.includes('from-blue-500 to-indigo-500') ||
          htmlContent.includes('rounded-full shadow-sm')
        ) {
          listType = 'bulleted';
        }
        // Fallback detection based on HTML structure
        else if (htmlContent.includes('<ol')) {
          listType = 'numbered';
        } else if (
          htmlContent.includes('checkbox') ||
          htmlContent.includes('input type="checkbox"')
        ) {
          listType = 'checkbox';
        } else {
          listType = 'bulleted'; // default fallback
        }
      } else if (!listType) {
        listType = 'bulleted'; // fallback
      }

      // Debug logging to verify list type detection
      console.log('List block detected:', {
        originalType: block.type,
        detectedListType: listType,
        hasHtmlCss: !!block.html_css,
        blockContent: block.content,
        htmlPreview: block.html_css
          ? block.html_css.substring(0, 200) + '...'
          : 'No HTML',
      });

      // Parse and prepare list content for the editor
      let listContent = {};
      try {
        if (block.content) {
          listContent = JSON.parse(block.content);
        }
      } catch (e) {
        console.log(
          'Could not parse list content as JSON, extracting from HTML'
        );
        // Extract list items from HTML if JSON parsing fails
        if (block.html_css) {
          const htmlContent = block.html_css;
          const items = [];

          // Extract items from different list types
          if (listType === 'numbered') {
            const matches = htmlContent.match(
              /<li[^>]*>.*?<div[^>]*class="flex-1[^>]*>(.*?)<\/div>.*?<\/li>/gs
            );
            if (matches) {
              matches.forEach(match => {
                const textMatch = match.match(
                  /<div[^>]*class="flex-1[^>]*>(.*?)<\/div>/s
                );
                if (textMatch) {
                  items.push(textMatch[1].trim());
                }
              });
            }
          } else if (listType === 'checkbox') {
            const matches = htmlContent.match(
              /<div[^>]*class="flex items-start space-x-4[^>]*>.*?<div[^>]*class="flex-1[^>]*>(.*?)<\/div>.*?<\/div>/gs
            );
            if (matches) {
              matches.forEach(match => {
                const textMatch = match.match(
                  /<div[^>]*class="flex-1[^>]*>(.*?)<\/div>/s
                );
                if (textMatch) {
                  items.push(textMatch[1].trim());
                }
              });
            }
          } else {
            // Bulleted list
            const matches = htmlContent.match(
              /<li[^>]*>.*?<div[^>]*class="flex-1[^>]*>(.*?)<\/div>.*?<\/li>/gs
            );
            if (matches) {
              matches.forEach(match => {
                const textMatch = match.match(
                  /<div[^>]*class="flex-1[^>]*>(.*?)<\/div>/s
                );
                if (textMatch) {
                  items.push(textMatch[1].trim());
                }
              });
            }
          }

          listContent = {
            items: items.length > 0 ? items : [''],
            listType: listType,
            checkedItems: {},
          };
        } else {
          listContent = {
            items: [''],
            listType: listType,
            checkedItems: {},
          };
        }
      }

      // Set the listType to ensure proper editor opens
      const blockWithType = {
        ...block,
        type: 'list',
        listType: listType,
        content: JSON.stringify(listContent),
      };
      setEditingListBlock(blockWithType);

      // Initialize list component state
      if (listComponentRef.current) {
        listComponentRef.current.setListItems(listContent.items || ['']);
        listComponentRef.current.setListType(listType);
        listComponentRef.current.setCheckedItems(
          listContent.checkedItems || {}
        );
        listComponentRef.current.setNumberingStyle(
          listContent.numberingStyle || 'decimal'
        );
      }

      setShowListEditDialog(true);
      return;
    }

    if (block.type === 'text') {
      // Handle text block editing - delegate to TextBlockComponent
      setCurrentTextBlockId(blockId);
      setCurrentTextType(block.textType || 'paragraph');
      setShowTextEditorDialog(true);
      return;
    } else if (block.type === 'table') {
      // Handle table block editing - open edit dialog directly
      console.log('Table block detected for editing:', block);

      // Detect table type from existing block data
      let tableType =
        block.tableType ||
        block.templateId ||
        block.details?.table_type ||
        block.details?.templateId;

      // If table type is not available, try to detect from content
      if (!tableType && block.content) {
        try {
          const parsedContent = JSON.parse(block.content);
          tableType =
            parsedContent.templateId ||
            parsedContent.tableType ||
            'two_columns';
        } catch (e) {
          // If content parsing fails, try to detect from HTML structure
          if (block.html_css) {
            const htmlContent = block.html_css;
            if (
              htmlContent.includes('grid') &&
              htmlContent.includes('md:grid-cols-2')
            ) {
              tableType = 'two_columns';
            } else if (
              htmlContent.includes('grid') &&
              htmlContent.includes('md:grid-cols-3')
            ) {
              tableType = 'three_columns';
            } else if (
              htmlContent.includes('<table') ||
              htmlContent.includes('divide-y')
            ) {
              tableType = 'responsive_table';
            } else {
              tableType = 'two_columns'; // fallback
            }
          } else {
            tableType = 'two_columns'; // fallback
          }
        }
      } else if (!tableType) {
        tableType = 'two_columns'; // fallback
      }

      // Ensure the block has the table type information
      const blockWithType = {
        ...block,
        tableType: tableType,
        templateId: tableType,
      };

      // Set the editing table block and show the table component in edit mode
      setEditingTableBlock(blockWithType);
      setShowTableComponent(true);
    } else if (block.type === 'list') {
      // Handle list block editing - open edit dialog directly
      console.log('List block detected for editing:', block);

      // Detect list type from existing block data
      let listType =
        block.listType || block.details?.list_type || block.details?.listType;

      // If list type is not available, try to detect from content or HTML
      if (!listType && block.content) {
        try {
          const parsedContent = JSON.parse(block.content);
          listType = parsedContent.listType || 'bulleted';
        } catch (e) {
          // If content is not JSON, try to detect from HTML
          if (block.html_css) {
            const htmlContent = block.html_css;
            if (
              htmlContent.includes('<ol') ||
              htmlContent.includes('list-decimal')
            ) {
              listType = 'numbered';
            } else if (
              htmlContent.includes('type="checkbox"') ||
              htmlContent.includes('input[type="checkbox"]')
            ) {
              listType = 'checkbox';
            } else {
              listType = 'bulleted';
            }
          } else {
            listType = 'bulleted'; // fallback
          }
        }
      } else if (!listType) {
        listType = 'bulleted'; // fallback
      }

      // Ensure the block has the list type information
      const blockWithType = {
        ...block,
        listType: listType,
      };

      // Set the editing list block and show the list edit dialog
      setEditingListBlock(blockWithType);
      setShowListEditDialog(true);
    } else if (block.type === 'audio') {
      // Handle audio block editing
      console.log('Audio block detected for editing:', block);
      setEditingAudioBlock(block);
      setShowAudioDialog(true);
    } else if (block.type === 'youtube') {
      // Handle YouTube block editing
      console.log('YouTube block detected for editing:', block);
      setEditingYouTubeBlock(block);
      setShowYouTubeDialog(true);
    } else if (block.type === 'video') {
      // Handle video block editing
      console.log('Video block detected for editing:', block);
      setEditingVideoBlock(block);
      setShowVideoDialog(true);
    } else if (block.type === 'divider') {
      // Handle divider block editing
      console.log('Divider block detected for editing:', block);
      if (dividerComponentRef.current) {
        dividerComponentRef.current.editDivider(block);
      }
    } else if (block.type === 'link') {
      // Handle link block editing
      console.log('Link block detected for editing:', block);
      setEditingLinkBlock(block);
      setShowLinkDialog(true);
    } else if (block.type === 'pdf') {
      // Handle PDF block editing
      console.log('PDF block detected for editing:', block);
      setEditingPdfBlock(block);
      setShowPdfDialog(true);
    }
  };

  const handleDragStart = (e, blockId) => {
    setDraggedBlockId(blockId);
    e.dataTransfer.effectAllowed = 'move';

    // Add a class to the dragged element for visual feedback
    const element = e.target;
    element.classList.add('dragging');

    // Set custom ghost image
    const ghost = element.cloneNode(true);
    ghost.style.opacity = '0.5';
    ghost.style.position = 'absolute';
    ghost.style.left = '-9999px';
    document.body.appendChild(ghost);
    e.dataTransfer.setDragImage(ghost, 0, 0);

    // Clean up ghost element after drag starts
    setTimeout(() => {
      document.body.removeChild(ghost);
    }, 0);
  };

  // Add dragend handler to clean up styles
  const handleDragEnd = () => {
    // Reset all block transforms
    document.querySelectorAll('[data-block-id]').forEach(block => {
      block.style.transform = '';
      block.classList.remove('dragging');
    });
    setDraggedBlockId(null);
  };

  const handleDragOver = e => {
    e.preventDefault();
    e.dataTransfer.dropEffect = 'move';

    // Find the dragged element and potential drop target
    const draggedElement = document.querySelector(
      `[data-block-id="${draggedBlockId}"]`
    );
    if (!draggedElement) return;

    const dropTarget = document
      .elementFromPoint(e.clientX, e.clientY)
      ?.closest('[data-block-id]');
    if (!dropTarget || dropTarget === draggedElement) return;

    // Get all blocks
    const blocks = Array.from(document.querySelectorAll('[data-block-id]'));
    const draggedIndex = blocks.indexOf(draggedElement);
    const dropIndex = blocks.indexOf(dropTarget);

    // Reset all transformations first
    blocks.forEach(block => {
      if (block !== draggedElement) {
        block.style.transform = '';
      }
    });

    // Apply transform to drop target
    const moveUp = draggedIndex > dropIndex;
    dropTarget.style.transform = `translateY(${moveUp ? '40px' : '-40px'})`;
    dropTarget.style.transition = 'transform 0.2s ease';
  };

  const handleDrop = (e, targetBlockId) => {
    e.preventDefault();
    if (draggedBlockId === null || draggedBlockId === targetBlockId) return;

    // Update lesson content order - handle both lessonContent and contentBlocks
    if (lessonContent?.data?.content && lessonContent.data.content.length > 0) {
      const content = lessonContent.data.content;
      const sourceIndex = content.findIndex(
        b => (b.block_id || b.id) === draggedBlockId
      );
      const targetIndex = content.findIndex(
        b => (b.block_id || b.id) === targetBlockId
      );

      if (sourceIndex === -1 || targetIndex === -1) return;

      const updatedContent = [...content];
      const [moved] = updatedContent.splice(sourceIndex, 1);
      updatedContent.splice(targetIndex, 0, moved);

      // Update the state with new order
      setLessonContent({
        ...lessonContent,
        data: {
          ...lessonContent.data,
          content: updatedContent.map((block, index) => ({
            ...block,
            order: index + 1,
          })),
        },
      });
    } else {
      // Handle contentBlocks drag and drop
      const sourceIndex = contentBlocks.findIndex(
        b => (b.id || b.block_id) === draggedBlockId
      );
      const targetIndex = contentBlocks.findIndex(
        b => (b.id || b.block_id) === targetBlockId
      );

      if (sourceIndex === -1 || targetIndex === -1) return;

      const updatedBlocks = [...contentBlocks];
      const [moved] = updatedBlocks.splice(sourceIndex, 1);
      updatedBlocks.splice(targetIndex, 0, moved);

      setContentBlocks(updatedBlocks);
    }

    // Reset drag state
    setDraggedBlockId(null);

    // Reset any visual transformations
    document.querySelectorAll('[data-block-id]').forEach(block => {
      block.style.transform = '';
      block.style.transition = '';
    });
  };

  const handlePreview = () => {
    // Navigate to the new lesson preview page
    navigate(
      `/courses/${courseId}/modules/${moduleId}/lessons/${lessonId}/preview`
    );
  };

  // Convert blocks to HTML/CSS format
  const convertBlocksToHtml = blocks => {
    return blocks.map(block => {
      let html = '';
      let css = '';
      let js = '';

      if (block.type === 'text') {
        const textType = textTypes.find(t => t.id === block.textType);
        const style = block.style || textType?.style || {};
        const styleString = Object.entries(style)
          .map(([key, value]) => `${key}: ${value}`)
          .join('; ');

        html = `<div class="lesson-block text-block" style="${styleString}">${block.content}</div>`;
      } else if (block.type === 'image') {
        // Prefer saved html_css if available (preserves exact sizing/styles)
        if (block.html_css && block.html_css.trim()) {
          html = block.html_css;
        } else {
          // Fallback: reconstruct based on layout from block or details
          const imageUrl = block.imageUrl || block.details?.image_url || '';
          const layout = block.layout || block.details?.layout || 'centered';
          const captionHtml = (
            block.text ||
            block.details?.caption_html ||
            ''
          ).toString();
          const captionPlain = (
            block.imageDescription ||
            block.details?.caption ||
            ''
          ).toString();
          const caption = captionHtml.trim() ? captionHtml : captionPlain;
          const title = block.imageTitle || block.details?.alt_text || 'Image';
          if (layout === 'side-by-side') {
            const alignment = block.alignment || 'left';
            const imageFirst = alignment === 'left';
            const imageOrder = imageFirst ? 'order-1' : 'order-2';
            const textOrder = imageFirst ? 'order-2' : 'order-1';

            html = `
              <div class="lesson-image side-by-side">
                <div class="grid md:grid-cols-2 gap-8 items-center bg-gray-50 rounded-xl p-6">
                  <div class="${imageOrder}">
                    <img src="${imageUrl}" alt="${title}" class="w-full max-h-[28rem] object-contain rounded-lg shadow-lg" />
                  </div>
                  <div class="${textOrder} text-gray-700 text-lg leading-relaxed space-y-3">
                    ${caption ? `<div>${caption}</div>` : ''}
                  </div>
                </div>
              </div>`;
          } else if (layout === 'overlay') {
            html = `
              <div class="lesson-image overlay">
                <div class="relative rounded-xl overflow-hidden">
                  <img src="${imageUrl}" alt="${title}" class="w-full h-96 object-cover" />
                  ${caption ? `<div class="absolute inset-0 bg-gradient-to-t from-black via-transparent to-transparent flex items-end"><div class="text-white p-8 w-full text-xl font-medium leading-relaxed space-y-3"><div>${caption}</div></div></div>` : ''}
                </div>
              </div>`;
          } else if (layout === 'full-width') {
            html = `
              <div class="lesson-image full-width">
                <div class="space-y-3">
                  <img src="${imageUrl}" alt="${title}" class="w-full max-h-[28rem] object-contain rounded" />
                  ${caption ? `<div class="text-sm text-gray-600 leading-relaxed space-y-2">${caption}</div>` : ''}
                </div>
              </div>`;
          } else {
            html = `
              <div class="lesson-image centered">
                <div class="text-center">
                  <img src="${imageUrl}" alt="${title}" class="max-w-full max-h-[28rem] object-contain rounded-xl shadow-lg mx-auto" />
                  ${caption ? `<div class="text-gray-600 mt-4 italic text-lg leading-relaxed space-y-2">${caption}</div>` : ''}
                </div>
              </div>`;
          }
        }
      } else if (block.type === 'quote') {
        // For quote blocks, ALWAYS use the saved html_css to prevent extra container wrapping
        // This preserves the exact design sent to the backend
        if (block.html_css && block.html_css.trim()) {
          html = block.html_css;
        } else {
          // Fallback: generate HTML from quote content
          const quoteContent = JSON.parse(block.content || '{}');
          const quoteType = block.quoteType || 'quote_a';

          switch (quoteType) {
            case 'quote_a':
              html = `
                <div class="relative bg-white rounded-2xl shadow-md p-6 hover:shadow-xl transition transform hover:-translate-y-1">
                  <div class="flex items-start space-x-4">
                    <div class="flex-shrink-0">
                      <img src="${quoteContent.authorImage || ''}" alt="${quoteContent.author || ''}" class="w-12 h-12 rounded-full object-cover" />
                    </div>
                    <div class="flex-1">
                      <blockquote class="text-lg italic text-gray-700 mb-3">
                        "${quoteContent.quote || ''}"
                      </blockquote>
                      <cite class="text-sm font-medium text-gray-500">— ${quoteContent.author || ''}</cite>
                    </div>
                  </div>
                </div>
              `;
              break;
            case 'quote_b':
              html = `
                <div class="relative bg-white rounded-2xl shadow-md p-6 hover:shadow-xl transition transform hover:-translate-y-1">
                  <div class="bg-gray-50 rounded-xl p-6">
                    <div class="flex items-center space-x-4 mb-4">
                      <img src="${quoteContent.authorImage || ''}" alt="${quoteContent.author || ''}" class="w-16 h-16 rounded-full object-cover border-2 border-white shadow-lg" />
                      <div>
                        <cite class="text-lg font-semibold text-gray-800">${quoteContent.author || ''}</cite>
                      </div>
                    </div>
                    <blockquote class="text-xl italic text-gray-700 leading-relaxed">
                      "${quoteContent.quote || ''}"
                    </blockquote>
                  </div>
                </div>
              `;
              break;
            case 'quote_c':
              html = `
                <div class="relative bg-white rounded-2xl shadow-md p-6 hover:shadow-xl transition transform hover:-translate-y-1">
                  <div class="text-center">
                    <img src="${quoteContent.authorImage || ''}" alt="${quoteContent.author || ''}" class="w-24 h-24 rounded-full object-cover mx-auto mb-6 border-4 border-gray-100 shadow-lg" />
                    <blockquote class="text-2xl italic text-gray-700 mb-4 leading-relaxed">
                      "${quoteContent.quote || ''}"
                    </blockquote>
                    <cite class="text-lg font-medium text-gray-600">— ${quoteContent.author || ''}</cite>
                  </div>
                </div>
              `;
              break;
            case 'quote_d':
              html = `
                <div class="relative bg-white rounded-2xl shadow-md p-6 hover:shadow-xl transition transform hover:-translate-y-1">
                  <div class="border-l-4 border-blue-500 pl-4">
                    <blockquote class="text-lg text-gray-700 mb-2">
                      "${quoteContent.quote || ''}"
                    </blockquote>
                    <div class="flex items-center space-x-3">
                      <img src="${quoteContent.authorImage || ''}" alt="${quoteContent.author || ''}" class="w-8 h-8 rounded-full object-cover" />
                      <cite class="text-sm font-medium text-gray-500">${quoteContent.author || ''}</cite>
                    </div>
                  </div>
                </div>
              `;
              break;
            case 'quote_on_image':
              html = `
                <div class="relative bg-white rounded-2xl shadow-md overflow-hidden hover:shadow-xl transition transform hover:-translate-y-1">
                  <div class="relative">
                    <img src="${quoteContent.backgroundImage || ''}" alt="Quote background" class="w-full h-64 object-cover" />
                    <div class="absolute inset-0 bg-gradient-to-t from-black/70 via-black/30 to-transparent flex items-end">
                      <div class="p-8 text-white w-full">
                        <blockquote class="text-xl italic mb-3 leading-relaxed">
                          "${quoteContent.quote || ''}"
                        </blockquote>
                        <cite class="text-lg font-medium opacity-90">— ${quoteContent.author || ''}</cite>
                      </div>
                    </div>
                  </div>
                </div>
              `;
              break;
            case 'quote_carousel':
              const quotes = quoteContent.quotes || [];
              const quotesHtml = quotes
                .map(
                  (q, index) => `
                <div class="carousel-item ${index === 0 ? 'active' : 'hidden'}" data-index="${index}">
                  <blockquote class="text-xl italic text-gray-700 mb-4 text-center leading-relaxed">
                    "${q.quote || ''}"
                  </blockquote>
                  <cite class="text-lg font-medium text-gray-600 text-center block">— ${q.author || ''}</cite>
                </div>
              `
                )
                .join('');

              html = `
                <div class="relative bg-white rounded-2xl shadow-md p-6 hover:shadow-xl transition transform hover:-translate-y-1">
                  <div class="quote-carousel relative bg-gray-50 rounded-xl p-8 min-h-[200px] flex flex-col justify-center">
                    ${quotesHtml}
                    <div class="flex justify-center space-x-2 mt-6">
                      ${quotes
                        .map(
                          (_, index) => `
                        <button class="carousel-dot w-3 h-3 rounded-full ${index === 0 ? 'bg-blue-500' : 'bg-gray-300'}" data-index="${index}"></button>
                      `
                        )
                        .join('')}
                    </div>
                    <div class="flex justify-between items-center mt-4">
                      <button class="carousel-prev text-gray-500 hover:text-gray-700 p-2">‹</button>
                      <button class="carousel-next text-gray-500 hover:text-gray-700 p-2">›</button>
                    </div>
                  </div>
                </div>
              `;

              // Add carousel JavaScript
              js = `
                document.addEventListener('DOMContentLoaded', function() {
                  const carousel = document.querySelector('.quote-carousel');
                  if (carousel) {
                    const items = carousel.querySelectorAll('.carousel-item');
                    const dots = carousel.querySelectorAll('.carousel-dot');
                    const prevBtn = carousel.querySelector('.carousel-prev');
                    const nextBtn = carousel.querySelector('.carousel-next');
                    let currentIndex = 0;

                    function showItem(index) {
                      items.forEach((item, i) => {
                        item.classList.toggle('hidden', i !== index);
                        item.classList.toggle('active', i === index);
                      });
                      dots.forEach((dot, i) => {
                        dot.classList.toggle('bg-blue-500', i === index);
                        dot.classList.toggle('bg-gray-300', i !== index);
                      });
                      currentIndex = index;
                    }

                    dots.forEach((dot, index) => {
                      dot.addEventListener('click', () => showItem(index));
                    });

                    prevBtn.addEventListener('click', () => {
                      const newIndex = currentIndex > 0 ? currentIndex - 1 : items.length - 1;
                      showItem(newIndex);
                    });

                    nextBtn.addEventListener('click', () => {
                      const newIndex = currentIndex < items.length - 1 ? currentIndex + 1 : 0;
                      showItem(newIndex);
                    });
                  }
                });
              `;
              break;
            default:
              html = `
                <div class="relative bg-white rounded-2xl shadow-md p-6 hover:shadow-xl transition transform hover:-translate-y-1">
                  <blockquote class="text-lg italic text-gray-700 mb-3">
                    "${quoteContent.quote || ''}"
                  </blockquote>
                  <cite class="text-sm font-medium text-gray-500">— ${quoteContent.author || ''}</cite>
                </div>
              `;
          }
        }
      } else if (block.type === 'list') {
        // Prefer saved html_css if available (preserves exact styling)
        if (block.html_css && block.html_css.trim()) {
          html = block.html_css;
        } else {
          // Fallback: generate HTML from list content
          try {
            const listContent = JSON.parse(block.content || '{}');
            const listType =
              listContent.listType || block.listType || 'bulleted';
            const items = listContent.items || [];
            const checkedItems = listContent.checkedItems || {};

            if (listType === 'numbered') {
              html = `
                <div class="list-block numbered-list">
                  <ol class="list-decimal list-inside space-y-2 text-gray-800">
                    ${items.map(item => `<li class="leading-relaxed">${item}</li>`).join('')}
                  </ol>
                </div>`;
            } else if (listType === 'checkbox') {
              html = `
                <div class="list-block checkbox-list">
                  <div class="space-y-3">
                    ${items
                      .map(
                        (item, index) => `
                      <label class="flex items-start space-x-3 cursor-pointer group">
                        <input type="checkbox" ${checkedItems[index] ? 'checked' : ''} 
                               class="mt-1 h-4 w-4 text-blue-600 border-gray-300 rounded focus:ring-blue-500" />
                        <span class="text-gray-800 leading-relaxed ${checkedItems[index] ? 'line-through text-gray-500' : ''}">${item}</span>
                      </label>
                    `
                      )
                      .join('')}
                  </div>
                </div>`;
            } else {
              // bulleted list
              html = `
                <div class="list-block bulleted-list">
                  <ul class="list-disc list-inside space-y-2 text-gray-800">
                    ${items.map(item => `<li class="leading-relaxed">${item}</li>`).join('')}
                  </ul>
                </div>`;
            }
          } catch (e) {
            console.error('Error parsing list content:', e);
            html = `<div class="list-block"><ul class="list-disc list-inside"><li>Error loading list</li></ul></div>`;
          }
        }
      } else if (block.type === 'pdf') {
        // Prefer saved html_css to keep consistent embedding
        if (block.html_css && block.html_css.trim()) {
          html = block.html_css;
        } else {
          const url = block.pdfUrl || block.details?.pdf_url || '';
          const title =
            block.pdfTitle || block.details?.caption || 'PDF Document';
          const description =
            block.pdfDescription || block.details?.description || '';
          html = `
            <div class="lesson-pdf">
              ${title ? `<h3 class="pdf-title">${title}</h3>` : ''}
              ${description ? `<p class="pdf-description">${description}</p>` : ''}
              <iframe src="${url}" class="pdf-iframe" style="width: 100%; height: 600px; border: none; border-radius: 12px;"></iframe>
            </div>
          `;
        }
      } else if (block.type === 'interactive') {
        // For interactive blocks, use the saved html_css content
        if (block.html_css && block.html_css.trim()) {
          html = block.html_css;
        } else {
          // Fallback: generate HTML from interactive content
          try {
            const interactiveContent = JSON.parse(block.content || '{}');
            const template = interactiveContent.template;
            const data =
              interactiveContent[
                template === 'tabs' ? 'tabsData' : 'accordionData'
              ] || [];

            if (template === 'tabs') {
              const tabsId = `tabs-${Date.now()}`;
              html = `
                <div class="bg-white rounded-lg shadow-md p-6 border-l-4 border-gradient-to-r from-blue-500 to-purple-600">
                  <div class="interactive-tabs" data-template="tabs" id="${tabsId}">
                    <div class="flex border-b border-gray-200 mb-4" role="tablist">
                      ${data
                        .map(
                          (tab, index) => `
                        <button class="tab-button px-4 py-2 text-sm font-medium transition-colors duration-200 ${index === 0 ? 'border-b-2 border-blue-500 text-blue-600 bg-blue-50' : 'text-gray-500 hover:text-gray-700 hover:bg-gray-50'}" 
                                role="tab" 
                                data-tab="${index}"
                                data-container="${tabsId}"
                                onclick="window.switchTab('${tabsId}', ${index})">
                          ${tab.title}
                        </button>
                      `
                        )
                        .join('')}
                    </div>
                    <div class="tab-content">
                      ${data
                        .map(
                          (tab, index) => `
                        <div class="tab-panel ${index === 0 ? 'block' : 'hidden'}" 
                             role="tabpanel" 
                             data-tab="${index}">
                          <div class="text-gray-700 leading-relaxed">${tab.content}</div>
                        </div>
                      `
                        )
                        .join('')}
                    </div>
                  </div>
                </div>
              `;
            } else if (template === 'accordion') {
              const accordionId = `accordion-${Date.now()}`;
              html = `
                <div class="bg-white rounded-lg shadow-md p-6 border-l-4 border-gradient-to-r from-green-500 to-blue-600">
                  <div class="interactive-accordion" data-template="accordion" id="${accordionId}">
                    <div class="space-y-3">
                      ${data
                        .map(
                          (item, index) => `
                        <div class="accordion-item border border-gray-200 rounded-lg">
                          <button class="accordion-header w-full px-4 py-3 text-left bg-gray-50 hover:bg-gray-100 transition-colors duration-200 flex items-center justify-between rounded-lg"
                                  data-accordion="${index}"
                                  data-container="${accordionId}"
                                  onclick="window.toggleAccordion('${accordionId}', ${index})">
                            <span class="font-medium text-gray-800">${item.title}</span>
                            <svg class="accordion-icon w-5 h-5 text-gray-500 transition-transform duration-200" 
                                 fill="none" stroke="currentColor" viewBox="0 0 24 24">
                              <path stroke-linecap="round" stroke-linejoin="round" stroke-width="2" d="M19 9l-7 7-7-7"></path>
                            </svg>
                          </button>
                          <div class="accordion-content hidden px-4 py-3 text-gray-700 leading-relaxed border-t border-gray-200">
                            ${item.content}
                          </div>
                        </div>
                      `
                        )
                        .join('')}
                    </div>
                  </div>
                </div>
              `;
            }
          } catch (error) {
            console.error('Error parsing interactive content:', error);
            html =
              '<div class="text-red-500">Error loading interactive content</div>';
          }
        }
      } else if (block.type === 'audio') {
        // For audio blocks, use the saved html_css content if available
        if (block.html_css && block.html_css.trim()) {
          html = block.html_css;
        } else {
          // Fallback: generate HTML from audio content
          try {
            const audioContent = JSON.parse(block.content || '{}');
            html = `
              <div class="bg-white rounded-xl shadow-lg border border-gray-200 p-6 mb-6">
                <div class="space-y-4">
                  <div class="mb-3">
                    <h3 class="text-lg font-semibold text-gray-900 mb-1">${audioContent.title || 'Audio'}</h3>
                    ${audioContent.description ? `<p class="text-sm text-gray-600">${audioContent.description}</p>` : ''}
                  </div>
                  <div class="bg-gray-50 rounded-lg p-4">
                    <audio controls class="w-full" preload="metadata">
                      <source src="${audioContent.url}" type="audio/mpeg">
                      <source src="${audioContent.url}" type="audio/wav">
                      <source src="${audioContent.url}" type="audio/ogg">
                      Your browser does not support the audio element.
                    </audio>
                  </div>
                </div>
              </div>
            `;
          } catch (error) {
            console.error('Error parsing audio content:', error);
            html =
              '<div class="text-red-500">Error loading audio content</div>';
          }
        }
      } else if (block.type === 'video') {
        // For video blocks, use the saved html_css content if available
        if (block.html_css && block.html_css.trim()) {
          html = block.html_css;
        } else {
          // Fallback: generate HTML from video block properties
          const videoUrl = block.videoUrl || block.details?.video_url || '';
          const videoTitle = (
            block.videoTitle ||
            block.details?.caption ||
            'Video'
          )
            .replace(
              /[\u{1F600}-\u{1F64F}]|[\u{1F300}-\u{1F5FF}]|[\u{1F680}-\u{1F6FF}]|[\u{1F1E0}-\u{1F1FF}]|[\u{2600}-\u{26FF}]|[\u{2700}-\u{27BF}]/gu,
              ''
            )
            .trim();
          const videoDescription =
            block.videoDescription || block.details?.description || '';

          html = `
            <div class="bg-white rounded-xl shadow-lg border border-gray-200 p-6 mb-6">
              <div class="space-y-4">
                ${videoTitle ? `<h3 class="text-lg font-semibold text-gray-900">${videoTitle}</h3>` : ''}
                ${videoDescription ? `<p class="text-sm text-gray-600">${videoDescription}</p>` : ''}
                <div class="bg-gray-50 rounded-lg p-4">
                  <video controls style="width: 100%; height: auto; border-radius: 8px;">
                    <source src="${videoUrl}" type="video/mp4">
                    Your browser does not support the video tag.
                  </video>
                </div>
              </div>
            </div>
          `;
        }
      } else if (block.type === 'youtube') {
        // Skip YouTube blocks in convertBlocksToHtml to prevent duplication
        // YouTube blocks are handled by their own custom rendering logic
        html = '';
      }

      return { html, css, js };
    });
  };

  const handleUpdate = async () => {
    // ... (rest of the code remains the same)
    if (!lessonId) {
      toast.error('No lesson ID found. Please save the lesson first.');
      return;
    }

    try {
      setIsUploading(true);
      setAutoSaveStatus('saving');

      // Merge contentBlocks (newly added) with lessonContent (existing/updated)
      // For existing lessons, we need to use the updated lessonContent.data.content
      // For new lessons, we use contentBlocks
      let blocksToUpdate = [];

      // Use a single source of truth - prioritize contentBlocks for new content
      // and merge with existing lessonContent only when necessary
      if (
        lessonContent?.data?.content &&
        lessonContent.data.content.length > 0
      ) {
        console.log('Existing lesson - merging content');

        // Start with existing lesson content
        const existingBlocks = lessonContent.data.content;
        const existingBlockIds = new Set(
          existingBlocks.map(b => b.block_id || b.id)
        );

        // Only add truly new blocks from contentBlocks
        const newBlocks = contentBlocks.filter(
          b => !existingBlockIds.has(b.id)
        );

        console.log('Content merge analysis:', {
          existingBlocks: existingBlocks.length,
          newBlocks: newBlocks.length,
          existingIds: Array.from(existingBlockIds),
          newIds: newBlocks.map(b => b.id),
        });

        // Combine existing and new blocks
        blocksToUpdate = [...existingBlocks, ...newBlocks];
      } else {
        // For new lessons, use contentBlocks as the single source
        console.log('New lesson - using contentBlocks:', {
          totalBlocks: contentBlocks.length,
        });
        blocksToUpdate = contentBlocks;
      }

      // Remove any duplicate blocks based on ID
      const uniqueBlocks = [];
      const seenIds = new Set();
      blocksToUpdate.forEach(block => {
        const blockId = block.block_id || block.id;
        if (!seenIds.has(blockId)) {
          uniqueBlocks.push(block);
          seenIds.add(blockId);
        } else {
          console.warn(
            'Removing duplicate block during update:',
            blockId,
            block.type
          );
        }
      });

      if (uniqueBlocks.length !== blocksToUpdate.length) {
        console.warn(
          `Removed ${blocksToUpdate.length - uniqueBlocks.length} duplicate blocks during update`
        );
        blocksToUpdate = uniqueBlocks;
      }

      // Allow empty content blocks for deletion operations
      // Convert content blocks to the required format
      const content = blocksToUpdate.map((block, index) => {
        const blockId = block.block_id || `block_${index + 1}`;

        // For quote blocks, always preserve the exact html_css to maintain design consistency
        if (
          block.type === 'quote' &&
          block.html_css &&
          block.html_css.trim() !== ''
        ) {
          return {
            type: block.type,
            textType: block.textType,
            script: block.script || '',
            block_id: blockId,
            html_css: block.html_css,
            content: block.content,
            ...(block.details && { details: block.details }),
          };
        }

        // For other blocks, preserve existing html_css to avoid wrapping in new containers
        if (block.html_css && block.html_css.trim() !== '') {
          const blockData = {
            type: block.type,
            script: block.script || '',
            block_id: blockId,
            html_css: block.html_css,
            ...(block.details && { details: block.details }),
          };

          // For text blocks, include textType to differentiate between heading, paragraph, master heading, etc.
          if (block.type === 'text' && block.textType) {
            blockData.textType = block.textType;
          }

          // For statement blocks, include explicit statement type metadata
          if (block.type === 'statement') {
            blockData.statementType = block.statementType || 'statement-a';
            blockData.details = {
              ...blockData.details,
              statement_type: block.statementType || 'statement-a',
              content: block.content || '',
            };
          }

          // For divider blocks, include explicit divider type metadata
          if (block.type === 'divider') {
            blockData.dividerType = block.subtype || 'continue';
            blockData.details = {
              ...blockData.details,
              divider_type: block.subtype || 'continue',
              content: block.content || '',
            };
          }

          // For table blocks, include explicit table type metadata
          if (block.type === 'table') {
            blockData.tableType =
              block.tableType || block.templateId || 'two_columns';
            blockData.details = {
              ...blockData.details,
              table_type: block.tableType || block.templateId || 'two_columns',
              templateId: block.tableType || block.templateId || 'two_columns',
              content: block.content || '',
            };
          }

          return blockData;
        }

        // Generate HTML content for blocks without html_css
        let details = {};
        let script = '';
        let htmlContent = '';

        // Extract content from different possible sources
        const blockContent = block.content || '';
        const blockType = block.type;
        const textType = block.textType;

        switch (blockType) {
          case 'quote':
            // For quote blocks, include explicit quote type metadata
            details = {
              quote_type: block.textType || block.quoteType || 'quote_a',
              content: blockContent,
            };
            htmlContent = block.html_css || blockContent;
            break;

          case 'text':
            // Handle different text types
            if (textType === 'heading') {
              htmlContent = `
                <div class="relative bg-white rounded-2xl shadow-md p-6 hover:shadow-xl transition transform hover:-translate-y-1">
                  <article class="prose prose-gray max-w-none">
                    <h1 class="text-2xl font-bold text-gray-800">${blockContent}</h1>
                  </article>
                </div>`;
            } else if (textType === 'subheading') {
              htmlContent = `
                <div class="relative bg-white rounded-2xl shadow-md p-6 hover:shadow-xl transition transform hover:-translate-y-1">
                  <article class="prose prose-gray max-w-none">
                    <h2 class="text-xl font-semibold text-gray-800">${blockContent}</h2>
                  </article>
                </div>`;
            } else if (textType === 'master_heading') {
              htmlContent = `
                <div class="relative bg-white rounded-2xl shadow-md p-6 hover:shadow-xl transition transform hover:-translate-y-1">
                  <div class="rounded-xl p-4 text-white" style="background: linear-gradient(90deg, #6366F1 0%, #8B5CF6 50%, #EC4899 100%);">
                    <h1 class="text-3xl md:text-4xl font-extrabold tracking-tight">${blockContent}</h1>
                  </div>
                </div>`;
            } else if (textType === 'heading_paragraph') {
              const heading = block.heading || '';
              const content = block.content || '';
              htmlContent = `
                <div class="relative bg-white rounded-2xl shadow-md p-6 hover:shadow-xl transition transform hover:-translate-y-1">
                  <article class="prose prose-gray max-w-none">
                    <h1 class="text-2xl font-bold text-gray-800">${heading}</h1>
                    <p class="text-gray-600 leading-relaxed">${content}</p>
                  </article>
                </div>`;
            } else if (textType === 'subheading_paragraph') {
              const subheading = block.subheading || '';
              const content = block.content || '';
              htmlContent = `
                <div class="relative bg-white rounded-2xl shadow-md p-6 hover:shadow-xl transition transform hover:-translate-y-1">
                  <article class="prose prose-gray max-w-none">
                    <h2 class="text-xl font-semibold text-gray-800">${subheading}</h2>
                    <p class="text-gray-600 leading-relaxed">${content}</p>
                  </article>
                </div>`;
            } else {
              htmlContent = `
                <div class="relative bg-white rounded-2xl shadow-md p-6 hover:shadow-xl transition transform hover:-translate-y-1">
                  <article class="prose prose-gray max-w-none">
                    <p class="text-gray-600 leading-relaxed">${blockContent}</p>
                  </article>
                </div>`;
            }
            break;

          case 'image':
            // Preserve layout-specific HTML so sizes/styles remain consistent after reload
            {
              const layout = block.layout || 'centered';
              const textHtml = (
                block.text ||
                block.details?.caption_html ||
                ''
              ).toString();
              const textPlain = (
                block.imageDescription ||
                block.details?.caption ||
                ''
              ).toString();
              const textContent = textHtml.trim() ? textHtml : textPlain;
              details = {
                image_url: block.imageUrl,
                caption: textPlain,
                caption_html: textHtml,
                alt_text: block.imageTitle || '',
                layout: layout,
                template: block.templateType || block.template || undefined,
                alignment: block.alignment || 'left', // Include alignment in details
              };

              if (layout === 'side-by-side') {
                const alignment = block.alignment || 'left';
                const imageFirst = alignment === 'left';
                const imageOrder = imageFirst ? 'order-1' : 'order-2';
                const textOrder = imageFirst ? 'order-2' : 'order-1';

                htmlContent = `
                  <div class="grid md:grid-cols-2 gap-8 items-center bg-gray-50 rounded-xl p-6">
                    <div class="${imageOrder}">
                      <img src="${block.imageUrl}" alt="${block.imageTitle || 'Image'}" class="w-full max-h-[28rem] object-contain rounded-lg shadow-lg" />
                    </div>
                    <div class="${textOrder} text-gray-700 text-lg leading-relaxed space-y-3">
                      ${textContent ? `<div>${textContent}</div>` : ''}
                    </div>
                  </div>
                `;
              } else if (layout === 'overlay') {
                htmlContent = `
                  <div class="relative rounded-xl overflow-hidden">
                    <img src="${block.imageUrl}" alt="${block.imageTitle || 'Image'}" class="w-full h-96 object-cover" />
                    ${textContent ? `<div class="absolute inset-0 bg-gradient-to-t from-black via-transparent to-transparent flex items-end"><div class="text-white p-8 w-full text-xl font-medium leading-relaxed space-y-3"><div>${textContent}</div></div></div>` : ''}
                  </div>
                `;
              } else if (layout === 'full-width') {
                htmlContent = `
                  <div class="space-y-3">
                    <img src="${block.imageUrl}" alt="${block.imageTitle || 'Image'}" class="w-full max-h-[28rem] object-contain rounded" />
                    ${textContent ? `<div class="text-sm text-gray-600 leading-relaxed space-y-2">${textContent}</div>` : ''}
                  </div>
                `;
              } else {
                // centered or default
                // Handle standalone image alignment
                const alignment = block.alignment || 'center';
                let alignmentClass = 'text-center'; // default
                if (alignment === 'left') {
                  alignmentClass = 'text-left';
                } else if (alignment === 'right') {
                  alignmentClass = 'text-right';
                }

                htmlContent = `
                  <div class="${alignmentClass}">
                    <img src="${block.imageUrl}" alt="${block.imageTitle || 'Image'}" class="max-w-full max-h-[28rem] object-contain rounded-xl shadow-lg ${alignment === 'center' ? 'mx-auto' : ''}" />
                    ${textContent ? `<div class="text-gray-600 mt-4 italic text-lg leading-relaxed space-y-2">${textContent}</div>` : ''}
                  </div>
                `;
              }
            }
            break;

          case 'statement':
            // For statement blocks, include explicit type metadata
            details = {
              statement_type: block.statementType || 'statement-a',
              content: blockContent,
            };
            htmlContent = block.html_css || blockContent;
            break;

          case 'divider':
            // For divider blocks, include explicit type metadata
            details = {
              divider_type: block.subtype || 'continue',
              content: blockContent,
            };
            htmlContent = block.html_css || blockContent;
            break;

          case 'audio':
            // For audio blocks, extract details from content JSON
            try {
              const audioContent = JSON.parse(blockContent || '{}');
              details = {
                audioTitle: audioContent.title || 'Audio',
                audioDescription: audioContent.description || '',
                audioUrl: audioContent.url || '',
                audio_url: audioContent.url || '', // Alternative field name
                uploadMethod: audioContent.uploadMethod || 'url',
                uploadedData: audioContent.uploadedData || null,
                title: audioContent.title || 'Audio',
              };
            } catch (e) {
              console.warn('Could not parse audio content for saving:', e);
              details = {
                audioTitle: 'Audio',
                audioDescription: '',
                audioUrl: '',
                audio_url: '',
                uploadMethod: 'url',
                uploadedData: null,
                title: 'Audio',
              };
            }
            htmlContent = block.html_css || blockContent;
            break;

          case 'youtube':
            // For YouTube blocks, extract details from content JSON
            try {
              const youTubeContent = JSON.parse(blockContent || '{}');
              details = {
                youTubeTitle: youTubeContent.title || 'YouTube Video',
                youTubeDescription: youTubeContent.description || '',
                youTubeUrl: youTubeContent.url || '',
                youtube_url: youTubeContent.url || '', // Alternative field name
                videoId: youTubeContent.videoId || '',
                embedUrl: youTubeContent.embedUrl || '',
                title: youTubeContent.title || 'YouTube Video',
              };
            } catch (e) {
              console.warn('Could not parse YouTube content for saving:', e);
              details = {
                youTubeTitle: 'YouTube Video',
                youTubeDescription: '',
                youTubeUrl: '',
                youtube_url: '',
                videoId: '',
                embedUrl: '',
                title: 'YouTube Video',
              };
            }
            htmlContent = block.html_css || blockContent;
            break;

          case 'video':
            // For video blocks, extract details from block properties
            details = {
              video_url: block.videoUrl || '',
              caption: block.videoTitle || 'Video',
              description: block.videoDescription || '',
              videoTitle: block.videoTitle || 'Video',
              videoDescription: block.videoDescription || '',
              videoUrl: block.videoUrl || '',
              uploadMethod: block.uploadMethod || 'url',
              originalUrl: block.originalUrl || '',
              title: block.videoTitle || 'Video',
            };
            htmlContent = block.html_css || blockContent;
            break;

          default:
            htmlContent = block.html_css || block.content || '';
            break;
        }

        return {
          id: block.id,
          type: block.type,
          textType: block.textType,
          title: block.title || '',
          content: block.content || '',
          html_css: htmlContent,
          order: block.order || 0,
          ...(Object.keys(details).length > 0 && { details }),
        };
      });

      // Convert blocks to HTML/CSS/JS format
      const convertedBlocks = convertBlocksToHtml(blocksToUpdate);

      // Combine all blocks
      const combinedContent = {
        html: convertedBlocks.map(block => block.html).join('\\n'),
        css: convertedBlocks.map(block => block.css).join('\\n'),
        js: convertedBlocks
          .map(block => block.js)
          .filter(js => js)
          .join('\\n'),
      };

      // Optimize: Remove redundant combined content if blocks already have html_css
      // This significantly reduces payload size
      const shouldIncludeCombinedContent = blocksToUpdate.some(
        block => !block.html_css || block.html_css.trim() === ''
      );

      // Format content blocks into a simpler structure
      const formattedContent = blocksToUpdate.map(block => {
        let htmlContent = '';
        let styles = '';

        // For quote blocks, use the exact html_css to prevent extra wrapping
        if (block.type === 'quote' && block.html_css && block.html_css.trim()) {
          return {
            html_css: block.html_css,
            styles: '',
          };
        }

        // Extract content from different possible sources
        const blockContent = block.content || block.html_css || '';
        const blockType = block.type;
        const textType = block.textType;

        if (blockType === 'text') {
          switch (textType) {
            case 'heading': {
              htmlContent = `<h1 class="lesson-heading">${blockContent}</h1>`;
              styles =
                '.lesson-heading { font-size: 24px; font-weight: bold; margin-bottom: 16px; }';
              break;
            }
            case 'master_heading': {
              htmlContent = `<div class="lesson-master-heading"><h1>${blockContent}</h1></div>`;
              styles =
                '.lesson-master-heading h1 { font-size: 40px; font-weight: 600; margin: 0; line-height: 1.2; color: white; background: linear-gradient(135deg, #667eea 0%, #764ba2 100%); padding: 20px; border-radius: 8px; }';
              break;
            }
            case 'subheading': {
              htmlContent = `<h4 class="lesson-subheading">${blockContent}</h4>`;
              styles =
                '.lesson-subheading { font-size: 20px; font-weight: 600; margin-bottom: 12px; }';
              break;
            }
            case 'heading_paragraph': {
              const headingText = block.heading || '';
              const paragraphText = block.content || '';
              htmlContent = `<h1 class="lesson-heading">${headingText}</h1><p class="lesson-paragraph">${paragraphText}</p>`;
              styles =
                '.lesson-heading { font-size: 24px; font-weight: bold; margin-bottom: 16px; } .lesson-paragraph { font-size: 16px; line-height: 1.6; margin-bottom: 12px; }';
              break;
            }
            case 'subheading_paragraph': {
              const subheadingText = block.subheading || '';
              const paragraphText2 = block.content || '';
              htmlContent = `<h4 class="lesson-subheading">${subheadingText}</h4><p class="lesson-paragraph">${paragraphText2}</p>`;
              styles =
                '.lesson-subheading { font-size: 20px; font-weight: 600; margin-bottom: 12px; } .lesson-paragraph { font-size: 16px; line-height: 1.6; margin-bottom: 12px; }';
              break;
            }
            default: {
              htmlContent = `<p class="lesson-paragraph">${blockContent}</p>`;
              styles =
                '.lesson-paragraph { font-size: 16px; line-height: 1.6; margin-bottom: 12px; }';
              break;
            }
          }
        } else if (blockType === 'image') {
          const layout = block.layout || 'centered';
          const textContent = (
            block.text ||
            block.imageDescription ||
            ''
          ).toString();
          if (layout === 'side-by-side') {
            const alignment = block.alignment || 'left';
            const imageFirst = alignment === 'left';
            const imageOrder = imageFirst ? 'order-1' : 'order-2';
            const textOrder = imageFirst ? 'order-2' : 'order-1';

            htmlContent = `
              <div class="lesson-image side-by-side">
                <div class="grid md:grid-cols-2 gap-8 items-center bg-gray-50 rounded-xl p-6">
                  <div class="${imageOrder}">
                    <img src="${block.imageUrl}" alt="${block.imageTitle || 'Image'}" class="w-full h-auto rounded-lg shadow-lg" />
                  </div>
                  <div class="${textOrder}">
                    ${textContent ? `<span class="text-gray-700 text-lg leading-relaxed">${textContent}</span>` : ''}
                  </div>
                </div>
              </div>`;
          } else if (layout === 'overlay') {
            htmlContent = `
              <div class="lesson-image overlay">
                <div class="relative rounded-xl overflow-hidden">
                  <img src="${block.imageUrl}" alt="${block.imageTitle || 'Image'}" class="w-full h-96 object-cover" />
                  ${textContent ? `<div class="absolute inset-0 bg-gradient-to-t from-black via-transparent to-transparent flex items-end"><div class="text-white p-8 w-full"><span class="text-xl font-medium leading-relaxed">${textContent}</span></div></div>` : ''}
                </div>
              </div>`;
          } else if (layout === 'full-width') {
            htmlContent = `
              <div class="lesson-image full-width">
                <div class="space-y-3">
                  <img src="${block.imageUrl}" alt="${block.imageTitle || 'Image'}" class="w-full h-auto rounded" />
                  ${textContent ? `<p class="text-sm text-gray-600">${textContent}</p>` : ''}
                </div>
              </div>`;
          } else {
            // Handle standalone image alignment
            const alignment = block.alignment || 'center';
            let alignmentClass = 'text-center'; // default
            if (alignment === 'left') {
              alignmentClass = 'text-left';
            } else if (alignment === 'right') {
              alignmentClass = 'text-right';
            }

            htmlContent = `
              <div class="lesson-image centered">
                <div class="${alignmentClass}">
                  <img src="${block.imageUrl}" alt="${block.imageTitle || 'Image'}" class="max-w-full h-auto rounded-xl shadow-lg ${alignment === 'center' ? 'mx-auto' : ''}" />
                  ${textContent ? `<span class="text-gray-600 mt-4 italic text-lg">${textContent}</span>` : ''}
                </div>
              </div>`;
          }
        }

        return {
          html_css: htmlContent,
          css: styles,
          script: '', // Empty string if no JavaScript is needed
        };
      });

      // Debug: Log the data being sent
      console.log('Blocks to update:', blocksToUpdate);
      console.log('Processed content:', content);
      console.log('Formatted content:', formattedContent);

      // Optimize payload: remove unnecessary whitespace from HTML to reduce size
      const optimizeHtml = html => {
        if (!html) return '';
        // Remove excessive whitespace while preserving structure
        return html
          .replace(/\n\s+/g, '\n') // Remove leading whitespace on each line
          .replace(/\s+/g, ' ') // Collapse multiple spaces
          .replace(/>\s+</g, '><') // Remove spaces between tags
          .trim();
      };

      // Update the lesson content with optimized payload
      const lessonDataToUpdate = {
        lesson_id: lessonId,
        content: content,
        // Optimize html_css by removing excessive whitespace
        html_css: formattedContent
          .map(content => optimizeHtml(content.html_css))
          .filter(html => html) // Remove empty strings
          .join('\n'),
        css: formattedContent
          .map(content => content.css)
          .filter(css => css) // Remove empty strings
          .join('\n'),
        script: '', // Add script if needed in the future
      };

      console.log('Payload being sent to backend:', lessonDataToUpdate);

      // Log payload size for debugging
      const payloadSize = JSON.stringify(lessonDataToUpdate).length;
      const payloadSizeMB = (payloadSize / (1024 * 1024)).toFixed(2);
      console.log('Payload size:', payloadSizeMB, 'MB');

      // Warn user if payload is getting large
      if (payloadSize > 10 * 1024 * 1024) {
        // > 10MB - Critical
        toast.warning(
          `⚠️ Large content detected (${payloadSizeMB}MB). If save fails, contact your administrator to increase server limits.`,
          { duration: 6000 }
        );
        console.warn(
          '⚠️ CRITICAL: Large payload detected:',
          payloadSizeMB,
          'MB'
        );
      } else if (payloadSize > 5 * 1024 * 1024) {
        // > 5MB - Warning
        console.warn(
          '⚠️ Large payload detected:',
          payloadSizeMB,
          'MB - May need higher backend limits'
        );
      }

      // Real API call to update lesson content
      console.log('Updating lesson content...');
      console.log('Lesson data to update:', {
        lessonId,
        payloadSize: payloadSizeMB + 'MB',
        blocksCount: lessonDataToUpdate.content?.length || 0,
      });

      const baseUrl =
        import.meta.env.VITE_API_BASE_URL || 'http://localhost:9000';
      const token = localStorage.getItem('token');

      if (!token) {
        throw new Error('Authentication token not found');
      }

      const response = await fetch(
        `${baseUrl}/api/lessoncontent/update/${lessonId}`,
        {
          method: 'PUT',
          headers: {
            'Content-Type': 'application/json',
            Authorization: `Bearer ${token}`,
          },
          body: JSON.stringify(lessonDataToUpdate),
        }
      );

      console.log('API Response status:', response.status);

      const responseData = await response.json();
      console.log('API Response data:', responseData);

      const hasError = !response.ok;

      if (hasError) {
        let errorMessage = 'Failed to update lesson content';

        // Check HTTP status codes first
        if (response.status === 413) {
          errorMessage =
            'Content is too large. Please reduce the size of your content and try again.';
        } else if (response.status === 400) {
          errorMessage =
            'Invalid content format. Please check your content and try again.';
        } else if (response.status === 401) {
          errorMessage = 'Authentication failed. Please log in again.';
        } else if (response.status === 403) {
          errorMessage = 'You do not have permission to update this lesson.';
        } else if (response.status >= 500) {
          errorMessage = 'Server error. Please try again later.';
        } else if (response.status < 200 || response.status >= 300) {
          errorMessage = `HTTP ${response.status}: ${response.statusText || 'Request failed'}`;
        }
        // Check response body for error messages
        else if (responseData?.errorMessage) {
          errorMessage = responseData.errorMessage;
        } else if (responseData?.message) {
          errorMessage = responseData.message;
        } else if (responseData?.error) {
          errorMessage = responseData.error;
        }

        console.error('Auto-save failed with error:', errorMessage);
        throw new Error(errorMessage);
      }

      // If we get here, the save was successful
      const isManualSave = autoSaveStatus === 'error';
      toast.success(
        isManualSave
          ? 'Changes saved successfully!'
          : 'Lesson updated successfully!'
      );
      setAutoSaveStatus('saved');
      setHasUnsavedChanges(false);

      // Reset to neutral after 2 seconds
      setTimeout(() => {
        setAutoSaveStatus('saved');
      }, 2000);
    } catch (error) {
      console.error('Error updating lesson:', error);
      console.error('Error details:', {
        message: error.message,
        response: error.response,
        request: error.request,
        config: error.config,
      });

      // Handle different error types
      let errorMessage = 'Failed to update lesson. Please try again.';

      // Check for custom PAYLOAD_TOO_LARGE error
      if (error.message === 'PAYLOAD_TOO_LARGE') {
        errorMessage =
          '⚠️ Content size exceeds server limit. The backend server needs to increase its payload limit. Please contact your system administrator to increase the Express body parser limit (typically in server configuration: app.use(express.json({ limit: "50mb" }))).';
        console.error('PAYLOAD TOO LARGE - Backend configuration needed');
      } else if (error.response) {
        // Server responded with error status
        const status = error.response.status;
        const responseData = error.response.data;

        console.log('Server error response:', { status, data: responseData });

        // Check if response is HTML error page
        const isHtmlError =
          typeof responseData === 'string' &&
          responseData.trim().startsWith('<!DOCTYPE html>');

        if (isHtmlError) {
          if (
            responseData.includes('PayloadTooLargeError') ||
            responseData.includes('request entity too large')
          ) {
            errorMessage =
              '⚠️ Content size exceeds server limit. The backend server needs to increase its payload limit. Please contact your system administrator to increase the Express body parser limit.';
            console.error('413 Payload Too Large - HTML error page received');
          } else {
            errorMessage = 'Server error. Please try again later.';
          }
        } else if (status === 413) {
          errorMessage =
            '⚠️ Content size exceeds server limit. The backend server needs to increase its payload limit. Please contact your system administrator.';
          console.log('Setting 413 error message:', errorMessage);
        } else if (status === 400) {
          errorMessage =
            'Invalid content format. Please check your content and try again.';
        } else if (status === 401) {
          errorMessage = 'Authentication failed. Please log in again.';
        } else if (status === 403) {
          errorMessage = 'You do not have permission to update this lesson.';
        } else if (status >= 500) {
          errorMessage = 'Server error. Please try again later.';
        } else if (responseData?.errorMessage) {
          errorMessage = responseData.errorMessage;
        } else if (responseData?.message) {
          errorMessage = responseData.message;
        } else if (responseData?.error) {
          errorMessage = responseData.error;
        } else {
          errorMessage = `HTTP ${status}: ${error.response.statusText || 'Request failed'}`;
        }
      } else if (error.request) {
        // Network error
        console.log('Network error - no response received:', error.request);
        errorMessage =
          'Network error. Please check your connection and try again.';
      } else if (error.message) {
        // Other error (including our custom thrown errors)
        console.log('Other error:', error.message);
        errorMessage = error.message;
      }

      console.error('Final error message:', errorMessage);
      console.log('Setting auto-save status to error and showing toast');
      toast.error(errorMessage);
      setAutoSaveStatus('error');
    } finally {
      setIsUploading(false);
    }
  };

  // Debounced auto-save function with useRef to maintain timeout across renders
  const autoSaveTimeoutRef = React.useRef(null);
  const handleUpdateRef = React.useRef(handleUpdate);

  // Keep handleUpdate reference up to date
  React.useEffect(() => {
    handleUpdateRef.current = handleUpdate;
  }, [handleUpdate]);

  const debouncedAutoSave = React.useCallback(
    content => {
      // Clear existing timeout
      if (autoSaveTimeoutRef.current) {
        clearTimeout(autoSaveTimeoutRef.current);
      }

      // Set new timeout
      autoSaveTimeoutRef.current = setTimeout(async () => {
        if (!lessonId || !content || content.length === 0) {
          return;
        }

        try {
          console.log('💾 Auto-save executing for', content.length, 'blocks');
          setAutoSaveStatus('saving');
          await handleUpdateRef.current();
          // handleUpdate() will set the status to 'saved' on success
        } catch (error) {
          console.error('❌ Auto-save failed:', error);
          // handleUpdate() will set the status to 'error' and show the specific error message
        }
      }, 2000); // 2 second debounce for better stability
    },
    [lessonId]
  );

  // Auto-save when content blocks change
  React.useEffect(() => {
    // Don't auto-save on initial load or when loading lesson content
    if (loading || fetchingContent) return;

    // Skip auto-save on initial load
    if (isInitialLoadRef.current) {
      isInitialLoadRef.current = false;
      prevContentBlocksRef.current = [...contentBlocks];
      prevLessonContentRef.current = lessonContent
        ? JSON.parse(JSON.stringify(lessonContent))
        : null;
      return;
    }

    // Check if contentBlocks actually changed
    const contentBlocksChanged =
      JSON.stringify(prevContentBlocksRef.current) !==
      JSON.stringify(contentBlocks);

    // Check if lessonContent changed
    const lessonContentChanged =
      JSON.stringify(prevLessonContentRef.current) !==
      JSON.stringify(lessonContent);

    // Trigger auto-save if either changed
    const hasChanged = contentBlocksChanged || lessonContentChanged;

    if (hasChanged && contentBlocks.length > 0) {
      // Detailed logging for debugging
      const changedBlocks = contentBlocks.filter((block, index) => {
        const prevBlock = prevContentBlocksRef.current[index];
        if (!prevBlock) return true; // New block
        return JSON.stringify(prevBlock) !== JSON.stringify(block);
      });

      console.log('🔄 Auto-save triggered:', {
        contentBlocksChanged,
        lessonContentChanged,
        totalBlocks: contentBlocks.length,
        previousBlocks: prevContentBlocksRef.current.length,
        changedBlocks: changedBlocks.map(b => ({
          id: b.id || b.block_id,
          type: b.type,
          textType: b.textType,
          hasContent: !!b.content,
          hasHtmlCss: !!b.html_css,
        })),
        blockTypes: contentBlocks.map(b => b.type),
        source: lessonContent?.data?.content
          ? 'lessonContent'
          : 'contentBlocks',
      });

      setHasUnsavedChanges(true);
      debouncedAutoSave(contentBlocks);
      prevContentBlocksRef.current = [...contentBlocks];
      prevLessonContentRef.current = lessonContent
        ? JSON.parse(JSON.stringify(lessonContent))
        : null;
    }
  }, [
    contentBlocks,
    lessonContent,
    loading,
    fetchingContent,
    debouncedAutoSave,
  ]);

  const handleImageTemplateSelect = newBlock => {
    // Check if we're inserting at a specific position
    if (insertionPosition !== null) {
      // Insert at specific position in contentBlocks
      setContentBlocks(prev => {
        const newBlocks = [...prev];
        newBlocks.splice(insertionPosition, 0, newBlock);
        return newBlocks;
      });

      // Also update lessonContent if it exists
      if (lessonContent?.data?.content) {
        setLessonContent(prevLessonContent => {
          const newContent = [...prevLessonContent.data.content];
          newContent.splice(insertionPosition, 0, newBlock);
          return {
            ...prevLessonContent,
            data: {
              ...prevLessonContent.data,
              content: newContent,
            },
          };
        });
      }
      setInsertionPosition(null);
    } else {
      // Add to contentBlocks
      setContentBlocks(prev => [...prev, newBlock]);
    }
  };

  const handleImageUpdate = (newBlock, currentBlock) => {
    // Check if we're inserting at a specific position first (highest priority)
    if (insertionPosition !== null) {
      // Insert at specific position in contentBlocks
      setContentBlocks(prev => {
        const newBlocks = [...prev];
        newBlocks.splice(insertionPosition, 0, newBlock);
        return newBlocks;
      });

      // Also update lessonContent if it exists
      if (lessonContent?.data?.content) {
        setLessonContent(prevLessonContent => {
          const newContent = [...prevLessonContent.data.content];
          newContent.splice(insertionPosition, 0, newBlock);
          return {
            ...prevLessonContent,
            data: {
              ...prevLessonContent.data,
              content: newContent,
            },
          };
        });
      }
      setInsertionPosition(null);
    } else if (
      currentBlock &&
      contentBlocks.find(b => b.id === currentBlock.id)
    ) {
      // Update existing block locally (edit mode)
      const getPlainText = html => {
        const temp =
          typeof document !== 'undefined'
            ? document.createElement('div')
            : null;
        if (!temp) return html || '';
        temp.innerHTML = html || '';
        return temp.textContent || temp.innerText || '';
      };

      setContentBlocks(prev =>
        prev.map(block =>
          block.id === currentBlock.id
            ? {
                ...newBlock,
                imageDescription: getPlainText(
                  newBlock.text || newBlock.imageDescription || ''
                ),
              }
            : block
        )
      );

      // If lessonContent exists, also sync the fetched content block
      if (lessonContent?.data?.content) {
        setLessonContent(prev => ({
          ...prev,
          data: {
            ...prev.data,
            content: prev.data.content.map(b =>
              b.block_id === currentBlock.id
                ? {
                    ...b,
                    html_css: newBlock.html_css,
                    details: newBlock.details,
                    imageUrl: newBlock.imageUrl,
                    imageTitle: newBlock.imageTitle,
                    imageDescription: getPlainText(
                      newBlock.text || newBlock.imageDescription || ''
                    ),
                    text: newBlock.text,
                    layout: newBlock.layout,
                    templateType: newBlock.templateType,
                  }
                : b
            ),
          },
        }));
      }
    } else {
      // Add new block to local edit list immediately
      setContentBlocks(prev => [...prev, newBlock]);
    }
  };

  const toggleImageBlockEditing = blockId => {
    setContentBlocks(prev =>
      prev.map(block =>
        block.id === blockId ? { ...block, isEditing: !block.isEditing } : block
      )
    );
  };

  const handleImageFileUpload = async (blockId, file, retryCount = 0) => {
    if (
      imageBlockComponentRef.current &&
      imageBlockComponentRef.current.handleImageFileUpload
    ) {
      await imageBlockComponentRef.current.handleImageFileUpload(
        blockId,
        file,
        retryCount
      );
    }
  };

  const handleImageBlockEdit = (blockId, field, value) => {
    if (
      imageBlockComponentRef.current &&
      imageBlockComponentRef.current.handleImageBlockEdit
    ) {
      imageBlockComponentRef.current.handleImageBlockEdit(
        blockId,
        field,
        value
      );
    }
  };

  const saveImageTemplateChanges = blockId => {
    if (
      imageBlockComponentRef.current &&
      imageBlockComponentRef.current.saveImageTemplateChanges
    ) {
      imageBlockComponentRef.current.saveImageTemplateChanges(blockId);
    }
  };

  const handleInlineImageFileUpload = (blockId, file) => {
    if (
      imageBlockComponentRef.current &&
      imageBlockComponentRef.current.handleInlineImageFileUpload
    ) {
      imageBlockComponentRef.current.handleInlineImageFileUpload(blockId, file);
    }
  };

  const handleLinkUpdate = linkBlock => {
    if (editingLinkBlock) {
      // Update existing link block
      setContentBlocks(blocks =>
        blocks.map(block =>
          block.id === editingLinkBlock.id
            ? {
                ...block,
                ...linkBlock,
                updatedAt: new Date().toISOString(),
              }
            : block
        )
      );

      // Also update lessonContent if it exists (for fetched lessons)
      if (lessonContent?.data?.content) {
        setLessonContent(prevLessonContent => ({
          ...prevLessonContent,
          data: {
            ...prevLessonContent.data,
            content: prevLessonContent.data.content.map(block =>
              block.block_id === editingLinkBlock.id ||
              block.id === editingLinkBlock.id
                ? {
                    ...block,
                    ...linkBlock,
                    updatedAt: new Date().toISOString(),
                  }
                : block
            ),
          },
        }));
      }
    } else {
      // Check if we're inserting at a specific position
      if (insertionPosition !== null) {
        // Insert at specific position in contentBlocks (always update this for immediate UI)
        setContentBlocks(prevBlocks => {
          const newBlocks = [...prevBlocks];
          newBlocks.splice(insertionPosition, 0, linkBlock);
          return newBlocks;
        });

        // Also update lessonContent if it exists
        if (lessonContent?.data?.content) {
          setLessonContent(prevLessonContent => {
            const newContent = [...prevLessonContent.data.content];
            newContent.splice(insertionPosition, 0, linkBlock);
            return {
              ...prevLessonContent,
              data: {
                ...prevLessonContent.data,
                content: newContent,
              },
            };
          });
        }
        setInsertionPosition(null);
      } else {
        // Add new link block - only add to contentBlocks like other block handlers
        setContentBlocks(prevBlocks => [...prevBlocks, linkBlock]);
      }
    }

    // Reset editing state
    setEditingLinkBlock(null);
  };

  const handlePdfUpdate = pdfBlock => {
    if (editingPdfBlock) {
      // Update existing PDF block
      setContentBlocks(blocks =>
        blocks.map(block =>
          block.id === editingPdfBlock.id
            ? {
                ...block,
                ...pdfBlock,
                updatedAt: new Date().toISOString(),
              }
            : block
        )
      );

      // Also update lessonContent if it exists (for fetched lessons)
      if (lessonContent?.data?.content) {
        setLessonContent(prevLessonContent => ({
          ...prevLessonContent,
          data: {
            ...prevLessonContent.data,
            content: prevLessonContent.data.content.map(block =>
              block.block_id === editingPdfBlock.id ||
              block.id === editingPdfBlock.id
                ? {
                    ...block,
                    ...pdfBlock,
                    updatedAt: new Date().toISOString(),
                  }
                : block
            ),
          },
        }));
      }
    } else {
      // Check if we're inserting at a specific position
      if (insertionPosition !== null) {
        // Insert at specific position in contentBlocks (always update this for immediate UI)
        setContentBlocks(prevBlocks => {
          const newBlocks = [...prevBlocks];
          newBlocks.splice(insertionPosition, 0, pdfBlock);
          return newBlocks;
        });

        // Also update lessonContent if it exists
        if (lessonContent?.data?.content) {
          setLessonContent(prevLessonContent => {
            const newContent = [...prevLessonContent.data.content];
            newContent.splice(insertionPosition, 0, pdfBlock);
            return {
              ...prevLessonContent,
              data: {
                ...prevLessonContent.data,
                content: newContent,
              },
            };
          });
        }
        setInsertionPosition(null);
      } else {
        // Add new PDF block - only add to contentBlocks like other block handlers
        setContentBlocks(prevBlocks => [...prevBlocks, pdfBlock]);
      }
    }

    // Reset editing state
    setEditingPdfBlock(null);
  };

  useEffect(() => {
    const collapseSidebar = () => {
      if (setSidebarCollapsed) {
        setSidebarCollapsed(true);
      }
    };

    collapseSidebar();

    return () => {
      if (setSidebarCollapsed) {
        setSidebarCollapsed(false);
      }
    };
  }, [setSidebarCollapsed]);

  useEffect(() => {
    const loadLessonData = async () => {
      try {
        setLoading(true);
        setFetchingContent(true);

        if (location.state?.lessonData) {
          const { title, contentBlocks } = location.state.lessonData;
          setLessonTitle(title);
          setContentBlocks(contentBlocks || []);
          setLessonData(location.state.lessonData);

          // Fetch lesson content
          try {
            const lessonId = location.state.lessonData.id;
            console.log('Fetching lesson content for:', lessonId);

            // Real API call to fetch lesson content
            const baseUrl =
              import.meta.env.VITE_API_BASE_URL || 'http://localhost:9000';
            const response = await fetch(
              `${baseUrl}/api/lessoncontent/${lessonId}`,
              {
                method: 'GET',
                headers: {
                  'Content-Type': 'application/json',
                  Authorization: `Bearer ${localStorage.getItem('token')}`,
                },
              }
            );

            if (!response.ok) {
              throw new Error(
                `Failed to fetch lesson content: ${response.status}`
              );
            }

            const responseData = await response.json();
            console.log('Fetched lesson content:', responseData);

            // Transform response to match expected format
            const contentData = {
              success: true,
              data: {
                content: responseData.data?.content || [],
                lesson_id: lessonId,
                html_css: responseData.data?.html_css || '',
                css: responseData.data?.css || '',
                script: responseData.data?.script || '',
              },
              message: 'Lesson content fetched successfully',
            };
            console.log('Content response:', contentData);

            if (contentData) {
              console.log('Setting lesson content:', contentData);
              setLessonContent(contentData);

              // Mirror fetched content into edit-mode blocks so newly added blocks append after existing ones
              try {
                const fetchedBlocks = Array.isArray(contentData?.data?.content)
                  ? contentData.data.content
                  : [];
                const mappedEditBlocks = fetchedBlocks.map((b, i) => {
                  const base = {
                    id: b.block_id || `block_${i + 1}`,
                    block_id: b.block_id || `block_${i + 1}`,
                    type: b.type,
                    order: i + 1,
                    html_css: b.html_css || '',
                    details: b.details || {},
                    isEditing: false,
                    timestamp: new Date().toISOString(),
                  };
                  if (b.type === 'image') {
<<<<<<< HEAD
                    const mappedBlock = {
=======
                    const captionHtml = b.details?.caption_html || '';
                    const captionPlain = b.details?.caption || '';
                    return {
>>>>>>> 26baa9c1
                      ...base,
                      title: b.details?.alt_text || b.title || 'Image',
                      layout: b.details?.layout || 'centered',
                      templateType: b.details?.template || undefined,
                      alignment: b.details?.alignment || 'left', // Extract alignment from details
                      imageUrl: b.details?.image_url || '',
                      imageTitle: b.details?.alt_text || 'Image',
                      imageDescription: captionPlain,
                      text: captionHtml || captionPlain,
                    };
                    console.log('📦 Mapped image block from backend:', {
                      blockId: mappedBlock.id,
                      title: mappedBlock.title,
                      imageUrl: mappedBlock.imageUrl,
                      alignment: mappedBlock.alignment,
                      layout: mappedBlock.layout,
                      hasImageUrl: !!mappedBlock.imageUrl,
                      originalDetails: b.details,
                    });
                    return mappedBlock;
                  }

                  if (b.type === 'pdf') {
                    return {
                      ...base,
                      type: 'pdf',
                      pdfUrl: b.details?.pdf_url || '',
                      pdfTitle: b.details?.caption || 'PDF Document',
                      pdfDescription: b.details?.description || '',
                    };
                  }
                  if (b.type === 'video') {
                    return {
                      ...base,
                      type: 'video',
                      videoUrl: b.details?.video_url || '',
                      videoTitle: b.details?.caption || '',
                    };
                  }
                  if (b.type === 'statement') {
                    return {
                      ...base,
                      type: 'statement',
                      title: b.details?.title || 'Statement',
                      statementType:
                        b.details?.statement_type ||
                        b.details?.statementType ||
                        'statement-a',
                      content: b.details?.content || '',
                      html_css: b.html_css || '',
                    };
                  }
                  if (b.type === 'table') {
                    return {
                      ...base,
                      type: 'table',
                      title: b.details?.title || 'Table',
                      tableType:
                        b.details?.table_type ||
                        b.details?.templateId ||
                        b.tableType ||
                        'two_columns',
                      templateId:
                        b.details?.table_type ||
                        b.details?.templateId ||
                        b.tableType ||
                        'two_columns',
                      content: b.details?.content || b.content || '',
                      html_css: b.html_css || '',
                    };
                  }
                  if (b.type === 'quote') {
                    return {
                      ...base,
                      type: 'quote',
                      title: b.details?.title || 'Quote',
                      textType:
                        b.details?.quote_type ||
                        b.details?.quoteType ||
                        b.textType ||
                        'quote_a',
                      quoteType:
                        b.details?.quote_type ||
                        b.details?.quoteType ||
                        b.textType ||
                        'quote_a',
                      content: b.details?.content || b.content || '',
                      html_css: b.html_css || '',
                    };
                  }
                  if (b.type === 'divider') {
                    // Determine divider subtype from details, subtype, or HTML
                    let dividerSubtype = b.details?.divider_type || b.subtype;
                    if (!dividerSubtype && typeof b.html_css === 'string') {
                      const html = b.html_css;
                      if (
                        (html.includes('cursor-pointer') ||
                          html.includes('letter-spacing')) &&
                        (html.includes('background-color') ||
                          html.includes('bg-blue'))
                      ) {
                        dividerSubtype = 'continue';
                      } else if (
                        (html.includes('rounded-full') ||
                          html.includes('border-radius: 50%')) &&
                        (html.includes('<hr') || html.includes('border-top'))
                      ) {
                        dividerSubtype = 'numbered_divider';
                      } else if (html.includes('<hr')) {
                        dividerSubtype = 'divider';
                      } else {
                        dividerSubtype = 'continue';
                      }
                    }
                    return {
                      ...base,
                      type: 'divider',
                      title: 'Divider',
                      subtype: dividerSubtype || 'continue',
                      content: b.details?.content || b.content || '',
                      html_css: b.html_css || '',
                    };
                  }
                  if (b.type === 'interactive') {
                    // Detect interactive template type from subtype, content, or HTML patterns
                    let template = b.subtype || b.details?.template;

                    // If no template found, try parsing content
                    if (!template && b.content) {
                      try {
                        const content = JSON.parse(b.content);
                        template = content.template;
                      } catch (error) {
                        console.log(
                          'Could not parse interactive content as JSON'
                        );
                      }
                    }

                    // If still no template, detect from HTML patterns
                    if (!template && b.html_css) {
                      const htmlContent = b.html_css;
                      if (
                        htmlContent.includes('data-template="accordion"') ||
                        htmlContent.includes('accordion-header') ||
                        htmlContent.includes('accordion-content') ||
                        htmlContent.includes('interactive-accordion')
                      ) {
                        template = 'accordion';
                      } else if (
                        htmlContent.includes('data-template="tabs"') ||
                        htmlContent.includes('tab-button') ||
                        htmlContent.includes('interactive-tabs')
                      ) {
                        template = 'tabs';
                      } else if (
                        htmlContent.includes(
                          'data-template="labeled-graphic"'
                        ) ||
                        htmlContent.includes('labeled-graphic-container')
                      ) {
                        template = 'labeled-graphic';
                      }
                    }

                    return {
                      ...base,
                      type: 'interactive',
                      title: b.details?.title || 'Interactive Content',
                      subtype: template || 'accordion',
                      template: template || 'accordion',
                      content: b.content || '',
                      html_css: b.html_css || '',
                    };
                  }
                  if (b.type === 'audio') {
                    // Reconstruct audio content JSON from database fields
                    let audioContent = {};

                    // Try to parse existing content first
                    if (b.content) {
                      try {
                        audioContent = JSON.parse(b.content);
                      } catch (e) {
                        console.log(
                          'Could not parse existing audio content, reconstructing from details'
                        );
                      }
                    }

                    // If content is empty or parsing failed, reconstruct from details
                    if (!audioContent.title && !audioContent.url) {
                      audioContent = {
                        title:
                          b.details?.audioTitle ||
                          b.details?.title ||
                          b.title ||
                          'Audio',
                        description:
                          b.details?.audioDescription ||
                          b.details?.description ||
                          '',
                        uploadMethod: b.details?.uploadMethod || 'url',
                        url: b.details?.audioUrl || b.details?.audio_url || '',
                        uploadedData: b.details?.uploadedData || null,
                        createdAt: b.createdAt || new Date().toISOString(),
                      };
                    }

                    return {
                      ...base,
                      type: 'audio',
                      title: audioContent.title || 'Audio',
                      content: JSON.stringify(audioContent),
                      html_css: b.html_css || '',
                    };
                  }
                  if (b.type === 'youtube') {
                    // Reconstruct YouTube content JSON from database fields
                    let youTubeContent = {};

                    // Try to parse existing content first
                    if (b.content) {
                      try {
                        youTubeContent = JSON.parse(b.content);
                      } catch (e) {
                        console.log(
                          'Could not parse existing YouTube content, reconstructing from details'
                        );
                      }
                    }

                    // If content is empty or parsing failed, reconstruct from details
                    if (
                      !youTubeContent.url ||
                      youTubeContent.url.trim() === ''
                    ) {
                      console.log(
                        'Reconstructing YouTube content from details:',
                        b.details
                      );
                      console.log('Available block data:', {
                        details: b.details,
                        content: b.content,
                        html_css: b.html_css ? 'Present' : 'Missing',
                      });

                      youTubeContent = {
                        title:
                          b.details?.youTubeTitle ||
                          b.details?.title ||
                          b.title ||
                          'YouTube Video',
                        description:
                          b.details?.youTubeDescription ||
                          b.details?.description ||
                          '',
                        url:
                          b.details?.youTubeUrl || b.details?.youtube_url || '',
                        videoId: b.details?.videoId || '',
                        embedUrl: b.details?.embedUrl || '',
                        createdAt: b.createdAt || new Date().toISOString(),
                      };

                      // If still no URL found, try to extract from html_css as last resort
                      if (!youTubeContent.url && b.html_css) {
                        const srcMatch =
                          b.html_css.match(
                            /src="([^"]*youtube\.com\/embed\/[^"]*)"/
                          ) ||
                          b.html_css.match(/src="([^"]*youtu\.be\/[^"]*)"/) ||
                          b.html_css.match(
                            /src="([^"]*youtube\.com\/watch\?v=[^"]*)"/
                          );
                        if (srcMatch) {
                          const extractedUrl = srcMatch[1];
                          console.log(
                            'Extracted URL from html_css:',
                            extractedUrl
                          );

                          // Convert embed URL back to watch URL if needed
                          let watchUrl = extractedUrl;
                          if (extractedUrl.includes('/embed/')) {
                            const videoId = extractedUrl
                              .split('/embed/')[1]
                              .split('?')[0];
                            watchUrl = `https://www.youtube.com/watch?v=${videoId}`;
                            youTubeContent.videoId = videoId;
                            youTubeContent.embedUrl = extractedUrl;
                          }
                          youTubeContent.url = watchUrl;
                        }
                      }
                    }

                    console.log('YouTube block loading result:', {
                      blockId: b.id,
                      finalContent: youTubeContent,
                      hasUrl: !!youTubeContent.url,
                    });

                    return {
                      ...base,
                      type: 'youtube',
                      title: youTubeContent.title || 'YouTube Video',
                      content: JSON.stringify(youTubeContent),
                      html_css: b.html_css || '',
                    };
                  }
                  // Default map to text block with preserved HTML
                  {
                    const html = b.html_css || '';
                    const lowered = html.toLowerCase();
                    const hasH1 = lowered.includes('<h1');
                    const hasH2 = lowered.includes('<h2');
                    const hasP = lowered.includes('<p');
                    // Check for master heading first (has gradient background)
                    const isMasterHeading =
                      hasH1 &&
                      (lowered.includes('linear-gradient') ||
                        lowered.includes('gradient'));

                    const detectedType = isMasterHeading
                      ? 'master_heading'
                      : hasH1 && hasP
                        ? 'heading_paragraph'
                        : hasH2 && hasP
                          ? 'subheading_paragraph'
                          : hasH1
                            ? 'heading'
                            : hasH2
                              ? 'subheading'
                              : 'paragraph';
                    return {
                      ...base,
                      type: 'text',
                      title: 'Text Block',
                      textType: detectedType,
                      content: html,
                    };
                  }
                });
                if (mappedEditBlocks.length > 0) {
                  setContentBlocks(mappedEditBlocks);
                  // Clear lessonContent completely to prevent duplicate rendering in edit mode
                  setLessonContent(null);
                }
              } catch (e) {
                console.warn(
                  'Failed to map fetched content to edit blocks:',
                  e
                );
              }
            } else {
              console.log('No content found for this lesson');
            }
          } catch (contentError) {
            console.error('Error fetching lesson content:', contentError);
            console.error(
              'Error details:',
              contentError.response?.data || contentError.message
            );
          }

          setLoading(false);
          setFetchingContent(false);
          return;
        }

        if (lessonId) {
          const token = localStorage.getItem('token');
          if (!token) {
            throw new Error('Authentication token not found');
          }

          // Real API call to fetch lesson data
          console.log('Fetching lesson data for:', {
            courseId,
            moduleId,
            lessonId,
          });

          const baseUrl =
            import.meta.env.VITE_API_BASE_URL || 'http://localhost:9000';
          const lessonResponse = await fetch(
            `${baseUrl}/api/course/${courseId}/modules/${moduleId}/lesson/${lessonId}`,
            {
              method: 'GET',
              headers: {
                'Content-Type': 'application/json',
                Authorization: `Bearer ${token}`,
              },
            }
          );

          if (!lessonResponse.ok) {
            throw new Error(
              `Failed to fetch lesson data: ${lessonResponse.status}`
            );
          }

          const lessonResponseData = await lessonResponse.json();
          console.log('Fetched lesson data:', lessonResponseData);

          const lessonData = lessonResponseData.data || lessonResponseData;

          setLessonData(lessonData);
          setLessonTitle(lessonData.title || 'Untitled Lesson');
          setContentBlocks(lessonData.contentBlocks || []);

          // Also fetch lesson content for this lesson
          try {
            console.log('Fetching lesson content for lessonId:', lessonId);

            const contentResponse = await fetch(
              `${baseUrl}/api/lessoncontent/${lessonId}`,
              {
                method: 'GET',
                headers: {
                  'Content-Type': 'application/json',
                  Authorization: `Bearer ${token}`,
                },
              }
            );

            if (contentResponse.ok) {
              const contentResponseData = await contentResponse.json();
              console.log('Fetched lesson content:', contentResponseData);

              const contentData = {
                success: true,
                data: {
                  content: contentResponseData.data?.content || [],
                  lesson_id: lessonId,
                  html_css: contentResponseData.data?.html_css || '',
                  css: contentResponseData.data?.css || '',
                  script: contentResponseData.data?.script || '',
                },
                message: 'Lesson content fetched successfully',
              };

              setLessonContent(contentData);

              // Mirror fetched content into edit-mode blocks
              const fetchedBlocks = Array.isArray(contentData?.data?.content)
                ? contentData.data.content
                : [];

              if (fetchedBlocks.length > 0) {
                const mappedEditBlocks = fetchedBlocks.map((b, i) => {
                  const base = {
                    id: b.block_id || `block_${i + 1}`,
                    block_id: b.block_id || `block_${i + 1}`,
                    type: b.type,
                    order: i + 1,
                    html_css: b.html_css || '',
                    details: b.details || {},
                    isEditing: false,
                    timestamp: new Date().toISOString(),
                  };

                  // Handle different block types
                  if (b.type === 'image') {
                    return {
                      ...base,
                      title: 'Image',
                      layout: b.details?.layout || 'centered',
                      templateType: b.details?.template || undefined,
                      alignment: b.details?.alignment || 'left',
                      imageUrl: b.details?.image_url || '',
                      imageTitle: b.details?.alt_text || 'Image',
                      imageDescription: b.details?.caption || '',
                      text: b.details?.caption || '',
                    };
                  }

                  if (b.type === 'text') {
                    return {
                      ...base,
                      title: b.details?.title || 'Text Block',
                      content: b.details?.content || '',
                      textType: b.details?.textType || 'paragraph',
                    };
                  }

                  if (b.type === 'list') {
                    return {
                      ...base,
                      title: 'List',
                      listType: b.details?.listType || 'bullet',
                      content: b.details?.content || '',
                    };
                  }

                  return base;
                });

                console.log(
                  'Setting content blocks from fetched data:',
                  mappedEditBlocks
                );
                setContentBlocks(mappedEditBlocks);
              }
            } else {
              console.log(
                'No content found for this lesson or content fetch failed'
              );
            }
          } catch (contentError) {
            console.error('Error fetching lesson content:', contentError);
          }
        } else {
          setLessonTitle('New Lesson');
          setLessonData({
            id: null,
            title: 'New Lesson',
            description: '',
            contentBlocks: [],
            status: 'DRAFT',
          });
          setContentBlocks([]);
        }
      } catch (error) {
        console.error('Error loading lesson data:', error);
        setLessonTitle('Untitled Lesson');
        if (error.message.includes('token') || error.message.includes('401')) {
          navigate('/login');
        }
      } finally {
        setLoading(false);
      }
    };

    loadLessonData();
  }, [courseId, moduleId, lessonId, navigate, location.state]);

  if (loading) {
    return (
      <div className="flex min-h-screen w-full bg-white overflow-hidden">
        {/* Shimmer Content Library Sidebar */}
        <div
          className="fixed top-16 h-[calc(100vh-4rem)] z-40 bg-white shadow-sm border-r border-gray-200 overflow-y-auto w-72 flex-shrink-0"
          style={{
            left: sidebarCollapsed ? '4.5rem' : '17rem',
          }}
        >
          <div className="w-72 bg-white border-r border-gray-200 flex flex-col h-full">
            {/* Shimmer Header */}
            <div className="sticky top-0 z-10 p-4 border-b border-gray-200 bg-gradient-to-r from-blue-50 to-indigo-50">
              <div className="h-6 bg-gray-200 rounded w-3/4 animate-pulse mb-2"></div>
              <div className="h-3 bg-gray-200 rounded w-full animate-pulse"></div>
            </div>

            {/* Shimmer Content Block Grid */}
            <div className="overflow-y-auto flex-1 p-4">
              <div className="grid grid-cols-2 gap-3">
                {[1, 2, 3, 4, 5, 6, 7, 8].map(index => (
                  <Card key={index} className="border border-gray-200 h-28">
                    <CardContent className="flex flex-col items-center justify-center p-3 h-full">
                      <div className="w-10 h-10 rounded-full bg-gray-200 animate-pulse mb-2"></div>
                      <div className="h-3 bg-gray-200 rounded w-16 animate-pulse"></div>
                    </CardContent>
                  </Card>
                ))}
              </div>
            </div>
          </div>
        </div>

        {/* Shimmer Main Content */}
        <div
          className={`flex-1 transition-all duration-300 relative ${
            sidebarCollapsed
              ? 'ml-[calc(4.5rem+16rem)]'
              : 'ml-[calc(17rem+16rem)]'
          }`}
        >
          {/* Shimmer Fixed Header */}
          <div
            className="fixed top-16 left-0 right-0 bg-white border-b border-gray-200 px-6 py-4 z-30"
            style={{
              left: sidebarCollapsed
                ? 'calc(4.5rem + 16rem)'
                : 'calc(17rem + 16rem)',
            }}
          >
            <div className="max-w-[800px] mx-auto flex items-center justify-between">
              <div className="flex items-center space-x-4">
                <div className="h-8 w-16 bg-gray-200 rounded animate-pulse"></div>
                <div className="h-6 bg-gray-200 rounded w-48 animate-pulse"></div>
              </div>

              <div className="flex items-center space-x-3">
                <div className="space-y-1">
                  <div className="h-5 bg-gray-200 rounded w-24 animate-pulse"></div>
                  <div className="h-3 bg-gray-200 rounded w-20 animate-pulse"></div>
                </div>
                <div className="h-8 w-20 bg-gray-200 rounded animate-pulse"></div>
                <div className="h-8 w-24 bg-gray-200 rounded animate-pulse"></div>
              </div>
            </div>
          </div>

          {/* Shimmer Main Content Canvas */}
          <div className="w-full h-full bg-[#fafafa] pt-20">
            <div className="py-4">
              <div className="space-y-6 max-w-3xl mx-auto">
                {/* Shimmer Content Blocks */}
                {[1, 2, 3].map(index => (
                  <div key={index} className="relative bg-white rounded-lg p-6">
                    {/* Master Heading Shimmer */}
                    {index === 1 && (
                      <div className="mb-8">
                        <div className="h-16 bg-gradient-to-r from-gray-200 via-gray-300 to-gray-200 rounded-xl animate-pulse"></div>
                      </div>
                    )}

                    {/* Regular Heading Shimmer */}
                    {index === 2 && (
                      <div className="mb-8 space-y-3">
                        <div className="h-8 bg-gray-200 rounded w-2/3 animate-pulse"></div>
                      </div>
                    )}

                    {/* Paragraph Shimmer */}
                    {index === 3 && (
                      <div className="mb-8 space-y-3">
                        <div className="h-4 bg-gray-200 rounded w-full animate-pulse"></div>
                        <div className="h-4 bg-gray-200 rounded w-5/6 animate-pulse"></div>
                        <div className="h-4 bg-gray-200 rounded w-4/5 animate-pulse"></div>
                        <div className="h-4 bg-gray-200 rounded w-full animate-pulse"></div>
                        <div className="h-4 bg-gray-200 rounded w-3/4 animate-pulse"></div>
                      </div>
                    )}
                  </div>
                ))}
              </div>
            </div>
          </div>
        </div>
      </div>
    );
  }

  return (
    <>
      <div className="flex min-h-screen w-full bg-white overflow-hidden">
        {/* Content Blocks Sidebar */}
        <div
          className="fixed top-16 h-[calc(100vh-4rem)] z-40 bg-white shadow-sm border-r border-gray-200 overflow-y-auto w-72 flex-shrink-0"
          style={{
            left: sidebarCollapsed ? '4.5rem' : '17rem',
          }}
        >
          <div className="w-72 bg-white border-r border-gray-200 flex flex-col h-full">
            <div className="sticky top-0 z-10 p-4 border-b border-gray-200 bg-gradient-to-r from-blue-50 to-indigo-50">
              <h2 className="text-lg font-bold text-gray-800 flex items-center">
                Content Library
              </h2>
              <p className="text-xs text-gray-500 mt-1">
                Drag and drop content blocks to build your lesson
              </p>
            </div>

            <div className="overflow-y-auto flex-1 p-4">
              <div className="grid grid-cols-2 gap-3">
                {contentBlockTypes.map(blockType => (
                  <Card
                    key={blockType.id}
                    className="cursor-pointer hover:shadow-md transition-all duration-200 border border-gray-200 h-28 flex flex-col group hover:border-indigo-200 hover:bg-indigo-50"
                    onClick={() => handleBlockClick(blockType)}
                  >
                    <CardContent className="flex flex-col items-center justify-center p-3 h-full">
                      <div className="w-10 h-10 rounded-full bg-indigo-100 flex items-center justify-center text-indigo-600 mb-2 group-hover:bg-indigo-200 transition-colors">
                        {blockType.icon}
                      </div>
                      <h3 className="text-xs font-medium text-gray-800 text-center">
                        {blockType.title}
                      </h3>
                      <p className="text-[10px] text-gray-500 text-center mt-1 line-clamp-1">
                        {blockType.description}
                      </p>
                    </CardContent>
                  </Card>
                ))}
              </div>
            </div>
          </div>
        </div>

        {/* Main Content */}
        <div
          className={`flex-1 transition-all duration-300 relative ${
            sidebarCollapsed
              ? 'ml-[calc(4.5rem+16rem)]'
              : 'ml-[calc(17rem+16rem)]'
          }`}
        >
          {/* Fixed Header */}
          <div
            className="fixed top-16 left-0 right-0 bg-white border-b border-gray-200 px-6 py-4 z-30"
            style={{
              left: sidebarCollapsed
                ? 'calc(4.5rem + 16rem)'
                : 'calc(17rem + 16rem)',
            }}
          >
            <div className="max-w-[800px] mx-auto flex items-center justify-between">
              <div className="flex items-center space-x-4">
                <Button
                  variant="ghost"
                  size="sm"
                  onClick={() => navigate(-1)}
                  className="flex items-center space-x-2"
                >
                  <ArrowLeft className="h-4 w-4" />
                  <span>Back</span>
                </Button>
                <h1 className="text-lg font-bold">
                  {lessonData?.title || lessonTitle || 'Untitled Lesson'}
                </h1>
              </div>

              <div className="flex items-center space-x-3">
                {/* Auto-save status indicator */}
                <div className="flex flex-col items-end">
                  <div className="flex items-center gap-2 text-sm">
                    {autoSaveStatus === 'saving' && (
                      <>
                        <Loader2 className="h-4 w-4 animate-spin text-blue-600" />
                        <span className="text-blue-600 font-medium">
                          Auto-saving...
                        </span>
                      </>
                    )}
                    {autoSaveStatus === 'saved' &&
                      hasUnsavedChanges === false && (
                        <>
                          <CheckCircle className="h-4 w-4 text-green-600" />
                          <span className="text-green-600 font-medium">
                            Auto-saved
                          </span>
                        </>
                      )}
                    {autoSaveStatus === 'error' && (
                      <>
                        <X className="h-4 w-4 text-red-600" />
                        <span className="text-red-600 font-medium">
                          Auto-save failed
                        </span>
                      </>
                    )}
                  </div>
                  {autoSaveStatus !== 'saving' && (
                    <span className="text-xs text-gray-500 mt-0.5">
                      Auto-save enabled
                    </span>
                  )}
                </div>

                <Button
                  variant="outline"
                  size="sm"
                  onClick={handlePreview}
                  className="flex items-center gap-1"
                >
                  <Eye className="h-4 w-4 mr-1" />
                  Preview
                </Button>

                <Button
                  size="sm"
                  onClick={handleUpdate}
                  disabled={isUploading || autoSaveStatus === 'saving'}
                  title={
                    autoSaveStatus === 'error'
                      ? 'Auto-save failed - click to save manually'
                      : 'Manually save changes now'
                  }
                  variant={
                    autoSaveStatus === 'error' ? 'destructive' : 'default'
                  }
                >
                  {isUploading || autoSaveStatus === 'saving' ? (
                    <>
                      <Loader2 className="h-4 w-4 animate-spin mr-2" />
                      Saving...
                    </>
                  ) : autoSaveStatus === 'error' ? (
                    <>
                      <X className="h-4 w-4 mr-2" />
                      Save Now
                    </>
                  ) : (
                    'Save Now'
                  )}
                </Button>
              </div>
            </div>
          </div>

          {/* Main Content Canvas with top padding for fixed header */}
          <div className="w-full h-full bg-[#fafafa] pt-20">
            <div className="py-4">
              <div>
                {/* Always show edit interface since View mode is replaced by Modern Preview */}
                {(() => {
                  // Get all blocks from single source of truth
                  const allBlocks =
                    lessonContent?.data?.content &&
                    lessonContent.data.content.length > 0
                      ? lessonContent.data.content
                      : contentBlocks;
                  return allBlocks.length === 0;
                })() ? (
                  <div className="h-[calc(100vh-8rem)] flex items-center justify-center px-4 overflow-hidden">
                    <div className="max-w-2xl mx-auto text-center">
                      {/* Beautiful gradient background */}
                      <div className="relative">
                        <div className="absolute inset-0 bg-gradient-to-r from-blue-100 via-purple-50 to-pink-100 rounded-3xl transform rotate-1"></div>
                        <div className="relative bg-white rounded-2xl shadow-xl border border-gray-100 p-6 sm:p-8">
                          {/* Animated icon */}
                          <div className="mb-4 relative">
                            <div className="w-16 h-16 mx-auto bg-gradient-to-br from-blue-500 via-purple-500 to-pink-500 rounded-full flex items-center justify-center shadow-lg animate-pulse">
                              <svg
                                className="w-8 h-8 text-white"
                                fill="none"
                                stroke="currentColor"
                                viewBox="0 0 24 24"
                              >
                                <path
                                  strokeLinecap="round"
                                  strokeLinejoin="round"
                                  strokeWidth={2}
                                  d="M12 6.253v13m0-13C10.832 5.477 9.246 5 7.5 5S4.168 5.477 3 6.253v13C4.168 18.477 5.754 18 7.5 18s3.332.477 4.5 1.253m0-13C13.168 5.477 14.754 5 16.5 5c1.746 0 3.332.477 4.5 1.253v13C19.832 18.477 18.246 18 16.5 18c-1.746 0-3.332.477-4.5 1.253"
                                />
                              </svg>
                            </div>
                            {/* Floating elements */}
                            <div className="absolute -top-2 -right-2 w-6 h-6 bg-yellow-400 rounded-full animate-bounce"></div>
                            <div
                              className="absolute -bottom-1 -left-3 w-4 h-4 bg-green-400 rounded-full animate-bounce"
                              style={{ animationDelay: '0.5s' }}
                            ></div>
                          </div>

                          {/* Main heading */}
                          <h2 className="text-2xl sm:text-3xl font-bold bg-gradient-to-r from-gray-800 via-gray-700 to-gray-800 bg-clip-text text-transparent mb-3">
                            Ready to Create Something Amazing?
                          </h2>

                          {/* Subtitle */}
                          <p className="text-base text-gray-600 mb-6 leading-relaxed">
                            Your lesson canvas is waiting! Start building
                            engaging content by adding blocks from the sidebar.
                          </p>

                          {/* Feature highlights */}
                          <div className="grid grid-cols-1 md:grid-cols-3 gap-4 mb-6">
                            <div className="flex flex-col items-center p-4 bg-blue-50 rounded-xl border border-blue-100">
                              <div className="w-10 h-10 bg-blue-500 rounded-lg flex items-center justify-center mb-3">
                                <svg
                                  className="w-5 h-5 text-white"
                                  fill="none"
                                  stroke="currentColor"
                                  viewBox="0 0 24 24"
                                >
                                  <path
                                    strokeLinecap="round"
                                    strokeLinejoin="round"
                                    strokeWidth={2}
                                    d="M4 6h16M4 12h16M4 18h16"
                                  />
                                </svg>
                              </div>
                              <h4 className="font-semibold text-gray-800 mb-1">
                                Rich Content
                              </h4>
                              <p className="text-sm text-gray-600 text-center">
                                Add text, images, videos & more
                              </p>
                            </div>

                            <div className="flex flex-col items-center p-4 bg-purple-50 rounded-xl border border-purple-100">
                              <div className="w-10 h-10 bg-purple-500 rounded-lg flex items-center justify-center mb-3">
                                <svg
                                  className="w-5 h-5 text-white"
                                  fill="none"
                                  stroke="currentColor"
                                  viewBox="0 0 24 24"
                                >
                                  <path
                                    strokeLinecap="round"
                                    strokeLinejoin="round"
                                    strokeWidth={2}
                                    d="M7 4V2a1 1 0 011-1h8a1 1 0 011 1v2m-9 0h10m-10 0a2 2 0 00-2 2v14a2 2 0 002 2h10a2 2 0 002-2V6a2 2 0 00-2-2"
                                  />
                                </svg>
                              </div>
                              <h4 className="font-semibold text-gray-800 mb-1">
                                Interactive
                              </h4>
                              <p className="text-sm text-gray-600 text-center">
                                Drag & drop to organize
                              </p>
                            </div>

                            <div className="flex flex-col items-center p-4 bg-pink-50 rounded-xl border border-pink-100">
                              <div className="w-10 h-10 bg-pink-500 rounded-lg flex items-center justify-center mb-3">
                                <svg
                                  className="w-5 h-5 text-white"
                                  fill="none"
                                  stroke="currentColor"
                                  viewBox="0 0 24 24"
                                >
                                  <path
                                    strokeLinecap="round"
                                    strokeLinejoin="round"
                                    strokeWidth={2}
                                    d="M13 10V3L4 14h7v7l9-11h-7z"
                                  />
                                </svg>
                              </div>
                              <h4 className="font-semibold text-gray-800 mb-1">
                                Fast & Easy
                              </h4>
                              <p className="text-sm text-gray-600 text-center">
                                Build lessons in minutes
                              </p>
                            </div>
                          </div>
                          {/* Decorative elements */}
                          <div className="absolute top-4 left-4 w-2 h-2 bg-blue-400 rounded-full opacity-60"></div>
                          <div className="absolute top-8 right-6 w-1 h-1 bg-purple-400 rounded-full opacity-60"></div>
                          <div className="absolute bottom-6 left-8 w-1.5 h-1.5 bg-pink-400 rounded-full opacity-60"></div>
                        </div>
                      </div>
                    </div>
                  </div>
                ) : (
                  <div className="space-y-6 max-w-3xl mx-auto">
                    {(() => {
                      // Use single source of truth for rendering
                      const blocksToRender =
                        lessonContent?.data?.content &&
                        lessonContent.data.content.length > 0
                          ? lessonContent.data.content
                          : contentBlocks;

                      console.log('Rendering blocks from single source:', {
                        source:
                          lessonContent?.data?.content?.length > 0
                            ? 'lessonContent'
                            : 'contentBlocks',
                        totalBlocks: blocksToRender.length,

                        blockIds: blocksToRender.map(b => b.id || b.block_id),
                      });

                      return blocksToRender.map((block, index) => {
                        const blockId = block.id || block.block_id;
                        return (
                          <div
                            key={blockId}
                            data-block-id={blockId}
                            className="relative group bg-white rounded-lg"
                            onDragOver={handleDragOver}
                            onDrop={e => handleDrop(e, blockId)}
                          >
                            <div className="absolute right-2 top-2 flex space-x-1 opacity-0 group-hover:opacity-100 transition-opacity z-10">
                              {!block.isEditing && (
                                <Button
                                  variant="ghost"
                                  size="icon"
                                  className="h-8 w-8 rounded-full bg-white/80 hover:bg-gray-200"
                                  onClick={() => {
                                    // Always use handleEditBlock for proper type detection
                                    if (
                                      block.type === 'image' &&
                                      block.layout
                                    ) {
                                      toggleImageBlockEditing(block.id);
                                    } else {
                                      handleEditBlock(block.id);
                                    }
                                  }}
                                  title={`Edit ${block.type}`}
                                >
                                  <Pencil className="h-4 w-4" />
                                </Button>
                              )}
                              <Button
                                variant="ghost"
                                size="icon"
                                className="h-8 w-8 rounded-full bg-white/80 hover:bg-gray-200"
                                onClick={() => removeContentBlock(block.id)}
                                title={`Remove ${block.type}`}
                              >
                                <Trash2 className="h-4 w-4 text-red-500" />
                              </Button>
                              <div
                                className="h-8 w-8 flex items-center justify-center text-gray-400 cursor-move"
                                draggable
                                onDragStart={e => handleDragStart(e, blockId)}
                                onDragEnd={handleDragEnd}
                              >
                                <GripVertical className="h-4 w-4" />
                              </div>
                            </div>

                            <div className="p-6">
                              {block.type === 'text' && (
                                <div className="mb-8">
                                  {block.html_css ? (
                                    <div
                                      className="max-w-none"
                                      dangerouslySetInnerHTML={{
                                        __html: block.html_css,
                                      }}
                                    />
                                  ) : (
                                    <div
                                      className="max-w-none text-gray-800 leading-relaxed"
                                      dangerouslySetInnerHTML={{
                                        __html: block.content,
                                      }}
                                    />
                                  )}
                                </div>
                              )}

                              {block.type === 'statement' && (
                                <div className="space-y-3">
                                  <div className="flex items-center gap-2 mb-3">
                                    <h3 className="text-lg font-semibold text-gray-900">
                                      Statement
                                    </h3>
                                    <Badge
                                      variant="secondary"
                                      className="text-xs"
                                    >
                                      Statement
                                    </Badge>
                                  </div>

                                  {block.html_css ? (
                                    <div
                                      className="max-w-none text-gray-800 leading-relaxed"
                                      dangerouslySetInnerHTML={{
                                        __html: block.html_css,
                                      }}
                                    />
                                  ) : (
                                    <div
                                      className="max-w-none text-gray-800 leading-relaxed"
                                      dangerouslySetInnerHTML={{
                                        __html: block.content,
                                      }}
                                    />
                                  )}
                                </div>
                              )}

                              {block.type === 'interactive' && (
                                <div className="space-y-3">
                                  <div className="flex items-center gap-2 mb-3">
                                    <h3 className="text-lg font-semibold text-gray-900">
                                      Interactive
                                    </h3>
                                    <Badge
                                      variant="secondary"
                                      className="text-xs"
                                    >
                                      Interactive
                                    </Badge>
                                  </div>

                                  {block.html_css ? (
                                    <div
                                      className="max-w-none text-gray-800 leading-relaxed"
                                      dangerouslySetInnerHTML={{
                                        __html: block.html_css,
                                      }}
                                    />
                                  ) : (
                                    <div
                                      className="max-w-none text-gray-800 leading-relaxed"
                                      dangerouslySetInnerHTML={{
                                        __html: block.content,
                                      }}
                                    />
                                  )}
                                </div>
                              )}

                              {block.type === 'link' && (
                                <div className="space-y-3">
                                  <div className="flex items-center gap-2 mb-3">
                                    <h3 className="text-lg font-semibold text-gray-900">
                                      {block.linkTitle}
                                    </h3>
                                    <Badge
                                      variant="secondary"
                                      className="text-xs"
                                    >
                                      Link
                                    </Badge>
                                  </div>

                                  {block.linkDescription && (
                                    <p className="text-sm text-gray-600 mb-3">
                                      {block.linkDescription}
                                    </p>
                                  )}

                                  <div className="p-3 bg-gray-50 rounded-lg">
                                    <button
                                      onClick={() =>
                                        window.open(
                                          block.linkUrl,
                                          '_blank',
                                          'noopener,noreferrer'
                                        )
                                      }
                                      className={`inline-flex items-center px-4 py-2 text-sm font-medium rounded-md transition-colors duration-200 ${
                                        block.linkButtonStyle === 'primary'
                                          ? 'bg-blue-600 text-white hover:bg-blue-700'
                                          : block.linkButtonStyle ===
                                              'secondary'
                                            ? 'bg-gray-600 text-white hover:bg-gray-700'
                                            : block.linkButtonStyle ===
                                                'success'
                                              ? 'bg-green-600 text-white hover:bg-green-700'
                                              : block.linkButtonStyle ===
                                                  'warning'
                                                ? 'bg-orange-600 text-white hover:bg-orange-700'
                                                : block.linkButtonStyle ===
                                                    'danger'
                                                  ? 'bg-red-600 text-white hover:bg-red-700'
                                                  : block.linkButtonStyle ===
                                                      'outline'
                                                    ? 'border border-blue-600 text-blue-600 hover:bg-blue-600 hover:text-white'
                                                    : 'bg-blue-600 text-white hover:bg-blue-700'
                                      }`}
                                    >
                                      {block.linkButtonText || 'Visit Link'}
                                      <svg
                                        className="ml-2 h-3 w-3"
                                        fill="none"
                                        stroke="currentColor"
                                        viewBox="0 0 24 24"
                                      >
                                        <path
                                          strokeLinecap="round"
                                          strokeLinejoin="round"
                                          strokeWidth={2}
                                          d="M10 6H6a2 2 0 00-2 2v10a2 2 0 002 2h10a2 2 0 002-2v-4M14 4h6m0 0v6m0-6L10 14"
                                        />
                                      </svg>
                                    </button>
                                  </div>
                                </div>
                              )}

                              {block.type === 'video' && (
                                <div className="space-y-3">
                                  <div className="flex items-center gap-2 mb-3">
                                    <h3 className="text-lg font-semibold text-gray-900">
                                      {block.title
                                        ?.replace(
                                          /[\u{1F600}-\u{1F64F}]|[\u{1F300}-\u{1F5FF}]|[\u{1F680}-\u{1F6FF}]|[\u{1F1E0}-\u{1F1FF}]|[\u{2600}-\u{26FF}]|[\u{2700}-\u{27BF}]/gu,
                                          ''
                                        )
                                        .trim() || 'Video'}
                                    </h3>
                                    <Badge
                                      variant="secondary"
                                      className="text-xs"
                                    >
                                      Video
                                    </Badge>
                                  </div>

                                  {(() => {
                                    // First try to get video URL from block properties (for newly created blocks)
                                    let videoUrl =
                                      block.videoUrl ||
                                      block.details?.video_url ||
                                      '';
                                    let videoTitle = (
                                      block.videoTitle ||
                                      block.details?.caption ||
                                      'Video'
                                    )
                                      .replace(
                                        /[\u{1F600}-\u{1F64F}]|[\u{1F300}-\u{1F5FF}]|[\u{1F680}-\u{1F6FF}]|[\u{1F1E0}-\u{1F1FF}]|[\u{2600}-\u{26FF}]|[\u{2700}-\u{27BF}]/gu,
                                        ''
                                      )
                                      .trim();
                                    let videoDescription =
                                      block.videoDescription ||
                                      block.details?.description ||
                                      '';

                                    console.log('Video block edit rendering:', {
                                      blockId: block.id,
                                      videoUrl,
                                      videoTitle,
                                      videoDescription,
                                      blockDetails: block.details,
                                      hasUrl: !!videoUrl,
                                    });

                                    // Check if we have a valid video URL
                                    if (videoUrl && videoUrl.trim()) {
                                      // Check if it's a YouTube URL by looking at the content or checking if it's an embed URL
                                      const isYouTubeVideo =
                                        videoUrl.includes(
                                          'youtube.com/embed'
                                        ) ||
                                        (block.content &&
                                          JSON.parse(block.content)
                                            .isYouTube) ||
                                        (block.details &&
                                          block.details.isYouTube);

                                      return (
                                        <>
                                          {videoDescription && (
                                            <p className="text-sm text-gray-600 mb-3">
                                              {videoDescription}
                                            </p>
                                          )}

                                          <div className="bg-gray-50 rounded-lg p-4">
                                            {isYouTubeVideo ? (
                                              <iframe
                                                src={videoUrl}
                                                title={videoTitle}
                                                className="w-full max-w-full"
                                                style={{
                                                  height: '400px',
                                                  borderRadius: '8px',
                                                }}
                                                frameBorder="0"
                                                allow="accelerometer; autoplay; clipboard-write; encrypted-media; gyroscope; picture-in-picture"
                                                allowFullScreen
                                              />
                                            ) : (
                                              <video
                                                controls
                                                className="w-full max-w-full"
                                                style={{ maxHeight: '400px' }}
                                                preload="metadata"
                                              >
                                                <source
                                                  src={videoUrl}
                                                  type="video/mp4"
                                                />
                                                <source
                                                  src={videoUrl}
                                                  type="video/webm"
                                                />
                                                <source
                                                  src={videoUrl}
                                                  type="video/ogg"
                                                />
                                                Your browser does not support
                                                the video element.
                                              </video>
                                            )}
                                          </div>
                                        </>
                                      );
                                    } else {
                                      // Fallback: Use html_css if video URL not found
                                      console.log(
                                        'No URL in video block, falling back to html_css'
                                      );
                                      if (
                                        block.html_css &&
                                        block.html_css.trim()
                                      ) {
                                        return (
                                          <div
                                            className="max-w-none"
                                            dangerouslySetInnerHTML={{
                                              __html: block.html_css,
                                            }}
                                          />
                                        );
                                      } else {
                                        return (
                                          <div className="bg-gray-50 rounded-lg p-4">
                                            <p className="text-sm text-gray-500">
                                              Video URL not found
                                            </p>
                                            <p className="text-xs text-gray-400 mt-1">
                                              Block details:{' '}
                                              {JSON.stringify(block.details)}
                                            </p>
                                          </div>
                                        );
                                      }
                                    }
                                  })()}
                                </div>
                              )}

                              {block.type === 'audio' && (
                                <div className="space-y-3">
                                  <div className="flex items-center gap-2 mb-3">
                                    <h3 className="text-lg font-semibold text-gray-900">
                                      {block.title || 'Audio'}
                                    </h3>
                                    <Badge
                                      variant="secondary"
                                      className="text-xs"
                                    >
                                      Audio
                                    </Badge>
                                  </div>

                                  {(() => {
                                    try {
                                      const audioContent = JSON.parse(
                                        block.content || '{}'
                                      );
                                      console.log(
                                        'Audio block edit rendering:',
                                        {
                                          blockId: block.id,
                                          audioContent,
                                          hasUrl: !!audioContent.url,
                                          url: audioContent.url,
                                        }
                                      );

                                      // Check if we have a valid audio URL
                                      if (
                                        audioContent.url &&
                                        audioContent.url.trim()
                                      ) {
                                        return (
                                          <>
                                            {audioContent.description && (
                                              <p className="text-sm text-gray-600 mb-3">
                                                {audioContent.description}
                                              </p>
                                            )}

                                            <div className="bg-gray-50 rounded-lg p-4">
                                              <audio
                                                controls
                                                className="w-full"
                                                preload="metadata"
                                              >
                                                <source
                                                  src={audioContent.url}
                                                  type="audio/mpeg"
                                                />
                                                <source
                                                  src={audioContent.url}
                                                  type="audio/wav"
                                                />
                                                <source
                                                  src={audioContent.url}
                                                  type="audio/ogg"
                                                />
                                                Your browser does not support
                                                the audio element.
                                              </audio>

                                              {audioContent.uploadedData && (
                                                <div className="mt-2 text-xs text-gray-500 flex items-center">
                                                  <Volume2 className="h-3 w-3 mr-1" />
                                                  <span>
                                                    {
                                                      audioContent.uploadedData
                                                        .fileName
                                                    }
                                                  </span>
                                                  <span className="ml-2">
                                                    (
                                                    {(
                                                      audioContent.uploadedData
                                                        .fileSize /
                                                      (1024 * 1024)
                                                    ).toFixed(2)}{' '}
                                                    MB)
                                                  </span>
                                                </div>
                                              )}
                                            </div>
                                          </>
                                        );
                                      } else {
                                        // Fallback: Use html_css if JSON doesn't have URL
                                        console.log(
                                          'No URL in audio content, falling back to html_css'
                                        );
                                        if (
                                          block.html_css &&
                                          block.html_css.trim()
                                        ) {
                                          return (
                                            <div
                                              className="max-w-none"
                                              dangerouslySetInnerHTML={{
                                                __html: block.html_css,
                                              }}
                                            />
                                          );
                                        } else {
                                          return (
                                            <div className="bg-gray-50 rounded-lg p-4">
                                              <p className="text-sm text-gray-500">
                                                Audio URL not found
                                              </p>
                                              <p className="text-xs text-gray-400 mt-1">
                                                Content:{' '}
                                                {JSON.stringify(audioContent)}
                                              </p>
                                            </div>
                                          );
                                        }
                                      }
                                    } catch (e) {
                                      console.error(
                                        'Error parsing audio content in edit mode:',
                                        e
                                      );
                                      // Fallback: Use html_css if JSON parsing fails
                                      if (
                                        block.html_css &&
                                        block.html_css.trim()
                                      ) {
                                        return (
                                          <div
                                            className="max-w-none"
                                            dangerouslySetInnerHTML={{
                                              __html: block.html_css,
                                            }}
                                          />
                                        );
                                      } else {
                                        return (
                                          <div className="bg-gray-50 rounded-lg p-4">
                                            <p className="text-sm text-gray-500">
                                              Audio content could not be loaded
                                            </p>
                                            <p className="text-xs text-gray-400 mt-1">
                                              Error: {e.message}
                                            </p>
                                          </div>
                                        );
                                      }
                                    }
                                  })()}
                                </div>
                              )}

                              {block.type === 'youtube' && (
                                <div className="space-y-3">
                                  <div className="flex items-center gap-2 mb-3">
                                    <h3 className="text-lg font-semibold text-gray-900">
                                      {block.title || 'YouTube Video'}
                                    </h3>
                                    <Badge
                                      variant="secondary"
                                      className="text-xs"
                                    >
                                      YouTube
                                    </Badge>
                                  </div>

                                  {(() => {
                                    try {
                                      const youTubeContent = JSON.parse(
                                        block.content || '{}'
                                      );
                                      console.log(
                                        'YouTube block edit rendering:',
                                        {
                                          blockId: block.id,
                                          youTubeContent,
                                          hasUrl: !!youTubeContent.url,
                                          url: youTubeContent.url,
                                        }
                                      );

                                      // Check if we have a valid YouTube URL
                                      if (
                                        youTubeContent.url &&
                                        youTubeContent.url.trim()
                                      ) {
                                        return (
                                          <>
                                            {youTubeContent.description && (
                                              <p className="text-sm text-gray-600 mb-3">
                                                {youTubeContent.description}
                                              </p>
                                            )}

                                            <div className="bg-gray-50 rounded-lg p-4">
                                              <div className="relative pt-[56.25%] bg-black rounded-lg overflow-hidden">
                                                <iframe
                                                  className="absolute top-0 left-0 w-full h-full"
                                                  src={
                                                    youTubeContent.embedUrl ||
                                                    youTubeContent.url
                                                      .replace(
                                                        'watch?v=',
                                                        'embed/'
                                                      )
                                                      .replace(
                                                        'youtu.be/',
                                                        'youtube.com/embed/'
                                                      )
                                                  }
                                                  title={
                                                    youTubeContent.title ||
                                                    'YouTube Video'
                                                  }
                                                  frameBorder="0"
                                                  allow="accelerometer; autoplay; clipboard-write; encrypted-media; gyroscope; picture-in-picture"
                                                  allowFullScreen
                                                />
                                              </div>

                                              <div className="mt-2 text-xs text-gray-500 flex items-center">
                                                <Youtube className="h-3 w-3 mr-1 text-red-600" />
                                                <span>YouTube Video</span>
                                              </div>
                                            </div>
                                          </>
                                        );
                                      } else {
                                        // No fallback to html_css to prevent duplication
                                        return (
                                          <div className="bg-gray-50 rounded-lg p-4">
                                            <p className="text-sm text-gray-500">
                                              YouTube URL not found
                                            </p>
                                            <p className="text-xs text-gray-400 mt-1">
                                              Content:{' '}
                                              {JSON.stringify(youTubeContent)}
                                            </p>
                                          </div>
                                        );
                                      }
                                    } catch (e) {
                                      console.error(
                                        'Error parsing YouTube content in edit mode:',
                                        e
                                      );
                                      // No fallback to html_css to prevent duplication
                                      return (
                                        <div className="bg-gray-50 rounded-lg p-4">
                                          <p className="text-sm text-gray-500">
                                            YouTube content could not be loaded
                                          </p>
                                          <p className="text-xs text-gray-400 mt-1">
                                            Error: {e.message}
                                          </p>
                                        </div>
                                      );
                                    }
                                  })()}
                                </div>
                              )}

                              {block.type === 'quote' && (
                                <div className="space-y-3">
                                  <div className="flex items-center gap-2 mb-3">
                                    <h3 className="text-lg font-semibold text-gray-900">
                                      {block.title || 'Quote'}
                                    </h3>
                                    <Badge
                                      variant="secondary"
                                      className="text-xs"
                                    >
                                      Quote
                                    </Badge>
                                  </div>

                                  {block.html_css ? (
                                    <div
                                      className="max-w-none"
                                      dangerouslySetInnerHTML={{
                                        __html: block.html_css,
                                      }}
                                    />
                                  ) : (
                                    <div className="relative bg-white rounded-2xl shadow-md p-6 hover:shadow-xl transition transform hover:-translate-y-1">
                                      <blockquote className="text-lg italic text-gray-700 mb-3">
                                        "
                                        {(() => {
                                          try {
                                            const content = JSON.parse(
                                              block.content || '{}'
                                            );
                                            return (
                                              content.quote ||
                                              'Sample quote text'
                                            );
                                          } catch {
                                            return 'Sample quote text';
                                          }
                                        })()}
                                        "
                                      </blockquote>
                                      <cite className="text-sm font-medium text-gray-500">
                                        —{' '}
                                        {(() => {
                                          try {
                                            const content = JSON.parse(
                                              block.content || '{}'
                                            );
                                            return (
                                              content.author || 'Author Name'
                                            );
                                          } catch {
                                            return 'Author Name';
                                          }
                                        })()}
                                      </cite>
                                    </div>
                                  )}
                                </div>
                              )}

                              {block.type === 'table' && (
                                <div className="space-y-3">
                                  <div className="flex items-center gap-2 mb-3">
                                    <h3 className="text-lg font-semibold text-gray-900">
                                      {block.title || 'Table'}
                                    </h3>
                                    <Badge
                                      variant="secondary"
                                      className="text-xs"
                                    >
                                      Table
                                    </Badge>
                                  </div>

                                  {block.html_css ? (
                                    <div
                                      className="max-w-none"
                                      dangerouslySetInnerHTML={{
                                        __html: block.html_css,
                                      }}
                                    />
                                  ) : (
                                    <div className="relative bg-white rounded-2xl shadow-md p-6 hover:shadow-xl transition transform hover:-translate-y-1">
                                      <div
                                        className="prose max-w-none"
                                        dangerouslySetInnerHTML={{
                                          __html: block.content,
                                        }}
                                      />
                                    </div>
                                  )}
                                </div>
                              )}

                              {block.type === 'list' && (
                                <div className="space-y-3">
                                  <div className="flex items-center gap-2 mb-3">
                                    <h3 className="text-lg font-semibold text-gray-900">
                                      {block.title || 'List'}
                                    </h3>
                                    <Badge
                                      variant="secondary"
                                      className="text-xs"
                                    >
                                      List
                                    </Badge>
                                  </div>

                                  {(() => {
                                    // Check if this is a checkbox list
                                    const isCheckboxList =
                                      block.listType === 'checkbox' ||
                                      (block.details &&
                                        block.details.listType ===
                                          'checkbox') ||
                                      (block.details &&
                                        block.details.list_type ===
                                          'checkbox') ||
                                      (block.html_css &&
                                        block.html_css.includes(
                                          'checkbox-container'
                                        ));

                                    console.log('List block debug:', {
                                      blockId: block.id,
                                      listType: block.listType,
                                      details: block.details,
                                      hasHtmlCss: !!block.html_css,
                                      isCheckboxList,
                                      htmlCssSnippet: block.html_css
                                        ? block.html_css.substring(0, 100)
                                        : 'none',
                                    });

                                    if (isCheckboxList && block.html_css) {
                                      console.log(
                                        'Using InteractiveListRenderer for block:',
                                        block.id
                                      );
                                      return (
                                        <InteractiveListRenderer
                                          block={block}
                                          onCheckboxToggle={(
                                            blockId,
                                            itemIndex,
                                            checked
                                          ) =>
                                            handleCheckboxToggle(
                                              blockId,
                                              itemIndex,
                                              checked
                                            )
                                          }
                                        />
                                      );
                                    } else if (block.html_css) {
                                      return (
                                        <div
                                          className="max-w-none"
                                          dangerouslySetInnerHTML={{
                                            __html: block.html_css,
                                          }}
                                        />
                                      );
                                    } else {
                                      return (
                                        <div className="relative bg-white rounded-2xl shadow-md p-6 hover:shadow-xl transition transform hover:-translate-y-1">
                                          <div
                                            className="prose max-w-none"
                                            dangerouslySetInnerHTML={{
                                              __html: block.content,
                                            }}
                                          />
                                        </div>
                                      );
                                    }
                                  })()}
                                </div>
                              )}

                              {block.type === 'pdf' && (
                                <div className="space-y-3">
                                  <div className="flex items-center gap-2 mb-3">
                                    <h3 className="text-lg font-semibold text-gray-900">
                                      {block.pdfTitle}
                                    </h3>
                                    <Badge
                                      variant="secondary"
                                      className="text-xs"
                                    >
                                      PDF
                                    </Badge>
                                  </div>

                                  {block.pdfDescription && (
                                    <p className="text-sm text-gray-600 mb-3">
                                      {block.pdfDescription}
                                    </p>
                                  )}

                                  <div className="bg-gray-50 rounded-lg p-3">
                                    <div className="w-full border rounded-lg overflow-hidden">
                                      <iframe
                                        src={
                                          block.pdfUrl || block.details?.pdf_url
                                        }
                                        className="w-full h-[400px]"
                                        title={block.pdfTitle || 'PDF Document'}
                                      />
                                    </div>
                                  </div>
                                </div>
                              )}

                              {block.type === 'image' &&
                                (() => {
                                  // Debug logging for image blocks
                                  console.log('🖼️ Image block detected:', {
                                    id: block.id || block.block_id,
                                    hasImageUrl: !!block.imageUrl,
                                    imageUrl: block.imageUrl,
                                    hasDefaultContent:
                                      !!block.defaultContent?.imageUrl,
                                    title: block.title,
                                    alignment: block.alignment,
                                    layout: block.layout,
                                  });
                                  return (
                                    block.imageUrl ||
                                    block.defaultContent?.imageUrl
                                  );
                                })() && (
                                  <>
                                    <div className="flex items-center gap-2 mb-3">
                                      <h3 className="text-lg font-semibold text-gray-900">
                                        {block.title}
                                      </h3>
                                      <Badge
                                        variant="secondary"
                                        className="text-xs"
                                      >
                                        {block.layout === 'side-by-side'
                                          ? 'Image & text'
                                          : block.layout === 'overlay'
                                            ? 'Text on image'
                                            : block.layout === 'full-width'
                                              ? 'Image full width'
                                              : 'Image centered'}
                                      </Badge>
                                    </div>

                                    {block.isEditing ? (
                                      /* Edit Mode */
                                      <div className="space-y-4 p-4 bg-gray-50 rounded-lg">
                                        <div>
                                          <label className="block text-sm font-medium text-gray-700 mb-2">
                                            Image
                                          </label>
                                          <div className="space-y-3">
                                            {/* Image Upload */}
                                            <div className="flex items-center gap-3">
                                              <input
                                                type="file"
                                                accept="image/*"
                                                disabled={
                                                  imageUploading[block.id]
                                                }
                                                onChange={e => {
                                                  const file =
                                                    e.target.files[0];
                                                  if (file) {
                                                    handleInlineImageFileUpload(
                                                      block.id,
                                                      file
                                                    );
                                                  }
                                                }}
                                                className="block w-full text-sm text-gray-500 file:mr-4 file:py-2 file:px-4 file:rounded-md file:border-0 file:text-sm file:font-medium file:bg-blue-50 file:text-blue-700 hover:file:bg-blue-100 disabled:opacity-50 disabled:cursor-not-allowed"
                                              />
                                              {imageUploading[block.id] && (
                                                <div className="flex items-center gap-2 text-sm text-blue-600">
                                                  <Loader2 className="h-4 w-4 animate-spin" />
                                                  <span>Uploading...</span>
                                                </div>
                                              )}
                                            </div>

                                            {/* OR divider */}
                                            <div className="flex items-center">
                                              <div className="flex-1 border-t border-gray-300"></div>
                                              <span className="px-3 text-sm text-gray-500">
                                                OR
                                              </span>
                                              <div className="flex-1 border-t border-gray-300"></div>
                                            </div>

                                            {/* Image URL */}
                                            <input
                                              type="url"
                                              value={block.imageUrl}
                                              onChange={e =>
                                                handleImageBlockEdit(
                                                  block.id,
                                                  'imageUrl',
                                                  e.target.value
                                                )
                                              }
                                              className="w-full px-3 py-2 border border-gray-300 rounded-md text-sm"
                                              placeholder="Enter image URL"
                                            />

                                            {/* Image Preview */}
                                            {(block.imageUrl ||
                                              block.defaultContent
                                                ?.imageUrl) && (
                                              <div className="mt-3">
                                                <div className="flex items-center gap-2 mb-2">
                                                  <span className="text-sm font-medium text-gray-700">
                                                    Current Image:
                                                  </span>
                                                </div>
                                                <img
                                                  src={
                                                    block.imageUrl ||
                                                    block.defaultContent
                                                      ?.imageUrl
                                                  }
                                                  alt="Preview"
                                                  className="mt-2 max-h-48 w-auto rounded-md border border-gray-300"
                                                />
                                              </div>
                                            )}
                                          </div>
                                        </div>

                                        <div>
                                          <label className="block text-sm font-medium text-gray-700 mb-2">
                                            Text Content
                                          </label>
                                          <ReactQuill
                                            theme="snow"
                                            value={block.text}
                                            onChange={value =>
                                              handleImageBlockEdit(
                                                block.id,
                                                'text',
                                                value
                                              )
                                            }
                                            modules={getToolbarModules('image')}
                                            formats={[
                                              'font',
                                              'size',
                                              'bold',
                                              'italic',
                                              'underline',
                                              'color',
                                              'list',
                                            ]}
                                            style={{ minHeight: '100px' }}
                                          />
                                        </div>

                                        {/* Image Alignment Options for side-by-side layout */}
                                        {block.layout === 'side-by-side' && (
                                          <div>
                                            <label className="block text-sm font-medium text-gray-700 mb-2">
                                              Image Alignment
                                            </label>
                                            <div className="flex gap-4">
                                              <label className="flex items-center">
                                                <input
                                                  type="radio"
                                                  name={`alignment-${block.id}`}
                                                  value="left"
                                                  checked={
                                                    block.alignment === 'left'
                                                  }
                                                  onChange={e =>
                                                    handleImageBlockEdit(
                                                      block.id,
                                                      'alignment',
                                                      e.target.value
                                                    )
                                                  }
                                                  className="mr-2"
                                                />
                                                <span className="text-sm">
                                                  Image Left, Text Right
                                                </span>
                                              </label>
                                              <label className="flex items-center">
                                                <input
                                                  type="radio"
                                                  name={`alignment-${block.id}`}
                                                  value="right"
                                                  checked={
                                                    block.alignment === 'right'
                                                  }
                                                  onChange={e =>
                                                    handleImageBlockEdit(
                                                      block.id,
                                                      'alignment',
                                                      e.target.value
                                                    )
                                                  }
                                                  className="mr-2"
                                                />
                                                <span className="text-sm">
                                                  Image Right, Text Left
                                                </span>
                                              </label>
                                            </div>
                                          </div>
                                        )}

                                        {/* Save and Cancel Buttons */}
                                        <div className="flex justify-end gap-2 pt-3 border-t border-gray-200">
                                          <Button
                                            variant="outline"
                                            size="sm"
                                            onClick={() =>
                                              toggleImageBlockEditing(block.id)
                                            }
                                            className="px-4"
                                          >
                                            Cancel
                                          </Button>
                                          <Button
                                            size="sm"
                                            onClick={() =>
                                              saveImageTemplateChanges(block.id)
                                            }
                                            disabled={imageUploading[block.id]}
                                            className="px-4 bg-blue-600 hover:bg-blue-700 disabled:opacity-50 disabled:cursor-not-allowed"
                                          >
                                            {imageUploading[block.id] ? (
                                              <>
                                                <Loader2 className="h-4 w-4 animate-spin mr-2" />
                                                Uploading...
                                              </>
                                            ) : (
                                              'Save Changes'
                                            )}
                                          </Button>
                                        </div>
                                      </div>
                                    ) : (
                                      /* Display Mode */
                                      (() => {
                                        const rawCaptionHtml =
                                          (block.text &&
                                            block.text.toString()) ||
                                          (block.details?.caption_html &&
                                            block.details.caption_html.toString()) ||
                                          '';
                                        const fallbackCaption =
                                          (block.imageDescription &&
                                            block.imageDescription.toString()) ||
                                          (block.details?.caption &&
                                            block.details.caption.toString()) ||
                                          '';
                                        const captionMarkup =
                                          rawCaptionHtml &&
                                          rawCaptionHtml.trim()
                                            ? rawCaptionHtml
                                            : fallbackCaption;

                                        const captionElement = (
                                          <div
                                            className="text-sm text-gray-600 leading-relaxed space-y-2 [&_ol]:list-decimal [&_ol]:pl-5 [&_ul]:list-disc [&_ul]:pl-5"
                                            dangerouslySetInnerHTML={{
                                              __html: captionMarkup,
                                            }}
                                          />
                                        );

                                        if (block.layout === 'side-by-side') {
                                          return (
                                            <div className="flex gap-3 items-start">
                                              {block.alignment === 'right' ? (
                                                <>
                                                  <div className="w-1/2">
                                                    {captionElement}
                                                  </div>
                                                  <div className="w-1/2">
                                                    <img
                                                      src={block.imageUrl}
                                                      alt="Image"
                                                      className="w-full h-20 object-cover rounded"
                                                    />
                                                  </div>
                                                </>
                                              ) : (
                                                <>
                                                  <div className="w-1/2">
                                                    <img
                                                      src={block.imageUrl}
                                                      alt="Image"
                                                      className="w-full h-20 object-cover rounded"
                                                    />
                                                  </div>
                                                  <div className="w-1/2">
                                                    {captionElement}
                                                  </div>
                                                </>
                                              )}
                                            </div>
                                          );
                                        }

                                        if (block.layout === 'overlay') {
                                          return (
                                            <div className="relative">
                                              <img
                                                src={block.imageUrl}
                                                alt="Image"
                                                className="w-full h-24 object-cover rounded"
                                              />
                                              {captionMarkup && (
                                                <div className="absolute inset-0 bg-black bg-opacity-40 rounded flex items-center justify-center p-2 text-white text-sm text-center">
                                                  <div
                                                    className="space-y-1 [&_ol]:list-decimal [&_ol]:pl-5 [&_ul]:list-disc [&_ul]:pl-5"
                                                    dangerouslySetInnerHTML={{
                                                      __html: captionMarkup,
                                                    }}
                                                  />
                                                </div>
                                              )}
                                            </div>
                                          );
                                        }

                                        if (block.layout === 'centered') {
                                          return (
                                            <div
                                              className={`space-y-3 ${block.alignment === 'left' ? 'text-left' : block.alignment === 'right' ? 'text-right' : 'text-center'}`}
                                            >
                                              <img
                                                src={block.imageUrl}
                                                alt="Image"
                                                className={`h-20 object-cover rounded ${block.alignment === 'center' ? 'mx-auto' : ''}`}
                                              />
                                              {captionMarkup && (
                                                <div
                                                  className="text-sm text-gray-600 italic leading-relaxed space-y-2 [&_ol]:list-decimal [&_ol]:pl-5 [&_ul]:list-disc [&_ul]:pl-5"
                                                  dangerouslySetInnerHTML={{
                                                    __html: captionMarkup,
                                                  }}
                                                />
                                              )}
                                            </div>
                                          );
                                        }

                                        return (
                                          <div className="space-y-3">
                                            <img
                                              src={block.imageUrl}
                                              alt="Image"
                                              className="w-full h-24 object-cover rounded"
                                            />
                                            {captionMarkup && (
                                              <div
                                                className="text-sm text-gray-600 leading-relaxed space-y-2 [&_ol]:list-decimal [&_ol]:pl-5 [&_ul]:list-disc [&_ul]:pl-5"
                                                dangerouslySetInnerHTML={{
                                                  __html: captionMarkup,
                                                }}
                                              />
                                            )}
                                          </div>
                                        );
                                      })()
                                    )}
                                  </>
                                )}

                              {/* Divider Content */}
                              {block.type === 'divider' && (
                                <div className="space-y-3">
                                  <div className="flex items-center gap-2 mb-3">
                                    <h3 className="text-lg font-semibold text-gray-900">
                                      Divider
                                    </h3>
                                    <Badge
                                      variant="secondary"
                                      className="text-xs"
                                    >
                                      {block.subtype || 'Divider'}
                                    </Badge>
                                  </div>

                                  {block.html_css ? (
                                    <div
                                      className="max-w-none"
                                      dangerouslySetInnerHTML={{
                                        __html: block.html_css,
                                      }}
                                    />
                                  ) : (
                                    <div
                                      className="max-w-none"
                                      dangerouslySetInnerHTML={{
                                        __html: block.content,
                                      }}
                                    />
                                  )}
                                </div>
                              )}
                            </div>

                            {/* Inline Block Insertion - Plus Button */}
                            <div className="flex justify-center items-center py-1">
                              <button
                                onClick={() => {
                                  setInsertionPosition(index + 1);
                                  setShowInsertBlockDialog(true);
                                }}
                                className="flex items-center justify-center w-8 h-8 rounded-full bg-blue-500 hover:bg-blue-600 text-white shadow-md hover:shadow-lg transition-all duration-200 opacity-0 group-hover:opacity-100"
                                title="Insert block here"
                              >
                                <Plus className="h-5 w-5" />
                              </button>
                            </div>
                          </div>
                        );
                      });
                    })()}
                  </div>
                )}
              </div>
            </div>
          </div>
        </div>
      </div>

      {/* Video Dialog */}
      <VideoComponent
        showVideoDialog={showVideoDialog}
        setShowVideoDialog={setShowVideoDialog}
        onVideoUpdate={handleVideoUpdate}
        editingVideoBlock={editingVideoBlock}
      />

      {/* Table Component */}
      {showTableComponent && (
        <TableComponent
          onTemplateSelect={handleTableTemplateSelect}
          onClose={() => {
            setShowTableComponent(false);
            setEditingTableBlock(null);
          }}
          editingBlock={editingTableBlock}
          isEditing={!!editingTableBlock}
          onTableUpdate={handleTableUpdate}
        />
      )}

      {/* List Component */}
      <ListComponent
        ref={listComponentRef}
        showListTemplateSidebar={showListTemplateSidebar}
        setShowListTemplateSidebar={setShowListTemplateSidebar}
        showListEditDialog={showListEditDialog}
        setShowListEditDialog={setShowListEditDialog}
        onListTemplateSelect={handleListTemplateSelect}
        onListUpdate={handleListUpdate}
        editingListBlock={editingListBlock}
      />

      {/* Quote Component */}
      <QuoteComponent
        showQuoteTemplateSidebar={showQuoteTemplateSidebar}
        setShowQuoteTemplateSidebar={setShowQuoteTemplateSidebar}
        showQuoteEditDialog={showQuoteEditDialog}
        setShowQuoteEditDialog={setShowQuoteEditDialog}
        onQuoteTemplateSelect={handleQuoteTemplateSelect}
        onQuoteUpdate={handleQuoteUpdate}
        editingQuoteBlock={editingQuoteBlock}
      />

      {/* Audio Component */}
      <AudioComponent
        showAudioDialog={showAudioDialog}
        setShowAudioDialog={setShowAudioDialog}
        onAudioUpdate={handleAudioUpdate}
        editingAudioBlock={editingAudioBlock}
      />

      {/* YouTube Component */}
      <YouTubeComponent
        showYouTubeDialog={showYouTubeDialog}
        setShowYouTubeDialog={setShowYouTubeDialog}
        onYouTubeUpdate={handleYouTubeUpdate}
        editingYouTubeBlock={editingYouTubeBlock}
      />

      {/* Interactive Component */}
      <InteractiveComponent
        showInteractiveTemplateSidebar={showInteractiveTemplateSidebar}
        setShowInteractiveTemplateSidebar={setShowInteractiveTemplateSidebar}
        showInteractiveEditDialog={showInteractiveEditDialog}
        setShowInteractiveEditDialog={setShowInteractiveEditDialog}
        onInteractiveTemplateSelect={handleInteractiveTemplateSelect}
        onInteractiveUpdate={handleInteractiveUpdate}
        editingInteractiveBlock={editingInteractiveBlock}
      />

      {/* Divider Component */}
      <DividerComponent
        ref={dividerComponentRef}
        showDividerTemplateSidebar={showDividerTemplateSidebar}
        setShowDividerTemplateSidebar={setShowDividerTemplateSidebar}
        onDividerTemplateSelect={handleDividerTemplateSelect}
        editingDividerBlock={null}
        onDividerUpdate={handleDividerUpdate}
      />

      {/* Image Block Component */}
      <ImageBlockComponent
        ref={imageBlockComponentRef}
        showImageTemplateSidebar={showImageTemplateSidebar}
        setShowImageTemplateSidebar={setShowImageTemplateSidebar}
        showImageDialog={showImageDialog}
        setShowImageDialog={setShowImageDialog}
        onImageTemplateSelect={handleImageTemplateSelect}
        onImageUpdate={handleImageUpdate}
        editingImageBlock={null}
        imageUploading={imageUploading}
        setImageUploading={setImageUploading}
        contentBlocks={contentBlocks}
        setContentBlocks={setContentBlocks}
      />

      {/* Link Component */}
      <LinkComponent
        showLinkDialog={showLinkDialog}
        setShowLinkDialog={setShowLinkDialog}
        onLinkUpdate={handleLinkUpdate}
        editingLinkBlock={editingLinkBlock}
      />

      {/* PDF Component */}
      <PDFComponent
        showPdfDialog={showPdfDialog}
        setShowPdfDialog={setShowPdfDialog}
        onPdfUpdate={handlePdfUpdate}
        editingPdfBlock={editingPdfBlock}
      />

      {/* Statement Component */}
      <StatementComponent
        ref={statementComponentRef}
        showStatementSidebar={showStatementSidebar}
        setShowStatementSidebar={setShowStatementSidebar}
        onStatementSelect={handleStatementSelect}
        onStatementEdit={handleStatementEdit}
        sidebarCollapsed={sidebarCollapsed}
        setSidebarCollapsed={setSidebarCollapsed}
      />

      {/* Text Block Component */}
      <TextBlockComponent
        showTextTypeSidebar={showTextTypeSidebar}
        setShowTextTypeSidebar={setShowTextTypeSidebar}
        showTextEditorDialog={showTextEditorDialog}
        setShowTextEditorDialog={setShowTextEditorDialog}
        currentTextBlockId={currentTextBlockId}
        setCurrentTextBlockId={setCurrentTextBlockId}
        currentTextType={currentTextType}
        setCurrentTextType={setCurrentTextType}
        contentBlocks={contentBlocks}
        setContentBlocks={setContentBlocks}
        lessonContent={lessonContent}
        setLessonContent={setLessonContent}
        insertionPosition={insertionPosition}
        setInsertionPosition={setInsertionPosition}
        setSidebarCollapsed={setSidebarCollapsed}
      />

      {/* Insert Block Dialog */}
      <Dialog
        open={showInsertBlockDialog}
        onOpenChange={setShowInsertBlockDialog}
      >
        <DialogContent className="max-w-4xl max-h-[80vh] overflow-y-auto">
          <DialogHeader>
            <DialogTitle className="text-2xl font-bold">
              Insert Content Block
            </DialogTitle>
            <p className="text-sm text-gray-600 mt-2">
              Choose a block type to insert at this position
            </p>
          </DialogHeader>

          <div className="grid grid-cols-2 md:grid-cols-3 lg:grid-cols-4 gap-4 p-4">
            {contentBlockTypes.map(blockType => (
              <button
                key={blockType.id}
                onClick={() => {
                  handleBlockClick(blockType, insertionPosition);
                  setShowInsertBlockDialog(false);
                }}
                className="flex flex-col items-center justify-center p-6 border-2 border-gray-200 rounded-xl hover:border-blue-500 hover:bg-blue-50 transition-all duration-200 group"
              >
                <div className="w-12 h-12 rounded-full bg-gray-100 group-hover:bg-blue-100 flex items-center justify-center text-gray-600 group-hover:text-blue-600 mb-3 transition-colors">
                  {blockType.icon}
                </div>
                <h3 className="text-sm font-semibold text-gray-800 group-hover:text-blue-600 text-center transition-colors">
                  {blockType.title}
                </h3>
              </button>
            ))}
          </div>

          <DialogFooter>
            <Button
              variant="outline"
              onClick={() => setShowInsertBlockDialog(false)}
            >
              Cancel
            </Button>
          </DialogFooter>
        </DialogContent>
      </Dialog>
    </>
  );
}

export default LessonBuilder;<|MERGE_RESOLUTION|>--- conflicted
+++ resolved
@@ -4135,13 +4135,9 @@
                     timestamp: new Date().toISOString(),
                   };
                   if (b.type === 'image') {
-<<<<<<< HEAD
-                    const mappedBlock = {
-=======
                     const captionHtml = b.details?.caption_html || '';
                     const captionPlain = b.details?.caption || '';
-                    return {
->>>>>>> 26baa9c1
+                    const mappedBlock = {
                       ...base,
                       title: b.details?.alt_text || b.title || 'Image',
                       layout: b.details?.layout || 'centered',
@@ -4149,8 +4145,8 @@
                       alignment: b.details?.alignment || 'left', // Extract alignment from details
                       imageUrl: b.details?.image_url || '',
                       imageTitle: b.details?.alt_text || 'Image',
-                      imageDescription: captionPlain,
-                      text: captionHtml || captionPlain,
+                      imageDescription: b.details?.caption || '',
+                      text: b.details?.caption || '',
                     };
                     console.log('📦 Mapped image block from backend:', {
                       blockId: mappedBlock.id,
