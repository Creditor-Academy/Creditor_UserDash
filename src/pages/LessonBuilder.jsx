--- conflicted
+++ resolved
@@ -29,11 +29,8 @@
 import { toast } from 'react-hot-toast';
 import QuoteComponent from '@/components/QuoteComponent';
 import TableComponent from '@/components/TableComponent';
-<<<<<<< HEAD
+import ListComponent from '@/components/ListComponent';
 import InteractiveComponent from '@/components/InteractiveComponent';
-=======
-import ListComponent from '@/components/ListComponent';
->>>>>>> d3435edc
 import axios from 'axios';
 import ReactQuill, { Quill } from 'react-quill';
 import 'react-quill/dist/quill.snow.css';
@@ -923,7 +920,6 @@
     setContentBlocks(prevBlocks => [...prevBlocks, newBlock]);
   };
 
-<<<<<<< HEAD
   // Interactive component callbacks
   const handleInteractiveTemplateSelect = (newBlock) => {
     const interactiveBlock = {
@@ -955,11 +951,37 @@
     setEditingInteractiveBlock(null);
   };
 
-  const handleTableUpdate = (blockId, content, htmlContent, tableType = null) => {
-    // Parse content to extract table type if not provided
-    let extractedTableType = tableType;
-    if (!extractedTableType && content) {
-=======
+  // Interactive component callbacks
+  const handleInteractiveTemplateSelect = (newBlock) => {
+    const interactiveBlock = {
+      id: `block_${Date.now()}`,
+      block_id: `block_${Date.now()}`,
+      type: 'interactive',
+      title: 'Interactive',
+      content: newBlock.content,
+      html_css: newBlock.html_css,
+      order: contentBlocks.length + 1
+    };
+    setContentBlocks(prevBlocks => [...prevBlocks, interactiveBlock]);
+  };
+
+  const handleInteractiveUpdate = (blockId, updatedContent) => {
+    setContentBlocks(prevBlocks =>
+      prevBlocks.map(block =>
+        block.id === blockId
+          ? { 
+              ...block, 
+              type: 'interactive', // Ensure type remains interactive
+              subtype: updatedContent.subtype || block.subtype || 'accordion', // Preserve subtype
+              content: updatedContent.content, 
+              html_css: updatedContent.html_css 
+            }
+          : block
+      )
+    );
+    setEditingInteractiveBlock(null);
+  };
+
   // List component callbacks
   const handleListTemplateSelect = (newBlock) => {
     // Only add to contentBlocks - this is the primary state for managing blocks
@@ -972,7 +994,6 @@
     let extractedListType = 'bulleted';
     
     if (content && !updatedHtml) {
->>>>>>> d3435edc
       try {
         const parsedContent = JSON.parse(content);
         extractedListType = parsedContent.listType || 'bulleted';
@@ -2040,29 +2061,6 @@
       // Set the editing table block and show the table component in edit mode
       setEditingTableBlock(blockWithType);
       setShowTableComponent(true);
-<<<<<<< HEAD
-      return;
-    }
-    
-    // Fallback to text editing for other block types
-    setCurrentBlock(block);
-    setEditModalOpen(true);
-   
-    // Reset editors
-    setEditorHeading('');
-    setEditorSubheading('');
-    setEditorContent('');
-   
-    // Set content based on block type
-    if (block.textType === 'heading_paragraph') {
-      const parts = block.content ? block.content.split('|||') : ['', ''];
-      setEditorHeading(parts[0] || '');
-      setEditorContent(parts[1] || '');
-    } else if (block.textType === 'subheading_paragraph') {
-      const parts = block.content ? block.content.split('|||') : ['', ''];
-      setEditorSubheading(parts[0] || '');
-      setEditorContent(parts[1] || '');
-=======
     } else if (block.type === 'list') {
       // Handle list block editing - open edit dialog directly
       console.log('List block detected for editing:', block);
@@ -2103,9 +2101,27 @@
       // Set the editing list block and show the list edit dialog
       setEditingListBlock(blockWithType);
       setShowListEditDialog(true);
->>>>>>> d3435edc
     } else {
-      setEditorContent(block.content || '');
+      setCurrentBlock(block);
+      setEditModalOpen(true);
+     
+      // Reset editors
+      setEditorHeading('');
+      setEditorSubheading('');
+      setEditorContent('');
+     
+      // Set content based on block type
+      if (block.textType === 'heading_paragraph') {
+        const parts = block.content ? block.content.split('|||') : ['', ''];
+        setEditorHeading(parts[0] || '');
+        setEditorContent(parts[1] || '');
+      } else if (block.textType === 'subheading_paragraph') {
+        const parts = block.content ? block.content.split('|||') : ['', ''];
+        setEditorSubheading(parts[0] || '');
+        setEditorContent(parts[1] || '');
+      } else {
+        setEditorContent(block.content || '');
+      }
     }
   };
 
@@ -5024,332 +5040,6 @@
                               <div className="absolute -bottom-1 -left-3 w-4 h-4 bg-green-400 rounded-full animate-bounce" style={{animationDelay: '0.5s'}}></div>
                             </div>
 
-<<<<<<< HEAD
-                          {/* Course Content - All in one flowing container */}
-                          <div className="p-8 bg-gradient-to-b from-gray-50 to-white">
-                            {(() => {
-                              // Use a single source to avoid duplicate rendering
-                              // Prefer edit-mode contentBlocks when present; otherwise fall back to fetched lesson content
-                              const allBlocks = (contentBlocks && contentBlocks.length > 0)
-                                ? [...contentBlocks]
-                                : (lessonContent?.data?.content ? [...lessonContent.data.content] : []);
-                              // Sort by order if available
-                              allBlocks.sort((a, b) => (a.order || 0) - (b.order || 0));
-                             
-                              if (allBlocks.length === 0) {
-                                return (
-                                  <div className="text-center py-16">
-                                    <BookOpen className="h-20 w-20 text-gray-300 mx-auto mb-6" />
-                                    <h3 className="text-2xl font-semibold text-gray-700 mb-3">
-                                      No Content Available
-                                    </h3>
-                                    <p className="text-gray-500 text-lg">
-                                      This lesson doesn't have any content yet. Switch to edit mode to start adding content.
-                                    </p>
-                                  </div>
-                                );
-                              }
-                             
-                              return (
-                                <div className="prose prose-xl max-w-none space-y-8">
-                                  {allBlocks.map((block, index) => {
-                                    const blockId = block.id || block.block_id;
-                                   
-                                    return (
-                                      <div key={blockId} className="relative">
-                                        {/* Text Content */}
-                                        {block.type === 'text' && (
-                                          <div className="mb-8">
-                                            {block.html_css ? (
-                                              <div
-                                                className="max-w-none"
-                                                dangerouslySetInnerHTML={{ __html: block.html_css }}
-                                              />
-                                            ) : (
-                                              <div
-                                                className="max-w-none text-gray-800 leading-relaxed"
-                                                dangerouslySetInnerHTML={{ __html: block.content }}
-                                              />
-                                            )}
-                                          </div>
-                                        )}
-                                       
-                                        {/* Statement Content */}
-                                        {block.type === 'statement' && (
-                                          <div className="mb-8">
-                                            {block.html_css ? (
-                                              <div
-                                                className="max-w-none text-gray-800 leading-relaxed"
-                                                dangerouslySetInnerHTML={{ __html: block.html_css }}
-                                              />
-                                            ) : (
-                                              <div
-                                                className="max-w-none text-gray-800 leading-relaxed"
-                                                dangerouslySetInnerHTML={{ __html: block.content }}
-                                              />
-                                            )}
-                                          </div>
-                                        )}
-                                       
-                                        {/* Image Content */}
-                                        {block.type === 'image' && (
-                                          <div className="mb-8">
-                                            {(block.html_css || block.imageUrl || block.defaultContent?.imageUrl || block.details?.image_url) && (
-                                              <div>
-                                                {block.html_css && block.html_css.trim() ? (
-                                                  <div
-                                                    className="prose max-w-none"
-                                                    dangerouslySetInnerHTML={{ __html: block.html_css }}
-                                                  />
-                                                ) : ((block.layout || block.details?.layout) === 'side-by-side' ? (
-                                                  <div className="grid md:grid-cols-2 gap-8 items-center bg-gray-50 rounded-xl p-6">
-                                                    <div>
-                                                      <img
-                                                        src={block.imageUrl || block.defaultContent?.imageUrl || block.details?.image_url}
-                                                        alt={block.imageTitle || block.defaultContent?.text || block.details?.caption || 'Image'}
-                                                        className="w-full max-h-[28rem] object-contain rounded-lg shadow-lg"
-                                                      />
-                                                    </div>
-                                                    <div>
-                                                      <p className="text-gray-700 text-lg leading-relaxed">
-                                                        {getPlainText(block.text || block.defaultContent?.text || block.imageDescription || block.details?.caption || '')}
-                                                      </p>
-                                                    </div>
-                                                  </div>
-                                                ) : ((block.layout || block.details?.layout) === 'overlay') ? (
-                                                  <div className="relative rounded-xl overflow-hidden">
-                                                    <img
-                                                      src={block.imageUrl || block.defaultContent?.imageUrl || block.details?.image_url}
-                                                      alt={block.imageTitle || block.defaultContent?.text || block.details?.caption || 'Image'}
-                                                      className="w-full h-96 object-cover"
-                                                    />
-                                                    <div className="absolute inset-0 bg-gradient-to-t from-black via-transparent to-transparent flex items-end">
-                                                      <div className="text-white p-8 w-full">
-                                                        <p className="text-xl font-medium leading-relaxed">
-                                                          {getPlainText(block.text || block.defaultContent?.text || block.imageDescription || block.details?.caption || '')}
-                                                        </p>
-                                                      </div>
-                                                    </div>
-                                                  </div>
-                                                ) : ((block.layout || block.details?.layout) === 'centered') ? (
-                                                  <div className="text-center">
-                                                    <img
-                                                      src={block.imageUrl || block.defaultContent?.imageUrl || block.details?.image_url}
-                                                      alt={block.imageTitle || block.defaultContent?.text || block.details?.caption || 'Image'}
-                                                      className="mx-auto w-full max-w-[720px] max-h-[28rem] object-contain rounded-xl shadow-lg"
-                                                    />
-                                                    {(block.text || block.defaultContent?.text || block.imageDescription || block.details?.caption) && (
-                                                      <p className="text-gray-600 mt-3 italic text-base">
-                                                        {getPlainText(block.text || block.defaultContent?.text || block.imageDescription || block.details?.caption || '')}
-                                                      </p>
-                                                    )}
-                                                  </div>
-                                                ) : ((block.layout || block.details?.layout) === 'full-width') ? (
-                                                  <div className="w-full">
-                                                    <img
-                                                      src={block.imageUrl || block.defaultContent?.imageUrl || block.details?.image_url}
-                                                      alt={block.imageTitle || block.defaultContent?.text || block.details?.caption || 'Image'}
-                                                      className="w-full max-h-[28rem] object-contain rounded-xl shadow-lg"
-                                                    />
-                                                    {(block.text || block.defaultContent?.text || block.imageDescription || block.details?.caption) && (
-                                                      <p className="text-gray-700 mt-4 text-lg">
-                                                        {getPlainText(block.text || block.defaultContent?.text || block.imageDescription || block.details?.caption || '')}
-                                                      </p>
-                                                    )}
-                                                  </div>
-                                                ) : null)}
-                                              </div>
-                                            )}
-                                          </div>
-                                        )}
-                                       
-                                        {/* Video Content */}
-                                        {block.type === 'video' && (block.videoUrl || block.details?.video_url) && (
-                                          <div className="mb-8">
-                                            <div className="bg-gray-900 rounded-xl p-6">
-                                              <video
-                                                src={block.videoUrl || block.details?.video_url}
-                                                controls
-                                                className="w-full h-96 rounded-lg"
-                                              >
-                                                Your browser does not support the video tag.
-                                              </video>
-                                              {(block.videoTitle || block.details?.caption) && (
-                                                <h3 className="text-xl font-semibold text-white mt-4 mb-2">
-                                                  {block.videoTitle || block.details?.caption}
-                                                </h3>
-                                              )}
-                                              {(block.videoDescription || block.details?.description) && (
-                                                <p className="text-gray-300 text-lg">
-                                                  {block.videoDescription || block.details?.description}
-                                                </p>
-                                              )}
-                                            </div>
-                                          </div>
-                                        )}
-                                       
-                                        {/* YouTube Content */}
-                                        {block.type === 'youtube' && (block.youtubeId || block.youtubeUrl || block.details?.url) && (
-                                          <div className="mb-8">
-                                            <div className="bg-red-50 rounded-xl p-6 border border-red-100">
-                                              <iframe
-                                                src={`https://www.youtube.com/embed/${block.youtubeId || (block.youtubeUrl || block.details?.url)?.split('v=')[1]?.split('&')[0]}`}
-                                                title={block.youtubeTitle || block.details?.caption || 'YouTube video'}
-                                                allowFullScreen
-                                                className="w-full h-96 rounded-lg"
-                                              />
-                                              {(block.youtubeTitle || block.details?.caption) && (
-                                                <h3 className="text-xl font-semibold text-gray-900 mt-4 mb-2">
-                                                  {block.youtubeTitle || block.details?.caption}
-                                                </h3>
-                                              )}
-                                              {(block.youtubeDescription || block.details?.description) && (
-                                                <p className="text-gray-700 text-lg">
-                                                  {block.youtubeDescription || block.details?.description}
-                                                </p>
-                                              )}
-                                            </div>
-                                          </div>
-                                        )}
-                                       
-                                        {/* Quote Content */}
-                                        {block.type === 'quote' && (
-                                          <div className="mb-8">
-                                            {block.html_css ? (
-                                              <div
-                                                className="prose max-w-none"
-                                                dangerouslySetInnerHTML={{ __html: block.html_css }}
-                                              />
-                                            ) : (
-                                              <div className="relative bg-white rounded-2xl shadow-md p-6 hover:shadow-xl transition transform hover:-translate-y-1">
-                                                <blockquote className="text-lg italic text-gray-700 mb-3">
-                                                  "{JSON.parse(block.content || '{}').quote || 'Sample quote text'}"
-                                                </blockquote>
-                                                <cite className="text-sm font-medium text-gray-500">
-                                                  — {JSON.parse(block.content || '{}').author || 'Author Name'}
-                                                </cite>
-                                              </div>
-                                            )}
-                                          </div>
-                                        )}
-                                       
-                                        {/* Table Content */}
-                                        {block.type === 'table' && (
-                                          <div className="mb-8">
-                                            {block.html_css ? (
-                                              <div
-                                                className="prose max-w-none"
-                                                dangerouslySetInnerHTML={{ __html: block.html_css }}
-                                              />
-                                            ) : (
-                                              <div className="relative bg-white rounded-2xl shadow-md p-6 hover:shadow-xl transition transform hover:-translate-y-1">
-                                                <div className="prose max-w-none" dangerouslySetInnerHTML={{ __html: block.content }} />
-                                              </div>
-                                            )}
-                                          </div>
-                                        )}
-                                       
-                                        {/* Audio Content */}
-                                        {block.type === 'audio' && (block.audioUrl || block.details?.audio_url) && (
-                                          <div className="mb-8">
-                                            <div className="bg-green-50 rounded-xl p-6 border border-green-100">
-                                              <audio
-                                                src={block.audioUrl || block.details?.audio_url}
-                                                controls
-                                                className="w-full mb-4"
-                                              >
-                                                Your browser does not support the audio tag.
-                                              </audio>
-                                              {(block.audioTitle || block.details?.caption) && (
-                                                <h3 className="text-xl font-semibold text-gray-900 mb-2">
-                                                  {block.audioTitle || block.details?.caption}
-                                                </h3>
-                                              )}
-                                              {(block.audioDescription || block.details?.description) && (
-                                                <p className="text-gray-700 text-lg">
-                                                  {block.audioDescription || block.details?.description}
-                                                </p>
-                                              )}
-                                            </div>
-                                          </div>
-                                        )}
-                                       
-                                        {/* Link Content */}
-                                        {block.type === 'link' && (block.linkUrl || block.details?.url) && (
-                                          <div className="mb-8">
-                                            <div className="bg-blue-50 rounded-xl p-6 text-center border border-blue-100">
-                                              {(block.linkTitle || block.details?.caption) && (
-                                                <h3 className="text-xl font-semibold text-gray-900 mb-3">
-                                                  {block.linkTitle || block.details?.caption}
-                                                </h3>
-                                              )}
-                                              {(block.linkDescription || block.details?.description) && (
-                                                <p className="text-gray-700 mb-6 text-lg">
-                                                  {block.linkDescription || block.details?.description}
-                                                </p>
-                                              )}
-                                              <a
-                                                href={block.linkUrl || block.details?.url}
-                                                target="_blank"
-                                                rel="noopener noreferrer"
-                                                className={`inline-flex items-center px-8 py-4 rounded-xl font-semibold text-lg transition-all transform hover:scale-105 ${
-                                                  block.linkButtonStyle === 'secondary'
-                                                    ? 'bg-gray-600 text-white hover:bg-gray-700 shadow-lg'
-                                                    : 'bg-blue-600 text-white hover:bg-blue-700 shadow-lg'
-                                                }`}
-                                              >
-                                                <Link2 className="h-5 w-5 mr-3" />
-                                                {block.linkButtonText || 'Visit Link'}
-                                              </a>
-                                            </div>
-                                          </div>
-                                        )}
-                                       
-                                        {/* PDF Content */}
-                                        {block.type === 'pdf' && (block.pdfUrl || block.details?.pdf_url) && (
-                                          <div className="mb-8">
-                                            <div className="bg-orange-50 rounded-xl p-6 border border-orange-100">
-                                              {(block.pdfTitle || block.details?.caption) && (
-                                                <h3 className="text-xl font-semibold text-gray-900 mb-3">
-                                                  {block.pdfTitle || block.details?.caption}
-                                                </h3>
-                                              )}
-                                              {(block.pdfDescription || block.details?.description) && (
-                                                <p className="text-gray-700 mb-4 text-lg">
-                                                  {block.pdfDescription || block.details?.description}
-                                                </p>
-                                              )}
-                                              <div className="w-full rounded-xl overflow-hidden border border-orange-200 bg-white">
-                                                <iframe
-                                                  src={block.pdfUrl || block.details?.pdf_url}
-                                                  className="w-full h-[600px]"
-                                                  title={block.pdfTitle || 'PDF Document'}
-                                                />
-                                              </div>
-                                            </div>
-                                          </div>
-                                        )}
-
-                                        {/* Interactive Content */}
-                                        {block.type === 'interactive' && (
-                                          <div className="mb-8">
-                                            {block.html_css ? (
-                                              <div
-                                                className="max-w-none"
-                                                dangerouslySetInnerHTML={{ __html: block.html_css }}
-                                              />
-                                            ) : (
-                                              <div
-                                                className="max-w-none text-gray-800 leading-relaxed"
-                                                dangerouslySetInnerHTML={{ __html: block.content }}
-                                              />
-                                            )}
-                                          </div>
-                                        )}
-                                      </div>
-                                    );
-                                  })}
-=======
                             {/* Main heading */}
                             <h2 className="text-3xl font-bold bg-gradient-to-r from-gray-800 via-gray-700 to-gray-800 bg-clip-text text-transparent mb-4">
                               Ready to Create Something Amazing?
@@ -5367,7 +5057,6 @@
                                   <svg className="w-5 h-5 text-white" fill="none" stroke="currentColor" viewBox="0 0 24 24">
                                     <path strokeLinecap="round" strokeLinejoin="round" strokeWidth={2} d="M4 6h16M4 12h16M4 18h16" />
                                   </svg>
->>>>>>> d3435edc
                                 </div>
                                 <h4 className="font-semibold text-gray-800 mb-1">Rich Content</h4>
                                 <p className="text-sm text-gray-600 text-center">Add text, images, videos & more</p>
