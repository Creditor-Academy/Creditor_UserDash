--- conflicted
+++ resolved
@@ -1219,7 +1219,6 @@
 
     if (blockToUpdate) {
       let updatedContent = '';
-<<<<<<< HEAD
       
       // Use currentTextType (detected type) or fallback to blockToUpdate.textType
       const effectiveTextType = currentTextType || blockToUpdate.textType;
@@ -1359,44 +1358,6 @@
             </div>
           `;
         }
-=======
-      const textType = textTypes.find(t => t.id === blockToUpdate.textType);
-
-      if (blockToUpdate.textType === 'heading_paragraph') {
-        updatedContent = `
-          <div class="content-block">
-            <h1 style="font-size: 24px; font-weight: bold; color: #1F2937; margin-bottom: 1rem;">
-              ${editorHeading}
-            </h1>
-            <div style="font-size: 16px; line-height: 1.6; color: #4B5563;">
-              ${editorContent}
-            </div>
-          </div>
-        `;
-      } else if (blockToUpdate.textType === 'subheading_paragraph') {
-        updatedContent = `
-          <div class="content-block">
-            <h2 style="font-size: 20px; font-weight: 600; color: #374151; margin-bottom: 0.75rem;">
-              ${editorSubheading}
-            </h2>
-            <div style="font-size: 16px; line-height: 1.6; color: #4B5563;">
-              ${editorContent}
-            </div>
-          </div>
-        `;
-      } else {
-        // For single content blocks (heading, subheading, paragraph)
-        const style = textType?.style || {};
-        const styleString = Object.entries(style)
-          .map(([key, value]) => `${key}: ${value}`)
-          .join('; ');
-
-        updatedContent = `
-          <div class="content-block" style="${styleString}">
-            ${editorHtml}
-          </div>
-        `;
->>>>>>> 9a916810
       }
 
       setContentBlocks(blocks =>
@@ -1405,18 +1366,11 @@
             ? {
                 ...block,
                 content: updatedContent,
-<<<<<<< HEAD
                 heading: effectiveTextType === 'heading_paragraph' ? editorHeading : block.heading,
                 subheading: effectiveTextType === 'subheading_paragraph' ? editorSubheading : block.subheading,
                 updatedAt: new Date().toISOString(),
                 style: textType?.style || {},
                 textType: effectiveTextType || block.textType
-=======
-                heading: blockToUpdate.textType === 'heading_paragraph' ? editorHeading : block.heading,
-                subheading: blockToUpdate.textType === 'subheading_paragraph' ? editorSubheading : block.subheading,
-                updatedAt: new Date().toISOString(),
-                style: textType?.style || {}
->>>>>>> 9a916810
               }
             : block
         )
@@ -3373,32 +3327,6 @@
                         className="flex-1"
                       />
                     </div>
-<<<<<<< HEAD
-=======
-                   
-                    <div className="flex-1 flex flex-col h-full">
-                      <label className="block text-sm font-medium text-gray-700 mb-1">
-                        Content
-                      </label>
-                      <div className="flex-1 flex flex-col border rounded-md overflow-hidden bg-white">
-                        <ReactQuill
-                          theme="snow"
-                          value={editorHtml}
-                          onChange={setEditorHtml}
-                          modules={{
-                            toolbar: [
-                              [{ 'header': [1, 2, 3, 4, 5, 6, false] }],
-                              ['bold', 'italic', 'underline', 'strike'],
-                              [{ 'color': [] }, { 'background': [] }],
-                              [{ 'align': [] }],
-                              ['clean']
-                            ]
-                          }}
-                          className="flex-1"
-                        />
-                      </div>
-                    </div>
->>>>>>> 9a916810
                   </div>
                 );
               })()}
