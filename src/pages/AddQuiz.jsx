import React, { useRef, useState, useEffect, useMemo } from 'react';
import { useNavigate } from 'react-router-dom';
import { allowedScormUserIds } from "@/data/allowedScormUsers";
import { currentUserId } from "@/data/currentUser";
import { fetchAllCourses, fetchCourseModules } from "@/services/courseService";
import { CreateModuleDialog } from "@/components/courses/CreateModuleDialog";
import { Button } from "@/components/ui/button";
import { Card, CardContent, CardHeader, CardTitle } from "@/components/ui/card";
import { Badge } from "@/components/ui/badge";
import { Search, Clock, ChevronLeft, Play, Eye, Plus, Trash2, Trophy, Edit, Users, Brain } from "lucide-react";
import { Input } from "@/components/ui/input";
import QuizModal from '@/components/courses/QuizModal';
import QuizScoresModal from '@/components/courses/QuizScoresModal';
import EditQuestionModal from '@/components/courses/EditQuestionModal';
import { fetchQuizzesByModule, getQuizById, deleteQuiz, updateQuiz } from '@/services/quizServices';
import { getQuizQuestions } from '@/services/quizService';
import { fetchScenariosByModule, deleteScenario } from '@/services/scenarioService';
import { getAuthHeader } from '@/services/authHeader';
import { toast } from "sonner";

const COURSES_PER_PAGE = 5;

const CreateQuizPage = () => {
  const navigate = useNavigate();
  const [courses, setCourses] = useState([]);
  const [searchTerm, setSearchTerm] = useState('');
  const [currentPage, setCurrentPage] = useState(1);
  const [expandedCourseId, setExpandedCourseId] = useState(null);
  const [courseModules, setCourseModules] = useState({});
  const [showCreateModuleDialog, setShowCreateModuleDialog] = useState(false);
  const [selectedCourseForModule, setSelectedCourseForModule] = useState(null);
  const [showPreviewDialog, setShowPreviewDialog] = useState(false);
  const [previewModule, setPreviewModule] = useState(null);
  const [showQuizModal, setShowQuizModal] = useState(false);
  const [selectedModuleForQuiz, setSelectedModuleForQuiz] = useState(null);
  const [moduleQuizzes, setModuleQuizzes] = useState({}); // { [moduleId]: [quiz, ...] }
  const [allQuizzes, setAllQuizzes] = useState([]); // kept for fallback but not used for global fetch anymore
  const [loadingQuizzes, setLoadingQuizzes] = useState({}); // { [moduleId]: boolean }
  const [previewQuizData, setPreviewQuizData] = useState(null);
  const [previewLoading, setPreviewLoading] = useState(false);
  const [previewError, setPreviewError] = useState(null);
  const [showScoresModal, setShowScoresModal] = useState(false);
  const [selectedQuizForScores, setSelectedQuizForScores] = useState(null);
  const [showDeleteConfirmation, setShowDeleteConfirmation] = useState(false);
  const [quizToDelete, setQuizToDelete] = useState(null);
  const [isDeleting, setIsDeleting] = useState(false);
  const [editingQuiz, setEditingQuiz] = useState(null);
  const [isAddingQuestions, setIsAddingQuestions] = useState(false);
  const [showEditQuestionModal, setShowEditQuestionModal] = useState(false);
  const [selectedQuestionForEdit, setSelectedQuestionForEdit] = useState(null);
<<<<<<< HEAD
  
  // Scenario-related state
  const [assessmentType, setAssessmentType] = useState('quiz'); // 'quiz' or 'scenario'
  const [moduleScenarios, setModuleScenarios] = useState({}); // { [moduleId]: [scenario, ...] }
  const [loadingScenarios, setLoadingScenarios] = useState({}); // { [moduleId]: boolean }
=======
  const [loadingCourses, setLoadingCourses] = useState(true);
>>>>>>> 647b2be9

  const isAllowed = allowedScormUserIds.includes(currentUserId);

  const fetchAndSetModuleQuizzes = async (moduleId) => {
    // Set loading state
    setLoadingQuizzes(prev => ({ ...prev, [moduleId]: true }));
    
    try {
      const quizzes = await fetchQuizzesByModule(moduleId);
      setModuleQuizzes(prev => ({ ...prev, [moduleId]: quizzes }));
    } catch (err) {
      console.error(`Error fetching quizzes for module ${moduleId}:`, err);
      setModuleQuizzes(prev => ({ ...prev, [moduleId]: [] }));
    } finally {
      // Clear loading state
      setLoadingQuizzes(prev => ({ ...prev, [moduleId]: false }));
    }
  };

  const fetchAndSetModuleScenarios = async (moduleId) => {
    // Set loading state
    setLoadingScenarios(prev => ({ ...prev, [moduleId]: true }));
    
    try {
      // TODO: Replace with actual scenario API call
      const scenarios = await fetchScenariosByModule(moduleId);
      setModuleScenarios(prev => ({ ...prev, [moduleId]: scenarios }));
    } catch (err) {
      console.error(`Error fetching scenarios for module ${moduleId}:`, err);
      setModuleScenarios(prev => ({ ...prev, [moduleId]: [] }));
    } finally {
      // Clear loading state
      setLoadingScenarios(prev => ({ ...prev, [moduleId]: false }));
    }
  };

  useEffect(() => {
    if (!isAllowed) {
      setLoadingCourses(false);
      return;
    }
    const fetchCoursesData = async () => {
      setLoadingCourses(true);
      try {
        const coursesData = await fetchAllCourses();
        const coursesWithModules = await Promise.all(
          coursesData.map(async (course) => {
            try {
              const modules = await fetchCourseModules(course.id);
              return { ...course, modules };
            } catch (err) {
              console.error(`Error fetching modules for course ${course.id}:`, err);
              return { ...course, modules: [] };
            }
          })
        );
        setCourses(coursesWithModules);
      } catch (err) {
        console.error('Error fetching courses:', err);
      } finally {
        setLoadingCourses(false);
      }
    };
    fetchCoursesData();
  }, [isAllowed]);

  // Remove bulk quiz fetching - now using lazy loading

  // Note: No global fetchAllQuizzes call since endpoint is not available; rely on per-module fetch

  // Filtered and paginated courses
  const filteredCourses = useMemo(() => {
    if (!searchTerm.trim()) return courses;
    const lower = searchTerm.toLowerCase();
    return courses.filter(course =>
      course.title.toLowerCase().includes(lower) ||
      course.modules.some(mod => mod.title.toLowerCase().includes(lower))
    );
  }, [courses, searchTerm]);

  const totalPages = Math.ceil(filteredCourses.length / COURSES_PER_PAGE) || 1;
  const paginatedCourses = filteredCourses.slice(
    (currentPage - 1) * COURSES_PER_PAGE,
    currentPage * COURSES_PER_PAGE
  );

  // Reset to page 1 if search changes
  useEffect(() => { setCurrentPage(1); }, [searchTerm]);

  const handleExpandCourse = async (courseId) => {
    const newExpandedId = expandedCourseId === courseId ? null : courseId;
    setExpandedCourseId(newExpandedId);
    
    // If expanding, load quizzes and scenarios for all modules in this course
    if (newExpandedId) {
      const course = courses.find(c => c.id === courseId);
      if (course && course.modules) {
        // Load quizzes and scenarios for all modules in parallel
        await Promise.all(
          course.modules.map(async (module) => {
            if (module?.id) {
              const promises = [];
              if (!moduleQuizzes[module.id]) {
                promises.push(fetchAndSetModuleQuizzes(module.id));
              }
              if (!moduleScenarios[module.id]) {
                promises.push(fetchAndSetModuleScenarios(module.id));
              }
              await Promise.all(promises);
            }
          })
        );
      }
    }
  };

  const handleCreateModule = (courseId) => {
    setSelectedCourseForModule(courseId);
    setShowCreateModuleDialog(true);
  };

  const handleModuleCreated = async (newModule) => {
    if (selectedCourseForModule) {
      try {
        const updatedModules = await fetchCourseModules(selectedCourseForModule);
        setCourses(prev => prev.map(course => 
          course.id === selectedCourseForModule 
            ? { ...course, modules: updatedModules }
            : course
        ));
      } catch (err) {
        console.error('Error refreshing modules:', err);
      }
    }
  };

  const handleCreateQuiz = (moduleId) => {
    setSelectedModuleForQuiz(moduleId);
    setShowQuizModal(true);
  };

  const handleCreateScenario = (moduleId) => {
    navigate('/create-scenario', { state: { moduleId } });
  };

  const handleEditScenario = (scenario) => {
    navigate('/create-scenario', { state: { moduleId: scenario.module_id, editingScenario: scenario } });
  };

  const handleDeleteScenario = async (scenario) => {
    try {
      await deleteScenario(scenario.id);
      setModuleScenarios(prev => {
        const moduleId = scenario.module_id;
        return {
          ...prev,
          [moduleId]: prev[moduleId]?.filter(s => s.id !== scenario.id) || []
        };
      });
      toast.success('Scenario deleted successfully!');
    } catch (err) {
      console.error('Error deleting scenario:', err);
      toast.error('Failed to delete scenario.');
    }
  };

  const handlePreviewQuiz = async (quiz) => {
    setPreviewLoading(true);
    setPreviewError(null);
    setShowPreviewDialog(true);
    try {
      const quizId = quiz.id || quiz.quizId;
      try {
        const questions = await getQuizQuestions(quizId);
        const normalized = Array.isArray(questions) ? questions : (questions?.data || []);
        setPreviewQuizData({
          id: quizId,
          title: quiz.title,
          description: quiz.description,
          questions: normalized,
        });
      } catch (innerErr) {
        // Fallback to legacy endpoint that returns full quiz with questions
        const res = await fetch(`${import.meta.env.VITE_API_BASE_URL}/api/quiz/${quizId}/getQuizById`, {
          method: 'GET',
          headers: {
            'Content-Type': 'application/json',
            ...getAuthHeader(),
          },
          credentials: 'include',
        });
        if (!res.ok) {
          throw new Error('Failed to load quiz details');
        }
        const data = await res.json();
        const quizData = data?.data || data;
        setPreviewQuizData(quizData);
      }
    } catch (err) {
      setPreviewError('Failed to load quiz details.');
      setPreviewQuizData(null);
    } finally {
      setPreviewLoading(false);
    }
  };

  const handleDeleteQuiz = async (quiz) => {
    setQuizToDelete(quiz);
    setShowDeleteConfirmation(true);
    setIsDeleting(false);
  };

  const handleEditQuiz = (quiz) => {
    setEditingQuiz(quiz);
    setSelectedModuleForQuiz(quiz.module_id);
    setIsAddingQuestions(false);
    setShowQuizModal(true);
  };

  const handleAddQuestions = (quiz) => {
    setEditingQuiz(quiz);
    setSelectedModuleForQuiz(quiz.module_id);
    setIsAddingQuestions(true);
    setShowQuizModal(true);
  };

  const handleEditQuestion = (question) => {
    setSelectedQuestionForEdit(question);
    setShowEditQuestionModal(true);
  };

  const handleQuestionUpdated = () => {
    // Refresh the preview data if it's currently open
    if (previewQuizData) {
      handlePreviewQuiz(previewQuizData);
    }
  };

  const handleViewScores = (quiz, courseId) => {
    setSelectedQuizForScores(quiz);
    setShowScoresModal(true);
  };

  const handleQuizCreatedOrUpdated = async () => {
    // Refresh all quizzes after creation or update
    if (isAllowed) {
      try {
        console.log('Refreshing quiz data after creation/update...');
        // Add a small delay to ensure backend has processed the update
        await new Promise(resolve => setTimeout(resolve, 1000));
        
        const quizzes = await fetchAllQuizzes();
        console.log('Fetched quizzes:', quizzes);
        setAllQuizzes(Array.isArray(quizzes) ? quizzes : quizzes.data || []);
        
        // Also refresh module-specific quizzes for the selected module
        if (selectedModuleForQuiz) {
          console.log('Refreshing module quizzes for module:', selectedModuleForQuiz);
          await fetchAndSetModuleQuizzes(selectedModuleForQuiz);
        }
        
        // Refresh quizzes for currently expanded course modules only
        if (expandedCourseId) {
          const expandedCourse = courses.find(c => c.id === expandedCourseId);
          if (expandedCourse && expandedCourse.modules) {
            await Promise.all(
              expandedCourse.modules.map(async (mod) => {
                if (mod?.id && moduleQuizzes[mod.id]) {
                  await fetchAndSetModuleQuizzes(mod.id);
                }
              })
            );
          }
        }
        console.log('Quiz data refresh completed');
      } catch (error) {
        console.error('Error refreshing quiz data:', error);
        setAllQuizzes([]);
      }
    }
  };

  if (!isAllowed) {
    return (
      <div className="max-w-4xl mx-auto px-4 py-8">
        <div className="text-center">
          <h1 className="text-2xl font-bold text-red-600 mb-4">Access Denied</h1>
          <p className="text-gray-600">You do not have permission to access Quiz Management.</p>
        </div>
      </div>
    );
  }

  return (
    <div className="max-w-5xl mx-auto py-8 px-4">
      <div className="mb-8">
        <div className="flex items-center justify-between">
          <div>
            <h1 className="text-3xl font-bold text-gray-900 mb-2">Assessment Management</h1>
            <p className="text-gray-600">Create and manage quizzes and scenarios for your course modules</p>
          </div>
          
          {/* Assessment Type Toggle - Right Side */}
          <div className="flex items-center gap-4">
            <span className="text-sm font-medium text-gray-700">Assessment Type:</span>
            <div className="flex bg-gray-100 rounded-lg p-1">
              <button
                onClick={() => setAssessmentType('quiz')}
                className={`px-4 py-2 rounded-md text-sm font-medium transition-all duration-200 flex items-center gap-2 ${
                  assessmentType === 'quiz'
                    ? 'bg-white text-blue-600 shadow-sm'
                    : 'text-gray-600 hover:text-gray-800'
                }`}
              >
                <Trophy className="w-4 h-4" />
                Quizzes
              </button>
              <button
                onClick={() => setAssessmentType('scenario')}
                className={`px-4 py-2 rounded-md text-sm font-medium transition-all duration-200 flex items-center gap-2 ${
                  assessmentType === 'scenario'
                    ? 'bg-white text-blue-600 shadow-sm'
                    : 'text-gray-600 hover:text-gray-800'
                }`}
              >
                <Brain className="w-4 h-4" />
                Scenarios
              </button>
            </div>
          </div>
        </div>
      </div>

      {/* Search input */}
      <div className="mb-6 flex items-center gap-2">
        <Input
          type="text"
          placeholder="Search by course or module title..."
          value={searchTerm}
          onChange={e => setSearchTerm(e.target.value)}
          className="w-full max-w-md"
        />
      </div>

      {/* Quick Stats */}
      <div className="mb-6 grid grid-cols-1 md:grid-cols-3 gap-4">
        <Card>
          <CardContent className="p-4">
            <div className="flex items-center">
              <Trophy className="w-8 h-8 text-blue-600 mr-3" />
              <div>
                <p className="text-sm text-gray-600">Total Quizzes</p>
                <p className="text-2xl font-bold">
                  {Object.keys(moduleQuizzes).length > 0
                    ? Object.values(moduleQuizzes).reduce((sum, list) => sum + (Array.isArray(list) ? list.length : 0), 0)
                    : allQuizzes.length}
                </p>
              </div>
            </div>
          </CardContent>
        </Card>
        
        <Card>
          <CardContent className="p-4">
            <div className="flex items-center">
              <Brain className="w-8 h-8 text-purple-600 mr-3" />
              <div>
                <p className="text-sm text-gray-600">Total Scenarios</p>
                <p className="text-2xl font-bold">
                  {Object.keys(moduleScenarios).length > 0
                    ? Object.values(moduleScenarios).reduce((sum, list) => sum + (Array.isArray(list) ? list.length : 0), 0)
                    : 0}
                </p>
              </div>
            </div>
          </CardContent>
        </Card>
        
        <Card>
          <CardContent className="p-4">
            <div className="flex items-center">
              <Plus className="w-8 h-8 text-green-600 mr-3" />
              <div>
                <p className="text-sm text-gray-600">Active Courses</p>
                <p className="text-2xl font-bold">{courses.length}</p>
              </div>
            </div>
          </CardContent>
        </Card>
      </div>

      {loadingCourses ? (
        <div className="text-center py-12">
          <div className="flex items-center justify-center mb-4">
            <div className="animate-spin rounded-full h-12 w-12 border-b-2 border-blue-600"></div>
          </div>
          <h3 className="text-lg font-medium text-gray-900 mb-2">Loading courses...</h3>
          <p className="text-gray-500">Please wait while we fetch your course data.</p>
        </div>
      ) : paginatedCourses.length === 0 ? (
        <div className="text-center py-12">
          <div className="text-gray-400 mb-4">
            <svg className="mx-auto h-12 w-12" fill="none" viewBox="0 0 24 24" stroke="currentColor">
              <path strokeLinecap="round" strokeLinejoin="round" strokeWidth={2} d="M9 12h6m-6 4h6m2 5H7a2 2 0 01-2-2V5a2 2 0 012-2h5.586a1 1 0 01.707.293l5.414 5.414a1 1 0 01.293.707V19a2 2 0 01-2 2z" />
            </svg>
          </div>
          <h3 className="text-lg font-medium text-gray-900 mb-2">No courses found</h3>
          <p className="text-gray-500">Try a different search term.</p>
        </div>
      ) : (
        <div className="space-y-6">
          {paginatedCourses.map((course) => (
            <div key={course.id} className="bg-white rounded-lg shadow-sm border border-gray-200 overflow-hidden">
              <div className="px-6 py-4 border-b border-gray-200">
                <div className="flex justify-between items-center">
                  <div>
                    <h3 className="text-lg font-semibold text-gray-900">{course.title}</h3>
                    <p className="text-sm text-gray-600 mt-1">{course.description}</p>
                  </div>
                  <div className="flex gap-2">
                    <button
                      onClick={() => handleExpandCourse(course.id)}
                      className="px-4 py-2 bg-blue-600 hover:bg-blue-700 text-white text-sm font-medium rounded-md shadow-sm transition-colors focus:outline-none focus:ring-2 focus:ring-offset-2 focus:ring-blue-500"
                    >
                      {expandedCourseId === course.id ? 'Hide Modules' : 'View Modules'}
                    </button>
                  </div>
                </div>
              </div>

              {expandedCourseId === course.id && (
                <div className="border-t border-gray-200 px-6 py-4">
                  <div className="space-y-4">
                    {course.modules.length === 0 ? (
                      <div className="text-center py-8">
                        <p className="text-gray-500">No modules found for this course</p>
                      </div>
                    ) : (
                      course.modules.map((mod) => {
                        // Strictly use module-specific API results to avoid showing quizzes from other modules
                        const quizzes = moduleQuizzes[mod.id] || [];
                        console.log(`Module ${mod.id} quizzes:`, quizzes);
                        return (
                          <div key={mod.id} className="bg-white rounded-lg shadow-sm border border-gray-200 hover:shadow-md transition-shadow duration-200 p-6">
                            <div className="flex justify-between items-start">
                              <div className="flex-1">
                                <div className="flex items-center gap-3 mb-3">
                                  <h3 className="text-lg font-semibold text-gray-900">{mod.title}</h3>
                                  <span className={`inline-flex items-center px-2.5 py-0.5 rounded-full text-xs font-medium ${
                                    mod.module_status === 'PUBLISHED' ? 'bg-green-100 text-green-800' :
                                    mod.module_status === 'DRAFT' ? 'bg-yellow-100 text-yellow-800' :
                                    'bg-gray-100 text-gray-800'
                                  }`}>
                                    {mod.module_status}
                                  </span>
                                </div>
                                
                                <p className="text-sm text-gray-600 mb-4 leading-relaxed">{mod.description}</p>
                                
                                <div className="grid grid-cols-2 md:grid-cols-4 gap-3">
                                  <div className="flex flex-col">
                                    <span className="text-xs font-medium text-gray-500 uppercase tracking-wide">Module ID</span>
                                    <span className="text-sm font-mono text-gray-700 bg-gray-50 px-2 py-1 rounded border truncate">
                                      {mod.id}
                                    </span>
                                  </div>
                                  
                                  <div className="flex flex-col">
                                    <span className="text-xs font-medium text-gray-500 uppercase tracking-wide">Order</span>
                                    <span className="text-sm text-gray-700">{mod.order || 'N/A'}</span>
                                  </div>
                                  
                                  <div className="flex flex-col">
                                    <span className="text-xs font-medium text-gray-500 uppercase tracking-wide">Duration</span>
                                    <span className="text-sm text-gray-700">{mod.estimated_duration || 0} min</span>
                                  </div>
                                </div>
                              </div>
                              
                              <div className="flex flex-col gap-2 ml-4">
                                {assessmentType === 'quiz' ? (
                                  <Button onClick={() => handleCreateQuiz(mod.id)} className="px-4 py-2 bg-blue-600 hover:bg-blue-700 text-white text-sm font-medium rounded-lg shadow-sm transition-all duration-200 hover:shadow-md">
                                    <Plus size={16} className="mr-2" /> Create Quiz
                                  </Button>
                                ) : (
                                  <Button onClick={() => handleCreateScenario(mod.id)} className="px-4 py-2 bg-purple-600 hover:bg-purple-700 text-white text-sm font-medium rounded-lg shadow-sm transition-all duration-200 hover:shadow-md">
                                    <Plus size={16} className="mr-2" /> Create Scenario
                                  </Button>
                                )}
                              </div>
                            </div>
                            {/* List all assessments for this module */}
                            {assessmentType === 'quiz' ? (
                              loadingQuizzes[mod.id] ? (
                                <div className="mt-4 flex items-center justify-center py-8">
                                  <div className="flex items-center space-x-2">
                                    <div className="animate-spin rounded-full h-6 w-6 border-b-2 border-blue-600"></div>
                                    <span className="text-sm text-gray-600">Loading quizzes...</span>
                                  </div>
                                </div>
                              ) : quizzes.length > 0 ? (
                              <div className="mt-4 space-y-4">
                                {quizzes.map((quiz) => (
                                  <div key={quiz.id} className="border rounded p-4 flex flex-col md:flex-row md:items-center md:justify-between bg-gray-50">
                                    <div>
                                      <div className="font-semibold text-gray-900">{quiz.title}</div>
                                      <div className="text-xs text-gray-500 mb-1">Type: {quiz.type} | Max Attempts: {quiz.maxAttempts}</div>
                                      <div className="text-xs text-gray-500 mb-1">Score: {quiz.min_score} - {quiz.max_score} | Time: {quiz.time_estimate} min</div>
                                      <div className="text-xs text-gray-500 mb-1">Questions: {quiz.questions?.length || quiz.question_count || 0}</div>
                                    </div>
                                                                          <div className="flex gap-2 mt-2 md:mt-0">


                                        <Button
                                          onClick={() => handleViewScores(quiz, course.id)}
                                          className="group relative overflow-hidden bg-green-500 hover:bg-green-600 text-white rounded-md shadow-sm transition-all duration-300 hover:pr-16"
                                        >
                                          <div className="flex items-center justify-center w-full h-full">
                                            <Trophy className="w-4 h-4 transition-transform duration-300 group-hover:translate-x-[-4px]" />
                                            <span className="absolute right-6 opacity-0 group-hover:opacity-100 transition-opacity duration-300 text-xs font-medium whitespace-nowrap">
                                              Scores
                                            </span>
                                          </div>
                                        </Button>

                                        <Button
                                          onClick={() => handleEditQuiz(quiz)}
                                          className="group relative overflow-hidden bg-blue-500 hover:bg-blue-600 text-white rounded-md shadow-sm transition-all duration-300 hover:pr-16"
                                        >
                                          <div className="flex items-center justify-center w-full h-full">
                                            <Edit className="w-4 h-4 transition-transform duration-300 group-hover:translate-x-[-4px]" />
                                            <span className="absolute right-6 opacity-0 group-hover:opacity-100 transition-opacity duration-300 text-xs font-medium whitespace-nowrap">
                                              Edit
                                            </span>
                                          </div>
                                        </Button>

                                        <Button
                                          onClick={() => handleDeleteQuiz(quiz)}
                                          className="group relative overflow-hidden bg-red-500 hover:bg-red-600 text-white rounded-md shadow-sm transition-all duration-300 hover:pr-16"
                                        >
                                          <div className="flex items-center justify-center w-full h-full">
                                            <Trash2 className="w-4 h-4 transition-transform duration-300 group-hover:translate-x-[-4px]" />
                                            <span className="absolute right-6 opacity-0 group-hover:opacity-100 transition-opacity duration-300 text-xs font-medium whitespace-nowrap">
                                              Delete
                                            </span>
                                          </div>
                                        </Button>

                                        <Button
                                          onClick={() => handleAddQuestions(quiz)}
                                          className="group relative overflow-hidden bg-indigo-500 hover:bg-indigo-600 text-white rounded-md shadow-sm transition-all duration-300 hover:pr-16"
                                        >
                                          <div className="flex items-center justify-center w-full h-full">
                                            <Plus className="w-4 h-4 transition-transform duration-300 group-hover:translate-x-[-4px]" />
                                            <span className="absolute right-10 opacity-0 group-hover:opacity-100 transition-opacity duration-300 text-xs font-medium whitespace-nowrap">
                                              Add
                                            </span>
                                          </div>
                                        </Button>
                                      </div>


                                  </div>
                                ))}
                              </div>
                              ) : (
                                <div className="mt-4 text-center py-4">
                                  <p className="text-sm text-gray-500">No quizzes found for this module</p>
                                </div>
                              )
                            ) : (
                              loadingScenarios[mod.id] ? (
                                <div className="mt-4 flex items-center justify-center py-8">
                                  <div className="flex items-center space-x-2">
                                    <div className="animate-spin rounded-full h-6 w-6 border-b-2 border-purple-600"></div>
                                    <span className="text-sm text-gray-600">Loading scenarios...</span>
                                  </div>
                                </div>
                              ) : (moduleScenarios[mod.id] || []).length > 0 ? (
                                <div className="mt-4 space-y-4">
                                  {(moduleScenarios[mod.id] || []).map((scenario) => (
                                    <div key={scenario.id} className="border rounded p-4 flex flex-col md:flex-row md:items-center md:justify-between bg-purple-50">
                                      <div>
                                        <div className="font-semibold text-gray-900">{scenario.title}</div>
                                        <div className="text-xs text-gray-500 mb-1">Type: {scenario.type} | Decisions: {scenario.decisions?.length || 0}</div>
                                        <div className="text-xs text-gray-500 mb-1">Avatar: {scenario.avatar || 'Default'} | Background: {scenario.background || 'Default'}</div>
                                        <div className="text-xs text-gray-500 mb-1">Duration: {scenario.time_estimate || 0} min</div>
                                      </div>
                                      <div className="flex gap-2 mt-2 md:mt-0">
                                        <Button
                                          onClick={() => handleEditScenario(scenario)}
                                          className="group relative overflow-hidden bg-purple-500 hover:bg-purple-600 text-white rounded-md shadow-sm transition-all duration-300 hover:pr-16"
                                        >
                                          <div className="flex items-center justify-center w-full h-full">
                                            <Edit className="w-4 h-4 transition-transform duration-300 group-hover:translate-x-[-4px]" />
                                            <span className="absolute right-6 opacity-0 group-hover:opacity-100 transition-opacity duration-300 text-xs font-medium whitespace-nowrap">
                                              Edit
                                            </span>
                                          </div>
                                        </Button>
                                        <Button
                                          onClick={() => handleDeleteScenario(scenario)}
                                          className="group relative overflow-hidden bg-red-500 hover:bg-red-600 text-white rounded-md shadow-sm transition-all duration-300 hover:pr-16"
                                        >
                                          <div className="flex items-center justify-center w-full h-full">
                                            <Trash2 className="w-4 h-4 transition-transform duration-300 group-hover:translate-x-[-4px]" />
                                            <span className="absolute right-6 opacity-0 group-hover:opacity-100 transition-opacity duration-300 text-xs font-medium whitespace-nowrap">
                                              Delete
                                            </span>
                                          </div>
                                        </Button>
                                      </div>
                                    </div>
                                  ))}
                                </div>
                              ) : (
                                <div className="mt-4 text-center py-4">
                                  <p className="text-sm text-gray-500">No scenarios found for this module</p>
                                </div>
                              )
                            )}
                          </div>
                        );
                      })
                    )}
                  </div>
                </div>
              )}
            </div>
          ))}
        </div>
      )}

      {/* Pagination controls */}
      {totalPages > 1 && (
        <div className="flex justify-center items-center gap-4 mt-8">
          <Button
            onClick={() => setCurrentPage(p => Math.max(1, p - 1))}
            disabled={currentPage === 1}
            variant="outline"
          >
            Previous
          </Button>
          <span className="text-sm text-gray-700">Page {currentPage} of {totalPages}</span>
          <Button
            onClick={() => setCurrentPage(p => Math.min(totalPages, p + 1))}
            disabled={currentPage === totalPages}
            variant="outline"
          >
            Next
          </Button>
        </div>
      )}

      {/* Create Module Dialog */}
      <CreateModuleDialog
        isOpen={showCreateModuleDialog}
        onClose={() => setShowCreateModuleDialog(false)}
        courseId={selectedCourseForModule}
        onModuleCreated={handleModuleCreated}
        existingModules={courses.find(c => c.id === selectedCourseForModule)?.modules || []}
      />

      {/* Preview Dialog */}
      {showPreviewDialog && (
        <div className="fixed inset-0 z-50 flex items-center justify-center bg-black bg-opacity-50">
          <div className="bg-white rounded-lg shadow-xl w-full max-w-6xl h-5/6 flex flex-col">
            <div className="flex items-center justify-between p-6 border-b">
              <div>
                <h2 className="text-xl font-semibold">{previewQuizData?.title || 'Quiz Preview'}</h2>
                <p className="text-sm text-gray-600">{previewQuizData?.description}</p>
              </div>
              <Button
                onClick={() => { setShowPreviewDialog(false); setPreviewQuizData(null); setPreviewError(null); }}
                variant="outline"
              >
                Close
              </Button>
            </div>
            <div className="flex-1 p-6 overflow-y-auto">
              {previewLoading ? (
                <div className="w-full h-full flex items-center justify-center bg-gray-50 rounded-md border border-gray-300">
                  <p className="text-lg text-gray-500">Loading quiz...</p>
                </div>
              ) : previewError ? (
                <div className="w-full h-full flex items-center justify-center bg-gray-50 rounded-md border border-gray-300">
                  <p className="text-lg text-red-500">{previewError}</p>
                </div>
              ) : previewQuizData && previewQuizData.questions && previewQuizData.questions.length > 0 ? (
                <div className="space-y-8">
                  {previewQuizData.questions.map((q, idx) => {
                    const options = q.question_options && q.question_options.length > 0 ? q.question_options : (q.options || []);
                    return (
                      <div key={q.id} className="mb-6">
                        <div className="flex items-center justify-between mb-2">
                          <div className="font-medium text-gray-900">{idx + 1}. {q.question}</div>
                          <Button
                            variant="ghost"
                            size="sm"
                            onClick={() => handleEditQuestion(q)}
                            className="text-gray-500 hover:text-gray-700"
                          >
                            <Edit className="w-4 h-4" />
                          </Button>
                        </div>
                        {options.length > 0 ? (
                          <div className="space-y-2 ml-4">
                            {options.map(opt => (
                              <div key={opt.id || opt.text} className="flex items-center">
                                <input type="radio" disabled className="mr-2" name={`preview-q-${q.id}`} checked={opt.isCorrect || false} readOnly />
                                <span className="text-gray-800">{opt.text || opt}</span>
                                {opt.isCorrect && <span className="ml-2 text-green-600 text-xs font-semibold">(Correct)</span>}
                              </div>
                            ))}
                          </div>
                        ) : (
                          <div className="ml-4 text-sm text-gray-700">
                            {(q.type === 'FILL_UPS' || q.type === 'ONE_WORD') ? (
                              <div>
                                <span className="font-medium">Answer{q.type === 'FILL_UPS' ? 's' : ''}:</span>{' '}
                                <span>
                                  {Array.isArray(q.correctAnswer)
                                    ? q.correctAnswer.join(', ')
                                    : (q.correctAnswer || q.correct_answers || q.answer || '—')}
                                </span>
                              </div>
                            ) : q.type === 'CATEGORIZATION' ? (
                              <div>
                                <div className="font-medium mb-2">Categories and Items:</div>
                                <div className="space-y-2">
                                  {options.map(opt => (
                                    <div key={opt.id || opt.text} className="flex items-center">
                                      <span className={`px-2 py-1 rounded text-xs ${
                                        opt.isCategory 
                                          ? 'bg-blue-100 text-blue-800' 
                                          : 'bg-green-100 text-green-800'
                                      }`}>
                                        {opt.isCategory ? 'Category' : 'Item'}
                                      </span>
                                      <span className="ml-2 text-gray-800">{opt.text || opt}</span>
                                      {!opt.isCategory && opt.category && (
                                        <span className="ml-2 text-xs text-gray-500">
                                          → {opt.category}
                                        </span>
                                      )}
                                    </div>
                                  ))}
                                </div>
                              </div>
                            ) : null}
                          </div>
                        )}
                      </div>
                    );
                  })}
                </div>
              ) : (
                <div className="w-full h-full flex items-center justify-center bg-gray-50 rounded-md border border-gray-300">
                  <p className="text-lg text-gray-500">No questions found for this quiz.</p>
                </div>
              )}
            </div>
          </div>
        </div>
      )}

      <QuizModal
        isOpen={showQuizModal}
        onClose={() => {
          setShowQuizModal(false);
          setEditingQuiz(null);
          setIsAddingQuestions(false);
          // Refresh quizzes for all modules when modal closes
          if (isAllowed && selectedModuleForQuiz) {
            fetchAndSetModuleQuizzes(selectedModuleForQuiz);
          }
        }}
        moduleId={selectedModuleForQuiz}
        onQuizCreated={handleQuizCreatedOrUpdated}
        editingQuiz={editingQuiz}
        onQuizUpdated={handleQuizCreatedOrUpdated}
        isAddingQuestions={isAddingQuestions}
      />

      <QuizScoresModal
        isOpen={showScoresModal}
        onClose={() => {
          setShowScoresModal(false);
          setSelectedQuizForScores(null);
        }}
        quiz={selectedQuizForScores}
        courseId={courses.find(c => c.modules?.some(m => m.id === selectedQuizForScores?.module_id))?.id}
      />

      {/* Delete Confirmation Modal */}
      {showDeleteConfirmation && quizToDelete && (
        <div className="fixed inset-0 z-50 flex items-center justify-center bg-black bg-opacity-50">
          <div className="bg-white rounded-lg shadow-xl w-full max-w-md p-6">
            <h3 className="text-lg font-semibold text-gray-900 mb-4">Confirm Deletion</h3>
            <p className="text-gray-700 mb-4">
              Are you sure you want to delete the quiz "{quizToDelete.title}"? This action cannot be undone.
            </p>
            <div className="flex justify-end gap-2">
              <Button 
                variant="outline" 
                onClick={() => {
                  setShowDeleteConfirmation(false);
                  setQuizToDelete(null);
                  setIsDeleting(false);
                }}
                disabled={isDeleting}
              >
                Cancel
              </Button>
              <Button 
                variant="destructive" 
                onClick={async () => {
                  setIsDeleting(true);
                  try {
                    await deleteQuiz(quizToDelete.id);
                    setAllQuizzes(prev => prev.filter(q => q.id !== quizToDelete.id));
                    setModuleQuizzes(prev => {
                      const moduleId = quizToDelete.module_id;
                      return {
                        ...prev,
                        [moduleId]: prev[moduleId]?.filter(q => q.id !== quizToDelete.id) || []
                      };
                    });
                    setShowDeleteConfirmation(false);
                    setQuizToDelete(null);
                    setIsDeleting(false);
                    toast.success('Quiz deleted successfully!');
                  } catch (err) {
                    console.error('Error deleting quiz:', err);
                    toast.error('Failed to delete quiz.');
                    setIsDeleting(false);
                  }
                }}
                disabled={isDeleting}
              >
                {isDeleting ? (
                  <div className="flex items-center space-x-2">
                    <div className="animate-spin rounded-full h-4 w-4 border-b-2 border-white"></div>
                    <span>Deleting...</span>
                  </div>
                ) : (
                  'Delete'
                )}
              </Button>
            </div>
          </div>
        </div>
      )}

      <EditQuestionModal
        isOpen={showEditQuestionModal}
        onClose={() => {
          setShowEditQuestionModal(false);
          setSelectedQuestionForEdit(null);
        }}
        question={selectedQuestionForEdit}
        quizId={previewQuizData?.id}
        onQuestionUpdated={handleQuestionUpdated}
      />

    </div>
  );
};

export default CreateQuizPage;<|MERGE_RESOLUTION|>--- conflicted
+++ resolved
@@ -48,15 +48,12 @@
   const [isAddingQuestions, setIsAddingQuestions] = useState(false);
   const [showEditQuestionModal, setShowEditQuestionModal] = useState(false);
   const [selectedQuestionForEdit, setSelectedQuestionForEdit] = useState(null);
-<<<<<<< HEAD
+  const [loadingCourses, setLoadingCourses] = useState(true);
   
   // Scenario-related state
   const [assessmentType, setAssessmentType] = useState('quiz'); // 'quiz' or 'scenario'
   const [moduleScenarios, setModuleScenarios] = useState({}); // { [moduleId]: [scenario, ...] }
   const [loadingScenarios, setLoadingScenarios] = useState({}); // { [moduleId]: boolean }
-=======
-  const [loadingCourses, setLoadingCourses] = useState(true);
->>>>>>> 647b2be9
 
   const isAllowed = allowedScormUserIds.includes(currentUserId);
 
