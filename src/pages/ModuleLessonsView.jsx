--- conflicted
+++ resolved
@@ -1,8 +1,4 @@
-<<<<<<< HEAD
-import React, { useState, useEffect, useMemo } from 'react';
-=======
 import React, { useState, useEffect, useMemo, useRef } from 'react';
->>>>>>> 97798924
 import { useParams, useNavigate } from 'react-router-dom';
 import { Button } from '@/components/ui/button';
 import {
@@ -26,10 +22,7 @@
   X,
   Upload,
   Link,
-<<<<<<< HEAD
-=======
   ExternalLink,
->>>>>>> 97798924
 } from 'lucide-react';
 import { Input } from '@/components/ui/input';
 import { Textarea } from '@/components/ui/textarea';
@@ -95,7 +88,6 @@
     status: 'DRAFT',
     thumbnail: '',
   });
-<<<<<<< HEAD
 
   // Lesson deletion state
   const [lessonToDelete, setLessonToDelete] = useState(null);
@@ -105,6 +97,20 @@
   const [showUpdateDialog, setShowUpdateDialog] = useState(false);
   const [currentLesson, setCurrentLesson] = useState(null);
   const [isUpdating, setIsUpdating] = useState(false);
+
+  // SCORM addition state
+  const [showAddScormDialog, setShowAddScormDialog] = useState(false);
+  const [scormLesson, setScormLesson] = useState(null);
+  const [scormUrl, setScormUrl] = useState('');
+  const [isAddingScorm, setIsAddingScorm] = useState(false);
+  const [scormFile, setScormFile] = useState(null);
+  const [isUploadingScorm, setIsUploadingScorm] = useState(false);
+  const [existingScormUrl, setExistingScormUrl] = useState('');
+  const [isFetchingScorm, setIsFetchingScorm] = useState(false);
+  const [isDeletingScorm, setIsDeletingScorm] = useState(false);
+  const [scormUploadProgress, setScormUploadProgress] = useState(0);
+  const [scormServerProgress, setScormServerProgress] = useState(null);
+  const scormProgressIntervalRef = useRef(null);
 
   // Lesson content state
   const [lessonContent, setLessonContent] = useState(null);
@@ -121,6 +127,12 @@
   useEffect(() => {
     fetchModuleLessons();
   }, [courseId, moduleId]);
+
+  useEffect(() => {
+    return () => {
+      stopScormProgressPolling(true);
+    };
+  }, []);
 
   const fetchModuleLessons = async () => {
     try {
@@ -266,198 +278,6 @@
   const handleUpdateLesson = async () => {
     if (!currentLesson) return;
 
-=======
-
-  // Lesson deletion state
-  const [lessonToDelete, setLessonToDelete] = useState(null);
-  const [isDeleting, setIsDeleting] = useState(false);
-
-  // Lesson update state
-  const [showUpdateDialog, setShowUpdateDialog] = useState(false);
-  const [currentLesson, setCurrentLesson] = useState(null);
-  const [isUpdating, setIsUpdating] = useState(false);
-
-  // SCORM addition state
-  const [showAddScormDialog, setShowAddScormDialog] = useState(false);
-  const [scormLesson, setScormLesson] = useState(null);
-  const [scormUrl, setScormUrl] = useState('');
-  const [isAddingScorm, setIsAddingScorm] = useState(false);
-  const [scormFile, setScormFile] = useState(null);
-  const [isUploadingScorm, setIsUploadingScorm] = useState(false);
-  const [existingScormUrl, setExistingScormUrl] = useState('');
-  const [isFetchingScorm, setIsFetchingScorm] = useState(false);
-  const [isDeletingScorm, setIsDeletingScorm] = useState(false);
-  const [scormUploadProgress, setScormUploadProgress] = useState(0);
-  const [scormServerProgress, setScormServerProgress] = useState(null);
-  const scormProgressIntervalRef = useRef(null);
-
-  // Lesson content state
-  const [lessonContent, setLessonContent] = useState(null);
-  const [loadingContent, setLoadingContent] = useState(false);
-
-  // Image editor and upload state
-  const [showImageEditor, setShowImageEditor] = useState(false);
-  const [selectedImageFile, setSelectedImageFile] = useState(null);
-  const [isUploadingImage, setIsUploadingImage] = useState(false);
-  const [thumbnailMode, setThumbnailMode] = useState('url'); // 'url' or 'upload'
-  const [editingContext, setEditingContext] = useState(null); // 'create' or 'update'
-
-  // Fetch module and lessons data
-  useEffect(() => {
-    fetchModuleLessons();
-  }, [courseId, moduleId]);
-
-  useEffect(() => {
-    return () => {
-      stopScormProgressPolling(true);
-    };
-  }, []);
-
-  const fetchModuleLessons = async () => {
-    try {
-      setLoading(true);
-      setError(null); // Clear any previous errors
-
-      const [moduleResponse, lessonsResponse] = await Promise.all([
-        axios.get(
-          `${import.meta.env.VITE_API_BASE_URL}/api/course/${courseId}/modules/${moduleId}/view`,
-          {
-            headers: getAuthHeader(),
-            withCredentials: true,
-          }
-        ),
-        axios.get(
-          `${import.meta.env.VITE_API_BASE_URL}/api/course/${courseId}/modules/${moduleId}/lesson/all-lessons`,
-          {
-            headers: getAuthHeader(),
-            withCredentials: true,
-          }
-        ),
-      ]);
-
-      // Handle module details response
-      const moduleData = moduleResponse.data.data || moduleResponse.data;
-      setModuleDetails(moduleData);
-
-      // Handle lessons response
-      console.log('Lessons API Response:', lessonsResponse.data);
-
-      let lessonsData = [];
-      if (Array.isArray(lessonsResponse.data)) {
-        lessonsData = lessonsResponse.data;
-      } else if (
-        lessonsResponse.data?.data &&
-        Array.isArray(lessonsResponse.data.data)
-      ) {
-        lessonsData = lessonsResponse.data.data;
-      } else if (lessonsResponse.data?.lessons) {
-        lessonsData = Array.isArray(lessonsResponse.data.lessons)
-          ? lessonsResponse.data.lessons
-          : [lessonsResponse.data.lessons];
-      }
-
-      console.log('Extracted lessons data:', lessonsData);
-
-      // Normalize lesson data to ensure consistent field names
-      const normalizedLessons = lessonsData.map(lesson => ({
-        ...lesson,
-        status: lesson.status || lesson.lesson_status || 'DRAFT',
-      }));
-
-      console.log('Normalized lessons:', normalizedLessons);
-      setLessons(normalizedLessons);
-
-      // Set the next order number for new lessons
-      const maxOrder =
-        lessonsData.length > 0
-          ? Math.max(...lessonsData.map(l => l.order || 0))
-          : 0;
-      setNewLesson(prev => ({ ...prev, order: maxOrder + 1 }));
-    } catch (err) {
-      console.error('Error fetching module lessons:', err);
-      console.error('Error details:', err.response?.data || err.message);
-      setError('Failed to load module lessons. Please try again later.');
-    } finally {
-      setLoading(false);
-    }
-  };
-
-  const handleCreateLesson = async () => {
-    try {
-      setIsCreating(true);
-
-      // Prepare the lesson data in the expected format
-      const lessonData = {
-        title: newLesson.title,
-        description: newLesson.description,
-        order: parseInt(newLesson.order) || 1,
-        lesson_status: newLesson.status,
-        thumbnail: newLesson.thumbnail || null,
-      };
-
-      const response = await axios.post(
-        `${import.meta.env.VITE_API_BASE_URL}/api/course/${courseId}/modules/${moduleId}/lesson/create-lesson`,
-        lessonData,
-        {
-          headers: {
-            ...getAuthHeader(),
-            'Content-Type': 'application/json',
-          },
-          withCredentials: true,
-        }
-      );
-
-      // Add the new lesson to the list with normalized status field
-      const createdLesson = response.data.data || response.data;
-      // Normalize the status field to ensure consistent display
-      const normalizedLesson = {
-        ...createdLesson,
-        status:
-          createdLesson.lesson_status ||
-          createdLesson.status ||
-          newLesson.status,
-      };
-      setLessons(prev => [...prev, normalizedLesson]);
-
-      // Reset form and close dialog
-      setNewLesson({
-        title: '',
-        description: '',
-        order: newLesson.order + 1, // Increment order for next lesson
-        status: 'DRAFT',
-        thumbnail: '',
-      });
-
-      setShowCreateDialog(false);
-
-      toast({
-        title: 'Success',
-        description: 'Lesson created successfully!',
-      });
-    } catch (error) {
-      console.error('Error creating lesson:', error);
-      let errorMessage = 'Failed to create lesson. Please try again.';
-
-      if (error.response?.data?.message) {
-        errorMessage = error.response.data.message;
-      } else if (error.response?.data?.error) {
-        errorMessage = error.response.data.error;
-      }
-
-      toast({
-        title: 'Error',
-        description: errorMessage,
-        variant: 'destructive',
-      });
-    } finally {
-      setIsCreating(false);
-    }
-  };
-
-  const handleUpdateLesson = async () => {
-    if (!currentLesson) return;
-
->>>>>>> 97798924
     try {
       setIsUpdating(true);
 
@@ -683,8 +503,6 @@
     setShowCreateDialog(true);
   };
 
-<<<<<<< HEAD
-=======
   const fetchLessonScormDetails = async lessonId => {
     if (!lessonId) return;
 
@@ -1116,7 +934,6 @@
     }
   };
 
->>>>>>> 97798924
   const handleDeleteLesson = async () => {
     if (!lessonToDelete) return;
 
@@ -1278,7 +1095,6 @@
                       e.target.style.display = 'none';
                       e.target.nextSibling.style.display = 'flex';
                     }}
-<<<<<<< HEAD
                   />
                   <div
                     className="absolute inset-0 bg-gray-200 flex items-center justify-center text-gray-500 text-sm"
@@ -1340,176 +1156,6 @@
                     <Edit className="h-4 w-4" />
                     <span className="sr-only">Edit</span>
                   </Button>
-                  <UniversalAIContentButton
-                    lessonData={lesson}
-                    moduleData={moduleDetails}
-                    courseData={{ title: 'Course' }} // You can pass actual course data if available
-                    onContentGenerated={blocks => {
-                      console.log(
-                        'AI content generated for lesson:',
-                        lesson.title,
-                        blocks
-                      );
-                      toast({
-                        title: 'Success',
-                        description: `Generated ${blocks.length} content blocks for ${lesson.title}!`,
-                      });
-                      // Optionally refresh the lesson data
-                      fetchModuleLessons();
-                    }}
-                    variant="outline"
-                    size="icon"
-                    className="h-8 w-8 text-purple-600 hover:bg-purple-50 border-purple-200"
-                    buttonText=""
-                    showIcon={true}
-                  />
-                  <Button
-                    variant="outline"
-                    size="icon"
-                    className="h-8 w-8 text-red-600 hover:bg-red-50 border-red-200"
-                    onClick={e => {
-                      e.stopPropagation();
-                      setLessonToDelete(lesson);
-                    }}
-                  >
-                    <Trash2 className="h-4 w-4" />
-                    <span className="sr-only">Delete</span>
-                  </Button>
-                </div>
-              </CardFooter>
-            </Card>
-          ))}
-        </div>
-      ) : (
-        <div className="text-center py-12 bg-gray-50 rounded-lg border border-dashed border-gray-200">
-          <FileText className="h-12 w-12 text-gray-400 mx-auto mb-4" />
-          <h3 className="text-lg font-medium text-gray-900 mb-2">
-            {searchQuery
-              ? 'No matching lessons found'
-              : 'No lessons available yet'}
-          </h3>
-          <p className="text-gray-600 mb-6">
-            {searchQuery
-              ? 'Try a different search term.'
-              : 'Create your first lesson to get started.'}
-          </p>
-          <Button onClick={handleAddLesson}>
-            <Plus className="mr-2 h-4 w-4" />
-            {searchQuery ? 'Clear Search' : 'Create Your First Lesson'}
-          </Button>
-        </div>
-      )}
-
-      {/* Create Lesson Dialog */}
-      <Dialog open={showCreateDialog} onOpenChange={setShowCreateDialog}>
-        <DialogContent className="sm:max-w-[600px] max-h-[80vh] overflow-y-auto">
-          <DialogHeader>
-            <DialogTitle>Create New Lesson</DialogTitle>
-            <DialogDescription>
-              Fill in the details below to create a new lesson for this module.
-            </DialogDescription>
-          </DialogHeader>
-
-          <div className="grid gap-4 py-4">
-            <div className="space-y-2">
-              <Label htmlFor="title">Lesson Title *</Label>
-              <Input
-                id="title"
-                name="title"
-                value={newLesson.title}
-                onChange={handleInputChange}
-                placeholder="Enter lesson title"
-                required
-              />
-            </div>
-
-            <div className="space-y-2">
-              <Label htmlFor="description">Description *</Label>
-              <Textarea
-                id="description"
-                name="description"
-                value={newLesson.description}
-                onChange={handleInputChange}
-                placeholder="Enter lesson description"
-                rows={3}
-                required
-              />
-            </div>
-
-            <div className="space-y-2">
-              <Label>Thumbnail Image</Label>
-              <Tabs defaultValue="url" className="w-full">
-                <TabsList className="grid w-full grid-cols-2">
-                  <TabsTrigger value="url" className="flex items-center gap-2">
-                    <Link className="h-4 w-4" />
-                    Image URL
-                  </TabsTrigger>
-                  <TabsTrigger
-                    value="upload"
-                    className="flex items-center gap-2"
-                  >
-=======
-                  />
-                  <div
-                    className="absolute inset-0 bg-gray-200 flex items-center justify-center text-gray-500 text-sm"
-                    style={{ display: 'none' }}
-                  >
-                    Image failed to load
-                  </div>
-                </div>
-              )}
-              <CardHeader className="pb-3">
-                <div className="flex justify-between items-start gap-2">
-                  <CardTitle className="text-lg line-clamp-2">
-                    {lesson.title || 'Untitled Lesson'}
-                  </CardTitle>
-                  <Badge
-                    variant={
-                      lesson.status === 'PUBLISHED' ? 'default' : 'secondary'
-                    }
-                    className="whitespace-nowrap"
-                  >
-                    {lesson.status || 'DRAFT'}
-                  </Badge>
-                </div>
-              </CardHeader>
-              <CardContent className="pb-4">
-                <p className="text-sm text-gray-600 line-clamp-3 mb-4">
-                  {lesson.description || 'No description provided.'}
-                </p>
-                <div className="flex items-center justify-between text-xs text-gray-500">
-                  <span>Order: {lesson.order || 'N/A'}</span>
-                  {lesson.updatedAt && (
-                    <span>
-                      Updated: {new Date(lesson.updatedAt).toLocaleDateString()}
-                    </span>
-                  )}
-                </div>
-              </CardContent>
-              <CardFooter className="pt-0">
-                <Button
-                  variant="outline"
-                  className="w-full flex items-center justify-center gap-2"
-                  onClick={() => handleLessonClick(lesson)}
-                >
-                  <Play className="h-4 w-4" /> View Lesson
-                </Button>
-                <div
-                  className="flex items-center space-x-2 ml-4"
-                  onClick={e => e.stopPropagation()}
-                >
-                  <Button
-                    variant="outline"
-                    size="icon"
-                    className="h-8 w-8 text-blue-600 hover:bg-blue-50 border-blue-200"
-                    onClick={e => {
-                      e.stopPropagation();
-                      handleOpenUpdateDialog(lesson);
-                    }}
-                  >
-                    <Edit className="h-4 w-4" />
-                    <span className="sr-only">Edit</span>
-                  </Button>
 
                   <Button
                     variant="outline"
@@ -1805,285 +1451,6 @@
                     value="upload"
                     className="flex items-center gap-2"
                   >
->>>>>>> 97798924
-                    <Upload className="h-4 w-4" />
-                    Upload File
-                  </TabsTrigger>
-                </TabsList>
-
-                <TabsContent value="url" className="space-y-2">
-                  <Input
-                    id="thumbnail"
-                    name="thumbnail"
-<<<<<<< HEAD
-                    value={newLesson.thumbnail}
-                    onChange={handleInputChange}
-=======
-                    value={currentLesson?.thumbnail || ''}
-                    onChange={e =>
-                      setCurrentLesson(prev => ({
-                        ...prev,
-                        thumbnail: e.target.value,
-                      }))
-                    }
->>>>>>> 97798924
-                    placeholder="Enter thumbnail image URL (optional)"
-                    type="url"
-                  />
-                  <p className="text-xs text-gray-500">
-                    Enter a URL to an image file.
-                  </p>
-                </TabsContent>
-
-                <TabsContent value="upload" className="space-y-2">
-                  <div className="flex items-center gap-2">
-                    <Input
-                      type="file"
-                      accept="image/*"
-<<<<<<< HEAD
-                      onChange={e => handleFileSelect(e, 'create')}
-=======
-                      onChange={e => handleFileSelect(e, 'update')}
->>>>>>> 97798924
-                      className="cursor-pointer"
-                      disabled={isUploadingImage}
-                    />
-                  </div>
-                  <p className="text-xs text-gray-500">
-                    Maximum file size: 500MB. Supported formats: JPG, PNG, GIF,
-                    WebP.
-                  </p>
-                  {isUploadingImage && (
-                    <div className="flex items-center gap-2 text-sm text-blue-600">
-                      <Loader2 className="h-4 w-4 animate-spin" />
-                      <span>Uploading image...</span>
-                    </div>
-                  )}
-                </TabsContent>
-              </Tabs>
-
-<<<<<<< HEAD
-              {newLesson.thumbnail && (
-=======
-              {currentLesson?.thumbnail && (
->>>>>>> 97798924
-                <div className="mt-2">
-                  <div className="flex items-center justify-between mb-2">
-                    <p className="text-xs text-gray-600">Preview:</p>
-                    <Button
-                      type="button"
-                      variant="ghost"
-                      size="sm"
-                      onClick={() =>
-<<<<<<< HEAD
-                        setNewLesson(prev => ({ ...prev, thumbnail: '' }))
-=======
-                        setCurrentLesson(prev => ({ ...prev, thumbnail: '' }))
->>>>>>> 97798924
-                      }
-                      className="h-6 text-xs"
-                    >
-                      <X className="h-3 w-3 mr-1" />
-                      Remove
-                    </Button>
-                  </div>
-                  <div className="w-full h-32 bg-gray-100 rounded border overflow-hidden">
-                    <img
-<<<<<<< HEAD
-                      src={newLesson.thumbnail}
-=======
-                      src={currentLesson.thumbnail}
->>>>>>> 97798924
-                      alt="Thumbnail preview"
-                      className="w-full h-full object-cover"
-                      onError={e => {
-                        e.target.style.display = 'none';
-                        e.target.nextSibling.style.display = 'flex';
-                      }}
-                    />
-                    <div
-                      className="w-full h-full bg-gray-200 flex items-center justify-center text-gray-500 text-sm"
-                      style={{ display: 'none' }}
-                    >
-                      Invalid image URL
-                    </div>
-                  </div>
-                </div>
-              )}
-            </div>
-
-            <div className="grid grid-cols-2 gap-4">
-              <div className="space-y-2">
-                <Label htmlFor="order">Order *</Label>
-                <Input
-                  id="order"
-                  name="order"
-                  type="number"
-                  min="1"
-<<<<<<< HEAD
-                  value={newLesson.order}
-                  onChange={handleInputChange}
-=======
-                  value={currentLesson?.order}
-                  onChange={e =>
-                    setCurrentLesson(prev => ({
-                      ...prev,
-                      order: e.target.value,
-                    }))
-                  }
->>>>>>> 97798924
-                  placeholder="Lesson order"
-                  required
-                />
-              </div>
-<<<<<<< HEAD
-            </div>
-
-            <div className="space-y-2">
-              <Label htmlFor="status">Status</Label>
-              <Select
-                value={newLesson.status}
-                onValueChange={value => handleSelectChange('status', value)}
-              >
-                <SelectTrigger>
-                  <SelectValue placeholder="Select status" />
-                </SelectTrigger>
-                <SelectContent>
-                  <SelectItem value="DRAFT">Draft</SelectItem>
-                  <SelectItem value="PUBLISHED">Published</SelectItem>
-                </SelectContent>
-              </Select>
-=======
-
-              <div className="space-y-2">
-                <Label htmlFor="status">Status</Label>
-                <Select
-                  value={currentLesson?.status}
-                  onValueChange={value =>
-                    setCurrentLesson(prev => ({ ...prev, status: value }))
-                  }
-                >
-                  <SelectTrigger>
-                    <SelectValue placeholder="Select status" />
-                  </SelectTrigger>
-                  <SelectContent>
-                    <SelectItem value="DRAFT">Draft</SelectItem>
-                    <SelectItem value="PUBLISHED">Published</SelectItem>
-                  </SelectContent>
-                </Select>
-              </div>
->>>>>>> 97798924
-            </div>
-          </div>
-
-          <DialogFooter className="sticky bottom-0 bg-background pt-4">
-            <Button
-              variant="outline"
-<<<<<<< HEAD
-              onClick={() => setShowCreateDialog(false)}
-              disabled={isCreating}
-=======
-              onClick={() => setShowUpdateDialog(false)}
-              disabled={isUpdating}
->>>>>>> 97798924
-              type="button"
-            >
-              Cancel
-            </Button>
-            <Button
-<<<<<<< HEAD
-              onClick={handleCreateLesson}
-              disabled={
-                !newLesson.title || !newLesson.description || isCreating
-              }
-              type="submit"
-            >
-              {isCreating ? (
-                <>
-                  <Loader2 className="mr-2 h-4 w-4 animate-spin" />
-                  Creating...
-                </>
-              ) : (
-                'Create Lesson'
-=======
-              onClick={handleUpdateLesson}
-              disabled={
-                !currentLesson?.title ||
-                !currentLesson?.description ||
-                isUpdating
-              }
-              type="submit"
-            >
-              {isUpdating ? (
-                <>
-                  <Loader2 className="mr-2 h-4 w-4 animate-spin" />
-                  Updating...
-                </>
-              ) : (
-                'Update Lesson'
->>>>>>> 97798924
-              )}
-            </Button>
-          </DialogFooter>
-        </DialogContent>
-      </Dialog>
-
-<<<<<<< HEAD
-      {/* Update Lesson Dialog */}
-      <Dialog open={showUpdateDialog} onOpenChange={setShowUpdateDialog}>
-        <DialogContent className="sm:max-w-[600px] max-h-[80vh] overflow-y-auto">
-          <DialogHeader>
-            <DialogTitle>Update Lesson</DialogTitle>
-            <DialogDescription>
-              Fill in the details below to update the lesson.
-            </DialogDescription>
-          </DialogHeader>
-
-          <div className="grid gap-4 py-4">
-            <div className="space-y-2">
-              <Label htmlFor="title">Lesson Title *</Label>
-              <Input
-                id="title"
-                name="title"
-                value={currentLesson?.title}
-                onChange={e =>
-                  setCurrentLesson(prev => ({ ...prev, title: e.target.value }))
-                }
-                placeholder="Enter lesson title"
-                required
-              />
-            </div>
-
-            <div className="space-y-2">
-              <Label htmlFor="description">Description *</Label>
-              <Textarea
-                id="description"
-                name="description"
-                value={currentLesson?.description}
-                onChange={e =>
-                  setCurrentLesson(prev => ({
-                    ...prev,
-                    description: e.target.value,
-                  }))
-                }
-                placeholder="Enter lesson description"
-                rows={3}
-                required
-              />
-            </div>
-
-            <div className="space-y-2">
-              <Label>Thumbnail Image</Label>
-              <Tabs defaultValue="url" className="w-full">
-                <TabsList className="grid w-full grid-cols-2">
-                  <TabsTrigger value="url" className="flex items-center gap-2">
-                    <Link className="h-4 w-4" />
-                    Image URL
-                  </TabsTrigger>
-                  <TabsTrigger
-                    value="upload"
-                    className="flex items-center gap-2"
-                  >
                     <Upload className="h-4 w-4" />
                     Upload File
                   </TabsTrigger>
@@ -2215,7 +1582,31 @@
               onClick={() => setShowUpdateDialog(false)}
               disabled={isUpdating}
               type="button"
-=======
+            >
+              Cancel
+            </Button>
+            <Button
+              onClick={handleUpdateLesson}
+              disabled={
+                !currentLesson?.title ||
+                !currentLesson?.description ||
+                isUpdating
+              }
+              type="submit"
+            >
+              {isUpdating ? (
+                <>
+                  <Loader2 className="mr-2 h-4 w-4 animate-spin" />
+                  Updating...
+                </>
+              ) : (
+                'Update Lesson'
+              )}
+            </Button>
+          </DialogFooter>
+        </DialogContent>
+      </Dialog>
+
       {/* Delete Confirmation Dialog */}
       <Dialog
         open={!!lessonToDelete}
@@ -2425,67 +1816,10 @@
               variant="outline"
               onClick={handleCloseScormDialog}
               disabled={isAddingScorm}
->>>>>>> 97798924
             >
               Cancel
             </Button>
             <Button
-<<<<<<< HEAD
-              onClick={handleUpdateLesson}
-              disabled={
-                !currentLesson?.title ||
-                !currentLesson?.description ||
-                isUpdating
-              }
-              type="submit"
-            >
-              {isUpdating ? (
-                <>
-                  <Loader2 className="mr-2 h-4 w-4 animate-spin" />
-                  Updating...
-                </>
-              ) : (
-                'Update Lesson'
-              )}
-            </Button>
-          </DialogFooter>
-        </DialogContent>
-      </Dialog>
-
-      {/* Delete Confirmation Dialog */}
-      <Dialog
-        open={!!lessonToDelete}
-        onOpenChange={open => !open && setLessonToDelete(null)}
-      >
-        <DialogContent>
-          <DialogHeader>
-            <DialogTitle>Delete Lesson</DialogTitle>
-            <DialogDescription>
-              Are you sure you want to delete the lesson "
-              {lessonToDelete?.title}"? This action cannot be undone.
-            </DialogDescription>
-          </DialogHeader>
-          <DialogFooter>
-            <Button
-              variant="outline"
-              onClick={() => setLessonToDelete(null)}
-              disabled={isDeleting}
-            >
-              Cancel
-            </Button>
-            <Button
-              variant="destructive"
-              onClick={handleDeleteLesson}
-              disabled={isDeleting}
-            >
-              {isDeleting ? (
-                <>
-                  <Loader2 className="mr-2 h-4 w-4 animate-spin" />
-                  Deleting...
-                </>
-              ) : (
-                'Delete'
-=======
               onClick={handleAddScorm}
               disabled={
                 (!scormUrl.trim() && !scormFile) ||
@@ -2500,7 +1834,6 @@
                 </>
               ) : (
                 'Add SCORM'
->>>>>>> 97798924
               )}
             </Button>
           </DialogFooter>
