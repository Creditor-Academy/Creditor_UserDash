--- conflicted
+++ resolved
@@ -1155,10 +1155,6 @@
                     <Edit className="h-4 w-4" />
                     <span className="sr-only">Edit</span>
                   </Button>
-<<<<<<< HEAD
-
-=======
->>>>>>> 801d8c9f
                   <Button
                     variant="outline"
                     size="icon"
