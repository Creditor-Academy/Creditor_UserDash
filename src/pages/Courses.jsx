import React, { useEffect, useState } from "react";
import { Link, useLocation } from "react-router-dom";
import { Card, CardContent, CardDescription, CardFooter, CardHeader, CardTitle } from "../components/ui/card";
import { Badge } from "../components/ui/badge";
import { Button } from "../components/ui/button";
import { Progress } from "../components/ui/progress";
import { BookOpen, Clock, Filter, Search, Award, ChevronDown, ChevronRight, Lock } from "lucide-react";
import { Input } from "../components/ui/input";
import { fetchUserCourses, fetchCourseModules } from '../services/courseService';
import { getCourseTrialStatus } from '../utils/trialUtils';
import TrialBadge from '../components/ui/TrialBadge';
import TrialExpiredDialog from '../components/ui/TrialExpiredDialog';
import { useCredits } from '../contexts/CreditsContext';
<<<<<<< HEAD

export function Courses() {
  const { userProfile } = useCredits();
=======
import { useUser } from '../contexts/UserContext';
import { getUnlockedModulesByUser } from '../services/modulesService';

export function Courses() {
  const { userProfile } = useUser();
>>>>>>> cd423917
  const [courses, setCourses] = useState([]);
  const [searchTerm, setSearchTerm] = useState("");
  const [filteredCourses, setFilteredCourses] = useState([]);
  const [showFilters, setShowFilters] = useState(false);
  const [progressFilter, setProgressFilter] = useState("all");
  const [categoryFilter, setCategoryFilter] = useState("all");
  const location = useLocation();
  const [loading, setLoading] = useState(true);
  const [error, setError] = useState("");
  const [expandedCourseId, setExpandedCourseId] = useState(null);
  const [courseModules, setCourseModules] = useState({});
  const [selectedExpiredCourse, setSelectedExpiredCourse] = useState(null);
  const [showTrialDialog, setShowTrialDialog] = useState(false);
<<<<<<< HEAD
  const [activeTab, setActiveTab] = useState('courses'); // 'courses' only
=======
  const [activeTab, setActiveTab] = useState('courses');
  const [myLessons, setMyLessons] = useState([]);
  const [loadingLessons, setLoadingLessons] = useState(false);
>>>>>>> cd423917

  // Helper to format seconds as HH:MM:SS
  function formatTime(secs) {
    const h = Math.floor(secs / 3600).toString().padStart(2, "0");
    const m = Math.floor((secs % 3600) / 60).toString().padStart(2, "0");
    const s = (secs % 60).toString().padStart(2, "0");
    return `${h}:${m}:${s}`;
  }

  function parseDuration(durationStr) {
    if (!durationStr) return 0;
    // Format: "60 min"
    const minMatch = durationStr.match(/(\d+)\s*min/);
    if (minMatch) return parseInt(minMatch[1], 10);

    // Format: "1h 45m"
    const hourMinMatch = durationStr.match(/(\d+)\s*h(?:ours?)?\s*(\d+)?\s*m?/i);
    if (hourMinMatch) {
      const hours = parseInt(hourMinMatch[1], 10);
      const mins = hourMinMatch[2] ? parseInt(hourMinMatch[2], 10) : 0;
      return hours * 60 + mins;
    }

    // Format: "15:30" (mm:ss or hh:mm)
    const colonMatch = durationStr.match(/(\d+):(\d+)/);
    if (colonMatch) {
      const first = parseInt(colonMatch[1], 10);
      const second = parseInt(colonMatch[2], 10);
      // If first > 10, assume mm:ss, else hh:mm
      if (first > 10) return first; // mm:ss, ignore seconds
      return first * 60 + second; // hh:mm
    }

    // Format: "8 min read"
    const minReadMatch = durationStr.match(/(\d+)\s*min read/);
    if (minReadMatch) return parseInt(minReadMatch[1], 10);

    return 0;
  }
  // Get time spent for all courses from localStorage
  const getCourseTimes = () => {
    const times = {};
    courses.forEach(course => {
      const t = localStorage.getItem(`course_time_${course.id}`);
      times[course.id] = t ? parseInt(t, 10) : 0;
    });
    return times;
  };
  const [courseTimes, setCourseTimes] = useState(getCourseTimes());
  // Update times when component mounts and when tab regains focus
  useEffect(() => {
    const updateTimes = () => setCourseTimes(getCourseTimes());
    window.addEventListener("focus", updateTimes);
    return () => window.removeEventListener("focus", updateTimes);
  }, []);
  // Update times when route changes to /courses
  useEffect(() => {
    if (location.pathname === "/courses") {
      setCourseTimes(getCourseTimes());
    }
  }, [location.pathname]);

  useEffect(() => {
    const selector = activeTab === 'courses' ? '.course-card' : '.lesson-card';
    const cards = document.querySelectorAll(selector);
    cards.forEach((card, index) => {
      setTimeout(() => {
        card.classList.add('animate-fade-in');
        card.classList.remove('opacity-0');
      }, 100 * index);
    });
  }, [filteredCourses, myLessons, activeTab]);

  useEffect(() => {
    const fetchCourses = async () => {
      setLoading(true);
      try {
        // Fetch courses with modules included in a single API call
        const data = await fetchUserCourses(true);
        
        // Process each course to add modulesCount, totalDuration, and trial status
        const processedCourses = data.map(course => {
          const modules = course.modules || [];
          // Sum durations using 'estimated_duration' (in minutes)
          const totalDurationMins = modules.reduce((sum, m) => sum + (parseInt(m.estimated_duration, 10) || 0), 0);
          // Convert to seconds for formatTime
          const totalDurationSecs = totalDurationMins * 60;
          
          // Get trial status
          const trialStatus = getCourseTrialStatus(course);
          
          return {
            ...course,
            modulesCount: course._count?.modules || 0, 
            totalDurationSecs,
            image: course.thumbnail || course.image || "https://images.unsplash.com/photo-1551288049-bebda4e38f71?q=80&w=1000",
            trialStatus
          };
        });
        
        setCourses(processedCourses);
        setFilteredCourses(processedCourses);
        
        // Pre-populate courseModules for expanded view
        const modulesMap = {};
        data.forEach(course => {
          if (course.modules) {
            modulesMap[course.id] = course.modules;
          }
        });
        setCourseModules(prev => ({
          ...prev,
          ...modulesMap
        }));
        
      } catch (err) {
        console.error("Error fetching courses:", err);
        setError("Failed to fetch courses");
      } finally {
        setLoading(false);
      }
    };
    
    fetchCourses();
  }, []);


  // Update trial status every minute for real-time countdown
  useEffect(() => {
    const interval = setInterval(() => {
      setCourses(prevCourses => 
        prevCourses.map(course => ({
          ...course,
          trialStatus: getCourseTrialStatus(course)
        }))
      );
    }, 60000); // Update every minute

    return () => clearInterval(interval);
  }, []);

  const handleCourseClick = (course) => {
    if (course.trialStatus.isInTrial && course.trialStatus.isExpired) {
      setSelectedExpiredCourse(course);
      setShowTrialDialog(true);
      return;
    }
    // Navigate to course normally
    window.location.href = `/dashboard/courses/${course.id}/modules`;
  };

  const handleCloseTrialDialog = () => {
    setShowTrialDialog(false);
    setSelectedExpiredCourse(null);
  };

  const handleViewModules = (courseId) => {
    if (expandedCourseId === courseId) {
      setExpandedCourseId(null);
      return;
    }
    setExpandedCourseId(courseId);
    
    // Modules are already loaded in the initial fetch
    // No need for additional API calls
  };

  useEffect(() => {
    let results = courses;

    // Apply search filter
    if (searchTerm) {
      results = results.filter(course =>
        course.title.toLowerCase().includes(searchTerm.toLowerCase()) ||
        course.description?.toLowerCase().includes(searchTerm.toLowerCase())
      );
    }

    // Apply progress filter
    if (progressFilter !== "all") {
      results = results.filter(course => {
        const progress = course.progress || 0;
        switch (progressFilter) {
          case "not-started":
            return progress === 0;
          case "in-progress":
            return progress > 0 && progress < 100;
          case "completed":
            return progress === 100;
          default:
            return true;
        }
      });
    }

    // Apply category filter
    if (categoryFilter !== "all") {
      results = results.filter(course => course.category === categoryFilter);
    }

    setFilteredCourses(results);
  }, [courses, searchTerm, progressFilter, categoryFilter]);



  if (loading) {
    return (
      <div className="flex flex-col min-h-screen">
        <main className="flex-1">
          <div className="container py-4 sm:py-6 max-w-7xl px-4 sm:px-6">
            <div className="flex items-center justify-center py-8 sm:py-12">
              <div className="text-center">
                <div className="animate-spin rounded-full h-10 w-10 sm:h-12 sm:w-12 border-b-2 border-blue-600 mx-auto mb-4"></div>
                <p className="text-muted-foreground text-sm sm:text-base">Loading courses...</p>
              </div>
            </div>
          </div>
        </main>
      </div>
    );
  }

  if (error) {
    return (
      <div className="flex flex-col min-h-screen">
        <main className="flex-1">
          <div className="container py-4 sm:py-6 max-w-7xl px-4 sm:px-6">
            <div className="bg-red-50 border border-red-200 rounded-lg p-3 sm:p-4">
              <div className="flex">
                <div className="flex-shrink-0">
                  <svg className="h-4 w-4 sm:h-5 sm:w-5 text-red-400" xmlns="http://www.w3.org/2000/svg" viewBox="0 0 20 20" fill="currentColor">
                    <path fillRule="evenodd" d="M10 18a8 8 0 100-16 8 8 0 000 16zM8.707 7.293a1 1 0 00-1.414 1.414L8.586 10l-1.293 1.293a1 1 0 101.414 1.414L10 11.414l1.293 1.293a1 1 0 001.414-1.414L11.414 10l1.293-1.293a1 1 0 00-1.414-1.414L10 8.586 8.707 7.293z" clipRule="evenodd" />
                  </svg>
                </div>
                <div className="ml-3">
                  <h3 className="text-xs sm:text-sm font-medium text-red-800">Error loading courses</h3>
                  <p className="text-xs sm:text-sm text-red-700 mt-1">{error}</p>
                </div>
              </div>
            </div>
          </div>
        </main>
      </div>
    );
  }

  return (
    <div className="flex flex-col min-h-screen">
      <main className="flex-1">
        <div className="container py-4 sm:py-6 max-w-7xl px-4 sm:px-6">
          <div className="flex flex-col sm:flex-row sm:items-center justify-between mb-4 sm:mb-6 gap-4">
            <h1 className="text-2xl sm:text-3xl font-bold">My Learning</h1>
            
            <div className="flex items-center gap-3 w-full sm:w-auto">
              <div className="relative flex-1 sm:flex-none sm:w-64">
                <Search className="absolute left-2.5 top-2.5 h-4 w-4 text-muted-foreground" />
                <Input
                  type="search"
                  placeholder="Search courses..."
                  className="pl-8 w-full"
                  value={searchTerm}
                  onChange={(e) => setSearchTerm(e.target.value)}
                />
              </div>
              {/* <Button 
                variant="outline" 
                size="sm"
                onClick={() => setShowFilters(!showFilters)}
              >
                <Filter size={16} className="mr-2" />
                Filters
              </Button> */}
            </div>
          </div>

<<<<<<< HEAD
=======
          <div className="mb-6">
            <div className="inline-flex rounded-xl border border-gray-200 bg-white p-1 shadow-sm">
              <button
                className={`relative px-6 py-3 text-sm font-medium rounded-lg transition-all duration-200 ${
                  activeTab === 'courses' 
                    ? 'bg-gradient-to-r from-blue-600 to-blue-700 text-white shadow-md' 
                    : 'text-gray-600 hover:text-gray-900 hover:bg-gray-50'
                }`}
                onClick={() => setActiveTab('courses')}
              >
                <div className="flex items-center gap-2">
                  <BookOpen className="h-4 w-4" />
                  Courses
                </div>
                {activeTab === 'courses' && (
                  <div className="absolute -bottom-1 left-1/2 transform -translate-x-1/2 w-1 h-1 bg-white rounded-full"></div>
                )}
              </button>
              <button
                className={`relative px-6 py-3 text-sm font-medium rounded-lg transition-all duration-200 ${
                  activeTab === 'lessons' 
                    ? 'bg-gradient-to-r from-blue-600 to-blue-700 text-white shadow-md' 
                    : 'text-gray-600 hover:text-gray-900 hover:bg-gray-50'
                }`}
                onClick={async () => {
                  setActiveTab('lessons');
                  if (!userProfile?.id) return;
                  setLoadingLessons(true);
                  try {
                    console.log('[UI] Fetch My Lessons for', userProfile.id);
                    const data = await getUnlockedModulesByUser(userProfile.id);
                    console.log('[UI] My Lessons count', Array.isArray(data) ? data.length : 'not-array');
                    setMyLessons(data);
                  } catch (e) {
                    console.error('[UI] My Lessons fetch error', e);
                    setMyLessons([]);
                  } finally {
                    setLoadingLessons(false);
                  }
                }}
              >
                <div className="flex items-center gap-2">
                  <Award className="h-4 w-4" />
                  My Lessons
                  {loadingLessons && (
                    <div className="w-3 h-3 border border-white border-t-transparent rounded-full animate-spin"></div>
                  )}
                </div>
                {activeTab === 'lessons' && (
                  <div className="absolute -bottom-1 left-1/2 transform -translate-x-1/2 w-1 h-1 bg-white rounded-full"></div>
                )}
              </button>
            </div>
          </div>

>>>>>>> cd423917

          {/* Filters */}
          {/* {showFilters && (
            <div className="mb-6 p-4 bg-gray-50 rounded-lg">
              <div className="grid grid-cols-1 md:grid-cols-2 gap-4">
                <div>
                  <label className="block text-sm font-medium text-gray-700 mb-2">Progress</label>
                  <select
                    value={progressFilter}
                    onChange={(e) => setProgressFilter(e.target.value)}
                    className="w-full px-3 py-2 border border-gray-300 rounded-md shadow-sm focus:outline-none focus:ring-blue-500 focus:border-blue-500"
                  >
                    <option value="all">All Progress</option>
                    <option value="not-started">Not Started</option>
                    <option value="in-progress">In Progress</option>
                    <option value="completed">Completed</option>
                  </select>
                </div>
                <div>
                  <label className="block text-sm font-medium text-gray-700 mb-2">Category</label>
                  <select
                    value={categoryFilter}
                    onChange={(e) => setCategoryFilter(e.target.value)}
                    className="w-full px-3 py-2 border border-gray-300 rounded-md shadow-sm focus:outline-none focus:ring-blue-500 focus:border-blue-500"
                  >
                    <option value="all">All Categories</option>
                    <option value="Web Development">Web Development</option>
                    <option value="Programming">Programming</option>
                    <option value="Design">Design</option>
                    <option value="Business Law">Business Law</option>
                    <option value="Legal Skills">Legal Skills</option>
                  </select>
                </div>
              </div>
            </div>
          )} */}

<<<<<<< HEAD
          {/* Course Grid */}
=======
          {activeTab === 'courses' && (
>>>>>>> cd423917
          <div className="grid grid-cols-1 sm:grid-cols-2 lg:grid-cols-3 gap-4 sm:gap-6">
            {filteredCourses.length > 0 ? (
              filteredCourses.map((course) => (
              <div key={course.id} className="course-card opacity-0">
                <Card className="overflow-hidden hover:shadow-lg transition-all duration-300 h-full flex flex-col">
                  <div className="aspect-video relative overflow-hidden">
                    <img 
                      src={course.image || "https://images.unsplash.com/photo-1551288049-bebda4e38f71?q=80&w=1000"} 
                      alt={course.title}
                      className="w-full h-full object-cover"
                    />
                    {/* Trial Badge Overlay */}
                    {course.trialStatus.isInTrial && (
                      <div className="absolute top-3 left-3">
                        <TrialBadge timeRemaining={course.trialStatus.timeRemaining} />
                      </div>
                    )}
                    {/* Lock Overlay for Expired Trials */}
                    {course.trialStatus.isInTrial && course.trialStatus.isExpired && (
                      <div className="absolute inset-0 bg-black bg-opacity-50 flex items-center justify-center">
                        <div className="text-white text-center">
                          <Lock className="w-8 h-8 mx-auto mb-2" />
                          <p className="text-sm font-medium">Trial Expired</p>
                        </div>
                      </div>
                    )}
                  </div>
                  
                  <CardHeader className="pb-3 flex-shrink-0">
                    <CardTitle className="text-base sm:text-lg line-clamp-2">{course.title}</CardTitle>
                    <CardDescription className="line-clamp-2 text-sm sm:text-base">{course.description}</CardDescription>
                  </CardHeader>
                  
                  <CardContent className="space-y-3 flex-1">
                    <div className="flex items-center justify-between text-xs sm:text-sm text-muted-foreground">
                      {/* <div className="flex items-center gap-1">
                        <Clock size={14} />
                        <span>{course.totalDurationSecs ? formatTime(course.totalDurationSecs) : "Duration not specified"}</span>
                      </div> */}
                      <div className="flex items-center gap-1">
                        <BookOpen size={12} className="sm:w-3.5 sm:h-3.5" />
                        <span>{course.modulesCount || 0} modules</span>
                      </div>
                    </div>
                    
                    {/* <Progress value={course.progress || 0} className="h-2" /> */}
                    {/*
                    <div className="flex items-center justify-between text-sm text-muted-foreground">
                      <span>Time spent: {formatTime(courseTimes[course.id] || 0)}</span>
                      <span>{course.category || "Uncategorized"}</span>
                    </div>
                    */}
                  </CardContent>
                  
                  <CardFooter className="pt-2 flex flex-col gap-2 flex-shrink-0">
                    <div className="flex gap-2 w-full">
                      <Link to={`/dashboard/courses/${course.id}/modules`} className="flex-1">
                        <Button variant="default" className="w-full text-sm sm:text-base">
                          Continue Learning
                        </Button>
                      </Link>
                    </div>
                    
                    {/* Trial Status Info */}
                    {course.trialStatus.isInTrial && !course.trialStatus.isExpired && (
                      <div className="text-xs text-center text-gray-600">
                        Trial ends: {new Date(course.trialStatus.subscriptionEnd).toLocaleDateString()}
                      </div>
                    )}
                    
                    {/* {course.progress === 100 && (
                      <Link to={`/certificate/${course.id}`} className="w-full">
                        <Button variant="outline" className="w-full">
                          <Award size={16} className="mr-2" />
                          View Certificate
                        </Button>
                      </Link>
                    )} */}
                  </CardFooter>
                </Card>
              </div>
            ))
          ) : (
            <div className="col-span-full text-center py-8 sm:py-12">
              <h3 className="text-base sm:text-lg font-medium">No courses found</h3>
              <p className="text-muted-foreground text-sm sm:text-base">Try adjusting your search or filter criteria</p>
            </div>
          )}
          </div>
          )}

          {activeTab === 'lessons' && (
            <div>
              {loadingLessons ? (
                <div className="text-center py-10 text-sm text-gray-600">Loading your lessons...</div>
              ) : (
                (() => {
                  const combined = myLessons;
                  if (!combined || combined.length === 0) {
                    return (
                      <div className="text-center py-10">
                        <h3 className="text-base sm:text-lg font-medium">No lessons unlocked yet</h3>
                        <p className="text-muted-foreground text-sm sm:text-base">Unlock lessons from the catalog or course pages.</p>
                      </div>
                    );
                  }
                  return (
                    <div className="grid grid-cols-1 sm:grid-cols-2 lg:grid-cols-3 gap-4 sm:gap-6">
                      {combined.map((access) => (
                        <div key={`${access.user_id}-${access.module_id}`} className="opacity-0 lesson-card">
                          <Card className="overflow-hidden hover:shadow-lg transition-all duration-300 h-full flex flex-col">
                            <div className="aspect-video relative overflow-hidden">
                              <img
                                src={access.module?.thumbnail || "https://images.unsplash.com/photo-1551288049-bebda4e38f71?q=80&w=1000"}
                                alt={access.module?.title || 'Lesson'}
                                className="w-full h-full object-cover"
                              />
                            </div>
                            <CardHeader className="pb-2">
                              <CardTitle className="text-base sm:text-lg line-clamp-2">{access.module?.title}</CardTitle>
                            </CardHeader>
                            <CardContent className="space-y-2">
                              <div className="text-sm text-gray-600 line-clamp-3">{access.module?.description}</div>
                              <div className="text-xs text-gray-500 flex items-center gap-3">
                                <span>Course: {access.course?.title}</span>
                                <span>Order: {access.module?.order}</span>
                              </div>
                            </CardContent>
                            <CardFooter className="pt-2 flex gap-2">
                              <Link to={`/dashboard/courses/${access.module?.course_id}/modules/${access.module?.id}/view`} className="flex-1">
                                <Button className="w-full">View Lesson</Button>
                              </Link>
                              <Link to={`/dashboard/courses/${access.module?.course_id}/modules/${access.module?.id}/assessments`} className="flex-1">
                                <Button variant="outline" className="w-full">View Assessment</Button>
                              </Link>
                            </CardFooter>
                          </Card>
                        </div>
                      ))}
                    </div>
                  );
                })()
              )}
            </div>
          )}
        </div>
      </main>
      
      {/* Trial Expired Dialog */}
      <TrialExpiredDialog 
        isOpen={showTrialDialog}
        onClose={handleCloseTrialDialog}
        course={selectedExpiredCourse}
      />
    </div>
  );
}

export default Courses;<|MERGE_RESOLUTION|>--- conflicted
+++ resolved
@@ -11,17 +11,11 @@
 import TrialBadge from '../components/ui/TrialBadge';
 import TrialExpiredDialog from '../components/ui/TrialExpiredDialog';
 import { useCredits } from '../contexts/CreditsContext';
-<<<<<<< HEAD
-
-export function Courses() {
-  const { userProfile } = useCredits();
-=======
 import { useUser } from '../contexts/UserContext';
 import { getUnlockedModulesByUser } from '../services/modulesService';
 
 export function Courses() {
   const { userProfile } = useUser();
->>>>>>> cd423917
   const [courses, setCourses] = useState([]);
   const [searchTerm, setSearchTerm] = useState("");
   const [filteredCourses, setFilteredCourses] = useState([]);
@@ -35,13 +29,9 @@
   const [courseModules, setCourseModules] = useState({});
   const [selectedExpiredCourse, setSelectedExpiredCourse] = useState(null);
   const [showTrialDialog, setShowTrialDialog] = useState(false);
-<<<<<<< HEAD
-  const [activeTab, setActiveTab] = useState('courses'); // 'courses' only
-=======
   const [activeTab, setActiveTab] = useState('courses');
   const [myLessons, setMyLessons] = useState([]);
   const [loadingLessons, setLoadingLessons] = useState(false);
->>>>>>> cd423917
 
   // Helper to format seconds as HH:MM:SS
   function formatTime(secs) {
@@ -317,8 +307,6 @@
             </div>
           </div>
 
-<<<<<<< HEAD
-=======
           <div className="mb-6">
             <div className="inline-flex rounded-xl border border-gray-200 bg-white p-1 shadow-sm">
               <button
@@ -374,7 +362,6 @@
             </div>
           </div>
 
->>>>>>> cd423917
 
           {/* Filters */}
           {/* {showFilters && (
@@ -412,11 +399,7 @@
             </div>
           )} */}
 
-<<<<<<< HEAD
-          {/* Course Grid */}
-=======
           {activeTab === 'courses' && (
->>>>>>> cd423917
           <div className="grid grid-cols-1 sm:grid-cols-2 lg:grid-cols-3 gap-4 sm:gap-6">
             {filteredCourses.length > 0 ? (
               filteredCourses.map((course) => (
