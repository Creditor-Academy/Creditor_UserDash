import React, { useEffect, useState } from 'react';
import { Link, useLocation } from 'react-router-dom';
import {
  Card,
  CardContent,
  CardDescription,
  CardFooter,
  CardHeader,
  CardTitle,
} from '../components/ui/card';
import { Badge } from '../components/ui/badge';
import { Button } from '../components/ui/button';
import { Progress } from '../components/ui/progress';
import {
  BookOpen,
  Clock,
  Filter,
  Search,
  Award,
  ChevronDown,
  ChevronRight,
  Lock,
  Play,
  FileText,
  ShoppingBag,
  Layers,
} from 'lucide-react';
import { Input } from '../components/ui/input';
import {
  fetchUserCourses,
  fetchCourseModules,
} from '../services/courseService';
import { getCourseTrialStatus } from '../utils/trialUtils';
import TrialBadge from '../components/ui/TrialBadge';
import TrialExpiredDialog from '../components/ui/TrialExpiredDialog';
import { useCredits } from '../contexts/CreditsContext';
import { useUser } from '../contexts/UserContext';
import { getUnlockedModulesByUser } from '../services/modulesService';
import api from '../services/apiClient';
import {
  fetchAllCatalogs,
  fetchCatalogCourses,
} from '../services/catalogService';

export function Courses() {
  const { userProfile } = useUser();
  const [courses, setCourses] = useState([]); // Holds fully purchased courses
  const [accessibleCourseIds, setAccessibleCourseIds] = useState(new Set()); // Holds all accessible course IDs (from full purchase or module purchase)
  const [catalogs, setCatalogs] = useState([]);
  const [catalogCoursesMap, setCatalogCoursesMap] = useState({});
  const [searchTerm, setSearchTerm] = useState('');
  const [loading, setLoading] = useState(true);
  const [error, setError] = useState('');
  const location = useLocation();

  // Helper function to get a single, consistent ID from a course object
  const getCanonicalCourseId = course => {
    if (!course) return null;
    const id = course.id || course.course_id || course._id;
    return id ? String(id) : null;
  };

  // Recording course IDs to filter out from My Courses
  const RECORDING_COURSE_IDS = [
    'a188173c-23a6-4cb7-9653-6a1a809e9914', // Become Private Recordings
    '7b798545-6f5f-4028-9b1e-e18c7d2b4c47', // Operate Private Recordings
    '199e328d-8366-4af1-9582-9ea545f8b59e', // Business Credit Recordings
    'd8e2e17f-af91-46e3-9a81-6e5b0214bc5e', // Private Merchant Recordings
    'd5330607-9a45-4298-8ead-976dd8810283', // Sovereignty 101 Recordings
    '814b3edf-86da-4b0d-bb8c-8a6da2d9b4df', // I Want Remedy Now Recordings
  ];

  useEffect(() => {
    const fetchAllData = async () => {
      if (!userProfile?.id) {
        setLoading(false);
        return;
      }
      setLoading(true);
      setError('');
      try {
        // Step 1: Fetch all primary data in parallel
        const [userCourses, unlockedModules, allCatalogs] = await Promise.all([
          fetchUserCourses(true), // Get enrolled courses
          getUnlockedModulesByUser(userProfile.id), // Get module purchases
          fetchAllCatalogs(), // Get all catalogs
        ]);

        // Filter out recording courses from the user's purchased list
        const filteredUserCourses = userCourses.filter(
          course => !RECORDING_COURSE_IDS.includes(course.id)
        );
        setCourses(filteredUserCourses);

        // Step 2: Create a combined set of all accessible course IDs
        const purchasedCourseIds = new Set(
          filteredUserCourses.map(getCanonicalCourseId)
        );
        const courseIdsFromModules = new Set(
          unlockedModules.map(mod => getCanonicalCourseId(mod.course))
        );
        const allAccessibleCourseIds = new Set([
          ...purchasedCourseIds,
          ...courseIdsFromModules,
        ]);
        setAccessibleCourseIds(allAccessibleCourseIds);

        // Step 3: Fetch courses for all catalogs to build the map
        // NOTE: This can be slow if there are many catalogs. A future optimization
        // would be a backend endpoint that returns catalogs with their courses.
        const catalogToCourses = {};
        await Promise.all(
          allCatalogs.map(async catalog => {
            try {
              const catalogCourses = await fetchCatalogCourses(catalog.id);
              catalogToCourses[catalog.id] = catalogCourses;
            } catch (err) {
              catalogToCourses[catalog.id] = [];
            }
          })
        );
        setCatalogs(allCatalogs);
        setCatalogCoursesMap(catalogToCourses);
      } catch (err) {
        console.error('Error fetching learning materials:', err);
        setError('Failed to load your learning materials. Please try again.');
      } finally {
        setLoading(false);
      }
    };

    fetchAllData();
  }, [userProfile?.id]);

  // Organize courses by catalog based on the new unified logic
  const getCoursesByCatalog = () => {
    const catalogGroups = {};

    // Filter catalogs based on search term first
    const filteredCatalogs = searchTerm
      ? catalogs.filter(
          catalog =>
            catalog.name?.toLowerCase().includes(searchTerm.toLowerCase()) ||
            catalog.description
              ?.toLowerCase()
              .includes(searchTerm.toLowerCase())
        )
      : catalogs;

    filteredCatalogs.forEach(catalog => {
      const coursesInThisCatalog = catalogCoursesMap[catalog.id] || [];
      if (coursesInThisCatalog.length === 0) return;

      // Check if any course in this catalog is accessible
      const hasAccessibleCourse = coursesInThisCatalog.some(course =>
        accessibleCourseIds.has(getCanonicalCourseId(course))
      );

      // Only show the catalog if it contains at least one accessible course
      if (hasAccessibleCourse) {
        catalogGroups[catalog.id] = {
          catalog,
          courses: coursesInThisCatalog.map(catalogCourse => {
            const courseId = getCanonicalCourseId(catalogCourse);
            const isAccessible = accessibleCourseIds.has(courseId);
            // Find the full user course data if it exists (for progress, trial status, etc.)
            const userCourseData = courses.find(
              c => getCanonicalCourseId(c) === courseId
            );

            return {
              ...catalogCourse,
              ...userCourseData, // Merge in progress, trial status, etc.
              isAccessible,
              isLocked: !isAccessible,
            };
          }),
        };
      }
    });

    return catalogGroups;
  };

  // Shimmer skeleton component for loading state
  const CourseCardSkeleton = () => (
    <div className="group flex flex-col border border-gray-200 rounded-2xl bg-white shadow-md overflow-hidden h-full">
      <div className="relative h-48 overflow-hidden bg-gray-200 animate-shimmer"></div>
      <div className="p-6 flex flex-col flex-1">
        <div className="flex-1">
          <div className="h-6 bg-gray-200 rounded-md mb-3 w-3/4 animate-shimmer"></div>
          <div className="h-4 bg-gray-200 rounded-md w-full mb-2 animate-shimmer"></div>
          <div className="h-4 bg-gray-200 rounded-md w-full mb-2 animate-shimmer"></div>
          <div className="h-4 bg-gray-200 rounded-md w-5/6 animate-shimmer"></div>
        </div>
        <div className="mt-4 pt-4 border-t border-gray-100">
          <div className="h-4 bg-gray-200 rounded-md w-1/2 animate-shimmer"></div>
        </div>
      </div>
      <div className="p-6 pt-0">
        <div className="h-10 bg-gray-200 rounded-md w-full animate-shimmer"></div>
      </div>
    </div>
  );

  if (loading) {
    return (
      <div className="flex flex-col min-h-screen">
        <main className="flex-1">
          <div className="container py-4 sm:py-6 max-w-7xl px-4 sm:px-6">
            <div className="flex flex-col sm:flex-row sm:items-center justify-between mb-6 gap-4">
              <h1 className="text-2xl sm:text-3xl font-bold">My Learning</h1>
              <div className="relative flex-1 sm:flex-none sm:w-64">
                <Search className="absolute left-2.5 top-2.5 h-4 w-4 text-muted-foreground" />
                <Input
                  type="search"
                  placeholder="Search..."
                  className="pl-8 w-full"
                  disabled
                />
              </div>
            </div>
            <div className="grid grid-cols-1 sm:grid-cols-2 lg:grid-cols-3 gap-6">
              {[...Array(3)].map((_, index) => (
                <CourseCardSkeleton key={index} />
              ))}
            </div>
          </div>
        </main>
      </div>
    );
  }

  if (error) {
    return (
      <div className="flex flex-col min-h-screen">
        <main className="flex-1">
          <div className="container py-4 sm:py-6 max-w-7xl px-4 sm:px-6">
            <div className="bg-red-50 border border-red-200 rounded-lg p-4 text-center">
              <h3 className="text-sm font-medium text-red-800">
                Error Loading Content
              </h3>
              <p className="text-sm text-red-700 mt-1">{error}</p>
            </div>
          </div>
        </main>
      </div>
    );
  }

  const coursesByCatalog = getCoursesByCatalog();
  const catalogEntries = Object.values(coursesByCatalog);

  return (
    <div className="flex flex-col min-h-screen">
      <main className="flex-1">
        <div className="container py-4 sm:py-6 max-w-7xl px-4 sm:px-6">
<<<<<<< HEAD
          <div className="flex flex-col lg:flex-row lg:items-center justify-between mb-4 sm:mb-6 gap-4">
            <h1 className="text-2xl sm:text-3xl font-bold">My Learning</h1>

            <div className="flex flex-col sm:flex-row gap-3 w-full sm:w-auto">
              <div className="relative flex-1 sm:flex-none sm:w-64">
                <Search className="absolute left-2.5 top-2.5 h-4 w-4 text-muted-foreground" />
                <Input
                  type="search"
                  placeholder="Search courses..."
                  className="pl-8 w-full"
                  value={searchTerm}
                  onChange={e => setSearchTerm(e.target.value)}
                />
              </div>
              <Button
                asChild
                className="
                bg-slate-900 
                hover:bg-slate-950 
                text-white 
                font-semibold 
                uppercase 
                tracking-[0.25em] 
                shadow-lg 
                rounded-3xl 
                px-8 
                py-4
                flex
                items-center
                justify-center
                gap-4
                transition-all
                hover:-translate-y-1
                hover:shadow-xl
                active:scale-[0.98]
              "
              >
                <Link
                  to="/dashboard/successive-pathway"
                  className="flex items-center gap-4"
                >
                  <span className="text-sm md:text-base font-semibold">
                    Explore the AI Successive Pathway
                  </span>
                  <ChevronRight className="w-5 h-5" />
                </Link>
              </Button>
            </div>
          </div>

          <div className="mb-6">
            <div className="inline-flex rounded-xl border border-gray-200 bg-white p-1 shadow-sm">
              <button
                className={`relative px-6 py-3 text-sm font-medium rounded-lg transition-all duration-200 ${
                  activeTab === 'courses'
                    ? 'bg-gradient-to-r from-blue-600 to-blue-700 text-white shadow-md'
                    : 'text-gray-600 hover:text-gray-900 hover:bg-gray-50'
                }`}
                onClick={() => setActiveTab('courses')}
              >
                <div className="flex items-center gap-2">
                  <BookOpen className="h-4 w-4" />
                  Courses
                </div>
                {activeTab === 'courses' && (
                  <div className="absolute -bottom-1 left-1/2 transform -translate-x-1/2 w-1 h-1 bg-white rounded-full"></div>
                )}
              </button>
              <button
                className={`relative px-6 py-3 text-sm font-medium rounded-lg transition-all duration-200 ${
                  activeTab === 'lessons'
                    ? 'bg-gradient-to-r from-blue-600 to-blue-700 text-white shadow-md'
                    : 'text-gray-600 hover:text-gray-900 hover:bg-gray-50'
                }`}
                onClick={async () => {
                  setActiveTab('lessons');
                  if (!userProfile?.id) return;
                  setLoadingLessons(true);
                  try {
                    console.log('[UI] Fetch My Lessons for', userProfile.id);
                    const data = await getUnlockedModulesByUser(userProfile.id);
                    console.log(
                      '[UI] My Lessons count',
                      Array.isArray(data) ? data.length : 'not-array'
                    );
                    setMyLessons(data);

                    // Pre-load module data in background (non-blocking)
                    if (data && data.length > 0) {
                      console.log(
                        '[UI] Starting background pre-loading of module data'
                      );
                      const uniqueCourseIds = [
                        ...new Set(
                          data
                            .map(lesson => lesson.module?.course_id)
                            .filter(Boolean)
                        ),
                      ];

                      // Start pre-loading but don't wait for it
                      Promise.all(
                        uniqueCourseIds.map(async courseId => {
                          try {
                            const modules = await fetchCourseModules(courseId);
                            return { courseId, modules };
                          } catch (error) {
                            console.warn(
                              `Failed to pre-load modules for course ${courseId}:`,
                              error
                            );
                            return { courseId, modules: [] };
                          }
                        })
                      )
                        .then(courseModulesResults => {
                          // Cache all module data
                          const newCache = {};
                          courseModulesResults.forEach(
                            ({ courseId, modules }) => {
                              modules.forEach(module => {
                                const cacheKey = `${courseId}-${module.id}`;
                                newCache[cacheKey] = module;
                              });
                            }
                          );

                          setCompleteModulesCache(prev => ({
                            ...prev,
                            ...newCache,
                          }));
                          console.log(
                            '[UI] Background pre-loaded and cached',
                            Object.keys(newCache).length,
                            'modules'
                          );
                        })
                        .catch(error => {
                          console.warn(
                            '[UI] Background pre-loading failed:',
                            error
                          );
                          // Don't show error to user, just log it
                        });
                    }
                  } catch (e) {
                    console.error('[UI] My Lessons fetch error', e);
                    setMyLessons([]);
                  } finally {
                    setLoadingLessons(false);
                  }
                }}
              >
                <div className="flex items-center gap-2">
                  <Award className="h-4 w-4" />
                  My Modules
                  {loadingLessons && (
                    <div className="w-3 h-3 border border-white border-t-transparent rounded-full animate-spin"></div>
                  )}
                </div>
                {activeTab === 'lessons' && (
                  <div className="absolute -bottom-1 left-1/2 transform -translate-x-1/2 w-1 h-1 bg-white rounded-full"></div>
                )}
              </button>
=======
          <div className="flex flex-col sm:flex-row sm:items-center justify-between mb-6 gap-4">
            <h1 className="text-2xl sm:text-3xl font-bold">My Learning</h1>
            <div className="relative flex-1 sm:flex-none sm:w-64">
              <Search className="absolute left-2.5 top-2.5 h-4 w-4 text-muted-foreground" />
              <Input
                type="search"
                placeholder="Search catalogs..."
                className="pl-8 w-full"
                value={searchTerm}
                onChange={e => setSearchTerm(e.target.value)}
              />
>>>>>>> 77eb8534
            </div>
          </div>

          <div className="grid grid-cols-1 sm:grid-cols-2 lg:grid-cols-3 gap-6">
            {catalogEntries.length === 0 ? (
              <div className="col-span-full text-center py-12">
                <h3 className="text-lg font-medium">
                  Your learning journey begins here
                </h3>
                <p className="text-muted-foreground mt-2 mb-4">
                  Purchase courses or modules from the catalog to see them here.
                </p>
                <Link to="/dashboard/catalog">
                  <Button>Browse Catalog</Button>
                </Link>
              </div>
            ) : (
              catalogEntries.map(({ catalog, courses: catalogCourses }) => {
                const accessibleCount = catalogCourses.filter(
                  c => c.isAccessible
                ).length;
                const totalCount = catalogCourses.length;

                return (
                  <Link
                    key={catalog.id}
                    to={`/dashboard/catalog/${catalog.id}`}
                    className="group flex flex-col border border-gray-200 rounded-2xl bg-white shadow-md hover:shadow-xl transition-all duration-300 overflow-hidden h-full hover:border-blue-200 hover:scale-[1.02]"
                  >
                    <div className="relative h-48 overflow-hidden">
                      <img
                        src={
                          catalog.thumbnail ||
                          'https://images.unsplash.com/photo-1551288049-bebda4e38f71?q=80&w=1000'
                        }
                        alt={catalog.name}
                        className="w-full h-full object-cover transition-transform duration-500 group-hover:scale-110"
                      />
                    </div>
                    <div className="p-6 flex flex-col flex-1">
                      <div className="flex-1">
                        <h2 className="text-lg font-semibold text-gray-900 mb-2 line-clamp-2 group-hover:text-blue-600 transition-colors">
                          {catalog.name}
                        </h2>
                        <p className="text-gray-600 text-sm mb-4 line-clamp-3 leading-relaxed">
                          {catalog.description}
                        </p>
                      </div>
                      <div className="mt-4 pt-4 border-t border-gray-100">
                        <div className="flex items-center justify-between text-xs text-gray-500">
                          <span className="flex items-center gap-1.5">
                            <BookOpen
                              size={14}
                              className="text-indigo-500 shrink-0"
                            />
                            {totalCount}{' '}
                            {totalCount === 1 ? 'course' : 'courses'}
                          </span>
                          <span className="flex items-center gap-1.5 font-medium text-green-600">
                            <Layers
                              size={14}
                              className="text-green-500 shrink-0"
                            />
                            {accessibleCount} accessible
                          </span>
                        </div>
                      </div>
                    </div>
                    <div className="p-6 pt-0">
                      <Button className="w-full bg-blue-600 hover:bg-blue-700 text-white">
                        View Catalog
                      </Button>
                    </div>
                  </Link>
                );
              })
            )}
          </div>
        </div>
      </main>
    </div>
  );
}

export default Courses;<|MERGE_RESOLUTION|>--- conflicted
+++ resolved
@@ -255,7 +255,6 @@
     <div className="flex flex-col min-h-screen">
       <main className="flex-1">
         <div className="container py-4 sm:py-6 max-w-7xl px-4 sm:px-6">
-<<<<<<< HEAD
           <div className="flex flex-col lg:flex-row lg:items-center justify-between mb-4 sm:mb-6 gap-4">
             <h1 className="text-2xl sm:text-3xl font-bold">My Learning</h1>
 
@@ -303,136 +302,6 @@
                   <ChevronRight className="w-5 h-5" />
                 </Link>
               </Button>
-            </div>
-          </div>
-
-          <div className="mb-6">
-            <div className="inline-flex rounded-xl border border-gray-200 bg-white p-1 shadow-sm">
-              <button
-                className={`relative px-6 py-3 text-sm font-medium rounded-lg transition-all duration-200 ${
-                  activeTab === 'courses'
-                    ? 'bg-gradient-to-r from-blue-600 to-blue-700 text-white shadow-md'
-                    : 'text-gray-600 hover:text-gray-900 hover:bg-gray-50'
-                }`}
-                onClick={() => setActiveTab('courses')}
-              >
-                <div className="flex items-center gap-2">
-                  <BookOpen className="h-4 w-4" />
-                  Courses
-                </div>
-                {activeTab === 'courses' && (
-                  <div className="absolute -bottom-1 left-1/2 transform -translate-x-1/2 w-1 h-1 bg-white rounded-full"></div>
-                )}
-              </button>
-              <button
-                className={`relative px-6 py-3 text-sm font-medium rounded-lg transition-all duration-200 ${
-                  activeTab === 'lessons'
-                    ? 'bg-gradient-to-r from-blue-600 to-blue-700 text-white shadow-md'
-                    : 'text-gray-600 hover:text-gray-900 hover:bg-gray-50'
-                }`}
-                onClick={async () => {
-                  setActiveTab('lessons');
-                  if (!userProfile?.id) return;
-                  setLoadingLessons(true);
-                  try {
-                    console.log('[UI] Fetch My Lessons for', userProfile.id);
-                    const data = await getUnlockedModulesByUser(userProfile.id);
-                    console.log(
-                      '[UI] My Lessons count',
-                      Array.isArray(data) ? data.length : 'not-array'
-                    );
-                    setMyLessons(data);
-
-                    // Pre-load module data in background (non-blocking)
-                    if (data && data.length > 0) {
-                      console.log(
-                        '[UI] Starting background pre-loading of module data'
-                      );
-                      const uniqueCourseIds = [
-                        ...new Set(
-                          data
-                            .map(lesson => lesson.module?.course_id)
-                            .filter(Boolean)
-                        ),
-                      ];
-
-                      // Start pre-loading but don't wait for it
-                      Promise.all(
-                        uniqueCourseIds.map(async courseId => {
-                          try {
-                            const modules = await fetchCourseModules(courseId);
-                            return { courseId, modules };
-                          } catch (error) {
-                            console.warn(
-                              `Failed to pre-load modules for course ${courseId}:`,
-                              error
-                            );
-                            return { courseId, modules: [] };
-                          }
-                        })
-                      )
-                        .then(courseModulesResults => {
-                          // Cache all module data
-                          const newCache = {};
-                          courseModulesResults.forEach(
-                            ({ courseId, modules }) => {
-                              modules.forEach(module => {
-                                const cacheKey = `${courseId}-${module.id}`;
-                                newCache[cacheKey] = module;
-                              });
-                            }
-                          );
-
-                          setCompleteModulesCache(prev => ({
-                            ...prev,
-                            ...newCache,
-                          }));
-                          console.log(
-                            '[UI] Background pre-loaded and cached',
-                            Object.keys(newCache).length,
-                            'modules'
-                          );
-                        })
-                        .catch(error => {
-                          console.warn(
-                            '[UI] Background pre-loading failed:',
-                            error
-                          );
-                          // Don't show error to user, just log it
-                        });
-                    }
-                  } catch (e) {
-                    console.error('[UI] My Lessons fetch error', e);
-                    setMyLessons([]);
-                  } finally {
-                    setLoadingLessons(false);
-                  }
-                }}
-              >
-                <div className="flex items-center gap-2">
-                  <Award className="h-4 w-4" />
-                  My Modules
-                  {loadingLessons && (
-                    <div className="w-3 h-3 border border-white border-t-transparent rounded-full animate-spin"></div>
-                  )}
-                </div>
-                {activeTab === 'lessons' && (
-                  <div className="absolute -bottom-1 left-1/2 transform -translate-x-1/2 w-1 h-1 bg-white rounded-full"></div>
-                )}
-              </button>
-=======
-          <div className="flex flex-col sm:flex-row sm:items-center justify-between mb-6 gap-4">
-            <h1 className="text-2xl sm:text-3xl font-bold">My Learning</h1>
-            <div className="relative flex-1 sm:flex-none sm:w-64">
-              <Search className="absolute left-2.5 top-2.5 h-4 w-4 text-muted-foreground" />
-              <Input
-                type="search"
-                placeholder="Search catalogs..."
-                className="pl-8 w-full"
-                value={searchTerm}
-                onChange={e => setSearchTerm(e.target.value)}
-              />
->>>>>>> 77eb8534
             </div>
           </div>
 
