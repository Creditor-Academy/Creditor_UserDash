import React, { useState, useEffect } from "react";
import { useParams, Link, useLocation, useNavigate } from "react-router-dom";
import { Badge } from "@/components/ui/badge";
import { Button } from "@/components/ui/button";
import { BookOpen, Clock, ArrowLeft, Loader2, Lock, ShoppingCart, Unlock } from "lucide-react";
import { getCatalogCourses, testIndividualCourseAPI } from "@/services/instructorCatalogService";
<<<<<<< HEAD
import { fetchUserCourses, fetchCourseModules } from "@/services/courseService";
import { getCourseTrialStatus } from '../utils/trialUtils';
import TrialBadge from '../components/ui/TrialBadge';
import TrialExpiredDialog from '../components/ui/TrialExpiredDialog';
=======
import { fetchUserCourses, fetchCourseModules, fetchCoursePrice } from "@/services/courseService";
import { getCourseTrialStatus } from '../utils/trialUtils';
import TrialBadge from '../components/ui/TrialBadge';
import TrialExpiredDialog from '../components/ui/TrialExpiredDialog';
import { useCredits } from '@/contexts/CreditsContext';
import { useUser } from '@/contexts/UserContext';
import CreditPurchaseModal from '@/components/credits/CreditPurchaseModal';
import { getUnlockedModulesByUser } from '@/services/modulesService';

// Component to display course price
const CoursePrice = ({ course }) => {
  const [price, setPrice] = useState(null);
  const [loading, setLoading] = useState(true);

  useEffect(() => {
    const fetchPrice = async () => {
      try {
        const backendPrice = await fetchCoursePrice(course.id);
        if (backendPrice && Number(backendPrice) > 0) {
          setPrice(Number(backendPrice));
        } else if (course.price && Number(course.price) > 0) {
          setPrice(Number(course.price));
        } else {
          // Generate stable random price based on course ID
          const input = String(course?.id || "");
          let hash = 0;
          for (let i = 0; i < input.length; i++) {
            hash = (hash * 31 + input.charCodeAt(i)) >>> 0;
          }
          const baseOptions = [500, 750, 1000, 1250, 1500];
          setPrice(baseOptions[hash % baseOptions.length]);
        }
      } catch (error) {
        console.log('Backend price not available, using fallback pricing');
        // Use fallback pricing
        const input = String(course?.id || "");
        let hash = 0;
        for (let i = 0; i < input.length; i++) {
          hash = (hash * 31 + input.charCodeAt(i)) >>> 0;
        }
        const baseOptions = [500, 750, 1000, 1250, 1500];
        setPrice(baseOptions[hash % baseOptions.length]);
      } finally {
        setLoading(false);
      }
    };

    fetchPrice();
  }, [course.id, course.price]);

  if (loading) {
    return <span>Loading...</span>;
  }

  return <span>{price} credits</span>;
};

// Component for buy course button text
const BuyCourseButton = ({ course }) => {
  const [price, setPrice] = useState(null);
  const [loading, setLoading] = useState(true);

  useEffect(() => {
    const fetchPrice = async () => {
      try {
        const backendPrice = await fetchCoursePrice(course.id);
        if (backendPrice && Number(backendPrice) > 0) {
          setPrice(Number(backendPrice));
        } else if (course.price && Number(course.price) > 0) {
          setPrice(Number(course.price));
        } else {
          // Generate stable random price based on course ID
          const input = String(course?.id || "");
          let hash = 0;
          for (let i = 0; i < input.length; i++) {
            hash = (hash * 31 + input.charCodeAt(i)) >>> 0;
          }
          const baseOptions = [500, 750, 1000, 1250, 1500];
          setPrice(baseOptions[hash % baseOptions.length]);
        }
      } catch (error) {
        console.log('Backend price not available, using fallback pricing');
        // Use fallback pricing
        const input = String(course?.id || "");
        let hash = 0;
        for (let i = 0; i < input.length; i++) {
          hash = (hash * 31 + input.charCodeAt(i)) >>> 0;
        }
        const baseOptions = [500, 750, 1000, 1250, 1500];
        setPrice(baseOptions[hash % baseOptions.length]);
      } finally {
        setLoading(false);
      }
    };

    fetchPrice();
  }, [course.id, course.price]);

  if (loading) {
    return <span>Buy Course</span>;
  }

  return <span>Buy Course ({price} credits)</span>;
};
>>>>>>> cd423917

const CatelogCourses = () => {
  const { catalogId } = useParams();
  const location = useLocation();
  const navigate = useNavigate();
<<<<<<< HEAD
=======
  const { userProfile } = useUser();
  const { balance, unlockContent, refreshBalance } = useCredits();
>>>>>>> cd423917
  const [catalog, setCatalog] = useState(null);
  const [courses, setCourses] = useState([]);
  const [loading, setLoading] = useState(true);
  const [error, setError] = useState(null);
  const [showCourseModal, setShowCourseModal] = useState(false);
  const [allCourses, setAllCourses] = useState([]);
  const [selectedCourseIds, setSelectedCourseIds] = useState([]);
  const [modalLoading, setModalLoading] = useState(false);
  const [accessibleCourseIds, setAccessibleCourseIds] = useState([]);
  const [courseModuleCounts, setCourseModuleCounts] = useState({});
  const [selectedExpiredCourse, setSelectedExpiredCourse] = useState(null);
  const [showTrialDialog, setShowTrialDialog] = useState(false);
  const [userCoursesWithTrial, setUserCoursesWithTrial] = useState([]);
<<<<<<< HEAD
=======
  
  // Course purchase states
  const [showCreditsModal, setShowCreditsModal] = useState(false);
  const [showInsufficientCreditsModal, setShowInsufficientCreditsModal] = useState(false);
  const [selectedCourseToBuy, setSelectedCourseToBuy] = useState(null);
  const [buyDetailsOpen, setBuyDetailsOpen] = useState(false);
  const [purchaseNotice, setPurchaseNotice] = useState("");
  const [isPurchasing, setIsPurchasing] = useState(false);
  
  // Unlocked modules state for checking individual lesson purchases
  const [unlockedModules, setUnlockedModules] = useState([]);
>>>>>>> cd423917

  // Helper function to format course level
  const formatCourseLevel = (level) => {
    if (!level) return "BEGINNER";
    
    // Convert to uppercase and handle different formats
    const upperLevel = level.toUpperCase();
    switch (upperLevel) {
      case 'BEGINNER':
      case 'B':
        return 'BEGINNER';
      case 'INTERMEDIATE':
      case 'I':
        return 'INTERMEDIATE';
      case 'ADVANCE':
      case 'ADVANCED':
      case 'A':
        return 'ADVANCED';
      default:
        return upperLevel;
    }
  };

  // Helper function to format duration
  const formatDuration = (duration) => {
    if (!duration) return "N/A";
    
    // If it's already a string with units, return as is
    if (typeof duration === 'string' && (duration.includes('hour') || duration.includes('min') || duration.includes(':'))) {
      return duration;
    }
    
    // If it's a number, assume it's in minutes and format accordingly
    const numDuration = parseInt(duration);
    if (isNaN(numDuration)) return duration;
    
    if (numDuration >= 60) {
      const hours = Math.floor(numDuration / 60);
      const minutes = numDuration % 60;
      if (minutes === 0) {
        return `${hours}h`;
      } else {
        return `${hours}h ${minutes}m`;
      }
    } else {
      return `${numDuration}m`;
    }
  };

  // Helper function to get course price in credits
  const getCoursePriceCredits = async (course) => {
    // First try to fetch price from backend
    try {
      const backendPrice = await fetchCoursePrice(course.id);
      if (backendPrice && Number(backendPrice) > 0) {
        return Number(backendPrice);
      }
    } catch (error) {
      console.log('Backend price not available, using fallback pricing');
    }
    
    // Check if course has a price field from backend
    if (course.price && Number(course.price) > 0) {
      return Number(course.price);
    }
    
    // Generate stable random price based on course ID
    const input = String(course?.id || "");
    let hash = 0;
    for (let i = 0; i < input.length; i++) {
      hash = (hash * 31 + input.charCodeAt(i)) >>> 0;
    }
    const baseOptions = [500, 750, 1000, 1250, 1500];
    return baseOptions[hash % baseOptions.length];
  };

  // Handle buy course click
  const handleBuyCourseClick = async (course) => {
    const price = await getCoursePriceCredits(course);
    const currentBalance = Number(balance) || 0;
    
    setSelectedCourseToBuy({ ...course, priceCredits: price });
    
    if (currentBalance >= price && price > 0) {
      // User has enough credits - show purchase confirmation
      setBuyDetailsOpen(true);
    } else {
      // User doesn't have enough credits - show insufficient credits modal
      setShowInsufficientCreditsModal(true);
    }
  };

  const closeAllModals = () => {
    setBuyDetailsOpen(false);
    setShowCreditsModal(false);
    setShowInsufficientCreditsModal(false);
    setSelectedCourseToBuy(null);
    setIsPurchasing(false);
  };

  // Helper function to check if user can buy a course
  const canBuyCourse = (course) => {
    // Hide buy options for Master Class catalog courses
    const isMasterClassCatalog = (catalog?.name || "").toLowerCase().includes("master class");
    if (isMasterClassCatalog) return false;

    // Check if this course belongs to a free catalog (Roadmap Series or Start Your Passive Income Now)
    const freeCourseNames = ["Roadmap Series", "Start Your Passive Income Now"];
    const isFreeCatalog = freeCourseNames.some(name => 
      (catalog?.name || "").trim().toLowerCase() === name.toLowerCase()
    );
    
    // Check if this course belongs to a class recording catalog
    const isClassRecordingCatalog = (catalog?.name || "").toLowerCase().includes("class recording") || 
      (catalog?.name || "").toLowerCase().includes("class recordings") ||
      (catalog?.name || "").toLowerCase().includes("course recording") ||
      (catalog?.name || "").toLowerCase().includes("course recordings") ||
      (catalog?.name || "").toLowerCase().includes("recordings") ||
      (catalog?.name || "").toLowerCase().includes("recording");
    
    // If this is a free catalog or class recording catalog, users cannot buy courses from it
    if (isFreeCatalog || isClassRecordingCatalog) {
      return false;
    }
    
    // If user is already enrolled in the course, they can't buy it
    if (accessibleCourseIds.includes(course.id)) {
      return false;
    }
    
    // Check if user has purchased any individual lessons from this course
    const hasLessonPurchasesFromCourse = unlockedModules.some(module => {
      const courseId = module.course_id || module.courseId;
      return courseId && courseId === course.id;
    });
    
    // If user has bought individual lessons, they can't buy the whole course
    if (hasLessonPurchasesFromCourse) {
      return false;
    }
    
    return true;
  };

  
  // Fetch catalog courses from backend
  useEffect(() => {
    const fetchCatalogData = async () => {
      try {
        setLoading(true);
        
        // Use catalog data from URL state if available, otherwise create basic object
        const catalogFromState = location.state?.catalog;
        if (catalogFromState) {
          setCatalog(catalogFromState);
        } else {
          setCatalog({
            id: catalogId,
            name: `Catalog ${catalogId.split('-')[0]}`, // Show first part of UUID for readability
            description: "Course catalog"
          });
        }
        
        // Fetch the courses in this catalog using the instructor service
        let coursesData = await getCatalogCourses(catalogId);
        
        // If API returns empty and we have catalog data from state, try to use that
        if ((!coursesData || coursesData.length === 0) && catalogFromState?.courses) {
          coursesData = catalogFromState.courses;
        }
        
        // Handle nested course structure - extract course objects if they're nested
        let processedCourses = [];
        if (Array.isArray(coursesData)) {
          processedCourses = coursesData.map((item, index) => {
            
            // If the item has a nested 'course' property, extract it
            if (item && typeof item === 'object' && item.course) {
              return item.course;
            }
            // If the item is already a course object, use it as is
            return item;
          });
        } else {
          console.warn('⚠️ Courses data is not an array:', coursesData);
        }
        
        if (processedCourses?.[0]) {
          // Test individual course API if we have minimal data
          if (processedCourses[0].id && processedCourses[0].title && !processedCourses[0].description) {
                          const testResult = await testIndividualCourseAPI(processedCourses[0].id);
              if (testResult) {
                // Individual course API test successful
              } else {
                // Individual course API test failed
              }
          }
        } else {
          console.warn('⚠️ No courses found in processed data');
        }
        
        setCourses(processedCourses);
        
      } catch (err) {
        console.error("Failed to fetch catalog courses:", err);
        // Don't show error, just set empty courses array
        setCourses([]);
      } finally {
        setLoading(false);
      }
    };

    if (catalogId) {
      fetchCatalogData();
    }
  }, [catalogId, location.state]);

  // Fetch accessible courses for the user
  useEffect(() => {
    const fetchAccessible = async () => {
      try {
        const userCourses = await fetchUserCourses();
        setAccessibleCourseIds(userCourses.map(c => c.id));
        setUserCoursesWithTrial(userCourses);
      } catch (e) {
        setAccessibleCourseIds([]);
        setUserCoursesWithTrial([]);
      }
    };
    fetchAccessible();
  }, []);

  // Fetch unlocked modules to check for individual lesson purchases
  useEffect(() => {
    const fetchUnlockedModules = async () => {
      if (!userProfile?.id) return;
      
      try {
        const modules = await getUnlockedModulesByUser(userProfile.id);
        setUnlockedModules(modules || []);
      } catch (err) {
        console.error('Error fetching unlocked modules:', err);
        setUnlockedModules([]);
      }
    };

    fetchUnlockedModules();
  }, [userProfile?.id]);

  // Fetch all courses and catalog courses when modal opens
  useEffect(() => {
    if (showCourseModal) {
      setModalLoading(true);
      Promise.all([
        fetchAllCourses(),
        getCatalogCourses(catalogId)
      ]).then(([all, catalogCourses]) => {
        setAllCourses(all);
        setSelectedCourseIds((catalogCourses || []).map(c => c.id));
        setModalLoading(false);
      });
    }
  }, [showCourseModal, catalogId]);

  // After setting courses (setCourses), fetch module counts for each course
  useEffect(() => {
    const fetchModulesForCourses = async () => {
      if (!courses || courses.length === 0) return;
      const counts = {};
      await Promise.all(
        courses.map(async (course) => {
          try {
            const modules = await fetchCourseModules(course.id);
            // Only count published modules; hide drafts from counts
            const publishedCount = (Array.isArray(modules) ? modules : []).filter((m) => {
              const status = (m.module_status || m.status || "").toString().toUpperCase();
              return status === "PUBLISHED" || m.published === true;
            }).length;
            counts[course.id] = publishedCount;
          } catch {
            counts[course.id] = 0;
          }
        })
      );
      setCourseModuleCounts(counts);
    };
    fetchModulesForCourses();
  }, [courses]);

  // Handle checkbox toggle in modal
  const handleCourseToggle = async (courseId, checked) => {
    setModalLoading(true);
    if (checked) {
      await addCourseToCatalog(catalogId, courseId);
      setSelectedCourseIds(prev => [...prev, courseId]);
    } else {
      await removeCourseFromCatalog(catalogId, courseId);
      setSelectedCourseIds(prev => prev.filter(id => id !== courseId));
    }
    setModalLoading(false);
    // Optionally, refresh catalog courses in main view
    fetchCatalogData();
  };

  // Use the fetched courses directly since they're already filtered by catalog
  const filteredCourses = courses || [];

  
  const handleCourseClick = (course) => {
    // Find the user's course data to check trial status
    const userCourse = userCoursesWithTrial.find(uc => uc.id === course.id);
    if (userCourse) {
      const trialStatus = getCourseTrialStatus(userCourse);
      if (trialStatus.isInTrial && trialStatus.isExpired) {
        setSelectedExpiredCourse({ ...course, ...userCourse });
        setShowTrialDialog(true);
        return;
      }
    }
    // Navigate to course normally
    window.location.href = `/dashboard/courses/${course.id}`;
  };
  
  const handleCloseTrialDialog = () => {
    setShowTrialDialog(false);
    setSelectedExpiredCourse(null);
  };

  if (loading) {
    return (
      <div className="flex flex-col min-h-screen bg-gray-50">
        <main className="flex-1">
          <div className="container py-8 max-w-7xl px-4 sm:px-6 lg:px-8">
            <div className="flex items-center justify-center py-12">
              <div className="flex items-center gap-2">
                <Loader2 className="h-6 w-6 animate-spin" />
                <span>Loading catalog...</span>
              </div>
            </div>
          </div>
        </main>
      </div>
    );
  }

  if (error) {
    return (
      <div className="flex flex-col min-h-screen bg-gray-50">
        <main className="flex-1">
          <div className="container py-8 max-w-7xl px-4 sm:px-6 lg:px-8">
            <div className="flex items-center justify-center py-12">
              <div className="text-center">
                <p className="text-red-600 mb-4">{error}</p>
                <button 
                  onClick={() => window.location.reload()}
                  className="inline-flex items-center px-4 py-2 border border-transparent text-sm font-medium rounded-md shadow-sm text-white bg-blue-600 hover:bg-blue-700 focus:outline-none focus:ring-2 focus:ring-offset-2 focus:ring-blue-500"
                >
                  Try Again
                </button>
              </div>
            </div>
          </div>
        </main>
      </div>
    );
  }

  return (
    <div className="flex flex-col min-h-screen bg-gray-50">
      <main className="flex-1">
        <div className="container pt-4 pb-8 max-w-7xl px-4 sm:px-6 lg:px-8">
          {/* Catalog Header - Compact, Beautiful, and Aligned */}
          <div className="bg-gradient-to-br from-blue-50 via-indigo-50 to-purple-50 rounded-2xl shadow-lg border border-blue-100/50 px-6 pt-4 pb-6 mb-6 relative overflow-hidden">
            {/* Decorative Background Elements */}
            <div className="absolute top-0 right-0 w-32 h-32 bg-gradient-to-br from-blue-200/30 to-purple-200/30 rounded-full blur-3xl -translate-y-16 translate-x-16"></div>
            <div className="absolute bottom-0 left-0 w-24 h-24 bg-gradient-to-tr from-indigo-200/30 to-blue-200/30 rounded-full blur-2xl translate-y-12 -translate-x-12"></div>
            <div className="relative z-10">
              {/* Top Bar: Back Button (left) and Course Count (right) */}
              <div className="flex items-center justify-between mb-2">
                <Link
                  to="/dashboard/catalog"
                  className="inline-flex items-center gap-2 text-blue-700 hover:text-blue-800 font-medium transition-colors text-sm bg-white/80 backdrop-blur-sm px-3 py-2 rounded-lg border border-blue-100 hover:bg-white hover:border-blue-200"
                >
                  <ArrowLeft className="h-4 w-4" />
                  Back to Catalogs
                </Link>
                <span className="flex items-center gap-2 bg-white/90 backdrop-blur-sm px-4 py-2 rounded-xl shadow-sm border border-blue-100 text-sm font-medium text-gray-700">
                  <BookOpen className="h-4 w-4 text-blue-600" />
                  {filteredCourses.length} {filteredCourses.length === 1 ? 'Course' : 'Courses'}
                </span>
              </div>
              {/* Catalog Title */}
              <h1 className="text-3xl font-bold text-gray-900 tracking-tight mb-3 bg-gradient-to-r from-blue-600 via-indigo-600 to-purple-600 bg-clip-text text-transparent">
                {catalog?.name || "Catalog"}
              </h1>
              {/* Description Box - Compact and Justified */}
              <div className="bg-white/90 backdrop-blur-md rounded-4xl p-5 border border-white/50 shadow-xl">
                <p className="text-gray-700 text-sm leading-relaxed text-justify">
                  {catalog?.description || "Explore our comprehensive collection of courses designed to help you achieve your learning goals. This catalog provides a structured learning path with carefully curated content to enhance your knowledge and skills in your chosen field."}
                </p>
              </div>
            </div>
          </div>

          {/* Modal for adding/removing courses */}
          {showCourseModal && (
            <div className="fixed inset-0 z-50 flex items-center justify-center bg-black bg-opacity-40">
              <div className="bg-white rounded-xl shadow-lg p-8 max-w-2xl w-full relative">
                <button
                  onClick={() => setShowCourseModal(false)}
                  className="absolute top-3 right-3 text-gray-500 hover:text-gray-700 text-xl font-bold"
                  aria-label="Close"
                >
                  &times;
                </button>
                <h3 className="text-lg font-semibold text-gray-800 mb-3">Select Courses for Catalog</h3>
                {modalLoading ? (
                  <div className="flex items-center justify-center py-8">
                    <Loader2 className="h-6 w-6 animate-spin" />
                  </div>
                ) : (
                  <div className="grid grid-cols-1 md:grid-cols-2 gap-4 max-h-[400px] overflow-y-auto">
                    {allCourses.map(course => (
                      <label key={course.id} className="flex items-center gap-3 p-3 border rounded-lg cursor-pointer hover:bg-blue-50 transition">
                        <input
                          type="checkbox"
                          checked={selectedCourseIds.includes(course.id)}
                          onChange={e => handleCourseToggle(course.id, e.target.checked)}
                          className="form-checkbox h-5 w-5 text-blue-600"
                        />
                        <div>
                          <div className="font-medium text-gray-900">{course.title || course.name}</div>
                          <div className="text-xs text-gray-500">{course.description || course.summary}</div>
                        </div>
                      </label>
                    ))}
                  </div>
                )}
              </div>
            </div>
          )}





          {/* Enhanced Courses Grid */}
          {filteredCourses.length === 0 ? (
            <div className="bg-white rounded-xl shadow-sm border border-gray-200 p-12 text-center">
              <div className="mx-auto max-w-md">
                <svg className="mx-auto h-12 w-12 text-gray-400" fill="none" stroke="currentColor" viewBox="0 0 24 24">
                  <path strokeLinecap="round" strokeLinejoin="round" strokeWidth={2} d="M9.172 16.172a4 4 0 015.656 0M9 10h.01M15 10h.01M21 12a9 9 0 11-18 0 9 9 0 0118 0z" />
                </svg>
                <h3 className="mt-4 text-lg font-medium text-gray-900">No courses available</h3>
                <p className="mt-2 text-gray-600">
                  {loading ? "Loading courses..." : "This catalog doesn't have any courses yet. Check back later for new content!"}
                </p>
                <div className="mt-6">
                  <Link
                    to="/dashboard/catalog"
                    className="inline-flex items-center px-4 py-2 border border-transparent text-sm font-medium rounded-md shadow-sm text-white bg-blue-600 hover:bg-blue-700 focus:outline-none focus:ring-2 focus:ring-offset-2 focus:ring-blue-500"
                  >
                    Browse all catalogs
                  </Link>
                </div>
              </div>
            </div>
          ) : (
            <div className="grid gap-6 md:grid-cols-2 lg:grid-cols-3">
              {filteredCourses.map((course, idx) => {
                const isAccessible = accessibleCourseIds.includes(course.id);
                const cardContent = (
                  <div 
                    key={course.id || course._id || course.uuid || idx} 
                    className="group flex flex-col border border-gray-200 rounded-2xl bg-white shadow-md hover:shadow-xl transition-all duration-300 overflow-hidden h-full hover:border-blue-200 hover:scale-[1.02]"
                  >
                    {/* Course Image */}
                    <div className="relative h-48 overflow-hidden">
                      <img
                        src={course.thumbnail || course.image || course.coverImage || course.course_image || course.thumbnail_url || "https://images.unsplash.com/photo-1633356122544-f134324a6cee?q=80&w=1000"}
                        alt={course.title || course.name || course.courseName || course.course_title || 'Course image'}
                        className="w-full h-full object-cover transition-transform duration-500 group-hover:scale-110"
                        onError={(e) => {
                          e.target.src = "https://images.unsplash.com/photo-1633356122544-f134324a6cee?q=80&w=1000";
                        }}
                      />
                      
                      {/* Course Level and Price Badges */}
                      {/* <div className="absolute bottom-3 left-3 flex gap-2">
                        <Badge key={`${course.id}-level`} variant="secondary" className="bg-white/95 backdrop-blur-sm text-gray-800 shadow-lg border border-gray-200 font-medium">
                          {formatCourseLevel(course.course_level || course.level || course.difficulty)}
                        </Badge>
                      </div> */}
                      
                      {/* Trial Badge */}
                      {(() => {
                        const userCourse = userCoursesWithTrial.find(uc => uc.id === course.id);
                        if (userCourse) {
                          const trialStatus = getCourseTrialStatus(userCourse);
                          if (trialStatus.isInTrial) {
                            return (
                              <div className="absolute top-3 left-3">
                                <TrialBadge timeRemaining={trialStatus.timeRemaining} />
                              </div>
                            );
                          }
                        }
                        return null;
                      })()}
                      
                      {/* Category Badge */}
                      {course.category && (
                        <div className="absolute top-3 right-3">
                          <Badge key={`${course.id}-category`} variant="outline" className="bg-white/95 backdrop-blur-sm text-gray-800 shadow-lg border border-gray-200 font-medium">
                            {course.category}
                          </Badge>
                        </div>
                      )}
                      
                      {/* Lock Overlay for Expired Trials */}
                      {(() => {
                        const userCourse = userCoursesWithTrial.find(uc => uc.id === course.id);
                        if (userCourse) {
                          const trialStatus = getCourseTrialStatus(userCourse);
                          if (trialStatus.isInTrial && trialStatus.isExpired) {
                            return (
                              <div className="absolute inset-0 bg-black bg-opacity-50 flex items-center justify-center">
                                <div className="text-white text-center">
                                  <Lock className="w-8 h-8 mx-auto mb-2" />
                                  <p className="text-sm font-medium">Trial Expired</p>
                                </div>
                              </div>
                            );
                          }
                        }
                        return null;
                      })()}
                      
                      {/* Hover Overlay */}
                      <div className="absolute inset-0 bg-gradient-to-t from-black/20 via-transparent to-transparent opacity-0 group-hover:opacity-100 transition-opacity duration-300"></div>
                    </div>
                    
                    {/* Course Content */}
                    <div className="p-6 flex flex-col flex-1">
                      <div className="flex-1">
                        {/* Course Title */}
                        <h2 className="text-lg font-semibold text-gray-900 mb-3 line-clamp-2 group-hover:text-blue-600 transition-colors">
                          {course.title || course.name || course.courseName || course.course_title || course.courseName || <span className="text-red-500">Missing title</span>}
                        </h2>
                        
                        {/* Course Description */}
                        <p className="text-gray-600 text-sm mb-4 line-clamp-3 leading-relaxed">
                          {course.description || course.summary || course.shortDescription || course.course_description || course.desc || course.content || course.overview || course.synopsis || course.details || course.about || <span className="text-red-500">No description available</span>}
                        </p>
                        
                        {/* Course Tags/Skills */}
                        {course.tags && course.tags.length > 0 && (
                          <div className="mb-4">
                            <div className="flex flex-wrap gap-2">
                              {course.tags.slice(0, 3).map((tag, index) => (
                                <span 
                                  key={`${course.id}-tag-${index}`} 
                                  className="inline-block px-3 py-1 text-xs bg-gradient-to-r from-blue-50 to-indigo-50 text-blue-700 rounded-full border border-blue-200 font-medium hover:from-blue-100 hover:to-indigo-100 transition-all duration-200"
                                >
                                  {tag}
                                </span>
                              ))}
                              {course.tags.length > 3 && (
                                <span key={`${course.id}-more-tags`} className="inline-block px-3 py-1 text-xs bg-gray-50 text-gray-600 rounded-full border border-gray-200 hover:bg-gray-100 transition-colors">
                                  +{course.tags.length - 3} more
                                </span>
                              )}
                            </div>
                          </div>
                        )}
                      </div>
                      
                        {/* Course Details */}
                        <div className="mt-4 pt-4 border-t border-gray-100">
                          {/* Duration and Modules */}
                          <div className="flex flex-wrap items-center gap-4 text-xs text-gray-500 mb-3">
                            <span key={`${course.id}-duration`} className="flex items-center gap-1.5">
                              <Clock size={14} className="text-blue-500 shrink-0" />
                              {formatDuration(course.estimated_duration || course.duration || course.timeEstimate || course.timeRequired || course.duration_hours || course.hours || course.time || course.length || course.course_duration)}
                            </span>
                            <span key={`${course.id}-modules`} className="flex items-center gap-1.5">
                              <BookOpen size={14} className="text-indigo-500 shrink-0" />
                              {courseModuleCounts[course.id] || 0} modules
                            </span>
                            {course.rating && (
                              <span key={`${course.id}-rating`} className="flex items-center gap-1.5">
                                <svg className="h-4 w-4 text-yellow-400" fill="currentColor" viewBox="0 0 20 20">
                                  <path d="M9.049 2.927c.3-.921 1.603-.921 1.902 0l1.07 3.292a1 1 0 00.95.69h3.462c.969 0 1.371 1.24.588 1.81l-2.8 2.034a1 1 0 00-.364 1.118l1.07 3.292c.3.921-.755 1.688-1.54 1.118l-2.8-2.034a1 1 0 00-1.175 0l-2.8 2.034c-.784.57-1.838-.197-1.539-1.118l1.07-3.292z" />
                                </svg>
                                {course.rating}
                              </span>
                            )}
                          </div>
                          
                          {/* Course Price */}
                          {!isAccessible && canBuyCourse(course) && (
                            <div className="flex items-center justify-between mb-3">
                              <span className="flex items-center gap-1.5 text-sm font-medium text-green-600">
                                <ShoppingCart size={14} />
                                <CoursePrice course={course} />
                              </span>
                            </div>
                          )}
                        
                        {/* Course Status */}
                        {/* {course.course_status && (
                          <div className="text-xs text-gray-500 mb-3">
                            <span className="font-medium">Status:</span> 
                            <span className={`ml-2 px-2.5 py-1 rounded-full text-xs font-medium ${
                              course.course_status === 'PUBLISHED' ? 'bg-green-100 text-green-800 border border-green-200' :
                              course.course_status === 'DRAFT' ? 'bg-yellow-100 text-yellow-800 border border-yellow-200' :
                              'bg-gray-100 text-gray-800 border border-gray-200'
                            }`}>
                              {course.course_status}
                            </span>
                          </div>
                        )} */}
                        
                        {/* Max Students */}
                        {course.maxStudents && (
                          <div className="text-xs text-gray-500 mb-3">
                            <span className="font-medium">Max Students:</span> {course.maxStudents}
                          </div>
                        )}
                        
                        {/* Language */}
                        {course.language && (
                          <div className="text-xs text-gray-500 mb-3">
                            <span className="font-medium">Language:</span> {course.language}
                          </div>
                        )}
                        
                        {/* Enrollment Status */}
                        {course.enrollmentStatus && (
                          <div className="mt-3">
                            <Badge 
                              key={`${course.id}-enrollment`}
                              variant={course.enrollmentStatus === 'enrolled' ? 'default' : 'outline'}
                              className="text-xs bg-gradient-to-r from-blue-50 to-indigo-50 text-blue-700 border-blue-200 hover:from-blue-100 hover:to-indigo-100 font-medium"
                            >
                              {course.enrollmentStatus === 'enrolled' ? 'Enrolled' : 'Available'}
                            </Badge>
                          </div>
                        )}
                       </div>
                     </div>
                     
                     {/* Course Actions */}
                     <div className="p-6 pt-0">
                       {isAccessible ? (
                         <Link to={`/dashboard/courses/${course.id}`} className="w-full">
                           <Button className="w-full bg-blue-600 hover:bg-blue-700 text-white">
                             <BookOpen size={16} className="mr-2" />
                             Continue Learning
                           </Button>
                         </Link>
                       ) : canBuyCourse(course) ? (
                         <div className="flex gap-2">
                           <Button 
                             className="flex-1 h-11 bg-blue-600 hover:bg-blue-700 text-white"
                             asChild
                           >
                             <Link 
                               to={`/dashboard/courses/${course.id}`}
                               className="flex items-center justify-center"
                             >
                               <BookOpen size={16} className="mr-2" />
                               View Course
                             </Link>
                           </Button>
                           
                        <Button
                           onClick={(e) => {
                             e.preventDefault();
                             e.stopPropagation();
                             handleBuyCourseClick(course);
                           }}
                             className="h-11 px-4 rounded-lg text-sm font-semibold shadow-sm border transition-all duration-200 bg-white text-green-700 border-green-300 hover:bg-green-50"
                         >
                           <Unlock size={16} className="mr-2" />
                             Buy Course
                         </Button>
                         </div>
                       ) : (
                         <div className="w-full">
                           <Link to={`/dashboard/courses/${course.id}`} className="w-full">
                             <Button className="w-full bg-blue-600 hover:bg-blue-700 text-white">
                             <BookOpen size={16} className="mr-2" />
                             View Course
                           </Button>
                           </Link>
                           {/* Only show the message for non-free and non-recording catalog courses */}
                          {(() => {
                             // Check if this course belongs to a free catalog (Roadmap Series or Start Your Passive Income Now)
                             const freeCourseNames = ["Roadmap Series", "Start Your Passive Income Now"];
                             const isFreeCatalog = freeCourseNames.some(name =>
                               (catalog?.name || "").trim().toLowerCase() === name.toLowerCase()
                             );

                             // Check if this course belongs to a class recording catalog
                             const isClassRecordingCatalog = (catalog?.name || "").toLowerCase().includes("class recording") ||
                               (catalog?.name || "").toLowerCase().includes("class recordings") ||
                               (catalog?.name || "").toLowerCase().includes("course recording") ||
                               (catalog?.name || "").toLowerCase().includes("course recordings") ||
                               (catalog?.name || "").toLowerCase().includes("recordings") ||
                               (catalog?.name || "").toLowerCase().includes("recording");

                              // Only show the message if it's NOT a free catalog, NOT a class recording catalog, and NOT master class
                             const isMasterClassCatalog = (catalog?.name || "").toLowerCase().includes("master class");
                             if (!isFreeCatalog && !isClassRecordingCatalog && !isMasterClassCatalog) {
                               return (
                                 <p className="text-xs text-gray-500 mt-2 text-center">
                                   You bought individual lessons - continue buying lessons only
                                 </p>
                               );
                             }
                             return null;
                           })()}
                         </div>
                       )}
                     </div>
                   </div>
                 );
                 
                 const userCourse = userCoursesWithTrial.find(uc => uc.id === course.id);
                 const trialStatus = userCourse ? getCourseTrialStatus(userCourse) : { isInTrial: false, isExpired: false };
                 
                 if (trialStatus.isInTrial && trialStatus.isExpired) {
                   return (
                     <div key={course.id || idx} className="relative cursor-pointer" onClick={() => handleCourseClick(course)}>
                       {cardContent}
                     </div>
                   );
                 }
                 
                 return (
                   <Link to={`/dashboard/courses/${course.id}`} state={{ isAccessible }} key={course.id || idx} className="relative">{cardContent}</Link>
                 );
               })}
             </div>
          )}
        </div>
      </main>
      
      {/* Trial Expired Dialog */}
      <TrialExpiredDialog 
        isOpen={showTrialDialog}
        onClose={handleCloseTrialDialog}
        course={selectedExpiredCourse}
      />

<<<<<<< HEAD
=======
      {/* Buy details modal when user has enough credits */}
      {buyDetailsOpen && selectedCourseToBuy && (
        <div className="fixed inset-0 z-50 flex items-center justify-center">
          <div className="absolute inset-0 bg-black/40" onClick={closeAllModals} />
          <div className="relative bg-white rounded-xl shadow-lg border border-gray-200 w-full max-w-lg p-6">
            <div className="mb-4">
              <div className="flex items-center mb-3">
                <div className="bg-blue-100 p-2 rounded-full mr-3">
                  <BookOpen className="h-5 w-5 text-blue-600" />
            </div>
                <h3 className="text-xl font-semibold text-gray-900">Confirm Course Purchase</h3>
              </div>
            </div>
            
            <div className="bg-gray-50 rounded-lg p-4 mb-4">
              <div className="text-lg font-semibold text-gray-900 mb-2">{selectedCourseToBuy.title}</div>
              <div className="text-sm text-gray-600 mb-3">{selectedCourseToBuy.description || "Complete course with multiple modules"}</div>
              
              {/* Course Details */}
              <div className="grid grid-cols-2 gap-4 mb-3">
                <div className="bg-white rounded-lg p-3 border border-gray-200">
                  <div className="text-xs text-gray-500 mb-1">Duration</div>
                  <div className="text-sm font-semibold text-gray-900">{selectedCourseToBuy.duration || "Self-paced"}</div>
                </div>
                <div className="bg-white rounded-lg p-3 border border-gray-200">
                  <div className="text-xs text-gray-500 mb-1">Modules</div>
                  <div className="text-sm font-semibold text-gray-900">{courseModuleCounts[selectedCourseToBuy.id] || 0} modules</div>
                </div>
              </div>
            </div>
            
            <div className="bg-blue-50 rounded-lg p-4 mb-4">
              <div className="flex justify-between items-center mb-2">
                <span className="text-sm font-medium text-gray-700">Total Cost:</span>
                <span className="text-lg font-bold text-blue-600">{selectedCourseToBuy.priceCredits || 0} credits</span>
              </div>
              <div className="flex justify-between items-center mb-2">
                <span className="text-sm font-medium text-gray-700">Your Balance:</span>
                <span className="text-sm font-semibold text-gray-900">{Number(balance) || 0} credits</span>
              </div>
              <div className="border-t border-blue-200 pt-2">
                <div className="flex justify-between items-center">
                  <span className="text-sm font-medium text-gray-700">After Purchase:</span>
                  <span className="text-sm font-bold text-green-600">
                    {(Number(balance) || 0) - (selectedCourseToBuy.priceCredits || 0)} credits
                  </span>
                </div>
              </div>
            </div>
            
            <div className="bg-yellow-50 border border-yellow-200 rounded-lg p-3 mb-4">
              <div className="flex items-start">
                <div className="flex-shrink-0">
                  <svg className="h-4 w-4 text-yellow-600 mt-0.5" fill="currentColor" viewBox="0 0 20 20">
                    <path fillRule="evenodd" d="M8.257 3.099c.765-1.36 2.722-1.36 3.486 0l5.58 9.92c.75 1.334-.213 2.98-1.742 2.98H4.42c-1.53 0-2.493-1.646-1.743-2.98l5.58-9.92zM11 13a1 1 0 11-2 0 1 1 0 012 0zm-1-8a1 1 0 00-1 1v3a1 1 0 002 0V6a1 1 0 00-1-1z" clipRule="evenodd" />
                  </svg>
                </div>
                <div className="ml-2">
                  <p className="text-xs text-yellow-800">
                    <strong>Note:</strong> Buying this course will unlock all {courseModuleCounts[selectedCourseToBuy.id] || 0} modules at once. You'll have immediate access to all content.
                  </p>
                </div>
              </div>
            </div>
            <div className="flex justify-end gap-2">
              <button onClick={closeAllModals} className="px-4 py-2 rounded-md border hover:bg-gray-50 text-sm">Cancel</button>
              <button
                disabled={isPurchasing}
                onClick={async () => { 
                  if (isPurchasing) return; // Prevent multiple clicks
                  
                  try {
                    setIsPurchasing(true);
                    
                    // Call unlock API for course
                    await unlockContent('COURSE', selectedCourseToBuy.id, selectedCourseToBuy.priceCredits);
                    
                    // Refresh balance to show updated credits
                    if (refreshBalance) {
                      await refreshBalance();
                    }
                    
                    // Refresh user courses to update enrollment status
                    try {
                      const updatedCourses = await fetchUserCourses();
                      setUserCoursesWithTrial(updatedCourses || []);
                      setAccessibleCourseIds(updatedCourses.map(c => c.id) || []);
                    } catch (err) {
                      console.error('Error refreshing user courses after purchase:', err);
                    }
                    
                    // Show success notice
                    setPurchaseNotice(`Successfully purchased course: ${selectedCourseToBuy.title}. All modules are now unlocked.`);
                    closeAllModals();
                    setTimeout(() => setPurchaseNotice(""), 4000);
                  } catch (error) {
                    console.error('Failed to purchase course:', error);
                    setPurchaseNotice(`Failed to purchase course: ${error.message}`);
                    setTimeout(() => setPurchaseNotice(""), 4000);
                  } finally {
                    setIsPurchasing(false);
                  }
                }}
                className={`px-4 py-2 rounded-md text-white text-sm ${
                  isPurchasing 
                    ? 'bg-gray-400 cursor-not-allowed' 
                    : 'bg-green-600 hover:bg-green-700'
                }`}
              >
                {isPurchasing ? 'Processing...' : 'Confirm & Purchase'}
              </button>
            </div>
          </div>
        </div>
      )}

      {/* Insufficient credits modal */}
      {showInsufficientCreditsModal && selectedCourseToBuy && (
        <div className="fixed inset-0 z-50 flex items-center justify-center">
          <div className="absolute inset-0 bg-black/40" onClick={closeAllModals} />
          <div className="relative bg-white rounded-xl shadow-lg border border-gray-200 w-full max-w-md p-6">
            <div className="mb-4">
              <div className="flex items-center mb-2">
                <div className="bg-orange-100 p-2 rounded-full mr-3">
                  <ShoppingCart className="h-5 w-5 text-orange-600" />
                </div>
                <h3 className="text-lg font-semibold text-gray-900">Insufficient Credits</h3>
              </div>
            </div>
            
            <div className="text-sm text-gray-700 mb-6 space-y-2">
              <div className="bg-gray-50 p-3 rounded-lg">
                <div className="font-medium text-gray-900 mb-2">Purchase Details:</div>
                <div><span className="font-medium">Course:</span> {selectedCourseToBuy.title}</div>
                <div><span className="font-medium">Price:</span> {selectedCourseToBuy.priceCredits || 0} credits</div>
                <div><span className="font-medium">Your balance:</span> {Number(balance) || 0} credits</div>
                <div><span className="font-medium">Modules included:</span> {courseModuleCounts[selectedCourseToBuy.id] || 0} modules</div>
              </div>
              
              <div className="bg-orange-50 border border-orange-200 p-3 rounded-lg">
                <div className="flex items-center mb-1">
                  <div className="bg-orange-100 p-1 rounded-full mr-2">
                    <svg className="h-3 w-3 text-orange-600" fill="currentColor" viewBox="0 0 20 20">
                      <path fillRule="evenodd" d="M8.257 3.099c.765-1.36 2.722-1.36 3.486 0l5.58 9.92c.75 1.334-.213 2.98-1.742 2.98H4.42c-1.53 0-2.493-1.646-1.743-2.98l5.58-9.92zM11 13a1 1 0 11-2 0 1 1 0 012 0zm-1-8a1 1 0 00-1 1v3a1 1 0 002 0V6a1 1 0 00-1-1z" clipRule="evenodd" />
                    </svg>
                  </div>
                  <span className="font-medium text-orange-800">You need more credits</span>
                </div>
                <p className="text-orange-700 text-xs">
                  You need {(selectedCourseToBuy.priceCredits || 0) - (Number(balance) || 0)} more credits to purchase this course.
                </p>
              </div>
            </div>
            
            <div className="flex justify-end gap-3">
              <button 
                onClick={closeAllModals} 
                className="px-4 py-2 rounded-md border border-gray-300 hover:bg-gray-50 text-sm font-medium text-gray-700"
              >
                Cancel
              </button>
              <button
                onClick={() => {
                  // Close insufficient credits modal and open credit purchase modal
                  setShowInsufficientCreditsModal(false);
                  setShowCreditsModal(true);
                }}
                className="px-4 py-2 rounded-md bg-blue-600 hover:bg-blue-700 text-white text-sm font-medium"
              >
                Buy Credits
              </button>
            </div>
          </div>
        </div>
      )}

      {/* Credit purchase modal */}
      {showCreditsModal && (
        <CreditPurchaseModal
          open={showCreditsModal}
          onClose={() => setShowCreditsModal(false)}
          balance={Number(balance) || 0}
        />
      )}

      {/* Purchase notice */}
      {purchaseNotice && (
        <div className="fixed top-4 right-4 z-50 bg-green-50 border border-green-200 text-green-800 px-4 py-2 text-sm rounded-lg shadow-lg">
          {purchaseNotice}
        </div>
      )}

>>>>>>> cd423917
    </div>
  );
};

export default CatelogCourses;<|MERGE_RESOLUTION|>--- conflicted
+++ resolved
@@ -4,12 +4,6 @@
 import { Button } from "@/components/ui/button";
 import { BookOpen, Clock, ArrowLeft, Loader2, Lock, ShoppingCart, Unlock } from "lucide-react";
 import { getCatalogCourses, testIndividualCourseAPI } from "@/services/instructorCatalogService";
-<<<<<<< HEAD
-import { fetchUserCourses, fetchCourseModules } from "@/services/courseService";
-import { getCourseTrialStatus } from '../utils/trialUtils';
-import TrialBadge from '../components/ui/TrialBadge';
-import TrialExpiredDialog from '../components/ui/TrialExpiredDialog';
-=======
 import { fetchUserCourses, fetchCourseModules, fetchCoursePrice } from "@/services/courseService";
 import { getCourseTrialStatus } from '../utils/trialUtils';
 import TrialBadge from '../components/ui/TrialBadge';
@@ -114,17 +108,13 @@
 
   return <span>Buy Course ({price} credits)</span>;
 };
->>>>>>> cd423917
 
 const CatelogCourses = () => {
   const { catalogId } = useParams();
   const location = useLocation();
   const navigate = useNavigate();
-<<<<<<< HEAD
-=======
   const { userProfile } = useUser();
   const { balance, unlockContent, refreshBalance } = useCredits();
->>>>>>> cd423917
   const [catalog, setCatalog] = useState(null);
   const [courses, setCourses] = useState([]);
   const [loading, setLoading] = useState(true);
@@ -138,8 +128,6 @@
   const [selectedExpiredCourse, setSelectedExpiredCourse] = useState(null);
   const [showTrialDialog, setShowTrialDialog] = useState(false);
   const [userCoursesWithTrial, setUserCoursesWithTrial] = useState([]);
-<<<<<<< HEAD
-=======
   
   // Course purchase states
   const [showCreditsModal, setShowCreditsModal] = useState(false);
@@ -151,7 +139,6 @@
   
   // Unlocked modules state for checking individual lesson purchases
   const [unlockedModules, setUnlockedModules] = useState([]);
->>>>>>> cd423917
 
   // Helper function to format course level
   const formatCourseLevel = (level) => {
@@ -908,8 +895,6 @@
         course={selectedExpiredCourse}
       />
 
-<<<<<<< HEAD
-=======
       {/* Buy details modal when user has enough credits */}
       {buyDetailsOpen && selectedCourseToBuy && (
         <div className="fixed inset-0 z-50 flex items-center justify-center">
@@ -1102,7 +1087,6 @@
         </div>
       )}
 
->>>>>>> cd423917
     </div>
   );
 };
