--- conflicted
+++ resolved
@@ -17,10 +17,7 @@
             <ExpertChoose />
             <ExpertAnswers />
              <Expertfeatures />
-<<<<<<< HEAD
-=======
              {/* <ExpertCase /> */}
->>>>>>> 577a5cde
              <ExpertScale />
              {/*  
             <ExpertEnterprise />
