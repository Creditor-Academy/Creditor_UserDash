import React, { useState, useEffect } from "react";
import { useNavigate } from "react-router-dom";
import { useForm } from "react-hook-form";
import { Card, CardContent, CardHeader, CardTitle } from "@/components/ui/card";
import { Input } from "@/components/ui/input";
import { Button } from "@/components/ui/button";
import { Form, FormControl, FormField, FormItem, FormLabel, FormMessage } from "@/components/ui/form";
import { Textarea } from "@/components/ui/textarea";
import { Avatar, AvatarFallback, AvatarImage } from "@/components/ui/avatar";
import { toast } from "sonner";
import NotificationPreferences from "@/components/profile/NotificationPreferences";
import ProfileSecurity from "@/components/profile/ProfileSecurity";
import { Tabs, TabsContent, TabsList, TabsTrigger } from "@/components/ui/tabs";
import { Dialog, DialogContent } from "@/components/ui/dialog";
import { User, Bell, Shield, Camera } from "lucide-react";
import { getUserAvatarUrl, getUserAvatarUrlSync, refreshAvatarFromBackend } from "@/lib/avatar-utils";
import { Select, SelectTrigger, SelectContent, SelectItem, SelectValue } from "@/components/ui/select";
import { fetchUserProfile, updateUserProfile } from "@/services/userService";
import { useUser } from "@/contexts/UserContext";

function Profile() {
  const navigate = useNavigate();
  const { userProfile, updateUserProfile: updateGlobalProfile } = useUser();
  const [userRole, setUserRole] = useState("");
  const [isUpdating, setIsUpdating] = useState(false);
  const [isLoading, setIsLoading] = useState(true);
  const [currentAvatar, setCurrentAvatar] = useState(getUserAvatarUrlSync());
  const [isAvatarPreviewOpen, setIsAvatarPreviewOpen] = useState(false);

  const form = useForm({
    defaultValues: {
      fullName: "",
      email: "",
      bio: "",
      title: "",
      phone: "",
      location: "San Francisco, CA",
      timezone: "America/New_York", // Default to EST
<<<<<<< HEAD
=======
      gender: "",
>>>>>>> 63dda076
      linkedin: "",
      facebook: ""
    }
  });

  // Use global user profile data and update form when it changes
  useEffect(() => {
    if (userProfile) {
      setIsLoading(false);
      
      // Set single role (highest priority: admin > instructor > user)
      if (Array.isArray(userProfile.user_roles) && userProfile.user_roles.length > 0) {
        const roles = userProfile.user_roles.map(roleObj => roleObj.role);
        const priorityRoles = ['admin', 'instructor', 'user'];
        const highestRole = priorityRoles.find(role => roles.includes(role)) || 'user';
        setUserRole(highestRole);
      } else {
        setUserRole('User');
      }
      
      // Store single role in localStorage (enforce single-role system)
      if (Array.isArray(userProfile.user_roles) && userProfile.user_roles.length > 0) {
        const roles = userProfile.user_roles.map(roleObj => roleObj.role);
        const priorityRoles = ['admin', 'instructor', 'user'];
        const highestRole = priorityRoles.find(role => roles.includes(role)) || 'user';
        localStorage.setItem('userRoles', JSON.stringify([highestRole]));
        localStorage.setItem('userRole', highestRole);
      } else {
        localStorage.setItem('userRoles', JSON.stringify(['user']));
        localStorage.setItem('userRole', 'user');
      }
      
      // Store timezone in localStorage for use in other components
      const userTimezone = userProfile.timezone || 'America/New_York';
      localStorage.setItem('userTimezone', userTimezone);
      
      const formData = {
        fullName: `${userProfile.first_name || ''} ${userProfile.last_name || ''}`.trim(),
        email: userProfile.email || 'Loading...',
        bio: userProfile.bio || '',
        title: userProfile.title || '',
        phone: userProfile.phone || '',
        location: userProfile.location || '',
        timezone: userTimezone,
<<<<<<< HEAD
=======
        gender: userProfile.gender || '',
>>>>>>> 63dda076
        linkedin: userProfile.social_handles?.linkedin || '',
        facebook: userProfile.social_handles?.facebook || ''
      };
      
      form.reset(formData);
      
    }
  }, [userProfile, form]);

  // Load avatar from backend on component mount
  useEffect(() => {
    const loadAvatarFromBackend = async () => {
      try {
        const avatarUrl = await refreshAvatarFromBackend();
        setCurrentAvatar(avatarUrl);
      } catch (error) {
        console.warn('Failed to load avatar from backend:', error);
        // Keep using localStorage fallback
      }
    };

    loadAvatarFromBackend();
  }, []);

  // Listen for avatar changes and update the display
  useEffect(() => {
    const updateAvatar = () => {
      setCurrentAvatar(getUserAvatarUrlSync());
    };
    
    window.addEventListener("storage", updateAvatar);
    window.addEventListener("user-avatar-updated", updateAvatar);
    
    return () => {
      window.removeEventListener("storage", updateAvatar);
      window.removeEventListener("user-avatar-updated", updateAvatar);
    };
  }, []);

  // Update user profile on submit
  const onSubmit = async (values) => {
    setIsUpdating(true);
    try {
      // Split fullName into first and last name
      const [first_name, ...rest] = values.fullName.split(" ");
      const last_name = rest.join(" ");
      
      const updateData = {
        first_name,
        last_name,
        bio: values.bio,
        title: values.title,
        phone: values.phone,
        location: values.location,
        timezone: values.timezone,
<<<<<<< HEAD
=======
        gender: values.gender,
>>>>>>> 63dda076
        facebook: values.facebook || '',
        linkedin: values.linkedin || ''
      };
      
      const response = await updateUserProfile(updateData);
      
      // Update timezone in localStorage after successful profile update
      localStorage.setItem('userTimezone', values.timezone);
      
      // Update the global user profile context with the updated data
      const updatedProfile = {
        ...userProfile,
        first_name,
        last_name,
        bio: values.bio,
        title: values.title,
        phone: values.phone,
        location: values.location,
        timezone: values.timezone,
<<<<<<< HEAD
=======
        gender: values.gender,
>>>>>>> 63dda076
        social_handles: {
          ...(userProfile?.social_handles || {}),
          linkedin: values.linkedin || '',
          facebook: values.facebook || ''
        }
      };
      
      // Update the global user profile context
      updateGlobalProfile(updatedProfile);
      
      // Update localStorage with the confirmed timezone
      localStorage.setItem('userTimezone', values.timezone);
      
      toast.success("Profile updated successfully");
      
    } catch (err) {
      console.error("❌ Failed to update profile:", err);
      console.error("❌ Error details:", {
        message: err.message,
        stack: err.stack
      });
      toast.error("Failed to update profile");
    } finally {
      setIsUpdating(false);
    }
  };

  const handleAvatarClick = () => {
    navigate('/dashboard/avatar-picker?redirect=/dashboard/profile');
  };

  // Show loading state while user profile is being loaded
  if (isLoading) {
    return (
      <div className="container max-w-4xl py-6 space-y-8 animate-fade-in">
        <div className="flex items-center gap-6">
          <div className="relative group">
            <Avatar onClick={() => setIsAvatarPreviewOpen(true)} className="w-24 h-24 border-4 border-primary/20 cursor-zoom-in">
              <AvatarImage src={currentAvatar} alt="Profile avatar" />
              <AvatarFallback className="bg-gradient-to-br from-primary to-purple-400 text-white">
                {userProfile ? `${userProfile.first_name?.[0] || ''}${userProfile.last_name?.[0] || ''}`.toUpperCase() : 'U'}
              </AvatarFallback>
            </Avatar>
          </div>
          <div className="flex flex-col gap-1 sm:gap-2">
            <div className="flex flex-row items-center gap-2 sm:gap-4">
              <h1 className="text-2xl font-semibold bg-gradient-to-r from-primary to-purple-400 bg-clip-text text-transparent">Profile Settings</h1>
              <span className="inline-block px-3 py-1 rounded-full bg-primary/10 text-primary text-xs font-semibold border border-primary/20">
                Loading...
              </span>
            </div>
            <p className="text-muted-foreground mt-2">Loading your profile...</p>
          </div>
        </div>
        <div className="flex items-center justify-center py-12">
          <div className="animate-spin rounded-full h-8 w-8 border-b-2 border-primary"></div>
        </div>
      </div>
    );
  }

  return (
    <div className="container max-w-4xl py-6 space-y-8 animate-fade-in">
      <div className="flex items-center gap-6">
        <div className="relative group">
          <Avatar onClick={() => setIsAvatarPreviewOpen(true)} className="w-24 h-24 border-4 border-primary/20 cursor-zoom-in">
            <AvatarImage src={currentAvatar} alt="Profile avatar" />
            <AvatarFallback className="bg-gradient-to-br from-primary to-purple-400 text-white">
              {userProfile ? `${userProfile.first_name?.[0] || ''}${userProfile.last_name?.[0] || ''}`.toUpperCase() : 'U'}
            </AvatarFallback>
          </Avatar>
          
          <Button 
            size="icon"
            variant="secondary" 
            className="absolute bottom-0 right-0 rounded-full w-8 h-8 shadow-md opacity-0 group-hover:opacity-100 transition-opacity bg-white hover:bg-gray-50 border-2 border-primary/30"
            onClick={handleAvatarClick}
          >
            <Camera size={15} className="text-primary" />
            <span className="sr-only">Change avatar</span>
          </Button>
        </div>

        <div className="flex flex-col gap-1 sm:gap-2">
          <div className="flex flex-row items-center gap-2 sm:gap-4">
          <h1 className="text-2xl font-semibold bg-gradient-to-r from-primary to-purple-400 bg-clip-text text-transparent">Profile Settings</h1>
            {userRole && (
              <span className="inline-block px-3 py-1 rounded-full bg-primary/10 text-primary text-xs font-semibold border border-primary/20 capitalize">
                {userRole}
              </span>
            )}
          </div>
          <p className="text-muted-foreground mt-2">Manage your account settings and preferences</p>
        </div>
      </div>

      {/* <Tabs defaultValue="personal" className="w-full">
        <TabsList className="mb-8 grid w-full max-w-md mx-auto bg-gray-50/50 p-1 rounded-xl">
          <TabsTrigger value="personal" className="flex items-center gap-2 data-[state=active]:bg-white data-[state=active]:shadow-sm rounded-lg transition-all duration-200">
            <User size={16} />
            <span className="font-medium">Personal</span>
          </TabsTrigger>
          <TabsTrigger value="notifications" className="flex items-center gap-2">
            <Bell size={16} />
            <span className="hidden sm:inline">Notifications</span>
          </TabsTrigger>
          <TabsTrigger value="security" className="flex items-center gap-2">
            <Shield size={16} />
            <span className="hidden sm:inline">Security</span>
          </TabsTrigger>
        </TabsList> */}

        <div className="space-y-6">
          <Card className="w-full transition-all duration-300 hover:shadow-lg border-0 shadow-sm bg-gradient-to-br from-white to-gray-50/30">
            <CardHeader className="pb-6">
              <CardTitle className="text-xl font-semibold text-gray-900 flex items-center gap-2">
                <div className="w-2 h-2 bg-gradient-to-r from-primary to-purple-400 rounded-full"></div>
                Personal Information
              </CardTitle>
              <p className="text-sm text-gray-600 mt-1">Update your account details and preferences</p>
            </CardHeader>
            <CardContent className="pt-0">
              <Form {...form}>
                <form onSubmit={form.handleSubmit(onSubmit)} className="space-y-4 w-full">
                  <div className="grid grid-cols-1 md:grid-cols-2 gap-6 w-full">
                    <FormField
                      control={form.control}
                      name="fullName"
                      render={({ field }) => (
                        <FormItem>
                          <FormLabel className="text-sm font-medium text-gray-700 mb-2">Full Name</FormLabel>
                          <FormControl>
                            <Input {...field} readOnly disabled className="bg-gray-50/50 border-gray-200 cursor-not-allowed h-11 rounded-lg" />
                          </FormControl>
                          <FormMessage />
                        </FormItem>
                      )}
                    />
                    <FormField
                      control={form.control}
                      name="email"
                      render={({ field }) => (
                        <FormItem>
                          <FormLabel className="text-sm font-medium text-gray-700 mb-2">Email</FormLabel>
                          <FormControl>
                            <Input {...field} type="email" readOnly disabled className="bg-gray-50/50 border-gray-200 cursor-not-allowed h-11 rounded-lg" />
                          </FormControl>
                          <FormMessage />
                        </FormItem>
                      )}
                    />

                    <FormField
                      control={form.control}
                      name="linkedin"
                      render={({ field }) => (
                        <FormItem>
                          <FormLabel className="text-sm font-medium text-gray-700 mb-2">LinkedIn Profile URL</FormLabel>
                          <FormControl>
                            <Input {...field} type="url" placeholder="https://www.linkedin.com/in/username" className="h-11 rounded-lg" />
                          </FormControl>
                          <FormMessage />
                        </FormItem>
                      )}
                    />

                    <FormField
                      control={form.control}
                      name="facebook"
                      render={({ field }) => (
                        <FormItem>
                          <FormLabel className="text-sm font-medium text-gray-700 mb-2">Facebook Profile URL</FormLabel>
                          <FormControl>
                            <Input {...field} type="url" placeholder="https://www.facebook.com/username" className="h-11 rounded-lg" />
                          </FormControl>
                          <FormMessage />
                        </FormItem>
                      )}
                    />

                    {/* <FormField
                      control={form.control}
                      name="title"
                      render={({ field }) => (
                        <FormItem>
                          <FormLabel>Title</FormLabel>
                          <FormControl>
                            <Input {...field} />
                          </FormControl>
                          <FormMessage />
                        </FormItem>
                      )}
                    /> */}

                    {/* <FormField
                      control={form.control}
                      name="phone"
                      render={({ field }) => (
                        <FormItem>
                          <FormLabel>Phone</FormLabel>
                          <FormControl>
                            <Input {...field} type="tel" />
                          </FormControl>
                          <FormMessage />
                        </FormItem>
                      )}
                    /> */}
                  </div>

                  <div className="grid grid-cols-1 md:grid-cols-2 gap-6 w-full">
                    <FormField
                      control={form.control}
                      name="phone"
                      render={({ field }) => (
                        <FormItem>
                          <FormLabel className="text-sm font-medium text-gray-700 mb-2">Phone</FormLabel>
                          <FormControl>
                            <Input {...field} type="tel" placeholder="Enter phone number" className="h-11 rounded-lg" />
                          </FormControl>
                          <FormMessage />
                        </FormItem>
                      )}
                    />

                    <FormField
                      control={form.control}
                      name="gender"
                      render={({ field }) => (
                        <FormItem>
                          <FormLabel className="text-sm font-medium text-gray-700 mb-2">Gender</FormLabel>
                          <FormControl>
                            <Select value={field.value} onValueChange={(value) => field.onChange(value)}>
                              <SelectTrigger className="h-11 rounded-lg border-gray-200">
                                <SelectValue placeholder="Select gender" />
                              </SelectTrigger>
                              <SelectContent>
                                <SelectItem value="male">Male</SelectItem>
                                <SelectItem value="female">Female</SelectItem>
                                <SelectItem value="other">Other</SelectItem>
                              </SelectContent>
                            </Select>
                          </FormControl>
                          <FormMessage />
                        </FormItem>
                      )}
                    />
                  </div>

                  {/* <FormField
                    control={form.control}
                    name="location"
                    render={({ field }) => (
                      <FormItem>
                        <FormLabel>Location</FormLabel>
                        <FormControl>
                          <Input {...field} />
                        </FormControl>
                        <FormMessage />
                      </FormItem>
                    )}
                  /> */}

                  <FormField
                    control={form.control}
                    name="bio"
                    render={({ field }) => (
                      <FormItem>
                        <FormLabel className="text-sm font-medium text-gray-700 mb-2">About Me</FormLabel>
                        <FormControl>
                          <Textarea {...field} rows={4} placeholder="Tell us about yourself..." className="rounded-lg" />
                        </FormControl>
                        <FormMessage />
                      </FormItem>
                    )}
                  />

                  {/* Timezone selection */}
                  <FormField
                    control={form.control}
                    name="timezone"
                    render={({ field }) => (
                      <FormItem>
                        <FormLabel className="text-sm font-medium text-gray-700 mb-2">Timezone</FormLabel>
                        <FormControl>
                          <Select value={field.value} onValueChange={(value) => {
                            field.onChange(value);
                          }}>
                            <SelectTrigger className="h-11 rounded-lg border-gray-200">
                              <SelectValue placeholder="Select timezone" />
                            </SelectTrigger>
                            <SelectContent>
                              <SelectItem value="America/Los_Angeles">PST/PDT (Pacific Time US & Canada)</SelectItem>
                              <SelectItem value="America/Denver">MST (Mountain Time US & Canada)</SelectItem>
                              <SelectItem value="America/New_York">EST (Eastern Time US & Canada)</SelectItem>
                              <SelectItem value="Europe/London">GMT/BST (Greenwich Mean Time)</SelectItem>
                              <SelectItem value="America/Chicago">CT (Central Time)</SelectItem>
                              <SelectItem value="Asia/Kolkata">IST (Indian Standard Time)</SelectItem>
                            </SelectContent>
                          </Select>
                        </FormControl>
                        <FormMessage />
                        {/* Debug info */}
                        <div className="text-xs text-gray-500 mt-2 flex items-center gap-1">
                          <div className="w-1.5 h-1.5 bg-gray-400 rounded-full"></div>
                          Current value: {field.value || 'Not set'}
                        </div>
                      </FormItem>
                    )}
                  />

                  <div className="pt-4 border-t border-gray-100">
                    <Button 
                      type="submit" 
                      className="bg-gradient-to-r from-primary to-purple-400 transition-all duration-300 hover:opacity-90 h-11 px-8 rounded-lg font-medium"
                      disabled={isUpdating}
                    >
                      {isUpdating ? "Updating..." : "Save Changes"}
                    </Button>
                  </div>
                </form>
              </Form>
            </CardContent>
          </Card>
        </div>

        {/* <TabsContent value="notifications" className="space-y-4">
          <NotificationPreferences />
        </TabsContent>

        <TabsContent value="security" className="space-y-4">
          <ProfileSecurity />
        </TabsContent> */}
      {/* </Tabs> */}
      <Dialog open={isAvatarPreviewOpen} onOpenChange={setIsAvatarPreviewOpen}>
        <DialogContent className="sm:max-w-3xl p-0 bg-transparent border-none shadow-none">
          <img
            src={currentAvatar}
            alt="Profile avatar preview"
            className="max-h-[80vh] w-auto mx-auto rounded-lg shadow-2xl"
          />
        </DialogContent>
      </Dialog>
    </div>
  );
}

export default Profile;<|MERGE_RESOLUTION|>--- conflicted
+++ resolved
@@ -36,10 +36,7 @@
       phone: "",
       location: "San Francisco, CA",
       timezone: "America/New_York", // Default to EST
-<<<<<<< HEAD
-=======
       gender: "",
->>>>>>> 63dda076
       linkedin: "",
       facebook: ""
     }
@@ -84,10 +81,7 @@
         phone: userProfile.phone || '',
         location: userProfile.location || '',
         timezone: userTimezone,
-<<<<<<< HEAD
-=======
         gender: userProfile.gender || '',
->>>>>>> 63dda076
         linkedin: userProfile.social_handles?.linkedin || '',
         facebook: userProfile.social_handles?.facebook || ''
       };
@@ -143,10 +137,7 @@
         phone: values.phone,
         location: values.location,
         timezone: values.timezone,
-<<<<<<< HEAD
-=======
         gender: values.gender,
->>>>>>> 63dda076
         facebook: values.facebook || '',
         linkedin: values.linkedin || ''
       };
@@ -166,10 +157,7 @@
         phone: values.phone,
         location: values.location,
         timezone: values.timezone,
-<<<<<<< HEAD
-=======
         gender: values.gender,
->>>>>>> 63dda076
         social_handles: {
           ...(userProfile?.social_handles || {}),
           linkedin: values.linkedin || '',
