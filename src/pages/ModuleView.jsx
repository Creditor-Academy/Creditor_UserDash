import React, { useState, useEffect } from "react";
import { useParams, Link } from "react-router-dom";
import { Button } from "@/components/ui/button";
import { ChevronLeft, ExternalLink } from "lucide-react";
import { fetchCourseModules } from "@/services/courseService";

export function ModuleView() {
  const { courseId, moduleId } = useParams();
  const [module, setModule] = useState(null);
  const [isLoading, setIsLoading] = useState(true);
  const [error, setError] = useState("");
  const [iframeError, setIframeError] = useState(false);
  const [iframeLoading, setIframeLoading] = useState(true);

  useEffect(() => {
    const fetchModule = async () => {
      setIsLoading(true);
      setError("");
      setIframeError(false);
      setIframeLoading(true);
      try {
        const modules = await fetchCourseModules(courseId);
        const foundModule = modules.find(m => m.id === moduleId);
        if (foundModule) {
          setModule(foundModule);
        } else {
          setError("Module not found");
        }
      } catch (err) {
        setError("Failed to load module");
      } finally {
        setIsLoading(false);
      }
    };
    
    if (courseId && moduleId) {
      fetchModule();
    }
  }, [courseId, moduleId]);

  // Add timeout for iframe loading
  useEffect(() => {
    if (module && module.resource_url) {
             const timeout = setTimeout(() => {
         if (iframeLoading) {
           setIframeLoading(false);
           setIframeError(true);
         }
       }, 30000); // 30 second timeout

      return () => clearTimeout(timeout);
    }
  }, [module, iframeLoading]);

  if (isLoading) {
    return (
      <div className="flex flex-col h-screen w-screen">
        <main className="flex-1">
          <div className="flex items-center justify-center h-full">
            <div className="text-center">
              <div className="animate-spin rounded-full h-12 w-12 border-b-2 border-blue-600 mx-auto mb-4"></div>
              <p className="text-muted-foreground">Loading module...</p>
            </div>
          </div>
        </main>
      </div>
    );
  }

  if (error || !module) {
    return (
      <div className="flex flex-col h-screen w-screen">
        <main className="flex-1">
          <div className="flex items-center justify-center h-full">
            <div className="text-center">
              <div className="text-red-500 mb-4">
                <span className="text-4xl">❌</span>
              </div>
              <h3 className="text-lg font-medium mb-2">Failed to load module</h3>
              <p className="text-muted-foreground mb-4">{error || "Module not found"}</p>
              <Button asChild>
                <Link to={`/dashboard/courses/${courseId}/modules`}>
                  Back to Modules
                </Link>
              </Button>
            </div>
          </div>
        </main>
      </div>
    );
  }

  if (!module.resource_url) {
    return (
      <div className="flex flex-col h-screen w-screen">
        <main className="flex-1">
          <div className="flex items-center justify-center h-full">
            <div className="text-center">
              <div className="text-yellow-500 mb-4">
                <span className="text-4xl">⚠️</span>
              </div>
              <h3 className="text-lg font-medium mb-2">No Content Available</h3>
              <p className="text-muted-foreground mb-4">This module doesn't have any content yet.</p>
              <Button asChild>
                <Link to={`/dashboard/courses/${courseId}/modules`}>
                  Back to Modules
                </Link>
              </Button>
            </div>
          </div>
        </main>
      </div>
    );
  }

  // Use the resource_url directly if it's already a full URL, otherwise prepend the API base URL
  let fullUrl = module.resource_url;
  
  // If it's not already a full URL, prepend the API base URL
  if (!module.resource_url.startsWith('http')) {
    fullUrl = `${import.meta.env.VITE_API_BASE_URL}${module.resource_url}`;
  }
  
  // For S3 URLs, ensure they have the correct protocol
  if (fullUrl.includes('s3.amazonaws.com') && !fullUrl.startsWith('https://')) {
    fullUrl = fullUrl.replace('http://', 'https://');
  }
  


  return (
    <div className="flex flex-col w-full items-center bg-gray-50 min-h-screen">
      {/* Header */}
      <div className="w-full max-w-5xl">
        <div className="bg-white border-b border-gray-200 px-6 py-4 rounded-t-lg">
          <div className="flex items-center justify-between">
            <div className="flex items-center gap-4">
              <Button variant="ghost" size="sm" asChild>
                <Link to={`/dashboard/courses/${courseId}/modules`}>
                  <ChevronLeft size={16} />
                  Back to Modules
                </Link>
              </Button>
              <div>
                <h1 className="text-xl font-semibold">{module.title}</h1>
                <p className="text-sm text-muted-foreground">{module.description}</p>
              </div>
            </div>
<<<<<<< HEAD
          </div>

                     {/* Iframe Container */}
           <div className="flex-1 relative min-h-[600px]">
                         {iframeLoading && !iframeError && (
               <div className="absolute inset-0 flex items-center justify-center bg-gray-50 z-10">
                 <div className="text-center">
                   <div className="animate-spin rounded-full h-12 w-12 border-b-2 border-blue-600 mx-auto mb-4"></div>
                   <p className="text-muted-foreground">Your content is loading.</p>
                 </div>
               </div>
             )}
                        {!iframeError ? (
                             <iframe
                 key={fullUrl} // Force re-render when URL changes
                 src={fullUrl}
                 className="w-full h-full border-0"
                 title={module.title}
                 allowFullScreen
                 allow="accelerometer; autoplay; clipboard-write; encrypted-media; gyroscope; picture-in-picture; web-share"
                 sandbox="allow-same-origin allow-scripts allow-forms allow-popups allow-popups-to-escape-sandbox allow-presentation"
                 scrolling="auto"
                 frameBorder="0"
                 onLoad={() => {
                   setIframeError(false);
                   setIframeLoading(false);
                 }}
                 onError={() => {
                   setIframeError(true);
                   setIframeLoading(false);
                 }}
               />
            ) : (
              <div className="flex items-center justify-center h-full bg-gray-50">
                <div className="text-center">
                  <div className="text-red-500 mb-4">
                    <span className="text-4xl">⚠️</span>
                  </div>
                  <h3 className="text-lg font-medium mb-2">Content Failed to Load</h3>
                  <p className="text-muted-foreground mb-4">
                    The module content could not be loaded. Please try opening it in a new tab.
                  </p>
                  <Button asChild>
                    <a href={fullUrl} target="_blank" rel="noopener noreferrer">
                      <ExternalLink size={16} className="mr-2" />
                      Open in New Tab
                    </a>
                  </Button>
                </div>
              </div>
            )}
            
=======
            <Button variant="outline" size="sm" asChild>
              <a href={fullUrl} target="_blank" rel="noopener noreferrer">
                <ExternalLink size={16} className="mr-2" />
                Open in New Tab
              </a>
            </Button>
>>>>>>> 17ae24a8
          </div>
        </div>
      </div>
      {/* Iframe/content */}
      <div className="w-full max-w-5xl flex-1 flex flex-col bg-white rounded-b-lg shadow-md">
        <iframe
          src={fullUrl}
          className="w-full h-[70vh] border-0 rounded-b-lg"
          title={module.title}
          allowFullScreen
        />
      </div>
    </div>
  );
}

export default ModuleView; <|MERGE_RESOLUTION|>--- conflicted
+++ resolved
@@ -146,67 +146,12 @@
                 <p className="text-sm text-muted-foreground">{module.description}</p>
               </div>
             </div>
-<<<<<<< HEAD
-          </div>
-
-                     {/* Iframe Container */}
-           <div className="flex-1 relative min-h-[600px]">
-                         {iframeLoading && !iframeError && (
-               <div className="absolute inset-0 flex items-center justify-center bg-gray-50 z-10">
-                 <div className="text-center">
-                   <div className="animate-spin rounded-full h-12 w-12 border-b-2 border-blue-600 mx-auto mb-4"></div>
-                   <p className="text-muted-foreground">Your content is loading.</p>
-                 </div>
-               </div>
-             )}
-                        {!iframeError ? (
-                             <iframe
-                 key={fullUrl} // Force re-render when URL changes
-                 src={fullUrl}
-                 className="w-full h-full border-0"
-                 title={module.title}
-                 allowFullScreen
-                 allow="accelerometer; autoplay; clipboard-write; encrypted-media; gyroscope; picture-in-picture; web-share"
-                 sandbox="allow-same-origin allow-scripts allow-forms allow-popups allow-popups-to-escape-sandbox allow-presentation"
-                 scrolling="auto"
-                 frameBorder="0"
-                 onLoad={() => {
-                   setIframeError(false);
-                   setIframeLoading(false);
-                 }}
-                 onError={() => {
-                   setIframeError(true);
-                   setIframeLoading(false);
-                 }}
-               />
-            ) : (
-              <div className="flex items-center justify-center h-full bg-gray-50">
-                <div className="text-center">
-                  <div className="text-red-500 mb-4">
-                    <span className="text-4xl">⚠️</span>
-                  </div>
-                  <h3 className="text-lg font-medium mb-2">Content Failed to Load</h3>
-                  <p className="text-muted-foreground mb-4">
-                    The module content could not be loaded. Please try opening it in a new tab.
-                  </p>
-                  <Button asChild>
-                    <a href={fullUrl} target="_blank" rel="noopener noreferrer">
-                      <ExternalLink size={16} className="mr-2" />
-                      Open in New Tab
-                    </a>
-                  </Button>
-                </div>
-              </div>
-            )}
-            
-=======
             <Button variant="outline" size="sm" asChild>
               <a href={fullUrl} target="_blank" rel="noopener noreferrer">
                 <ExternalLink size={16} className="mr-2" />
                 Open in New Tab
               </a>
             </Button>
->>>>>>> 17ae24a8
           </div>
         </div>
       </div>
