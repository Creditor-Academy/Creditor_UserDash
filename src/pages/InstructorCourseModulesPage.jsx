import React, { useEffect, useState } from 'react';
import { useNavigate, useParams, useLocation } from 'react-router-dom';
import Sidebar from '@/components/layout/Sidebar';
import DashboardHeader from '@/components/dashboard/DashboardHeader';
import { useAuth } from '@/contexts/AuthContext';
import {
  fetchCourseById,
  fetchCourseModules,
  createModule,
  updateModule,
  deleteModule,
} from '@/services/courseService';
import { CreateModuleDialog } from '@/components/courses/CreateModuleDialog';
import ConfirmationDialog from '@/components/ui/ConfirmationDialog';
import { Button } from '@/components/ui/button';
import { Input } from '@/components/ui/input';
import { Plus, BookOpen, Clock, ArrowLeft, Edit, Trash2 } from 'lucide-react';
const InstructorCourseModulesPage = () => {
  const navigate = useNavigate();
  const location = useLocation();
  const { courseId } = useParams();
  const { isInstructorOrAdmin } = useAuth();
  const isAllowed = isInstructorOrAdmin();

  const [collapsed, setCollapsed] = useState(true);
  const [course, setCourse] = useState(null);
  const [modules, setModules] = useState([]);
  const [loading, setLoading] = useState(true);
  const [search, setSearch] = useState('');
  const [showCreateModuleDialog, setShowCreateModuleDialog] = useState(false);
  const [moduleDialogMode, setModuleDialogMode] = useState('create');
  const [editModuleData, setEditModuleData] = useState(null);
  const [showDeleteConfirm, setShowDeleteConfirm] = useState(false);
  const [moduleToDelete, setModuleToDelete] = useState(null);
<<<<<<< HEAD
=======

  const DEFAULT_MODULE_CATEGORY = 'BOOK_SMART';
  const normalizeModuleCategory = module => {
    if (!module || typeof module !== 'object') return module;
    return {
      ...module,
      category: module.category || DEFAULT_MODULE_CATEGORY,
    };
  };
  const normalizeModulesList = modulesArray =>
    (Array.isArray(modulesArray) ? modulesArray : []).map(
      normalizeModuleCategory
    );
>>>>>>> 97798924

  useEffect(() => {
    if (!isAllowed) return;
    const init = async () => {
      try {
        setLoading(true);

        // Check if we have course data from navigation state (OPTIMIZATION)
        const navigationState = location.state;
        console.log('🔍 Checking navigation state:', navigationState);

        if (navigationState?.courseData) {
          console.log(
            '✅ OPTIMIZATION ACTIVE: Using navigation state data - avoiding course API call!'
          );
          console.log(
            '📦 Course data from navigation state:',
            navigationState.courseData
          );

          // Set course details from navigation state
          setCourse(navigationState.courseData);

          // Only fetch modules data (1 API call instead of 2)
          const modulesData = await fetchCourseModules(courseId);
<<<<<<< HEAD
          setModules(Array.isArray(modulesData) ? modulesData : []);
=======
          setModules(normalizeModulesList(modulesData));
>>>>>>> 97798924
        } else {
          console.log(
            '❌ No navigation state data - falling back to full API calls'
          );
          // Fallback to original approach
          const [courseData, modulesData] = await Promise.all([
            fetchCourseById(courseId),
            fetchCourseModules(courseId),
          ]);
          setCourse(courseData);
<<<<<<< HEAD
          setModules(Array.isArray(modulesData) ? modulesData : []);
=======
          setModules(normalizeModulesList(modulesData));
>>>>>>> 97798924
        }
      } catch (err) {
        console.error('Error loading course/modules:', err);
      } finally {
        setLoading(false);
      }
    };
    init();
  }, [courseId, isAllowed, location.state]);

  const handleCreateModuleClick = () => {
    setEditModuleData(null);
    setModuleDialogMode('create');
    setShowCreateModuleDialog(true);
  };

  const handleEditModuleClick = module => {
    setEditModuleData(module);
    setModuleDialogMode('edit');
    setShowCreateModuleDialog(true);
  };

  const handleDeleteModuleClick = module => {
    setModuleToDelete(module);
    setShowDeleteConfirm(true);
  };

  const handleModuleSaved = async moduleData => {
    try {
<<<<<<< HEAD
      if (moduleDialogMode === 'edit' && editModuleData) {
        await updateModule(courseId, editModuleData.id, moduleData);
      } else {
        await createModule(courseId, moduleData);
=======
      let savedModule;
      if (moduleDialogMode === 'edit' && editModuleData) {
        savedModule = await updateModule(
          courseId,
          editModuleData.id,
          moduleData
        );
      } else {
        savedModule = await createModule(courseId, moduleData);
>>>>>>> 97798924
      }

      const normalizedModule = savedModule?.data ?? savedModule;
      const normalizedId =
        normalizedModule?.id ??
        normalizedModule?.module_id ??
        editModuleData?.id;

      setModules(prevModules => {
        if (!Array.isArray(prevModules))
          return normalizedModule
            ? [normalizeModuleCategory({ ...normalizedModule })]
            : [];

        if (moduleDialogMode === 'edit' && normalizedId) {
          return prevModules.map(module =>
            (module?.id ?? module?.module_id) === normalizedId
              ? normalizeModuleCategory({ ...module, ...normalizedModule })
              : module
          );
        }

        return normalizedModule
          ? [...prevModules, normalizeModuleCategory({ ...normalizedModule })]
          : prevModules;
      });

      setShowCreateModuleDialog(false);
    } catch (err) {
<<<<<<< HEAD
=======
      console.error(
        'Failed to save module locally, falling back to refetch:',
        err
      );
      try {
        const refreshed = await fetchCourseModules(courseId);
        setModules(Array.isArray(refreshed) ? refreshed : []);
      } catch (fallbackErr) {
        console.error('Fallback fetch after save failed:', fallbackErr);
      }
>>>>>>> 97798924
      alert('Failed to save module: ' + err.message);
    }
  };

  const confirmDeleteModule = async () => {
    if (!moduleToDelete) return;

    try {
      const moduleData = {
        title: moduleToDelete.title,
        description: moduleToDelete.description || 'test description',
        order: moduleToDelete.order || 1,
        estimated_duration: moduleToDelete.estimated_duration || 60,
        module_status: moduleToDelete.module_status || 'DRAFT',
        thumbnail: moduleToDelete.thumbnail || 'test thumbnail',
      };

      await deleteModule(courseId, moduleToDelete.id, moduleData);
      const updated = await fetchCourseModules(courseId);
<<<<<<< HEAD
      setModules(updated || []);
=======
      setModules(normalizeModulesList(updated));
>>>>>>> 97798924
      setShowDeleteConfirm(false);
      setModuleToDelete(null);
    } catch (err) {
      console.error('Error deleting module:', err);
      alert('Failed to delete module: ' + err.message);
    }
  };

  const filteredModules = modules.filter(m =>
    m.title?.toLowerCase().includes(search.toLowerCase())
  );

  const formatDuration = minutes => {
    const m = Number(minutes) || 0;
    const h = Math.floor(m / 60);
    const rem = m % 60;
    if (!h) return `${rem} min`;
    if (!rem) return `${h} hr`;
    return `${h} hr ${rem} min`;
  };

  if (!isAllowed) {
    return (
      <div style={{ padding: 24 }}>
        <h2>Access Denied</h2>
        <p>You do not have permission to view this page.</p>
      </div>
    );
  }

  return (
    <div className="flex min-h-screen w-full bg-gradient-to-br from-gray-50 to-white">
      {/* Main Sidebar */}
      <div className="fixed top-0 left-0 h-screen z-30">
        <Sidebar collapsed={collapsed} setCollapsed={setCollapsed} />
      </div>

      {/* Main Content Area */}
      <div
        className="flex-1 flex flex-col min-h-screen transition-all duration-300"
        style={{ marginLeft: collapsed ? '4.5rem' : '17rem' }}
      >
        <header
          className="fixed top-0 left-0 right-0 z-10 bg-white border-b border-gray-200 h-16 transition-all duration-300"
          style={{ marginLeft: collapsed ? '4.5rem' : '17rem' }}
        >
          <div className="max-w-7xl mx-auto w-full">
            <DashboardHeader sidebarCollapsed={collapsed} />
          </div>
        </header>

        <div className="flex-1 overflow-y-auto pt-16">
          <div className="max-w-7xl mx-auto w-full px-6 pb-14 pt-6">
            <section className="bg-white rounded-lg p-6 shadow-sm border border-gray-200 mb-6">
              <div className="flex items-center justify-between mb-6">
                <div className="flex items-center gap-4">
                  <Button
                    variant="outline"
                    onClick={() => navigate(-1)}
                    className="hover:bg-gray-50 border-gray-300"
                  >
                    <ArrowLeft className="mr-2 h-4 w-4" /> Back
                  </Button>
                  <div>
                    <h1 className="text-2xl font-semibold text-gray-900 mb-1">
                      {course ? course.title : 'Course'} — Modules
                    </h1>
                    <p className="text-gray-600 text-sm">
                      View and manage all modules of this course.
                    </p>
                  </div>
                </div>
                <Button
                  onClick={handleCreateModuleClick}
                  className="bg-blue-600 hover:bg-blue-700 text-white px-4 py-2 text-sm font-medium shadow-sm"
                >
                  <Plus className="mr-2 h-4 w-4" /> Create Module
                </Button>
              </div>
            </section>

            <div className="mb-6 flex items-center gap-4">
              <div className="relative max-w-md flex-1">
                <Input
                  value={search}
                  onChange={e => setSearch(e.target.value)}
                  placeholder="Search modules..."
                  className="pl-3 pr-3 py-2 text-sm border-gray-300 rounded-md focus:ring-1 focus:ring-blue-500 focus:border-blue-500"
                />
              </div>
              <div className="text-xs text-gray-500">
                {filteredModules.length} module
                {filteredModules.length !== 1 ? 's' : ''} found
              </div>
            </div>

            {/* Modules Grid */}
            {loading ? (
              <div className="grid grid-cols-1 md:grid-cols-2 lg:grid-cols-3 gap-6">
                {[1, 2, 3, 4, 5, 6].map(index => (
                  <div
                    key={index}
                    className="bg-white rounded-lg shadow-sm border border-gray-200 overflow-hidden flex flex-col h-full"
                  >
                    {/* Shimmer Thumbnail */}
                    <div className="w-full h-48 bg-gray-200 animate-pulse"></div>

                    {/* Shimmer Content */}
                    <div className="flex-1 p-6 flex flex-col">
                      <div className="flex-1 space-y-3">
                        {/* Title and badge shimmer */}
                        <div className="flex items-center gap-3">
                          <div className="h-6 bg-gray-200 rounded w-2/3 animate-pulse"></div>
                          <div className="h-5 w-16 bg-gray-200 rounded-full animate-pulse"></div>
                        </div>

                        {/* Description shimmer */}
                        <div className="space-y-2">
                          <div className="h-4 bg-gray-200 rounded w-full animate-pulse"></div>
                          <div className="h-4 bg-gray-200 rounded w-4/5 animate-pulse"></div>
                        </div>

                        {/* Stats shimmer */}
                        <div className="flex items-center gap-4">
                          <div className="h-3 bg-gray-200 rounded w-16 animate-pulse"></div>
                          <div className="h-3 bg-gray-200 rounded w-16 animate-pulse"></div>
                        </div>
                      </div>

                      {/* Shimmer Buttons */}
                      <div className="space-y-2 mt-4">
                        <div className="h-10 w-full bg-gray-200 rounded-md animate-pulse"></div>
                        <div className="flex gap-2">
                          <div className="h-8 flex-1 bg-gray-200 rounded-md animate-pulse"></div>
                          <div className="h-8 flex-1 bg-gray-200 rounded-md animate-pulse"></div>
                        </div>
                      </div>
                    </div>
                  </div>
                ))}
              </div>
            ) : filteredModules.length === 0 ? (
              <div className="bg-white rounded-lg shadow-sm border border-gray-200">
                <div className="p-8 text-center">
                  <BookOpen className="mx-auto h-16 w-16 text-gray-400 mb-4" />
                  <h3 className="text-lg font-semibold text-gray-900 mb-2">
                    No modules found
                  </h3>
                  <p className="text-gray-600 mb-4">
                    Get started by creating your first module for this course.
                  </p>
                  <Button
                    onClick={handleCreateModuleClick}
                    className="bg-blue-600 hover:bg-blue-700 text-white px-4 py-2 font-medium text-sm"
                  >
                    <Plus className="mr-2 h-4 w-4" /> Create First Module
                  </Button>
                </div>
              </div>
            ) : (
              <div className="grid grid-cols-1 md:grid-cols-2 lg:grid-cols-3 gap-6">
                {filteredModules.map(mod => (
                  <div
                    key={mod.id}
                    className="bg-white rounded-lg shadow-sm border border-gray-200 overflow-hidden hover:shadow-lg transition-shadow duration-200 flex flex-col h-full"
                  >
                    {/* Module Thumbnail */}
                    <div className="w-full h-48 flex-shrink-0">
                      <img
                        src={
                          mod.thumbnail ||
                          'https://images.unsplash.com/photo-1522202176988-66273c2fd55f?ixlib=rb-4.0.3&ixid=MnwxMjA3fDB8MHxwaG90by1wYWdlfHx8fGVufDB8fHx8&auto=format&fit=crop&w=1471&q=80'
                        }
                        alt={mod.title}
                        className="w-full h-full object-cover"
                      />
                    </div>

                    {/* Module Content */}
                    <div className="flex-1 p-6 flex flex-col">
                      <div className="flex-1">
                        <div className="flex items-start gap-2 mb-2">
                          <h3 className="text-lg font-semibold text-gray-900 flex-1">
                            {mod.title}
                          </h3>
                          <span
                            className={`inline-flex items-center px-2 py-1 rounded-full text-xs font-medium flex-shrink-0 ${
                              mod.module_status === 'PUBLISHED'
                                ? 'bg-green-100 text-green-800'
                                : mod.module_status === 'DRAFT'
                                  ? 'bg-yellow-100 text-yellow-800'
                                  : 'bg-gray-100 text-gray-800'
                            }`}
                          >
                            {mod.module_status}
                          </span>
                        </div>
                        <p className="text-sm text-gray-600 mb-3 line-clamp-2">
                          {mod.description}
                        </p>
                        <div className="flex items-center gap-4 text-xs text-gray-500 mb-4">
                          <span className="inline-flex items-center gap-1">
                            <Clock className="h-3 w-3" />
                            {formatDuration(mod.estimated_duration)}
                          </span>
                          <span>Order: {mod.order || 'N/A'}</span>
                        </div>
                      </div>

                      {/* Module Actions */}
                      <div className="space-y-2">
                        <Button
                          onClick={() =>
                            navigate(
                              `/dashboard/courses/${courseId}/module/${mod.id}/lessons`
                            )
                          }
                          className="w-full bg-blue-600 hover:bg-blue-700 text-white font-medium px-4 py-2 text-sm"
                        >
                          <BookOpen className="mr-2 h-4 w-4" />
                          Manage Lessons
                        </Button>
                        <div className="flex gap-2">
                          <Button
                            onClick={() => handleEditModuleClick(mod)}
                            variant="outline"
                            size="sm"
                            className="flex-1"
                          >
                            <Edit className="mr-2 h-3 w-3" />
                            Edit
                          </Button>
                          <Button
                            onClick={() => handleDeleteModuleClick(mod)}
                            variant="outline"
                            size="sm"
                            className="flex-1 text-red-600 hover:text-red-700 hover:bg-red-50"
                          >
                            <Trash2 className="mr-2 h-3 w-3" />
                            Delete
                          </Button>
                        </div>
                      </div>
                    </div>
                  </div>
                ))}
              </div>
            )}
          </div>
        </div>
      </div>

      <CreateModuleDialog
        isOpen={showCreateModuleDialog}
        onClose={() => setShowCreateModuleDialog(false)}
        courseId={courseId}
        onModuleCreated={() => {}}
        existingModules={modules}
        initialData={editModuleData}
        mode={moduleDialogMode}
        onSave={handleModuleSaved}
      />

      <ConfirmationDialog
        isOpen={showDeleteConfirm}
        onClose={() => setShowDeleteConfirm(false)}
        onConfirm={confirmDeleteModule}
        title="Delete Module"
        message={`Are you sure you want to delete the module "${moduleToDelete?.title}"? This action cannot be undone.`}
        confirmText="Delete Module"
        type="danger"
      />
    </div>
  );
};

export default InstructorCourseModulesPage;<|MERGE_RESOLUTION|>--- conflicted
+++ resolved
@@ -32,8 +32,6 @@
   const [editModuleData, setEditModuleData] = useState(null);
   const [showDeleteConfirm, setShowDeleteConfirm] = useState(false);
   const [moduleToDelete, setModuleToDelete] = useState(null);
-<<<<<<< HEAD
-=======
 
   const DEFAULT_MODULE_CATEGORY = 'BOOK_SMART';
   const normalizeModuleCategory = module => {
@@ -47,7 +45,6 @@
     (Array.isArray(modulesArray) ? modulesArray : []).map(
       normalizeModuleCategory
     );
->>>>>>> 97798924
 
   useEffect(() => {
     if (!isAllowed) return;
@@ -73,11 +70,7 @@
 
           // Only fetch modules data (1 API call instead of 2)
           const modulesData = await fetchCourseModules(courseId);
-<<<<<<< HEAD
-          setModules(Array.isArray(modulesData) ? modulesData : []);
-=======
           setModules(normalizeModulesList(modulesData));
->>>>>>> 97798924
         } else {
           console.log(
             '❌ No navigation state data - falling back to full API calls'
@@ -88,11 +81,7 @@
             fetchCourseModules(courseId),
           ]);
           setCourse(courseData);
-<<<<<<< HEAD
-          setModules(Array.isArray(modulesData) ? modulesData : []);
-=======
           setModules(normalizeModulesList(modulesData));
->>>>>>> 97798924
         }
       } catch (err) {
         console.error('Error loading course/modules:', err);
@@ -122,12 +111,6 @@
 
   const handleModuleSaved = async moduleData => {
     try {
-<<<<<<< HEAD
-      if (moduleDialogMode === 'edit' && editModuleData) {
-        await updateModule(courseId, editModuleData.id, moduleData);
-      } else {
-        await createModule(courseId, moduleData);
-=======
       let savedModule;
       if (moduleDialogMode === 'edit' && editModuleData) {
         savedModule = await updateModule(
@@ -137,7 +120,6 @@
         );
       } else {
         savedModule = await createModule(courseId, moduleData);
->>>>>>> 97798924
       }
 
       const normalizedModule = savedModule?.data ?? savedModule;
@@ -167,8 +149,6 @@
 
       setShowCreateModuleDialog(false);
     } catch (err) {
-<<<<<<< HEAD
-=======
       console.error(
         'Failed to save module locally, falling back to refetch:',
         err
@@ -179,7 +159,6 @@
       } catch (fallbackErr) {
         console.error('Fallback fetch after save failed:', fallbackErr);
       }
->>>>>>> 97798924
       alert('Failed to save module: ' + err.message);
     }
   };
@@ -199,11 +178,7 @@
 
       await deleteModule(courseId, moduleToDelete.id, moduleData);
       const updated = await fetchCourseModules(courseId);
-<<<<<<< HEAD
-      setModules(updated || []);
-=======
       setModules(normalizeModulesList(updated));
->>>>>>> 97798924
       setShowDeleteConfirm(false);
       setModuleToDelete(null);
     } catch (err) {
