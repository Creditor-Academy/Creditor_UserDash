import React, { useEffect, useState } from "react";
import { useNavigate, useParams } from "react-router-dom";
import Sidebar from "@/components/layout/Sidebar";
import DashboardHeader from "@/components/dashboard/DashboardHeader";
import { useAuth } from "@/contexts/AuthContext";
import { fetchCourseById, fetchCourseModules, createModule } from "@/services/courseService";
import { CreateModuleDialog } from "@/components/courses/CreateModuleDialog";
import { Button } from "@/components/ui/button";
import { Input } from "@/components/ui/input";
import { Card } from "@/components/ui/card";
import { Plus, BookOpen, Clock, ArrowLeft } from "lucide-react";
import axios from "axios";
import { getAuthHeader } from '../services/authHeader';
const InstructorCourseModulesPage = () => {
  const navigate = useNavigate();
  const { courseId } = useParams();
  const { isInstructorOrAdmin } = useAuth();
  const isAllowed = isInstructorOrAdmin();

  const [collapsed, setCollapsed] = useState(true);
  const [course, setCourse] = useState(null);
  const [modules, setModules] = useState([]);
  const [loading, setLoading] = useState(true);
  const [search, setSearch] = useState("");
  const [showCreateModuleDialog, setShowCreateModuleDialog] = useState(false);
  const [moduleDialogMode, setModuleDialogMode] = useState("create");
  const [editModuleData, setEditModuleData] = useState(null);


  useEffect(() => {
    if (!isAllowed) return;
    const init = async () => {
      try {
        setLoading(true);
        const [courseData, modulesData] = await Promise.all([
          fetchCourseById(courseId),
          fetchCourseModules(courseId),
        ]);
        setCourse(courseData);
        setModules(Array.isArray(modulesData) ? modulesData : []);
      } catch (err) {
        console.error("Error loading course/modules:", err);
      } finally {
        setLoading(false);
      }
    };
    init();
  }, [courseId, isAllowed]);

  const handleCreateModuleClick = () => {
    setEditModuleData(null);
    setModuleDialogMode("create");
    setShowCreateModuleDialog(true);
  };

  const handleModuleSaved = async (moduleData) => {
    try {
      if (moduleDialogMode === "create") {
        await createModule(courseId, moduleData);
      }
      const updated = await fetchCourseModules(courseId);
      setModules(updated || []);
      setShowCreateModuleDialog(false);
    } catch (err) {
      alert("Failed to save module: " + err.message);
    }
  };

  const filteredModules = modules.filter((m) =>
    m.title?.toLowerCase().includes(search.toLowerCase())
  );

  const formatDuration = (minutes) => {
    const m = Number(minutes) || 0;
    const h = Math.floor(m / 60);
    const rem = m % 60;
    if (!h) return `${rem} min`;
    if (!rem) return `${h} hr`;
    return `${h} hr ${rem} min`;
  };

<<<<<<< HEAD
=======
  // --- FIX: Fetch existing lessons from backend ---
  const toggleViewLessons = async (module) => {
    if (expandedModuleId === module.id) {
      setExpandedModuleId(null);
      return;
    }
    setExpandedModuleId(module.id);

    // Only fetch if not already loaded
    if (!moduleIdToLessons[module.id]) {
      setLessonsLoading(true);
      try {
        const token = localStorage.getItem("token");
        console.log("Token from localStorage:", token);
        if (!token) {
          alert("No token found. Please login again.");
          setLessonsLoading(false);
          return;
        }
        const apiUrl = `https://creditor-backend-ceds.onrender.com/api/course/${courseId}/modules/${module.id}/lesson/all-lessons`;
        console.log("Fetching lessons from:", apiUrl);

        const response = await axios.get(apiUrl, {
            method: 'GET',
  headers: {
    'Content-Type': 'application/json',
    ...getAuthHeader(),
  },
  credentials: 'include',
});
        console.log("Lessons API response:", response.data);

        // The API returns { lessons: [...] }
        let lessons = Array.isArray(response.data)
          ? response.data
          : response.data.lessons || [];

        if (!Array.isArray(lessons)) {
          console.warn("Lessons data is not an array:", lessons);
          lessons = [];
        }

        // Normalize lesson id for frontend rendering
        lessons = lessons.map(lesson => ({
          ...lesson,
          id: lesson.id || lesson._id,
        }));

        setModuleIdToLessons((prev) => ({
          ...prev,
          [module.id]: lessons,
        }));
        if (lessons.length === 0) {
          console.log("No lessons found for this module.");
        }
      } catch (error) {
        console.error("Error fetching lessons:", error);
        alert("Error fetching lessons: " + (error?.response?.data?.message || error.message));
      } finally {
        setLessonsLoading(false);
      }
    } else {
      console.log("Lessons already loaded for module:", module.id);
    }
  };

  const handleAddLesson = (moduleId) => {
    setSelectedModuleForLesson(moduleId);
    setShowCreateLessonDialog(true);
  };

  // --- FIX: When a lesson is created, fetch lessons again from backend ---
  const handleLessonCreated = async (lessonData) => {
    setShowCreateLessonDialog(false);
    setSelectedModuleForLesson(null);
    // Refetch lessons for the module
    if (expandedModuleId) {
      await toggleViewLessons({ id: expandedModuleId });
    }
  };

  const handleEditLesson = (lessonId) => {
    navigate(`/instructor/edit-lesson/${lessonId}`);
  };

  const confirmDeleteLesson = async () => {
    if (!lessonToDelete) return;
    // Simulate delete and remove from state
    setModuleIdToLessons(prev => ({
      ...prev,
      [lessonToDelete.moduleId]: (prev[lessonToDelete.moduleId] || []).filter(l => l.id !== lessonToDelete.id)
    }));
    setLessonToDelete(null);
  };
>>>>>>> 956a19cf

  if (!isAllowed) {
    return (
      <div style={{ padding: 24 }}>
        <h2>Access Denied</h2>
        <p>You do not have permission to view this page.</p>
      </div>
    );
  }

  return (
    <div className="flex min-h-screen w-full bg-gradient-to-br from-gray-50 to-white">
      {/* Main Sidebar */}
      <div className="fixed top-0 left-0 h-screen z-30">
        <Sidebar collapsed={collapsed} setCollapsed={setCollapsed} />
      </div>


      {/* Main Content Area */}
      <div
        className="flex-1 flex flex-col min-h-screen transition-all duration-300"
        style={{ marginLeft: collapsed ? "4.5rem" : "17rem" }}
      >
        <header
          className="fixed top-0 left-0 right-0 z-10 bg-white border-b border-gray-200 h-16 transition-all duration-300"
          style={{ marginLeft: collapsed ? "4.5rem" : "17rem" }}
        >
          <div className="max-w-7xl mx-auto w-full">
            <DashboardHeader sidebarCollapsed={collapsed} />
          </div>
        </header>

        <div className="flex-1 overflow-y-auto pt-16">
          <div className="max-w-7xl mx-auto w-full px-6 pb-14 pt-6">
            <section className="bg-white rounded-lg p-6 shadow-sm border border-gray-200 mb-6">
              <div className="flex items-center justify-between mb-6">
                <div className="flex items-center gap-4">
                  <Button 
                    variant="outline" 
                    onClick={() => navigate(-1)}
                    className="hover:bg-gray-50 border-gray-300"
                  >
                    <ArrowLeft className="mr-2 h-4 w-4" /> Back
                  </Button>
                  <div>
                    <h1 className="text-2xl font-semibold text-gray-900 mb-1">
                      {course ? course.title : "Course"} — Modules
                    </h1>
                    <p className="text-gray-600 text-sm">View and manage all modules of this course.</p>
                  </div>
                </div>
                <Button 
                  onClick={handleCreateModuleClick} 
                  className="bg-blue-600 hover:bg-blue-700 text-white px-4 py-2 text-sm font-medium shadow-sm"
                >
                  <Plus className="mr-2 h-4 w-4" /> Create Module
                </Button>
              </div>
            </section>

            <div className="mb-6 flex items-center gap-4">
              <div className="relative max-w-md flex-1">
                <Input
                  value={search}
                  onChange={(e) => setSearch(e.target.value)}
                  placeholder="Search modules..."
                  className="pl-3 pr-3 py-2 text-sm border-gray-300 rounded-md focus:ring-1 focus:ring-blue-500 focus:border-blue-500"
                />
              </div>
              <div className="text-xs text-gray-500">
                {filteredModules.length} module{filteredModules.length !== 1 ? 's' : ''} found
              </div>
            </div>

            {/* Modules List */}
            <div className="bg-white rounded-lg shadow-sm border border-gray-200 divide-y divide-gray-200">
              {loading ? (
                <div className="p-6 text-center">
                  <div className="animate-spin rounded-full h-8 w-8 border-b-2 border-blue-600 mx-auto mb-4"></div>
                  <p className="text-gray-600 text-sm">Loading modules...</p>
                </div>
              ) : filteredModules.length === 0 ? (
                <div className="p-8 text-center">
                  <BookOpen className="mx-auto h-16 w-16 text-gray-400 mb-4" />
                  <h3 className="text-lg font-semibold text-gray-900 mb-2">No modules found</h3>
                  <p className="text-gray-600 mb-4">Get started by creating your first module for this course.</p>
                  <Button 
                    onClick={handleCreateModuleClick} 
                    className="bg-blue-600 hover:bg-blue-700 text-white px-4 py-2 font-medium text-sm"
                  >
                    <Plus className="mr-2 h-4 w-4" /> Create First Module
                  </Button>
                </div>
              ) : (
                filteredModules.map((mod) => (
                  <div key={mod.id} className="p-6 hover:bg-gray-50 transition-colors duration-150">
                    <div className="flex items-start justify-between gap-4">
                      <div className="flex-1">
                        <div className="flex items-center gap-3 mb-2">
                          <h3 className="text-lg font-semibold text-gray-900">{mod.title}</h3>
                          <span
                            className={`inline-flex items-center px-2 py-1 rounded-full text-xs font-medium ${
                              mod.module_status === "PUBLISHED"
                                ? "bg-green-100 text-green-800"
                                : mod.module_status === "DRAFT"
                                ? "bg-yellow-100 text-yellow-800"
                                : "bg-gray-100 text-gray-800"
                            }`}
                          >
                            {mod.module_status}
                          </span>
                        </div>
                        <p className="text-sm text-gray-600 mb-3">{mod.description}</p>
                        <div className="flex items-center gap-4 text-xs text-gray-500">
                          <span className="inline-flex items-center gap-1">
                            <Clock className="h-3 w-3" /> 
                            {formatDuration(mod.estimated_duration)}
                          </span>
                          <span>Order: {mod.order || "N/A"}</span>
                        </div>
                      </div>
                      <div className="flex items-center gap-3">
                        <Button
                          onClick={() => navigate(`/dashboard/courses/${courseId}/module/${mod.id}/lessons`)}
                          className="bg-blue-600 hover:bg-blue-700 text-white font-medium px-4 py-2 text-sm"
                        >
                          <BookOpen className="mr-2 h-4 w-4" />
                          Manage Lessons
                        </Button>
                      </div>
                    </div>

                  </div>
                ))
              )}
            </div>
          </div>
        </div>
      </div>

      <CreateModuleDialog
        isOpen={showCreateModuleDialog}
        onClose={() => setShowCreateModuleDialog(false)}
        courseId={courseId}
        onModuleCreated={() => {}}
        existingModules={modules}
        initialData={editModuleData}
        mode={moduleDialogMode}
        onSave={handleModuleSaved}
      />

    </div>
  );
};

export default InstructorCourseModulesPage;<|MERGE_RESOLUTION|>--- conflicted
+++ resolved
@@ -79,8 +79,6 @@
     return `${h} hr ${rem} min`;
   };
 
-<<<<<<< HEAD
-=======
   // --- FIX: Fetch existing lessons from backend ---
   const toggleViewLessons = async (module) => {
     if (expandedModuleId === module.id) {
@@ -175,7 +173,6 @@
     }));
     setLessonToDelete(null);
   };
->>>>>>> 956a19cf
 
   if (!isAllowed) {
     return (
