--- conflicted
+++ resolved
@@ -79,103 +79,6 @@
     return `${h} hr ${rem} min`;
   };
 
-<<<<<<< HEAD
-  // --- FIX: Fetch existing lessons from backend ---
-  const toggleViewLessons = async (module) => {
-    if (expandedModuleId === module.id) {
-      setExpandedModuleId(null);
-      return;
-    }
-    setExpandedModuleId(module.id);
-
-    // Only fetch if not already loaded
-    if (!moduleIdToLessons[module.id]) {
-      setLessonsLoading(true);
-      try {
-        const token = localStorage.getItem("token");
-        console.log("Token from localStorage:", token);
-        if (!token) {
-          alert("No token found. Please login again.");
-          setLessonsLoading(false);
-          return;
-        }
-        const apiUrl = `https://creditor-backend-ceds.onrender.com/api/course/${courseId}/modules/${module.id}/lesson/all-lessons`;
-        console.log("Fetching lessons from:", apiUrl);
-
-        const response = await axios.get(apiUrl, {
-            method: 'GET',
-  headers: {
-    'Content-Type': 'application/json',
-    ...getAuthHeader(),
-  },
-  credentials: 'include',
-});
-        console.log("Lessons API response:", response.data);
-
-        // The API returns { lessons: [...] }
-        let lessons = Array.isArray(response.data)
-          ? response.data
-          : response.data.lessons || [];
-
-        if (!Array.isArray(lessons)) {
-          console.warn("Lessons data is not an array:", lessons);
-          lessons = [];
-        }
-
-        // Normalize lesson id for frontend rendering
-        lessons = lessons.map(lesson => ({
-          ...lesson,
-          id: lesson.id || lesson._id,
-        }));
-
-        setModuleIdToLessons((prev) => ({
-          ...prev,
-          [module.id]: lessons,
-        }));
-        if (lessons.length === 0) {
-          console.log("No lessons found for this module.");
-        }
-      } catch (error) {
-        console.error("Error fetching lessons:", error);
-        alert("Error fetching lessons: " + (error?.response?.data?.message || error.message));
-      } finally {
-        setLessonsLoading(false);
-      }
-    } else {
-      console.log("Lessons already loaded for module:", module.id);
-    }
-  };
-
-  const handleAddLesson = (moduleId) => {
-    setSelectedModuleForLesson(moduleId);
-    setShowCreateLessonDialog(true);
-  };
-
-  // --- FIX: When a lesson is created, fetch lessons again from backend ---
-  const handleLessonCreated = async (lessonData) => {
-    setShowCreateLessonDialog(false);
-    setSelectedModuleForLesson(null);
-    // Refetch lessons for the module
-    if (expandedModuleId) {
-      await toggleViewLessons({ id: expandedModuleId });
-    }
-  };
-
-  const handleEditLesson = (lessonId) => {
-    navigate(`/instructor/edit-lesson/${lessonId}`);
-  };
-
-  const confirmDeleteLesson = async () => {
-    if (!lessonToDelete) return;
-    // Simulate delete and remove from state
-    setModuleIdToLessons(prev => ({
-      ...prev,
-      [lessonToDelete.moduleId]: (prev[lessonToDelete.moduleId] || []).filter(l => l.id !== lessonToDelete.id)
-    }));
-    setLessonToDelete(null);
-  };
-=======
->>>>>>> e6763df9
 
   if (!isAllowed) {
     return (
