--- conflicted
+++ resolved
@@ -1220,7 +1220,6 @@
                       </>
                     )}
 
-<<<<<<< HEAD
                     {/* Audio Content */}
                     {block.type === 'audio' && (
                       <>
@@ -1231,7 +1230,9 @@
                             <div dangerouslySetInnerHTML={{ __html: block.content }} />
                           </div>
                         )}
-=======
+                      </>
+                    )}
+
                     {/* SCORM Content */}
                     {block.type === 'scorm' && (
                       <>
@@ -1383,16 +1384,11 @@
                               </div>
                             </div>
                           </div>
->>>>>>> 9c55bffd
                       </>
                     )}
 
                     {/* Other Content Types - Fallback for any unhandled block types */}
-<<<<<<< HEAD
-                    {!['text', 'statement', 'image', 'video', 'quote', 'list', 'pdf', 'table', 'embed', 'divider', 'youtube', 'audio'].includes(block.type) && (
-=======
-                    {!['text', 'statement', 'image', 'video', 'quote', 'list', 'pdf', 'table', 'embed', 'divider', 'scorm'].includes(block.type) && (
->>>>>>> 9c55bffd
+                    {!['text', 'statement', 'image', 'video', 'quote', 'list', 'pdf', 'table', 'embed', 'divider', 'youtube', 'audio', 'scorm'].includes(block.type) && (
                       <>
                         {block.htmlCss ? (
                           <div dangerouslySetInnerHTML={{ __html: block.htmlCss }} />
