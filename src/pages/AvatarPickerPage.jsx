import React, { useState, useEffect, useRef } from "react";
import { useSearchParams, useNavigate } from "react-router-dom";
import { Skeleton } from "@/components/ui/skeleton";
import { Button } from "@/components/ui/button";
import { Tabs, TabsContent, TabsList, TabsTrigger } from "@/components/ui/tabs";
import { Check, ChevronLeft, Upload, Camera, X } from "lucide-react";
import { cn } from "@/lib/utils";
<<<<<<< HEAD
import { updateProfileAvatar, getUserAvatarUrl, notifyAvatarChange } from "@/lib/avatar-utils";
=======
import { updateProfileAvatar, getUserAvatarUrl, notifyAvatarChange, validateAvatarImage } from "@/lib/avatar-utils";
import { updateProfilePicture } from "@/services/userService";
>>>>>>> 7cb56fc9
import { toast } from "sonner";
import { Dialog, DialogContent, DialogHeader, DialogTitle } from "@/components/ui/dialog";

// Generate professional avatar collections
const generateProfessionalAvatarGrid = (count, baseColor, category, style) => {
  // Professional color palette
  const professionalColors = [
    "8E9196", // professional gray
    "1A1F2C", // dark navy
    "F1F0FB", // soft light gray
    "6E59A5", // professional purple
    "D6BCFA", // light lavender
    "403E43", // charcoal
    "0EA5E9", // business blue
    "9b87f5", // primary purple
  ];

  return Array.from({ length: count }, (_, index) => {
    // Cycle through colors for variety
    const colorIndex = index % professionalColors.length;
    const seed = `professional-${category}-${index + 100}`; // Add offset to create different seeds
    
    return {
      id: `${category}-${index + 1}`,
      src: `https://api.dicebear.com/7.x/${style}/svg?seed=${seed}&backgroundColor=${professionalColors[colorIndex]}`,
      alt: `Professional ${category} avatar ${index + 1}`,
      category,
    };
  });
};

// Add cartoon-style professional avatars
const businessCartoonAvatars = [
  // Business Male Cartoon Style
  { id: "bmc1", src: "https://api.dicebear.com/7.x/personas/svg?seed=business-male-1&backgroundColor=1A1F2C", alt: "Business man with suit", category: "business-male" },
  { id: "bmc2", src: "https://api.dicebear.com/7.x/personas/svg?seed=business-male-2&backgroundColor=333&hair=short03", alt: "Business man with glasses", category: "business-male" },
  { id: "bmc3", src: "https://api.dicebear.com/7.x/personas/svg?seed=business-male-3&backgroundColor=403E43&facialHair=beard", alt: "Business man with beard", category: "business-male" },
  { id: "bmc4", src: "https://api.dicebear.com/7.x/personas/svg?seed=business-male-4&backgroundColor=0E172A", alt: "Business man professional", category: "business-male" },
  { id: "bmc5", src: "https://api.dicebear.com/7.x/personas/svg?seed=business-male-5&backgroundColor=1A1F2C&facialHair=beardMustache", alt: "Business man with mustache", category: "business-male" },
  { id: "bmc6", src: "https://api.dicebear.com/7.x/personas/svg?seed=business-male-6&backgroundColor=333&clothingColor=262e33", alt: "Business man in dark suit", category: "business-male" },

  // Business Female Cartoon Style
  { id: "bfc1", src: "https://api.dicebear.com/7.x/personas/svg?seed=business-female-1&backgroundColor=1A1F2C&clothingColor=262e33", alt: "Business woman with suit", category: "business-female" },
  { id: "bfc2", src: "https://api.dicebear.com/7.x/personas/svg?seed=business-female-2&backgroundColor=333&hair=long", alt: "Business woman with long hair", category: "business-female" },
  { id: "bfc3", src: "https://api.dicebear.com/7.x/personas/svg?seed=business-female-3&backgroundColor=403E43&accessories=glasses", alt: "Business woman with glasses", category: "business-female" },
  { id: "bfc4", src: "https://api.dicebear.com/7.x/personas/svg?seed=business-female-4&backgroundColor=0E172A", alt: "Business woman professional", category: "business-female" },
  { id: "bfc5", src: "https://api.dicebear.com/7.x/personas/svg?seed=business-female-5&backgroundColor=1A1F2C&hair=bob", alt: "Business woman with bob cut", category: "business-female" },
  { id: "bfc6", src: "https://api.dicebear.com/7.x/personas/svg?seed=business-female-6&backgroundColor=333&hair=pixie", alt: "Business woman with pixie cut", category: "business-female" },
  
  // Alternative cartoon styles
  { id: "not1", src: "https://api.dicebear.com/7.x/notionists/svg?seed=professional-1&backgroundColor=3e4152", alt: "Professional notionist style 1", category: "business-alt" },
  { id: "not2", src: "https://api.dicebear.com/7.x/notionists/svg?seed=professional-2&backgroundColor=2c2f3c", alt: "Professional notionist style 2", category: "business-alt" },
  { id: "not3", src: "https://api.dicebear.com/7.x/notionists/svg?seed=professional-3&backgroundColor=1a1c22", alt: "Professional notionist style 3", category: "business-alt" },
  { id: "lor1", src: "https://api.dicebear.com/7.x/lorelei/svg?seed=professional-1&backgroundColor=3e4152", alt: "Professional lorelei style 1", category: "business-alt" },
  { id: "lor2", src: "https://api.dicebear.com/7.x/lorelei/svg?seed=professional-2&backgroundColor=2c2f3c", alt: "Professional lorelei style 2", category: "business-alt" },
  { id: "lor3", src: "https://api.dicebear.com/7.x/lorelei/svg?seed=professional-3&backgroundColor=1a1c22", alt: "Professional lorelei style 3", category: "business-alt" },
];

// Create professional collections of avatars with appropriate styles
const professionalMaleAvatars = [
  ...businessCartoonAvatars.filter(avatar => avatar.category === "business-male"),
  ...generateProfessionalAvatarGrid(10, "8E9196", "male", "personas"),
  ...generateProfessionalAvatarGrid(8, "1A1F2C", "male", "notionists"),
  ...generateProfessionalAvatarGrid(6, "F1F0FB", "male", "micah")
];

const professionalFemaleAvatars = [
  ...businessCartoonAvatars.filter(avatar => avatar.category === "business-female"),
  ...generateProfessionalAvatarGrid(10, "8E9196", "female", "personas"),
  ...generateProfessionalAvatarGrid(8, "1A1F2C", "female", "notionists"),
  ...generateProfessionalAvatarGrid(6, "F1F0FB", "female", "lorelei")
];

// Add professional alternative styles
const professionalAltAvatars = [
  ...businessCartoonAvatars.filter(avatar => avatar.category === "business-alt"),
  ...generateProfessionalAvatarGrid(6, "333", "alt", "notionists"),
  ...generateProfessionalAvatarGrid(6, "403E43", "alt", "lorelei")
];

function AvatarPickerPage() {
  const [searchParams] = useSearchParams();
  const navigate = useNavigate();
  const redirectTo = searchParams.get('redirect') || '/profile';
  
  const [selectedAvatar, setSelectedAvatar] = useState(getUserAvatarUrl());
  const [isLoading, setIsLoading] = useState(true);
  const [activeTab, setActiveTab] = useState("avatar");
  const [activeAvatarCategory, setActiveAvatarCategory] = useState("male");
  const [customImage, setCustomImage] = useState(null);
  const [isCameraActive, setIsCameraActive] = useState(false);
  const [showCameraModal, setShowCameraModal] = useState(false);
  const [cameraStream, setCameraStream] = useState(null);
  const [capturedPhoto, setCapturedPhoto] = useState(null);
  const videoRef = useRef(null);
  const canvasRef = useRef(null);
  const streamRef = useRef(null);
  const [isUpdating, setIsUpdating] = useState(false);
<<<<<<< HEAD
=======
  const [uploadedImage, setUploadedImage] = useState(null);
  const [saving, setSaving] = useState(false);
>>>>>>> 7cb56fc9
  
  useEffect(() => {
    // Reset loading state when component mounts
    setIsLoading(true);
    // Small timeout to ensure the loading state is visible
    setTimeout(() => setIsLoading(false), 500);
  }, []);

  // Cleanup camera stream when component unmounts
  useEffect(() => {
    return () => {
      if (streamRef.current) {
        streamRef.current.getTracks().forEach(track => track.stop());
      }
    };
  }, []);

  useEffect(() => {
    if (showCameraModal && videoRef.current && cameraStream) {
      videoRef.current.srcObject = cameraStream;
      videoRef.current.play().catch(() => {});
    }
    return () => {
      if (cameraStream) {
        cameraStream.getTracks().forEach(track => track.stop());
      }
    };
  }, [showCameraModal, cameraStream]);

  const handleSelectAvatar = (avatarSrc) => {
    setSelectedAvatar(avatarSrc);
  };

  const handleImageUpload = (event) => {
    const file = event.target.files?.[0];
    if (!file) return;

    const validation = validateAvatarImage(file);
    if (!validation.valid) {
      toast.error(validation.message);
      return;
    }

    const reader = new FileReader();
    reader.onload = (e) => {
      const result = e.target?.result;
      setCustomImage(result);
      setSelectedAvatar(result);
      setActiveTab("photo");
      setUploadedImage(result);
    };
    reader.readAsDataURL(file);
  };

  const startCamera = async () => {
    try {
      const stream = await navigator.mediaDevices.getUserMedia({ 
        video: { 
          width: 640, 
          height: 480,
          facingMode: 'user' 
        } 
      });
      
      if (videoRef.current) {
        videoRef.current.srcObject = stream;
        streamRef.current = stream;
        setIsCameraActive(true);
      }
    } catch (error) {
      toast.error("Unable to access camera. Please check permissions.");
      console.error("Camera error:", error);
    }
  };

  const stopCamera = () => {
    if (streamRef.current) {
      streamRef.current.getTracks().forEach(track => track.stop());
      streamRef.current = null;
    }
    setIsCameraActive(false);
  };

  const capturePhoto = () => {
    if (videoRef.current && canvasRef.current) {
      const canvas = canvasRef.current;
      const video = videoRef.current;
      
      canvas.width = video.videoWidth;
      canvas.height = video.videoHeight;
      
      const ctx = canvas.getContext('2d');
      if (ctx) {
        ctx.drawImage(video, 0, 0);
        const imageData = canvas.toDataURL('image/jpeg', 0.8);
        
        setCustomImage(imageData);
        setSelectedAvatar(imageData);
        setUploadedImage(imageData);
        stopCamera();
        toast.success("Photo captured successfully!");
      }
    }
  };

  const handleOpenCamera = async () => {
    setCapturedPhoto(null);
    setShowCameraModal(true);
    try {
      const stream = await navigator.mediaDevices.getUserMedia({ video: true });
      setCameraStream(stream);
    } catch (err) {
      toast.error("Unable to access camera. Please check permissions.");
      setShowCameraModal(false);
    }
  };

  const handleCapturePhoto = () => {
    if (videoRef.current && canvasRef.current) {
      const video = videoRef.current;
      const canvas = canvasRef.current;
      canvas.width = video.videoWidth;
      canvas.height = video.videoHeight;
      const ctx = canvas.getContext('2d');
      ctx.drawImage(video, 0, 0, canvas.width, canvas.height);
      const imageData = canvas.toDataURL('image/jpeg', 0.9);
      setCapturedPhoto(imageData);
    }
  };

  const handleRetakePhoto = () => {
    setCapturedPhoto(null);
  };

  const handleUsePhoto = () => {
    setCustomImage(capturedPhoto);
    setSelectedAvatar(capturedPhoto);
    setUploadedImage(capturedPhoto);
    setShowCameraModal(false);
    toast.success("Photo captured successfully!");
  };

  const handleSaveAvatar = async () => {
<<<<<<< HEAD
    if (!selectedAvatar) {
      toast.error("Please select an avatar first");
      return;
    }

    setIsUpdating(true);
    try {
      // Update avatar on backend
      const result = await updateProfileAvatar(selectedAvatar);
      
      if (result.success) {
        toast.success("Avatar updated successfully!");
        
        // Navigate back to the redirect URL
        navigate(redirectTo);
      } else {
        toast.error(result.message || "Failed to update avatar");
      }
    } catch (error) {
      console.error('Error updating avatar:', error);
      toast.error("Failed to update avatar. Please try again.");
    } finally {
      setIsUpdating(false);
=======
    setSaving(true);
    try {
      let result;
      let newImageUrl;

      if (uploadedImage) {
        // Handle custom uploaded image (from file upload or camera)
        const res = await fetch(uploadedImage);
        const blob = await res.blob();
        const file = new File([blob], "profile-picture.png", { type: blob.type });

        const formData = new FormData();
        formData.append('profilePicture', file);
        
        result = await updateProfilePicture(formData);
        if (result.success) {
          newImageUrl = result.data.imageUrl;
        }
      } else if (selectedAvatar) {
        // Handle pre-made avatar selection
        result = await updateProfileAvatar(selectedAvatar);
        if (result.success) {
          newImageUrl = selectedAvatar;
        }
      } else {
        toast.warning("Please select or upload an avatar.");
        setSaving(false);
        return;
      }

      if (result.success && newImageUrl) {
        toast.success("Avatar updated successfully!");
        
        // Update localStorage and notify components
        localStorage.setItem('userAvatar', newImageUrl);
        notifyAvatarChange();

        // Navigate back
        if (searchParams.get("source")) {
          navigate(searchParams.get("source"));
        } else {
          navigate("/dashboard/profile");
        }
      } else {
        throw new Error(result.message || "An unknown error occurred.");
      }

    } catch (error) {
      console.error("Error updating avatar:", error);
      toast.error(`Failed to update avatar: ${error.message}`);
    } finally {
      setSaving(false);
>>>>>>> 7cb56fc9
    }
  };

  const handleCancel = () => {
    stopCamera();
    navigate(redirectTo);
  };

  // Get current avatar collection based on active category
  const getCurrentAvatarCollection = () => {
    if (activeAvatarCategory === "alt-style") {
      return professionalAltAvatars;
    }
    return activeAvatarCategory === "male" ? professionalMaleAvatars : professionalFemaleAvatars;
  };

  return (
    <div className="min-h-screen bg-background">
      <div className="container max-w-5xl mx-auto p-4 sm:p-6">
        {/* Header with back button */}
        <div className="flex items-center justify-between mb-6 border-b pb-4">
          <div className="flex items-center gap-3">
            <Button 
              variant="ghost" 
              size="icon" 
              onClick={handleCancel}
              className="rounded-full"
            >
              <ChevronLeft className="h-5 w-5" />
              <span className="sr-only">Go back</span>
            </Button>
            
            <div>
              <h1 className="text-2xl font-semibold">Change picture</h1>
              <p className="text-muted-foreground text-sm">Upload a photo, take a picture, or select an avatar.</p>
            </div>
          </div>
          
          <Button variant="ghost" size="sm" onClick={handleCancel} className="text-muted-foreground">
            <X className="h-4 w-4 mr-2" />
            Cancel
          </Button>
        </div>
        
        <div className="mt-6">
          <Tabs 
            defaultValue={activeTab} 
            onValueChange={(value) => setActiveTab(value)}
            className="space-y-4"
          >
            <TabsList className="grid w-full grid-cols-2 max-w-md mx-auto">
              <TabsTrigger value="photo">Upload/Camera</TabsTrigger>
              <TabsTrigger value="avatar">SVG Avatars</TabsTrigger>
            </TabsList>
            
            {/* Photo Upload Tab */}
            <TabsContent value="photo" className="space-y-4">
              <div className="flex flex-col items-center justify-center p-8 space-y-6">
                <div className="text-center">
                  <p className="text-lg mb-2">Upload an image or take a photo with your camera.</p>
                </div>
                
                {/* Preview of uploaded/captured image */}
                <div className="w-32 h-32 rounded-full overflow-hidden border-2 border-primary/20 shadow-md mb-4">
                  {customImage ? (
                    <img 
                      src={customImage} 
                      alt="Avatar preview" 
                      className="w-full h-full object-cover"
                    />
                  ) : (
                    <div className="w-full h-full bg-muted/20 flex items-center justify-center">
                      <Camera className="h-12 w-12 text-muted-foreground/50" />
                    </div>
                  )}
                </div>

                {/* Camera Section */}
                {isCameraActive ? (
                  <div className="space-y-4">
                    <video 
                      ref={videoRef}
                      autoPlay 
                      playsInline
                      className="w-80 h-60 border rounded-lg"
                    />
                    <canvas ref={canvasRef} className="hidden" />
                    <div className="flex gap-3">
                      <Button onClick={capturePhoto} className="flex items-center gap-2">
                        <Camera className="h-4 w-4" />
                        Capture Photo
                      </Button>
                      <Button variant="outline" onClick={stopCamera}>
                        Stop Camera
                      </Button>
                    </div>
                  </div>
                ) : (
                  <div className="flex gap-4">
                    {/* Upload button */}
                    <label className="cursor-pointer">
                      <input
                        type="file"
                        accept="image/*"
                        className="hidden"
                        onChange={handleImageUpload}
                      />
                      <Button 
                        type="button"
                        className="flex items-center gap-2"
                        asChild
                      >
                        <span>
                          <Upload className="h-4 w-4" />
                          Upload Picture
                        </span>
                      </Button>
                    </label>

                    {/* Camera button */}
                    <Button 
                      onClick={handleOpenCamera}
                      variant="outline"
                      className="flex items-center gap-2"
                    >
                      <Camera className="h-4 w-4" />
                      Take Photo
                    </Button>
                  </div>
                )}
                
                {/* Save button */}
                <div className="mt-6">
                  <Button 
                    onClick={handleSaveAvatar}
                    disabled={!customImage && activeTab === "photo"}
                    variant="default"
                    className="w-32"
                  >
                    Save
                  </Button>
                </div>
              </div>
            </TabsContent>
            
            {/* SVG Avatar Selection Tab */}
            <TabsContent value="avatar" className="space-y-4">
              <div className="space-y-4">
                <div className="text-xl font-medium mb-2">
                  Click on an avatar to select it.
                </div>
                
                <Tabs 
                  defaultValue={activeAvatarCategory} 
                  onValueChange={setActiveAvatarCategory}
                  className="w-full"
                >
                  <TabsList className="grid w-full grid-cols-3 max-w-xs mb-6">
                    <TabsTrigger value="male">Male</TabsTrigger>
                    <TabsTrigger value="female">Female</TabsTrigger>
                    <TabsTrigger value="alt-style">Alternative</TabsTrigger>
                  </TabsList>
                  
                  {/* Avatars Grid */}
                  <div className="grid grid-cols-6 md:grid-cols-8 gap-3 mb-6">
                    {getCurrentAvatarCollection().map((avatar) => (
                      <div 
                        key={avatar.id}
                        className={cn(
                          "cursor-pointer rounded-full overflow-hidden relative",
                          "transition-all hover:ring-2 hover:ring-primary/70 hover:scale-105",
                          "bg-gradient-to-br from-blue-50 to-blue-100 p-1", // Gradient background
                          selectedAvatar === avatar.src ? "ring-4 ring-primary scale-105" : ""
                        )}
                        onClick={() => handleSelectAvatar(avatar.src)}
                      >
                        {isLoading ? (
                          <Skeleton className="h-14 w-14 rounded-full" />
                        ) : (
                          <div className="rounded-full overflow-hidden bg-white">
                            <img
                              src={avatar.src}
                              alt={avatar.alt}
                              className="w-14 h-14 object-cover rounded-full"
                              loading="lazy"
                            />
                          </div>
                        )}
                        {selectedAvatar === avatar.src && (
                          <div className="absolute inset-0 flex items-center justify-center bg-primary/20 rounded-full">
                            <Check className="h-5 w-5 text-white drop-shadow-md" />
                          </div>
                        )}
                      </div>
                    ))}
                  </div>
                </Tabs>
                
                {/* Save button */}
                <div className="mt-8 text-center">
                  <Button 
                    onClick={handleSaveAvatar}
                    variant="default"
                    className="w-32 bg-gradient-to-r from-primary to-indigo-400 hover:from-primary/90 hover:to-indigo-500"
                  >
                    Save
                  </Button>
                </div>
              </div>
            </TabsContent>
          </Tabs>
        </div>
      </div>

      {/* Camera Modal */}
      {showCameraModal && (
        <Dialog open={showCameraModal} onOpenChange={setShowCameraModal}>
          <DialogContent className="flex flex-col items-center justify-center">
            <DialogHeader>
              <DialogTitle>Take a Photo</DialogTitle>
            </DialogHeader>
            {!capturedPhoto ? (
              <>
                <video
                  ref={videoRef}
                  autoPlay
                  playsInline
                  muted
                  className="w-80 h-60 border rounded-lg bg-black mb-4"
                  style={{ background: '#000' }}
                />
                <canvas ref={canvasRef} className="hidden" />
                <div className="flex gap-3 mt-4">
                  <Button onClick={handleCapturePhoto} className="flex items-center gap-2">
                    <Camera className="h-4 w-4" />
                    Capture Photo
                  </Button>
                  <Button variant="outline" onClick={() => setShowCameraModal(false)}>
                    Cancel
                  </Button>
                </div>
              </>
            ) : (
              <>
                <img src={capturedPhoto} alt="Captured preview" className="w-80 h-60 object-cover rounded-lg border mb-4" />
                <div className="flex gap-3 mt-4">
                  <Button variant="outline" onClick={handleRetakePhoto}>Retake</Button>
                  <Button onClick={handleUsePhoto} className="bg-gradient-to-r from-primary to-purple-400">Use Photo</Button>
                </div>
              </>
            )}
          </DialogContent>
        </Dialog>
      )}
    </div>
  );
}

export default AvatarPickerPage;<|MERGE_RESOLUTION|>--- conflicted
+++ resolved
@@ -5,12 +5,8 @@
 import { Tabs, TabsContent, TabsList, TabsTrigger } from "@/components/ui/tabs";
 import { Check, ChevronLeft, Upload, Camera, X } from "lucide-react";
 import { cn } from "@/lib/utils";
-<<<<<<< HEAD
-import { updateProfileAvatar, getUserAvatarUrl, notifyAvatarChange } from "@/lib/avatar-utils";
-=======
 import { updateProfileAvatar, getUserAvatarUrl, notifyAvatarChange, validateAvatarImage } from "@/lib/avatar-utils";
 import { updateProfilePicture } from "@/services/userService";
->>>>>>> 7cb56fc9
 import { toast } from "sonner";
 import { Dialog, DialogContent, DialogHeader, DialogTitle } from "@/components/ui/dialog";
 
@@ -109,11 +105,8 @@
   const canvasRef = useRef(null);
   const streamRef = useRef(null);
   const [isUpdating, setIsUpdating] = useState(false);
-<<<<<<< HEAD
-=======
   const [uploadedImage, setUploadedImage] = useState(null);
   const [saving, setSaving] = useState(false);
->>>>>>> 7cb56fc9
   
   useEffect(() => {
     // Reset loading state when component mounts
@@ -257,31 +250,6 @@
   };
 
   const handleSaveAvatar = async () => {
-<<<<<<< HEAD
-    if (!selectedAvatar) {
-      toast.error("Please select an avatar first");
-      return;
-    }
-
-    setIsUpdating(true);
-    try {
-      // Update avatar on backend
-      const result = await updateProfileAvatar(selectedAvatar);
-      
-      if (result.success) {
-        toast.success("Avatar updated successfully!");
-        
-        // Navigate back to the redirect URL
-        navigate(redirectTo);
-      } else {
-        toast.error(result.message || "Failed to update avatar");
-      }
-    } catch (error) {
-      console.error('Error updating avatar:', error);
-      toast.error("Failed to update avatar. Please try again.");
-    } finally {
-      setIsUpdating(false);
-=======
     setSaving(true);
     try {
       let result;
@@ -334,7 +302,6 @@
       toast.error(`Failed to update avatar: ${error.message}`);
     } finally {
       setSaving(false);
->>>>>>> 7cb56fc9
     }
   };
 
