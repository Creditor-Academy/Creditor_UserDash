import React, { useState, useEffect } from 'react';
import { Button } from '@/components/ui/button';
import { Badge } from '@/components/ui/badge';
import { Table, TableBody, TableCaption, TableCell, TableHead, TableHeader, TableRow } from '@/components/ui/table';
import { Input } from '@/components/ui/input';
import { Select, SelectContent, SelectItem, SelectTrigger, SelectValue } from '@/components/ui/select';
import { Card, CardContent, CardHeader, CardTitle } from '@/components/ui/card';
import { Textarea } from '@/components/ui/textarea';
import { Search, Filter, Mail, AlertCircle, CheckCircle, Clock, ChevronDown, ChevronUp, Send, User, MessageSquare, Shield, Lock, ChevronLeft, ChevronRight } from 'lucide-react';
import { getAllTickets, addReplyToTicket, updateTicketStatus } from '@/services/ticketService';
import { useToast } from '@/hooks/use-toast';
import { Dialog, DialogContent, DialogDescription, DialogFooter, DialogHeader, DialogTitle, DialogTrigger } from '@/components/ui/dialog';
import { useAuth } from '@/contexts/AuthContext';

const SupportTicketsPage = () => {
  const { hasRole } = useAuth();
  const [tickets, setTickets] = useState([]);
  const [loading, setLoading] = useState(true);
  const [searchTerm, setSearchTerm] = useState('');
  const [statusFilter, setStatusFilter] = useState('all');
  const [expandedTicket, setExpandedTicket] = useState(null);
  const [replyText, setReplyText] = useState('');
  const [replyingTo, setReplyingTo] = useState(null);
  const [submittingReply, setSubmittingReply] = useState(false);
  const { toast } = useToast();

  // Modal state
  const [isReplyDialogOpen, setIsReplyDialogOpen] = useState(false);
  const [isStatusDialogOpen, setIsStatusDialogOpen] = useState(false);
  const [activeTicketId, setActiveTicketId] = useState(null);
  const [statusDraft, setStatusDraft] = useState('PENDING');
  const [currentPage, setCurrentPage] = useState(1);
  const pageSize = 5;

  // Check if user has admin access
  const isAdmin = hasRole('admin');
  const isInstructor = hasRole('instructor');

  // Show access restricted modal for non-admin users
  if (!isAdmin) {
    return (
      <div className="w-full h-full flex flex-col">
        <Card className="w-full h-full flex flex-col">
          <CardHeader className="pb-2 flex-shrink-0">
            <CardTitle className="flex items-center gap-2 text-lg">
              <Mail className="h-5 w-5" />
              Support Tickets
            </CardTitle>
          </CardHeader>
          <CardContent className="p-2 flex-1 flex flex-col min-h-0">
            <div className="flex-1 flex items-center justify-center">
              <div className="text-center max-w-md mx-auto">
                <div className="mx-auto flex items-center justify-center h-16 w-16 rounded-full bg-red-100 mb-4">
                  <Lock className="h-8 w-8 text-red-600" />
                </div>
                <h3 className="text-lg font-semibold text-gray-900 mb-2">Access Restricted</h3>
                <p className="text-sm text-gray-600 mb-4">
                  {isInstructor 
                    ? "Instructors cannot view support tickets. Only administrators have access to support ticket management."
                    : "You don't have permission to view support tickets. Only administrators can access this feature."
                  }
                </p>
                <div className="bg-gray-50 p-3 rounded-lg border">
                  <div className="flex items-center gap-2 text-sm text-gray-600 mb-2">
                    <Shield className="h-4 w-4" />
                    <span className="font-medium">Required Role:</span>
                  </div>
                  <Badge className="bg-blue-100 text-blue-800 border-transparent">Admin</Badge>
                </div>
              </div>
            </div>
          </CardContent>
        </Card>
      </div>
    );
  }

  // Fetch tickets from backend
  const fetchTickets = async () => {
    try {
      setLoading(true);
      const response = await getAllTickets();
      
              // Transform the data to match our component's expected format
        const transformedTickets = response.data.data.map(ticket => ({
          id: ticket.id,
          userId: ticket.student_id,
          userName: ticket.student ? `${ticket.student.first_name} ${ticket.student.last_name}`.trim() : 'Unknown User',
          userEmail: ticket.student?.email || 'No email',
          subject: ticket.subject,
          message: ticket.description || ticket.message, // Use description field from backend
          status: mapToFrontendStatus(ticket.status), // Map backend status to frontend format
          priority: ticket.priority?.toLowerCase() || 'medium',
          createdAt: ticket.created_at,
          updatedAt: ticket.updated_at,
          attachments: ticket.attachments ? JSON.parse(ticket.attachments) : [],
          replies: ticket.replies || [],
          category: ticket.category || 'General'
        }));
      
      // Sort tickets by creation date (newest first)
      const sortedTickets = transformedTickets.sort((a, b) => 
        new Date(b.createdAt) - new Date(a.createdAt)
      );
      setTickets(sortedTickets);
    } catch (error) {
      console.error('Error fetching tickets:', error);
      toast({
        title: "Error",
        description: "Failed to fetch support tickets. Please try again.",
        variant: "destructive",
      });
    } finally {
      setLoading(false);
    }
  };

  useEffect(() => {
    fetchTickets();
  }, [toast]);

  // Map backend status to frontend display format
  const mapToFrontendStatus = (backendStatus) => {
    if (!backendStatus) return 'pending';
    
    const status = backendStatus.toLowerCase();
    switch (status) {
      case 'pending':
        return 'PENDING';
      case 'in_progress':
      case 'in-progress':
        return 'IN_PROGRESS';
      case 'resolved':
        return 'RESOLVED';
      case 'closed':
        return 'CLOSED';
      default:
        return 'PENDING';
    }
  };

  const filteredTickets = tickets.filter(ticket => {
    const matchesSearch = ticket.subject.toLowerCase().includes(searchTerm.toLowerCase()) || 
                         (ticket.message && ticket.message.toLowerCase().includes(searchTerm.toLowerCase())) ||
                         ticket.userName.toLowerCase().includes(searchTerm.toLowerCase());
    
    // Get the normalized status for comparison
    const ticketStatus = mapToFrontendStatus(ticket.status);
    const matchesStatus = statusFilter === 'all' || ticketStatus === statusFilter;
    
    return matchesSearch && matchesStatus;
  });

  // Reset to first page when filters or data change
  useEffect(() => {
    setCurrentPage(1);
  }, [searchTerm, statusFilter, tickets.length]);

  const totalPages = Math.max(1, Math.ceil(filteredTickets.length / pageSize));
  const safeCurrentPage = Math.min(currentPage, totalPages);
  const startIndex = (safeCurrentPage - 1) * pageSize;
  const endIndex = Math.min(startIndex + pageSize, filteredTickets.length);
  const paginatedTickets = filteredTickets.slice(startIndex, endIndex);

  const toggleTicketExpansion = (ticketId) => {
    setExpandedTicket(expandedTicket === ticketId ? null : ticketId);
    setReplyingTo(null);
    setReplyText('');
  };

  const handleReply = async (ticketId) => {
    if (!replyText.trim()) {
      toast({
        title: "Error",
        description: "Please enter a reply message.",
        variant: "destructive",
      });
      return;
    }

    try {
      setSubmittingReply(true);
      await addReplyToTicket(ticketId, {
        message: replyText.trim()
      });

      // Refresh tickets to get the updated data
      const response = await getAllTickets();
      const transformedTickets = response.data.data.map(ticket => ({
        id: ticket.id,
        userId: ticket.student_id,
        userName: ticket.student ? `${ticket.student.first_name} ${ticket.student.last_name}`.trim() : 'Unknown User',
        userEmail: ticket.student?.email || 'No email',
        subject: ticket.subject,
        message: ticket.description || ticket.message,
        status: ticket.status?.toLowerCase() || 'pending',
        priority: ticket.priority?.toLowerCase() || 'medium',
        createdAt: ticket.created_at,
        updatedAt: ticket.updated_at,
        attachments: ticket.attachments ? JSON.parse(ticket.attachments) : [],
        replies: ticket.replies || []
      }));
      
      // Sort tickets by creation date (newest first)
      const sortedTickets = transformedTickets.sort((a, b) => 
        new Date(b.createdAt) - new Date(a.createdAt)
      );
      setTickets(sortedTickets);
      setReplyText('');
      setReplyingTo(null);
      setIsReplyDialogOpen(false);

      toast({
        title: "Success",
        description: "Reply sent successfully!",
      });
    } catch (error) {
      console.error('Error sending reply:', error);
      toast({
        title: "Error",
        description: "Failed to send reply. Please try again.",
        variant: "destructive",
      });
    } finally {
      setSubmittingReply(false);
    }
  };

  const openReplyDialog = (ticketId) => {
    setActiveTicketId(ticketId);
    setReplyingTo(ticketId);
    setReplyText('');
    setIsReplyDialogOpen(true);
  };

  const openStatusDialog = (ticketId, currentStatus) => {
    setActiveTicketId(ticketId);
    // Map frontend status to backend status format
    const backendStatus = mapToBackendStatus(currentStatus);
    setStatusDraft(backendStatus);
    setIsStatusDialogOpen(true);
  };

  // Update ticket status via backend API
  const applyStatusChange = async () => {
    if (!activeTicketId) return;
    
    try {
      setSubmittingReply(true);
      await updateTicketStatus(activeTicketId, statusDraft);
      
      // Refresh tickets list to get updated data from backend
      await fetchTickets();
      
      setIsStatusDialogOpen(false);
      toast({ 
        title: 'Status updated', 
        description: `Ticket status changed to ${statusDraft}.` 
      });
    } catch (error) {
      console.error('Error updating ticket status:', error);
      toast({
        title: "Error",
        description: "Failed to update ticket status. Please try again.",
        variant: "destructive",
      });
    } finally {
      setSubmittingReply(false);
    }
  };

  const getStatusBadge = (status) => {
    switch (status) {
      case 'open':
      case 'pending':
      case 'PENDING':
        return <Badge className="bg-red-100 text-red-700 border-transparent">Open</Badge>;
      case 'in-progress':
      case 'IN_PROGRESS':
        return <Badge className="bg-amber-100 text-amber-700 border-transparent">In Progress</Badge>;
      case 'resolved':
      case 'RESOLVED':
        return <Badge className="bg-emerald-100 text-emerald-700 border-transparent">Resolved</Badge>;
      case 'closed':
      case 'CLOSED':
        return <Badge className="bg-gray-100 text-gray-700 border-transparent">Closed</Badge>;
      default:
        return <Badge variant="outline">{status}</Badge>;
    }
  };

  const getPriorityIcon = (priority) => {
    switch (priority) {
      case 'high':
        return <AlertCircle className="h-4 w-4 text-red-500" />;
      case 'medium':
        return <AlertCircle className="h-4 w-4 text-yellow-500" />;
      case 'low':
        return <AlertCircle className="h-4 w-4 text-green-500" />;
      default:
        return <AlertCircle className="h-4 w-4 text-gray-500" />;
    }
  };

  const formatDate = (dateString) => {
    return new Date(dateString).toLocaleDateString('en-US', {
      year: 'numeric',
      month: 'short',
      day: 'numeric',
      hour: '2-digit',
      minute: '2-digit'
    });
  };

  // Map frontend status to backend status format
  const mapToBackendStatus = (frontendStatus) => {
    switch (frontendStatus?.toLowerCase()) {
      case 'open':
      case 'pending':
        return 'PENDING';
      case 'in-progress':
        return 'IN_PROGRESS';
      case 'resolved':
        return 'RESOLVED';
      case 'closed':
        return 'CLOSED';
      default:
        return 'PENDING';
    }
  };

  return (
<<<<<<< HEAD
    <div className="w-full h-full flex flex-col bg-gray-50 p-0 mx-[-1rem] md:mx-[-1.5rem]">
      <Card className="w-full h-full flex flex-col border shadow-sm rounded-none">
        <CardHeader className="pb-4 border-b bg-white/80 backdrop-blur-sm">
          <div className="flex flex-col space-y-2">
            <div className="flex items-center justify-between">
              <CardTitle className="flex items-center gap-2 text-xl text-gray-800">
                <Mail className="h-5 w-5 text-blue-600" />
                Support Tickets
              </CardTitle>
              <div className="flex items-center gap-2">
                <div className="relative w-64">
                  <Search className="absolute left-3 top-1/2 -translate-y-1/2 h-4 w-4 text-gray-400" />
                  <Input
                    placeholder="Search tickets..."
                    className="pl-10 w-full h-9 text-sm"
=======
    <div className="w-full h-full flex flex-col">
      <Card className="w-full h-full flex flex-col">
        <CardHeader className="pb-2 flex-shrink-0">
          <CardTitle className="flex items-center gap-2 text-lg">
            <Mail className="h-5 w-5" />
                Support Tickets
              </CardTitle>
        </CardHeader>
        <CardContent className="p-3 flex-1 flex flex-col overflow-hidden">
          {/* Search and Filter Section */}
          <div className="flex flex-col lg:flex-row gap-3 mb-3 flex-shrink-0">
            <div className="relative flex-1 min-w-0">
                  <Search className="absolute left-3 top-1/2 -translate-y-1/2 h-4 w-4 text-gray-400" />
                  <Input
                    placeholder="Search tickets..."
                className="pl-10 w-full h-9"
>>>>>>> f807df34
                    value={searchTerm}
                    onChange={(e) => setSearchTerm(e.target.value)}
                  />
                </div>
<<<<<<< HEAD
                <div className="w-40">
                  <Select value={statusFilter} onValueChange={setStatusFilter}>
                    <SelectTrigger className="h-9 text-sm">
                      <Filter className="h-4 w-4 mr-2 text-gray-500" />
                      <SelectValue placeholder="Filter by status" />
                    </SelectTrigger>
                    <SelectContent>
                      <SelectItem value="all">All Status</SelectItem>
=======
            <div className="w-full lg:w-40">
                  <Select value={statusFilter} onValueChange={setStatusFilter}>
                <SelectTrigger className="flex items-center gap-2 w-full h-9">
                  <Filter className="h-4 w-4" />
                      <SelectValue placeholder="Filter by status" />
                    </SelectTrigger>
                    <SelectContent>
                  <SelectItem value="all">All Statuses</SelectItem>
>>>>>>> f807df34
                      <SelectItem value="PENDING">Open</SelectItem>
                      <SelectItem value="IN_PROGRESS">In Progress</SelectItem>
                      <SelectItem value="RESOLVED">Resolved</SelectItem>
                      <SelectItem value="CLOSED">Closed</SelectItem>
                    </SelectContent>
                  </Select>
                </div>
              </div>
<<<<<<< HEAD
            </div>
            {filteredTickets.length > 0 && (
              <div className="text-sm text-gray-500">
                Showing {startIndex + 1}-{endIndex} of {filteredTickets.length} tickets
              </div>
            )}
          </div>
        </CardHeader>
        <CardContent className="p-0 flex-1 overflow-auto">
=======

          {/* Loading State */}
>>>>>>> f807df34
          {loading ? (
            <div className="flex justify-center items-center h-40">
              <div className="animate-spin rounded-full h-8 w-8 border-b-2 border-blue-600"></div>
            </div>
          ) : filteredTickets.length === 0 ? (
            <div className="text-center py-12">
              <Mail className="mx-auto h-10 w-10 text-gray-300 mb-3" />
              <h3 className="text-base font-medium text-gray-700">No tickets found</h3>
              <p className="text-sm text-gray-500 mt-1 max-w-md mx-auto">
                {searchTerm || statusFilter !== 'all' 
                  ? 'No tickets match your search criteria. Try adjusting your filters.' 
                  : 'No support tickets have been created yet'}
              </p>
            </div>
          ) : (
            <div className="space-y-3 p-4">
              {paginatedTickets.map((ticket) => (
                <div 
                  key={ticket.id}
                  className={`bg-white rounded-lg border transition-all duration-200 overflow-hidden ${expandedTicket === ticket.id ? 'ring-2 ring-blue-500 shadow-md' : 'hover:shadow-md'}`}
                >
                  <div 
                    className={`p-4 cursor-pointer ${expandedTicket === ticket.id ? 'border-b border-gray-100' : ''}`}
                    onClick={() => toggleTicketExpansion(ticket.id)}
                  >
                    <div className="flex items-start justify-between">
                      <div className="flex-1 min-w-0">
                        <div className="flex items-center gap-3">
                          <div className="flex-shrink-0">
                            <div className="h-10 w-10 rounded-full bg-blue-100 flex items-center justify-center text-blue-600 font-medium">
                              {ticket.userName.charAt(0).toUpperCase()}
                            </div>
<<<<<<< HEAD
                          </div>
                          <div className="min-w-0">
                            <div className="flex items-center gap-2">
                              <h3 className="text-sm font-medium text-gray-900 truncate">
                                {ticket.userName} • {ticket.userEmail}
                              </h3>
                              {getStatusBadge(ticket.status)}
                            </div>
                            <p className="text-xs text-gray-500 truncate mt-0.5">
                              {ticket.subject} • {formatDate(ticket.createdAt)}
                            </p>
                          </div>
                        </div>
                      </div>
                      <div className="flex items-center gap-2 ml-4">
                        <div className={`px-2 py-0.5 rounded-full text-xs font-medium ${
                          ticket.priority === 'high' ? 'bg-red-100 text-red-800' :
                          ticket.priority === 'medium' ? 'bg-yellow-100 text-yellow-800' :
                          'bg-green-100 text-green-800'
                        }`}>
                          {ticket.priority}
                        </div>
                        <button className="text-gray-400 hover:text-gray-600 p-1">
                          {expandedTicket === ticket.id ? (
                            <ChevronUp className="h-4 w-4" />
                          ) : (
                            <ChevronDown className="h-4 w-4" />
                          )}
                        </button>
                      </div>
                    </div>
                  </div>
                  
                  {expandedTicket === ticket.id && (
                    <div className="p-4 bg-gray-50 border-t border-gray-100">
                      <div className="mb-4">
                        <h3 className="text-base font-medium text-gray-900">{ticket.userName}'s Ticket</h3>
                        <p className="text-sm text-gray-500">{ticket.subject}</p>
                      </div>
                      <div className="grid grid-cols-1 md:grid-cols-3 gap-6">
                        <div className="md:col-span-2 space-y-4">
                          <div>
                            <h4 className="text-xs font-medium text-gray-500 uppercase tracking-wider mb-2">Message</h4>
                            <div className="bg-white p-3 rounded border text-sm text-gray-700 whitespace-pre-line">
                              {ticket.message}
                            </div>
                          </div>
                          
                          {ticket.replies && ticket.replies.length > 0 && (
                            <div>
                              <h4 className="text-xs font-medium text-gray-500 uppercase tracking-wider mb-2">
                                Replies ({ticket.replies.length})
                              </h4>
                              <div className="space-y-3">
                                {ticket.replies.map((reply, index) => (
                                  <div key={index} className="bg-white p-3 rounded border">
                                    <div className="flex justify-between items-start">
                                      <div className="flex items-center gap-2">
                                        <div className="h-6 w-6 rounded-full bg-gray-100 flex items-center justify-center text-xs text-gray-600">
                                          {reply.sender?.name?.charAt(0) || 'A'}
                                        </div>
                                        <span className="text-sm font-medium text-gray-800">
                                          {reply.sender?.name || 'Admin'}
                                        </span>
                                      </div>
                                      <span className="text-xs text-gray-400">
                                        {formatDate(reply.created_at)}
                                      </span>
=======
                          </TableCell>
                          <TableCell className="py-2">
                            <div className="font-medium text-xs truncate" title={ticket.userName}>
                              {ticket.userName}
                          </div>
                            <div className="text-xs text-gray-500 truncate" title={ticket.userEmail}>
                              {ticket.userEmail}
                            </div>
                          </TableCell>
                          <TableCell className="py-2">
                            <div className="truncate text-xs" title={ticket.subject}>
                              {ticket.subject}
                          </div>
                          </TableCell>
                          <TableCell className="py-2">
                            <div className="flex items-center gap-1">
                              {getPriorityIcon(ticket.priority)}
                              <span className="capitalize text-xs hidden sm:inline">{ticket.priority}</span>
                        </div>
                          </TableCell>
                          <TableCell className="py-2">{getStatusBadge(ticket.status)}</TableCell>
                          <TableCell className="py-2">
                            <div className="text-xs whitespace-nowrap">
                              {formatDate(ticket.createdAt)}
                      </div>
                          </TableCell>
                          <TableCell className="py-2">
                            <Button
                              variant="ghost"
                              size="sm"
                              onClick={() => toggleTicketExpansion(ticket.id)}
                              className="h-6 w-6 p-0"
                            >
                          {expandedTicket === ticket.id ? (
                                <ChevronUp className="h-3 w-3" />
                              ) : (
                                <ChevronDown className="h-3 w-3" />
                              )}
                            </Button>
                          </TableCell>
                        </TableRow>
                        {expandedTicket === ticket.id && (
                          <TableRow>
                            <TableCell colSpan={7} className="bg-gray-50 p-3">
                              <div className="grid gap-4">
                                {/* Original Message */}
                                <div>
                                  <h4 className="font-medium mb-1 flex items-center gap-2 text-sm">
                                    <User className="h-3 w-3" />
                                    Message:
                                  </h4>
                                  <div className="bg-white p-2 rounded-lg border">
                                    <p className="text-gray-700 whitespace-pre-line text-xs leading-5">{ticket.message}</p>
                                    {ticket.attachments && ticket.attachments.length > 0 && (
                                      <div className="mt-2 pt-2 border-t">
                                        <h5 className="text-xs font-medium text-gray-600 mb-1">Attachments:</h5>
                                        <div className="flex flex-wrap gap-1">
                                          {ticket.attachments.map((attachment, index) => (
                                            <a
                                              key={index}
                                              href={attachment}
                                              target="_blank"
                                              rel="noopener noreferrer"
                                              className="text-blue-600 hover:text-blue-800 text-xs underline"
                                            >
                                              Attachment {index + 1}
                                            </a>
                                          ))}
                      </div>
                                      </div>
                                    )}
                    </div>
                  </div>
                  
                                {/* Ticket Details + Actions */}
                                <div className="grid grid-cols-1 lg:grid-cols-3 gap-3">
                                  <div className="lg:col-span-2">
                                    <h4 className="font-medium mb-1 text-sm">Details:</h4>
                                    <div className="bg-white p-2 rounded-lg border text-xs space-y-1">
                                      <div>
                                        <span className="text-gray-500">Created: </span>
                                        {formatDate(ticket.createdAt)}
                                      </div>
                                      <div>
                                        <span className="text-gray-500">Last Updated: </span>
                                        {formatDate(ticket.updatedAt)}
                                      </div>
                                      <div>
                                        <span className="text-gray-500">Status: </span>
                                        <span className="capitalize">{mapToBackendStatus(ticket.status)}</span>
                      </div>
                          <div>
                                        <span className="text-gray-500">Priority: </span>
                                        <span className="capitalize">{ticket.priority}</span>
                                      </div>
>>>>>>> f807df34
                                    </div>
                                    <p className="text-sm text-gray-600 mt-2 ml-8">
                                      {reply.message}
                                    </p>
                                  </div>
<<<<<<< HEAD
=======
                                  <div className="flex flex-col gap-2 justify-start">
                                    <Button size="sm" onClick={() => openStatusDialog(ticket.id, ticket.status)}>
                                      Change Status
                                    </Button>
                                    <Button size="sm" variant="outline" onClick={() => openReplyDialog(ticket.id)}>
                                      Reply to User
                                    </Button>
                            </div>
                          </div>
                          
                                {/* Replies */}
                          {ticket.replies && ticket.replies.length > 0 && (
                            <div>
                                    <h4 className="font-medium mb-1 flex items-center gap-2 text-sm">
                                      <MessageSquare className="h-3 w-3" />
                                      Replies ({ticket.replies.length}):
                              </h4>
                                    <div className="space-y-2">
                                {ticket.replies.map((reply, index) => (
                                        <div key={index} className="bg-white p-2 rounded-lg border">
                                          <div className="flex items-center justify-between mb-1">
                                            <span className="text-xs font-medium text-gray-700">
                                          {reply.sender?.name || 'Admin'}
                                        </span>
                                            <span className="text-xs text-gray-500">
                                        {formatDate(reply.created_at)}
                                      </span>
                                    </div>
                                          <p className="text-xs text-gray-700 whitespace-pre-line leading-5">{reply.message}</p>
                                  </div>
>>>>>>> f807df34
                                ))}
                              </div>
                            </div>
                          )}
                        </div>
<<<<<<< HEAD
                        
                        <div className="space-y-4">
                          <div>
                            <h4 className="text-xs font-medium text-gray-500 uppercase tracking-wider mb-2">Details</h4>
                            <div className="bg-white p-3 rounded border space-y-2 text-sm">
                              <div className="flex justify-between">
                                <span className="text-gray-500">Category:</span>
                                <span className="font-medium">{ticket.category}</span>
                              </div>
                              <div className="flex justify-between">
                                <span className="text-gray-500">Created:</span>
                                <span>{formatDate(ticket.createdAt)}</span>
                              </div>
                              <div className="flex justify-between">
                                <span className="text-gray-500">Last Updated:</span>
                                <span>{formatDate(ticket.updatedAt)}</span>
                              </div>
                            </div>
                          </div>
                          
                          <div>
                            <h4 className="text-xs font-medium text-gray-500 uppercase tracking-wider mb-2">Actions</h4>
                            <div className="space-y-2">
                              <Button 
                                variant="outline" 
                                className="w-full justify-start"
                                onClick={() => openReplyDialog(ticket.id)}
                              >
                                <MessageSquare className="h-4 w-4 mr-2" />
                                Reply
                              </Button>
                              <Button 
                                variant="outline" 
                                className="w-full justify-start"
                                onClick={() => openStatusDialog(ticket.id, ticket.status)}
                              >
                                <CheckCircle className="h-4 w-4 mr-2" />
                                Update Status
                              </Button>
                            </div>
                          </div>
                        </div>
                      </div>
                    </div>
                  )}
                </div>
              ))}
=======
                            </TableCell>
                          </TableRow>
                        )}
                      </React.Fragment>
                    ))}
                  </TableBody>
                </Table>
>>>>>>> f807df34
            </div>
          </div>
        )}
        </CardContent>
        
        {/* Pagination */}
        {filteredTickets.length > 0 && (
          <div className="px-4 py-3 border-t bg-gray-50 flex items-center justify-between">
            <div className="text-sm text-gray-500">
              Showing {startIndex + 1} to {endIndex} of {filteredTickets.length} results
            </div>
            <div className="flex items-center space-x-2">
              <Button 
                variant="outline" 
                size="sm" 
                onClick={() => setCurrentPage(p => Math.max(1, p - 1))}
                disabled={currentPage === 1}
              >
                <ChevronLeft className="h-4 w-4" />
                <span className="ml-1">Previous</span>
              </Button>
              <Button 
                variant="outline" 
                size="sm" 
                onClick={() => setCurrentPage(p => Math.min(totalPages, p + 1))}
                disabled={currentPage === totalPages}
              >
                <span className="mr-1">Next</span>
                <ChevronRight className="h-4 w-4" />
              </Button>
            </div>
          </div>
        )}
      </Card>
      
      {/* Reply Dialog */}
      <Dialog open={isReplyDialogOpen} onOpenChange={setIsReplyDialogOpen}>
        <DialogContent>
          <DialogHeader>
            <DialogTitle>Reply to User</DialogTitle>
            <DialogDescription>Write your response and send it to the user.</DialogDescription>
          </DialogHeader>
          <div className="space-y-3">
            <Textarea
              placeholder="Type your reply..."
              value={replyText}
              onChange={(e) => setReplyText(e.target.value)}
              rows={5}
              className="resize-none"
            />
          </div>
          <DialogFooter>
            <Button
              onClick={() => handleReply(activeTicketId)}
              disabled={submittingReply || !replyText.trim()}
              className="flex items-center gap-2"
            >
              <Send className="h-4 w-4" />
              {submittingReply ? 'Sending...' : 'Send Reply'}
            </Button>
          </DialogFooter>
        </DialogContent>
      </Dialog>

      {/* Change Status Dialog */}
      <Dialog open={isStatusDialogOpen} onOpenChange={setIsStatusDialogOpen}>
        <DialogContent>
          <DialogHeader>
            <DialogTitle>Change Status</DialogTitle>
            <DialogDescription>Select a new status for this ticket.</DialogDescription>
          </DialogHeader>
          <div className="pt-2">
            <Select value={statusDraft} onValueChange={setStatusDraft}>
              <SelectTrigger>
                <SelectValue placeholder="Select status" />
              </SelectTrigger>
                              <SelectContent>
                  <SelectItem value="PENDING">Open</SelectItem>
                  <SelectItem value="IN_PROGRESS">In Progress</SelectItem>
                  <SelectItem value="RESOLVED">Resolved</SelectItem>
                  <SelectItem value="CLOSED">Closed</SelectItem>
                </SelectContent>
            </Select>
          </div>
          <DialogFooter>
            <Button 
              onClick={applyStatusChange} 
              disabled={submittingReply}
            >
              {submittingReply ? 'Updating...' : 'Apply'}
            </Button>
          </DialogFooter>
        </DialogContent>
      </Dialog>
    </div>
  );
};

export default SupportTicketsPage;<|MERGE_RESOLUTION|>--- conflicted
+++ resolved
@@ -330,7 +330,6 @@
   };
 
   return (
-<<<<<<< HEAD
     <div className="w-full h-full flex flex-col bg-gray-50 p-0 mx-[-1rem] md:mx-[-1.5rem]">
       <Card className="w-full h-full flex flex-col border shadow-sm rounded-none">
         <CardHeader className="pb-4 border-b bg-white/80 backdrop-blur-sm">
@@ -346,29 +345,10 @@
                   <Input
                     placeholder="Search tickets..."
                     className="pl-10 w-full h-9 text-sm"
-=======
-    <div className="w-full h-full flex flex-col">
-      <Card className="w-full h-full flex flex-col">
-        <CardHeader className="pb-2 flex-shrink-0">
-          <CardTitle className="flex items-center gap-2 text-lg">
-            <Mail className="h-5 w-5" />
-                Support Tickets
-              </CardTitle>
-        </CardHeader>
-        <CardContent className="p-3 flex-1 flex flex-col overflow-hidden">
-          {/* Search and Filter Section */}
-          <div className="flex flex-col lg:flex-row gap-3 mb-3 flex-shrink-0">
-            <div className="relative flex-1 min-w-0">
-                  <Search className="absolute left-3 top-1/2 -translate-y-1/2 h-4 w-4 text-gray-400" />
-                  <Input
-                    placeholder="Search tickets..."
-                className="pl-10 w-full h-9"
->>>>>>> f807df34
                     value={searchTerm}
                     onChange={(e) => setSearchTerm(e.target.value)}
                   />
                 </div>
-<<<<<<< HEAD
                 <div className="w-40">
                   <Select value={statusFilter} onValueChange={setStatusFilter}>
                     <SelectTrigger className="h-9 text-sm">
@@ -377,16 +357,6 @@
                     </SelectTrigger>
                     <SelectContent>
                       <SelectItem value="all">All Status</SelectItem>
-=======
-            <div className="w-full lg:w-40">
-                  <Select value={statusFilter} onValueChange={setStatusFilter}>
-                <SelectTrigger className="flex items-center gap-2 w-full h-9">
-                  <Filter className="h-4 w-4" />
-                      <SelectValue placeholder="Filter by status" />
-                    </SelectTrigger>
-                    <SelectContent>
-                  <SelectItem value="all">All Statuses</SelectItem>
->>>>>>> f807df34
                       <SelectItem value="PENDING">Open</SelectItem>
                       <SelectItem value="IN_PROGRESS">In Progress</SelectItem>
                       <SelectItem value="RESOLVED">Resolved</SelectItem>
@@ -395,7 +365,6 @@
                   </Select>
                 </div>
               </div>
-<<<<<<< HEAD
             </div>
             {filteredTickets.length > 0 && (
               <div className="text-sm text-gray-500">
@@ -405,10 +374,6 @@
           </div>
         </CardHeader>
         <CardContent className="p-0 flex-1 overflow-auto">
-=======
-
-          {/* Loading State */}
->>>>>>> f807df34
           {loading ? (
             <div className="flex justify-center items-center h-40">
               <div className="animate-spin rounded-full h-8 w-8 border-b-2 border-blue-600"></div>
@@ -441,7 +406,6 @@
                             <div className="h-10 w-10 rounded-full bg-blue-100 flex items-center justify-center text-blue-600 font-medium">
                               {ticket.userName.charAt(0).toUpperCase()}
                             </div>
-<<<<<<< HEAD
                           </div>
                           <div className="min-w-0">
                             <div className="flex items-center gap-2">
@@ -510,147 +474,16 @@
                                       <span className="text-xs text-gray-400">
                                         {formatDate(reply.created_at)}
                                       </span>
-=======
-                          </TableCell>
-                          <TableCell className="py-2">
-                            <div className="font-medium text-xs truncate" title={ticket.userName}>
-                              {ticket.userName}
-                          </div>
-                            <div className="text-xs text-gray-500 truncate" title={ticket.userEmail}>
-                              {ticket.userEmail}
-                            </div>
-                          </TableCell>
-                          <TableCell className="py-2">
-                            <div className="truncate text-xs" title={ticket.subject}>
-                              {ticket.subject}
-                          </div>
-                          </TableCell>
-                          <TableCell className="py-2">
-                            <div className="flex items-center gap-1">
-                              {getPriorityIcon(ticket.priority)}
-                              <span className="capitalize text-xs hidden sm:inline">{ticket.priority}</span>
-                        </div>
-                          </TableCell>
-                          <TableCell className="py-2">{getStatusBadge(ticket.status)}</TableCell>
-                          <TableCell className="py-2">
-                            <div className="text-xs whitespace-nowrap">
-                              {formatDate(ticket.createdAt)}
-                      </div>
-                          </TableCell>
-                          <TableCell className="py-2">
-                            <Button
-                              variant="ghost"
-                              size="sm"
-                              onClick={() => toggleTicketExpansion(ticket.id)}
-                              className="h-6 w-6 p-0"
-                            >
-                          {expandedTicket === ticket.id ? (
-                                <ChevronUp className="h-3 w-3" />
-                              ) : (
-                                <ChevronDown className="h-3 w-3" />
-                              )}
-                            </Button>
-                          </TableCell>
-                        </TableRow>
-                        {expandedTicket === ticket.id && (
-                          <TableRow>
-                            <TableCell colSpan={7} className="bg-gray-50 p-3">
-                              <div className="grid gap-4">
-                                {/* Original Message */}
-                                <div>
-                                  <h4 className="font-medium mb-1 flex items-center gap-2 text-sm">
-                                    <User className="h-3 w-3" />
-                                    Message:
-                                  </h4>
-                                  <div className="bg-white p-2 rounded-lg border">
-                                    <p className="text-gray-700 whitespace-pre-line text-xs leading-5">{ticket.message}</p>
-                                    {ticket.attachments && ticket.attachments.length > 0 && (
-                                      <div className="mt-2 pt-2 border-t">
-                                        <h5 className="text-xs font-medium text-gray-600 mb-1">Attachments:</h5>
-                                        <div className="flex flex-wrap gap-1">
-                                          {ticket.attachments.map((attachment, index) => (
-                                            <a
-                                              key={index}
-                                              href={attachment}
-                                              target="_blank"
-                                              rel="noopener noreferrer"
-                                              className="text-blue-600 hover:text-blue-800 text-xs underline"
-                                            >
-                                              Attachment {index + 1}
-                                            </a>
-                                          ))}
-                      </div>
-                                      </div>
-                                    )}
-                    </div>
-                  </div>
-                  
-                                {/* Ticket Details + Actions */}
-                                <div className="grid grid-cols-1 lg:grid-cols-3 gap-3">
-                                  <div className="lg:col-span-2">
-                                    <h4 className="font-medium mb-1 text-sm">Details:</h4>
-                                    <div className="bg-white p-2 rounded-lg border text-xs space-y-1">
-                                      <div>
-                                        <span className="text-gray-500">Created: </span>
-                                        {formatDate(ticket.createdAt)}
-                                      </div>
-                                      <div>
-                                        <span className="text-gray-500">Last Updated: </span>
-                                        {formatDate(ticket.updatedAt)}
-                                      </div>
-                                      <div>
-                                        <span className="text-gray-500">Status: </span>
-                                        <span className="capitalize">{mapToBackendStatus(ticket.status)}</span>
-                      </div>
-                          <div>
-                                        <span className="text-gray-500">Priority: </span>
-                                        <span className="capitalize">{ticket.priority}</span>
-                                      </div>
->>>>>>> f807df34
                                     </div>
                                     <p className="text-sm text-gray-600 mt-2 ml-8">
                                       {reply.message}
                                     </p>
                                   </div>
-<<<<<<< HEAD
-=======
-                                  <div className="flex flex-col gap-2 justify-start">
-                                    <Button size="sm" onClick={() => openStatusDialog(ticket.id, ticket.status)}>
-                                      Change Status
-                                    </Button>
-                                    <Button size="sm" variant="outline" onClick={() => openReplyDialog(ticket.id)}>
-                                      Reply to User
-                                    </Button>
-                            </div>
-                          </div>
-                          
-                                {/* Replies */}
-                          {ticket.replies && ticket.replies.length > 0 && (
-                            <div>
-                                    <h4 className="font-medium mb-1 flex items-center gap-2 text-sm">
-                                      <MessageSquare className="h-3 w-3" />
-                                      Replies ({ticket.replies.length}):
-                              </h4>
-                                    <div className="space-y-2">
-                                {ticket.replies.map((reply, index) => (
-                                        <div key={index} className="bg-white p-2 rounded-lg border">
-                                          <div className="flex items-center justify-between mb-1">
-                                            <span className="text-xs font-medium text-gray-700">
-                                          {reply.sender?.name || 'Admin'}
-                                        </span>
-                                            <span className="text-xs text-gray-500">
-                                        {formatDate(reply.created_at)}
-                                      </span>
-                                    </div>
-                                          <p className="text-xs text-gray-700 whitespace-pre-line leading-5">{reply.message}</p>
-                                  </div>
->>>>>>> f807df34
                                 ))}
                               </div>
                             </div>
                           )}
                         </div>
-<<<<<<< HEAD
                         
                         <div className="space-y-4">
                           <div>
@@ -698,18 +531,8 @@
                   )}
                 </div>
               ))}
-=======
-                            </TableCell>
-                          </TableRow>
-                        )}
-                      </React.Fragment>
-                    ))}
-                  </TableBody>
-                </Table>
->>>>>>> f807df34
             </div>
-          </div>
-        )}
+          )}
         </CardContent>
         
         {/* Pagination */}
@@ -741,6 +564,7 @@
           </div>
         )}
       </Card>
+      
       
       {/* Reply Dialog */}
       <Dialog open={isReplyDialogOpen} onOpenChange={setIsReplyDialogOpen}>
