import React, { useState, useEffect } from 'react';
import { Button } from '@/components/ui/button';
import { Badge } from '@/components/ui/badge';
import { Table, TableBody, TableCaption, TableCell, TableHead, TableHeader, TableRow } from '@/components/ui/table';
import { Input } from '@/components/ui/input';
import { Select, SelectContent, SelectItem, SelectTrigger, SelectValue } from '@/components/ui/select';
import { Card, CardContent, CardHeader, CardTitle } from '@/components/ui/card';
import { Textarea } from '@/components/ui/textarea';
import { Search, Filter, Mail, AlertCircle, CheckCircle, Clock, ChevronDown, ChevronUp, Send, User, MessageSquare } from 'lucide-react';
<<<<<<< HEAD
import { getAllTickets, addReplyToTicket } from '@/services/ticketService';
=======
import { getAllTickets, addReplyToTicket, updateTicketStatus } from '@/services/ticketService';
>>>>>>> 0c4f22ff
import { useToast } from '@/hooks/use-toast';
import { Dialog, DialogContent, DialogDescription, DialogFooter, DialogHeader, DialogTitle, DialogTrigger } from '@/components/ui/dialog';

const SupportTicketsPage = () => {
  const [tickets, setTickets] = useState([]);
  const [loading, setLoading] = useState(true);
  const [searchTerm, setSearchTerm] = useState('');
  const [statusFilter, setStatusFilter] = useState('all');
  const [expandedTicket, setExpandedTicket] = useState(null);
  const [replyText, setReplyText] = useState('');
  const [replyingTo, setReplyingTo] = useState(null);
  const [submittingReply, setSubmittingReply] = useState(false);
  const { toast } = useToast();

  // Modal state
  const [isReplyDialogOpen, setIsReplyDialogOpen] = useState(false);
  const [isStatusDialogOpen, setIsStatusDialogOpen] = useState(false);
  const [activeTicketId, setActiveTicketId] = useState(null);
<<<<<<< HEAD
  const [statusDraft, setStatusDraft] = useState('open');

  // Fetch tickets from backend
  useEffect(() => {
    const fetchTickets = async () => {
      try {
        setLoading(true);
        const response = await getAllTickets();
        
        // Transform the data to match our component's expected format
=======
  const [statusDraft, setStatusDraft] = useState('PENDING');

  // Fetch tickets from backend
  const fetchTickets = async () => {
    try {
      setLoading(true);
      const response = await getAllTickets();
      
              // Transform the data to match our component's expected format
>>>>>>> 0c4f22ff
        const transformedTickets = response.data.data.map(ticket => ({
          id: ticket.id,
          userId: ticket.student_id,
          userName: ticket.student ? `${ticket.student.first_name} ${ticket.student.last_name}`.trim() : 'Unknown User',
          userEmail: ticket.student?.email || 'No email',
          subject: ticket.subject,
          message: ticket.description || ticket.message, // Use description field from backend
<<<<<<< HEAD
          status: ticket.status?.toLowerCase() || 'pending',
=======
          status: mapToFrontendStatus(ticket.status), // Map backend status to frontend format
>>>>>>> 0c4f22ff
          priority: ticket.priority?.toLowerCase() || 'medium',
          createdAt: ticket.created_at,
          updatedAt: ticket.updated_at,
          attachments: ticket.attachments ? JSON.parse(ticket.attachments) : [],
          replies: ticket.replies || []
        }));
<<<<<<< HEAD
        
        // Sort tickets by creation date (newest first)
        const sortedTickets = transformedTickets.sort((a, b) => 
          new Date(b.createdAt) - new Date(a.createdAt)
        );
        setTickets(sortedTickets);
      } catch (error) {
        console.error('Error fetching tickets:', error);
        toast({
          title: "Error",
          description: "Failed to fetch support tickets. Please try again.",
          variant: "destructive",
        });
      } finally {
        setLoading(false);
      }
    };

=======
      
      // Sort tickets by creation date (newest first)
      const sortedTickets = transformedTickets.sort((a, b) => 
        new Date(b.createdAt) - new Date(a.createdAt)
      );
      setTickets(sortedTickets);
    } catch (error) {
      console.error('Error fetching tickets:', error);
      toast({
        title: "Error",
        description: "Failed to fetch support tickets. Please try again.",
        variant: "destructive",
      });
    } finally {
      setLoading(false);
    }
  };

  useEffect(() => {
>>>>>>> 0c4f22ff
    fetchTickets();
  }, [toast]);

  const filteredTickets = tickets.filter(ticket => {
    const matchesSearch = ticket.subject.toLowerCase().includes(searchTerm.toLowerCase()) || 
                         ticket.message.toLowerCase().includes(searchTerm.toLowerCase()) ||
                         ticket.userName.toLowerCase().includes(searchTerm.toLowerCase());
    
    const matchesStatus = statusFilter === 'all' || ticket.status === statusFilter;
    
    return matchesSearch && matchesStatus;
  });

  const toggleTicketExpansion = (ticketId) => {
    setExpandedTicket(expandedTicket === ticketId ? null : ticketId);
    setReplyingTo(null);
    setReplyText('');
  };

  const handleReply = async (ticketId) => {
    if (!replyText.trim()) {
      toast({
        title: "Error",
        description: "Please enter a reply message.",
        variant: "destructive",
      });
      return;
    }

    try {
      setSubmittingReply(true);
      await addReplyToTicket(ticketId, {
        message: replyText.trim()
      });

      // Refresh tickets to get the updated data
      const response = await getAllTickets();
      const transformedTickets = response.data.data.map(ticket => ({
        id: ticket.id,
        userId: ticket.student_id,
        userName: ticket.student ? `${ticket.student.first_name} ${ticket.student.last_name}`.trim() : 'Unknown User',
        userEmail: ticket.student?.email || 'No email',
        subject: ticket.subject,
        message: ticket.description || ticket.message,
        status: ticket.status?.toLowerCase() || 'pending',
        priority: ticket.priority?.toLowerCase() || 'medium',
        createdAt: ticket.created_at,
        updatedAt: ticket.updated_at,
        attachments: ticket.attachments ? JSON.parse(ticket.attachments) : [],
        replies: ticket.replies || []
      }));
      
      // Sort tickets by creation date (newest first)
      const sortedTickets = transformedTickets.sort((a, b) => 
        new Date(b.createdAt) - new Date(a.createdAt)
      );
      setTickets(sortedTickets);
      setReplyText('');
      setReplyingTo(null);
      setIsReplyDialogOpen(false);

      toast({
        title: "Success",
        description: "Reply sent successfully!",
      });
    } catch (error) {
      console.error('Error sending reply:', error);
      toast({
        title: "Error",
        description: "Failed to send reply. Please try again.",
        variant: "destructive",
      });
    } finally {
      setSubmittingReply(false);
    }
  };

  const openReplyDialog = (ticketId) => {
    setActiveTicketId(ticketId);
    setReplyingTo(ticketId);
    setReplyText('');
    setIsReplyDialogOpen(true);
  };

  const openStatusDialog = (ticketId, currentStatus) => {
    setActiveTicketId(ticketId);
<<<<<<< HEAD
    setStatusDraft(currentStatus || 'open');
    setIsStatusDialogOpen(true);
  };

  // For now, perform an optimistic in-memory status update to match the UI
  const applyStatusChange = () => {
    if (!activeTicketId) return;
    setTickets((prev) =>
      prev.map((t) => (t.id === activeTicketId ? { ...t, status: statusDraft } : t))
    );
    setIsStatusDialogOpen(false);
    toast({ title: 'Status updated', description: `Ticket status changed to ${statusDraft}.` });
=======
    // Map frontend status to backend status format
    const backendStatus = mapToBackendStatus(currentStatus);
    setStatusDraft(backendStatus);
    setIsStatusDialogOpen(true);
  };

  // Update ticket status via backend API
  const applyStatusChange = async () => {
    if (!activeTicketId) return;
    
    try {
      setSubmittingReply(true);
      await updateTicketStatus(activeTicketId, statusDraft);
      
      // Refresh tickets list to get updated data from backend
      await fetchTickets();
      
      setIsStatusDialogOpen(false);
      toast({ 
        title: 'Status updated', 
        description: `Ticket status changed to ${statusDraft}.` 
      });
    } catch (error) {
      console.error('Error updating ticket status:', error);
      toast({
        title: "Error",
        description: "Failed to update ticket status. Please try again.",
        variant: "destructive",
      });
    } finally {
      setSubmittingReply(false);
    }
>>>>>>> 0c4f22ff
  };

  const getStatusBadge = (status) => {
    switch (status) {
      case 'open':
      case 'pending':
<<<<<<< HEAD
        return <Badge variant="destructive">Open</Badge>;
      case 'in-progress':
        return <Badge variant="warning">In Progress</Badge>;
      case 'resolved':
        return <Badge variant="success">Resolved</Badge>;
=======
      case 'PENDING':
        return <Badge variant="destructive">Open</Badge>;
      case 'in-progress':
      case 'IN_PROGRESS':
        return <Badge variant="warning">In Progress</Badge>;
      case 'resolved':
      case 'RESOLVED':
        return <Badge variant="success">Resolved</Badge>;
      case 'closed':
      case 'CLOSED':
        return <Badge variant="secondary">Closed</Badge>;
>>>>>>> 0c4f22ff
      default:
        return <Badge variant="outline">{status}</Badge>;
    }
  };

  const getPriorityIcon = (priority) => {
    switch (priority) {
      case 'high':
        return <AlertCircle className="h-4 w-4 text-red-500" />;
      case 'medium':
        return <AlertCircle className="h-4 w-4 text-yellow-500" />;
      case 'low':
        return <AlertCircle className="h-4 w-4 text-green-500" />;
      default:
        return <AlertCircle className="h-4 w-4 text-gray-500" />;
    }
  };

  const formatDate = (dateString) => {
    return new Date(dateString).toLocaleDateString('en-US', {
      year: 'numeric',
      month: 'short',
      day: 'numeric',
      hour: '2-digit',
      minute: '2-digit'
    });
<<<<<<< HEAD
=======
  };

  // Map frontend status to backend status format
  const mapToBackendStatus = (frontendStatus) => {
    switch (frontendStatus?.toLowerCase()) {
      case 'open':
      case 'pending':
        return 'PENDING';
      case 'in-progress':
        return 'IN_PROGRESS';
      case 'resolved':
        return 'RESOLVED';
      case 'closed':
        return 'CLOSED';
      default:
        return 'PENDING';
    }
  };

  // Map backend status to frontend display format
  const mapToFrontendStatus = (backendStatus) => {
    switch (backendStatus?.toUpperCase()) {
      case 'PENDING':
        return 'open';
      case 'IN_PROGRESS':
        return 'in-progress';
      case 'RESOLVED':
        return 'resolved';
      case 'CLOSED':
        return 'closed';
      default:
        return 'pending';
    }
>>>>>>> 0c4f22ff
  };

  return (
    <div className="w-full h-full flex flex-col">
      <Card className="w-full h-full flex flex-col">
        <CardHeader className="pb-2 flex-shrink-0">
          <CardTitle className="flex items-center gap-2 text-lg">
            <Mail className="h-5 w-5" />
            Support Tickets
          </CardTitle>
        </CardHeader>
        <CardContent className="p-3 flex-1 flex flex-col overflow-hidden">
          {/* Search and Filter Section */}
          <div className="flex flex-col lg:flex-row gap-3 mb-3 flex-shrink-0">
            <div className="relative flex-1 min-w-0">
              <Search className="absolute left-3 top-1/2 -translate-y-1/2 h-4 w-4 text-gray-400" />
              <Input
                placeholder="Search tickets..."
                className="pl-10 w-full h-9"
                value={searchTerm}
                onChange={(e) => setSearchTerm(e.target.value)}
              />
            </div>
            <div className="w-full lg:w-40">
              <Select value={statusFilter} onValueChange={setStatusFilter}>
                <SelectTrigger className="flex items-center gap-2 w-full h-9">
                  <Filter className="h-4 w-4" />
                  <SelectValue placeholder="Filter by status" />
                </SelectTrigger>
                <SelectContent>
                  <SelectItem value="all">All Statuses</SelectItem>
<<<<<<< HEAD
                  <SelectItem value="open">Open</SelectItem>
                  <SelectItem value="pending">Pending</SelectItem>
                  <SelectItem value="in-progress">In Progress</SelectItem>
                  <SelectItem value="resolved">Resolved</SelectItem>
=======
                  <SelectItem value="PENDING">Open</SelectItem>
                  <SelectItem value="IN_PROGRESS">In Progress</SelectItem>
                  <SelectItem value="RESOLVED">Resolved</SelectItem>
                  <SelectItem value="CLOSED">Closed</SelectItem>
>>>>>>> 0c4f22ff
                </SelectContent>
              </Select>
            </div>
          </div>

          {/* Loading State */}
          {loading ? (
            <div className="flex justify-center items-center h-32 flex-1">
              <div className="animate-spin rounded-full h-8 w-8 border-b-2 border-gray-900"></div>
            </div>
          ) : filteredTickets.length === 0 ? (
            <div className="text-center py-8 flex-1">
              <Mail className="mx-auto h-8 w-8 text-gray-400" />
              <h3 className="text-sm font-medium text-gray-900 mt-2">No tickets found</h3>
              <p className="text-xs text-gray-500 mt-1">
                {searchTerm || statusFilter !== 'all' 
                  ? 'Try adjusting your search or filter' 
                  : 'No support tickets have been created yet'}
              </p>
            </div>
          ) : (
            /* Responsive Table Container */
            <div className="flex-1 overflow-auto">
              <div className="min-w-[800px] w-full">
                <Table>
                  <TableCaption className="text-xs">A list of recent support tickets raised by users.</TableCaption>
                  <TableHeader>
                    <TableRow className="sticky top-0 z-10 bg-white/90 backdrop-blur supports-[backdrop-filter]:bg-white/60 border-b">
                      <TableHead className="w-32 text-xs font-semibold text-gray-600">Ticket ID</TableHead>
                      <TableHead className="w-48 text-xs font-semibold text-gray-600">User</TableHead>
                      <TableHead className="w-[24rem] text-xs font-semibold text-gray-600">Subject</TableHead>
                      <TableHead className="w-20 text-xs font-semibold text-gray-600">Priority</TableHead>
                      <TableHead className="w-24 text-xs font-semibold text-gray-600">Status</TableHead>
                      <TableHead className="w-32 text-xs font-semibold text-gray-600">Date</TableHead>
                      <TableHead className="w-12 text-xs font-semibold text-gray-600">Actions</TableHead>
                    </TableRow>
                  </TableHeader>
                  <TableBody>
                    {filteredTickets.map((ticket) => (
                      <React.Fragment key={ticket.id}>
                        <TableRow className="hover:bg-gray-50/60 border-b align-top">
                          <TableCell className="font-medium text-xs py-2">
                            <div className="truncate" title={ticket.id}>
                              #{ticket.id.slice(0, 8)}...
                            </div>
                          </TableCell>
                          <TableCell className="py-2">
                            <div className="font-medium text-xs truncate" title={ticket.userName}>
                              {ticket.userName}
                            </div>
                            <div className="text-xs text-gray-500 truncate" title={ticket.userEmail}>
                              {ticket.userEmail}
                            </div>
                          </TableCell>
                          <TableCell className="py-2">
                            <div className="truncate text-xs" title={ticket.subject}>
                              {ticket.subject}
                            </div>
                          </TableCell>
                          <TableCell className="py-2">
                            <div className="flex items-center gap-1">
                              {getPriorityIcon(ticket.priority)}
                              <span className="capitalize text-xs hidden sm:inline">{ticket.priority}</span>
                            </div>
                          </TableCell>
                          <TableCell className="py-2">{getStatusBadge(ticket.status)}</TableCell>
                          <TableCell className="py-2">
                            <div className="text-xs whitespace-nowrap">
                              {formatDate(ticket.createdAt)}
                            </div>
                          </TableCell>
                          <TableCell className="py-2">
                            <Button
                              variant="ghost"
                              size="sm"
                              onClick={() => toggleTicketExpansion(ticket.id)}
                              className="h-6 w-6 p-0"
                            >
                              {expandedTicket === ticket.id ? (
                                <ChevronUp className="h-3 w-3" />
                              ) : (
                                <ChevronDown className="h-3 w-3" />
                              )}
                            </Button>
                          </TableCell>
                        </TableRow>
                        {expandedTicket === ticket.id && (
                          <TableRow>
                            <TableCell colSpan={7} className="bg-gray-50 p-3">
                              <div className="grid gap-4">
                                {/* Original Message */}
                                <div>
                                  <h4 className="font-medium mb-1 flex items-center gap-2 text-sm">
                                    <User className="h-3 w-3" />
                                    Message:
                                  </h4>
                                  <div className="bg-white p-2 rounded-lg border">
                                    <p className="text-gray-700 whitespace-pre-line text-xs leading-5">{ticket.message}</p>
                                    {ticket.attachments && ticket.attachments.length > 0 && (
                                      <div className="mt-2 pt-2 border-t">
                                        <h5 className="text-xs font-medium text-gray-600 mb-1">Attachments:</h5>
                                        <div className="flex flex-wrap gap-1">
                                          {ticket.attachments.map((attachment, index) => (
                                            <a
                                              key={index}
                                              href={attachment}
                                              target="_blank"
                                              rel="noopener noreferrer"
                                              className="text-blue-600 hover:text-blue-800 text-xs underline"
                                            >
                                              Attachment {index + 1}
                                            </a>
                                          ))}
                                        </div>
                                      </div>
                                    )}
                                  </div>
                                </div>

                                {/* Ticket Details + Actions */}
                                <div className="grid grid-cols-1 lg:grid-cols-3 gap-3">
                                  <div className="lg:col-span-2">
                                    <h4 className="font-medium mb-1 text-sm">Details:</h4>
                                    <div className="bg-white p-2 rounded-lg border text-xs space-y-1">
                                      <div>
                                        <span className="text-gray-500">Created: </span>
                                        {formatDate(ticket.createdAt)}
                                      </div>
                                      <div>
                                        <span className="text-gray-500">Last Updated: </span>
                                        {formatDate(ticket.updatedAt)}
                                      </div>
                                      <div>
                                        <span className="text-gray-500">Status: </span>
<<<<<<< HEAD
                                        <span className="capitalize">{ticket.status}</span>
=======
                                        <span className="capitalize">{mapToBackendStatus(ticket.status)}</span>
>>>>>>> 0c4f22ff
                                      </div>
                                      <div>
                                        <span className="text-gray-500">Priority: </span>
                                        <span className="capitalize">{ticket.priority}</span>
                                      </div>
                                    </div>
                                  </div>
                                  <div className="flex flex-col gap-2 justify-start">
                                    <Button size="sm" onClick={() => openStatusDialog(ticket.id, ticket.status)}>
                                      Change Status
                                    </Button>
                                    <Button size="sm" variant="outline" onClick={() => openReplyDialog(ticket.id)}>
                                      Reply to User
                                    </Button>
                                  </div>
                                </div>

                                {/* Replies */}
                                {ticket.replies && ticket.replies.length > 0 && (
                                  <div>
                                    <h4 className="font-medium mb-1 flex items-center gap-2 text-sm">
                                      <MessageSquare className="h-3 w-3" />
                                      Replies ({ticket.replies.length}):
                                    </h4>
                                    <div className="space-y-2">
                                      {ticket.replies.map((reply, index) => (
                                        <div key={index} className="bg-white p-2 rounded-lg border">
                                          <div className="flex items-center justify-between mb-1">
                                            <span className="text-xs font-medium text-gray-700">
                                              {reply.sender?.name || 'Admin'}
                                            </span>
                                            <span className="text-xs text-gray-500">
                                              {formatDate(reply.created_at)}
                                            </span>
                                          </div>
                                          <p className="text-xs text-gray-700 whitespace-pre-line leading-5">{reply.message}</p>
                                        </div>
                                      ))}
                                    </div>
                                  </div>
                                )}
                              </div>
                            </TableCell>
                          </TableRow>
                        )}
                      </React.Fragment>
                    ))}
                  </TableBody>
                </Table>
              </div>
            </div>
          )}
        </CardContent>
      </Card>

      {/* Reply Dialog */}
      <Dialog open={isReplyDialogOpen} onOpenChange={setIsReplyDialogOpen}>
        <DialogContent>
          <DialogHeader>
            <DialogTitle>Reply to User</DialogTitle>
            <DialogDescription>Write your response and send it to the user.</DialogDescription>
          </DialogHeader>
          <div className="space-y-3">
            <Textarea
              placeholder="Type your reply..."
              value={replyText}
              onChange={(e) => setReplyText(e.target.value)}
              rows={5}
              className="resize-none"
            />
          </div>
          <DialogFooter>
            <Button
              onClick={() => handleReply(activeTicketId)}
              disabled={submittingReply || !replyText.trim()}
              className="flex items-center gap-2"
            >
              <Send className="h-4 w-4" />
              {submittingReply ? 'Sending...' : 'Send Reply'}
            </Button>
          </DialogFooter>
        </DialogContent>
      </Dialog>

      {/* Change Status Dialog */}
      <Dialog open={isStatusDialogOpen} onOpenChange={setIsStatusDialogOpen}>
        <DialogContent>
          <DialogHeader>
            <DialogTitle>Change Status</DialogTitle>
            <DialogDescription>Select a new status for this ticket.</DialogDescription>
          </DialogHeader>
          <div className="pt-2">
            <Select value={statusDraft} onValueChange={setStatusDraft}>
              <SelectTrigger>
                <SelectValue placeholder="Select status" />
              </SelectTrigger>
<<<<<<< HEAD
              <SelectContent>
                <SelectItem value="open">Open</SelectItem>
                <SelectItem value="pending">Pending</SelectItem>
                <SelectItem value="in-progress">In Progress</SelectItem>
                <SelectItem value="resolved">Resolved</SelectItem>
              </SelectContent>
            </Select>
          </div>
          <DialogFooter>
            <Button onClick={applyStatusChange}>Apply</Button>
=======
                              <SelectContent>
                  <SelectItem value="PENDING">Open</SelectItem>
                  <SelectItem value="IN_PROGRESS">In Progress</SelectItem>
                  <SelectItem value="RESOLVED">Resolved</SelectItem>
                  <SelectItem value="CLOSED">Closed</SelectItem>
                </SelectContent>
            </Select>
          </div>
          <DialogFooter>
            <Button 
              onClick={applyStatusChange} 
              disabled={submittingReply}
            >
              {submittingReply ? 'Updating...' : 'Apply'}
            </Button>
>>>>>>> 0c4f22ff
          </DialogFooter>
        </DialogContent>
      </Dialog>
    </div>
  );
};

export default SupportTicketsPage;<|MERGE_RESOLUTION|>--- conflicted
+++ resolved
@@ -7,11 +7,7 @@
 import { Card, CardContent, CardHeader, CardTitle } from '@/components/ui/card';
 import { Textarea } from '@/components/ui/textarea';
 import { Search, Filter, Mail, AlertCircle, CheckCircle, Clock, ChevronDown, ChevronUp, Send, User, MessageSquare } from 'lucide-react';
-<<<<<<< HEAD
-import { getAllTickets, addReplyToTicket } from '@/services/ticketService';
-=======
 import { getAllTickets, addReplyToTicket, updateTicketStatus } from '@/services/ticketService';
->>>>>>> 0c4f22ff
 import { useToast } from '@/hooks/use-toast';
 import { Dialog, DialogContent, DialogDescription, DialogFooter, DialogHeader, DialogTitle, DialogTrigger } from '@/components/ui/dialog';
 
@@ -30,18 +26,6 @@
   const [isReplyDialogOpen, setIsReplyDialogOpen] = useState(false);
   const [isStatusDialogOpen, setIsStatusDialogOpen] = useState(false);
   const [activeTicketId, setActiveTicketId] = useState(null);
-<<<<<<< HEAD
-  const [statusDraft, setStatusDraft] = useState('open');
-
-  // Fetch tickets from backend
-  useEffect(() => {
-    const fetchTickets = async () => {
-      try {
-        setLoading(true);
-        const response = await getAllTickets();
-        
-        // Transform the data to match our component's expected format
-=======
   const [statusDraft, setStatusDraft] = useState('PENDING');
 
   // Fetch tickets from backend
@@ -51,7 +35,6 @@
       const response = await getAllTickets();
       
               // Transform the data to match our component's expected format
->>>>>>> 0c4f22ff
         const transformedTickets = response.data.data.map(ticket => ({
           id: ticket.id,
           userId: ticket.student_id,
@@ -59,37 +42,13 @@
           userEmail: ticket.student?.email || 'No email',
           subject: ticket.subject,
           message: ticket.description || ticket.message, // Use description field from backend
-<<<<<<< HEAD
-          status: ticket.status?.toLowerCase() || 'pending',
-=======
           status: mapToFrontendStatus(ticket.status), // Map backend status to frontend format
->>>>>>> 0c4f22ff
           priority: ticket.priority?.toLowerCase() || 'medium',
           createdAt: ticket.created_at,
           updatedAt: ticket.updated_at,
           attachments: ticket.attachments ? JSON.parse(ticket.attachments) : [],
           replies: ticket.replies || []
         }));
-<<<<<<< HEAD
-        
-        // Sort tickets by creation date (newest first)
-        const sortedTickets = transformedTickets.sort((a, b) => 
-          new Date(b.createdAt) - new Date(a.createdAt)
-        );
-        setTickets(sortedTickets);
-      } catch (error) {
-        console.error('Error fetching tickets:', error);
-        toast({
-          title: "Error",
-          description: "Failed to fetch support tickets. Please try again.",
-          variant: "destructive",
-        });
-      } finally {
-        setLoading(false);
-      }
-    };
-
-=======
       
       // Sort tickets by creation date (newest first)
       const sortedTickets = transformedTickets.sort((a, b) => 
@@ -109,7 +68,6 @@
   };
 
   useEffect(() => {
->>>>>>> 0c4f22ff
     fetchTickets();
   }, [toast]);
 
@@ -196,20 +154,6 @@
 
   const openStatusDialog = (ticketId, currentStatus) => {
     setActiveTicketId(ticketId);
-<<<<<<< HEAD
-    setStatusDraft(currentStatus || 'open');
-    setIsStatusDialogOpen(true);
-  };
-
-  // For now, perform an optimistic in-memory status update to match the UI
-  const applyStatusChange = () => {
-    if (!activeTicketId) return;
-    setTickets((prev) =>
-      prev.map((t) => (t.id === activeTicketId ? { ...t, status: statusDraft } : t))
-    );
-    setIsStatusDialogOpen(false);
-    toast({ title: 'Status updated', description: `Ticket status changed to ${statusDraft}.` });
-=======
     // Map frontend status to backend status format
     const backendStatus = mapToBackendStatus(currentStatus);
     setStatusDraft(backendStatus);
@@ -242,20 +186,12 @@
     } finally {
       setSubmittingReply(false);
     }
->>>>>>> 0c4f22ff
   };
 
   const getStatusBadge = (status) => {
     switch (status) {
       case 'open':
       case 'pending':
-<<<<<<< HEAD
-        return <Badge variant="destructive">Open</Badge>;
-      case 'in-progress':
-        return <Badge variant="warning">In Progress</Badge>;
-      case 'resolved':
-        return <Badge variant="success">Resolved</Badge>;
-=======
       case 'PENDING':
         return <Badge variant="destructive">Open</Badge>;
       case 'in-progress':
@@ -267,7 +203,6 @@
       case 'closed':
       case 'CLOSED':
         return <Badge variant="secondary">Closed</Badge>;
->>>>>>> 0c4f22ff
       default:
         return <Badge variant="outline">{status}</Badge>;
     }
@@ -294,8 +229,6 @@
       hour: '2-digit',
       minute: '2-digit'
     });
-<<<<<<< HEAD
-=======
   };
 
   // Map frontend status to backend status format
@@ -329,7 +262,6 @@
       default:
         return 'pending';
     }
->>>>>>> 0c4f22ff
   };
 
   return (
@@ -361,17 +293,10 @@
                 </SelectTrigger>
                 <SelectContent>
                   <SelectItem value="all">All Statuses</SelectItem>
-<<<<<<< HEAD
-                  <SelectItem value="open">Open</SelectItem>
-                  <SelectItem value="pending">Pending</SelectItem>
-                  <SelectItem value="in-progress">In Progress</SelectItem>
-                  <SelectItem value="resolved">Resolved</SelectItem>
-=======
                   <SelectItem value="PENDING">Open</SelectItem>
                   <SelectItem value="IN_PROGRESS">In Progress</SelectItem>
                   <SelectItem value="RESOLVED">Resolved</SelectItem>
                   <SelectItem value="CLOSED">Closed</SelectItem>
->>>>>>> 0c4f22ff
                 </SelectContent>
               </Select>
             </div>
@@ -506,11 +431,7 @@
                                       </div>
                                       <div>
                                         <span className="text-gray-500">Status: </span>
-<<<<<<< HEAD
-                                        <span className="capitalize">{ticket.status}</span>
-=======
                                         <span className="capitalize">{mapToBackendStatus(ticket.status)}</span>
->>>>>>> 0c4f22ff
                                       </div>
                                       <div>
                                         <span className="text-gray-500">Priority: </span>
@@ -607,18 +528,6 @@
               <SelectTrigger>
                 <SelectValue placeholder="Select status" />
               </SelectTrigger>
-<<<<<<< HEAD
-              <SelectContent>
-                <SelectItem value="open">Open</SelectItem>
-                <SelectItem value="pending">Pending</SelectItem>
-                <SelectItem value="in-progress">In Progress</SelectItem>
-                <SelectItem value="resolved">Resolved</SelectItem>
-              </SelectContent>
-            </Select>
-          </div>
-          <DialogFooter>
-            <Button onClick={applyStatusChange}>Apply</Button>
-=======
                               <SelectContent>
                   <SelectItem value="PENDING">Open</SelectItem>
                   <SelectItem value="IN_PROGRESS">In Progress</SelectItem>
@@ -634,7 +543,6 @@
             >
               {submittingReply ? 'Updating...' : 'Apply'}
             </Button>
->>>>>>> 0c4f22ff
           </DialogFooter>
         </DialogContent>
       </Dialog>
