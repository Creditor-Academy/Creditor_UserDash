--- conflicted
+++ resolved
@@ -196,17 +196,6 @@
           ...(catalogData.thumbnail && { thumbnail: catalogData.thumbnail }),
         };
         newCatalog = await updateCatalog(editId, essentialCatalogData);
-<<<<<<< HEAD
-        setFormSuccess('Catalog updated successfully!');
-      } else {
-        // Create new catalog
-        newCatalog = await createCatalog(catalogData);
-        const courseMessage =
-          form.courses.length > 0
-            ? ` with ${form.courses.length} course(s)`
-            : '';
-        setFormSuccess(`Catalog created successfully${courseMessage}!`);
-=======
 
         // Check if there's a warning about local storage
         if (newCatalog.warning) {
@@ -248,7 +237,6 @@
           }
           return; // Exit early to prevent further processing
         }
->>>>>>> 8fc32f5a
       }
       setLastUpdateResponse(newCatalog);
 
@@ -297,11 +285,7 @@
         searchForId(newCatalog);
       }
 
-<<<<<<< HEAD
-      // Store the selected courses for later use
-=======
       // Store the selected courses for later use if we need fallback
->>>>>>> 8fc32f5a
       const selectedCourses = [...form.courses];
 
       // Handle course associations for updates (existing catalogs)
@@ -351,36 +335,6 @@
       setShowModal(false);
       setEditId(null);
 
-<<<<<<< HEAD
-      // Add courses if we have a catalog ID
-      if (selectedCourses.length > 0 && catalogId) {
-        try {
-          // Add a small delay to ensure the catalog is fully created
-          await new Promise(resolve => setTimeout(resolve, 500));
-
-          const addResult = await addCoursesToCatalog(
-            catalogId,
-            selectedCourses
-          );
-
-          if (addResult.success) {
-            // Verify the courses were actually added
-            try {
-              await new Promise(resolve => setTimeout(resolve, 300));
-              const verifyCourses = await getCatalogCourses(catalogId);
-
-              if (verifyCourses && verifyCourses.length > 0) {
-                setFormSuccess(
-                  prev =>
-                    prev +
-                    ` (${verifyCourses.length} courses added successfully)`
-                );
-              } else {
-                console.warn('Courses not found in catalog after addition');
-                setFormSuccess(
-                  prev => prev + ' (Warning: Courses may not have been added)'
-                );
-=======
       // Always try to add courses, even if we don't have a catalog ID initially
       if (selectedCourses.length > 0) {
         if (catalogId) {
@@ -498,28 +452,10 @@
                     prev => prev + ' (Fallback course addition failed)'
                   );
                 }
->>>>>>> 8fc32f5a
               }
-            } catch (verifyError) {
-              console.warn('Could not verify course addition:', verifyError);
-              setFormSuccess(
-                prev => prev + ' (Courses added, but verification failed)'
-              );
             }
-          } else {
-            console.warn('Course addition may have failed:', addResult);
-            setFormSuccess(
-              prev => prev + ' (Note: Course association may have failed)'
-            );
           }
-        } catch (error) {
-          console.error('Course addition failed:', error);
-          setFormSuccess(prev => prev + ' (Note: Course association failed)');
         }
-      } else if (selectedCourses.length > 0 && !catalogId) {
-        setFormError(
-          prev => prev + ' Failed to get catalog ID. Courses were not added.'
-        );
       }
 
       // Final refresh to update the UI
@@ -631,10 +567,6 @@
   const confirmDelete = async () => {
     if (!catalogToDelete) return;
     try {
-<<<<<<< HEAD
-      await deleteCatalog(catalogToDelete.id);
-      setFormSuccess('Catalog deleted successfully!');
-=======
       const result = await deleteCatalog(catalogToDelete.id);
 
       // Show appropriate message
@@ -643,7 +575,6 @@
       } else {
         setFormSuccess(result.message || 'Catalog deleted successfully!');
       }
->>>>>>> 8fc32f5a
 
       // Refresh catalogs and course counts after successful deletion
       await refreshCatalogsAndCounts();
@@ -717,11 +648,6 @@
                   </h3>
                   <p className="text-sm text-yellow-700 mt-1">
                     You are logged in with role:{' '}
-<<<<<<< HEAD
-                    <strong>{userRole || 'user'}</strong>. Contact an
-                    administrator to get instructor or admin permissions for
-                    full functionality.
-=======
                     <strong>{userRole || 'user'}</strong>. Catalog changes will
                     be saved locally only. Contact an administrator to get
                     instructor or admin permissions for full functionality.
@@ -730,7 +656,6 @@
                     <strong>Note:</strong> When you try to delete or update
                     catalogs, they will be removed/updated from your local
                     storage instead of the server.
->>>>>>> 8fc32f5a
                   </p>
                 </div>
               </div>
@@ -808,8 +733,6 @@
                 </svg>
                 <div>
                   <p className="text-green-800">{formSuccess}</p>
-<<<<<<< HEAD
-=======
                   {formSuccess.includes('locally') && (
                     <p className="text-green-700 text-sm mt-1">
                       Your changes have been saved to your browser's local
@@ -817,7 +740,6 @@
                       data.
                     </p>
                   )}
->>>>>>> 8fc32f5a
                 </div>
               </div>
             </div>
@@ -1004,10 +926,6 @@
               </h3>
               <p className="text-sm text-yellow-700 mt-1">
                 You are logged in with role:{' '}
-<<<<<<< HEAD
-                <strong>{userRole || 'user'}</strong>. Contact an administrator
-                to get instructor or admin permissions for full functionality.
-=======
                 <strong>{userRole || 'user'}</strong>. Catalog changes will be
                 saved locally only. Contact an administrator to get instructor
                 or admin permissions for full functionality.
@@ -1016,7 +934,6 @@
                 <strong>Note:</strong> When you try to delete or update
                 catalogs, they will be removed/updated from your local storage
                 instead of the server.
->>>>>>> 8fc32f5a
               </p>
             </div>
           </div>
@@ -1107,15 +1024,12 @@
             </svg>
             <div>
               <p className="text-green-800">{formSuccess}</p>
-<<<<<<< HEAD
-=======
               {formSuccess.includes('locally') && (
                 <p className="text-green-700 text-sm mt-1">
                   Your changes have been saved to your browser's local storage.
                   They will persist until you clear your browser data.
                 </p>
               )}
->>>>>>> 8fc32f5a
             </div>
           </div>
         </div>
@@ -1445,8 +1359,6 @@
                       </svg>
                       <div>
                         <p className="text-red-800 text-sm">{formError}</p>
-<<<<<<< HEAD
-=======
                         {!isInstructorOrAdmin() &&
                           formError.includes('403') && (
                             <p className="text-red-700 text-xs mt-1">
@@ -1455,7 +1367,6 @@
                               being saved locally instead.
                             </p>
                           )}
->>>>>>> 8fc32f5a
                       </div>
                     </div>
                   </div>
