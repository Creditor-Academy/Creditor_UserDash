--- conflicted
+++ resolved
@@ -1,14 +1,4 @@
 import React, { useState, useEffect } from "react";
-<<<<<<< HEAD
-import { useParams, useSearchParams, useNavigate } from "react-router-dom";
-import { Button } from "@/components/ui/button";
-import { Card, CardContent, CardHeader, CardTitle } from "@/components/ui/card";
-import { Progress } from "@/components/ui/progress";
-import { Badge } from "@/components/ui/badge";
-import { AlertDialog, AlertDialogAction, AlertDialogCancel, AlertDialogContent, AlertDialogDescription, AlertDialogFooter, AlertDialogHeader, AlertDialogTitle } from "@/components/ui/alert-dialog";
-import { Clock, BookOpen, CheckCircle, XCircle, Loader2, AlertTriangle } from "lucide-react";
-import { startQuiz, submitQuiz, getQuizQuestions, getQuizById } from "@/services/quizService";
-=======
 import { useParams, useSearchParams, useNavigate, useLocation } from "react-router-dom";
 import { Button } from "@/components/ui/button";
 import { Card, CardContent, CardHeader, CardTitle } from "@/components/ui/card";
@@ -17,17 +7,13 @@
 import { AlertDialog, AlertDialogAction, AlertDialogCancel, AlertDialogContent, AlertDialogDescription, AlertDialogFooter, AlertDialogHeader, AlertDialogTitle } from "@/components/ui/alert-dialog";
 import { Clock, BookOpen, CheckCircle, XCircle, Loader2, AlertTriangle, ChevronLeft } from "lucide-react";
 import { submitQuiz, saveAnswer } from "@/services/quizService";
->>>>>>> 6502bcd0
 import { toast } from "sonner";
 
 function QuizTakePage() {
   const { quizId } = useParams();
   const [searchParams] = useSearchParams();
   const navigate = useNavigate();
-<<<<<<< HEAD
-=======
   const location = useLocation();
->>>>>>> 6502bcd0
   const moduleId = searchParams.get('module');
   const category = searchParams.get('category');
   
@@ -43,37 +29,16 @@
   const [questions, setQuestions] = useState([]);
   const [isSubmitting, setIsSubmitting] = useState(false);
   const [quizStarted, setQuizStarted] = useState(false);
-<<<<<<< HEAD
 
   const totalQuestions = questions.length;
   const progress = totalQuestions > 0 ? ((currentQuestion + 1) / totalQuestions) * 100 : 0;
 
-  // Initialize quiz session
-=======
-
-  const totalQuestions = questions.length;
-  const progress = totalQuestions > 0 ? ((currentQuestion + 1) / totalQuestions) * 100 : 0;
-
   // Initialize quiz session from passed data
->>>>>>> 6502bcd0
   useEffect(() => {
     const initializeQuiz = async () => {
       try {
         setIsLoading(true);
         
-<<<<<<< HEAD
-        // Start the quiz session
-        const startResponse = await startQuiz(quizId);
-        setQuizData(startResponse);
-        
-        // Get quiz questions
-        const questionsData = await getQuizQuestions(quizId);
-        setQuestions(questionsData);
-        
-        // Set time limit if available
-        if (startResponse.timeLimit) {
-          setTimeRemaining(startResponse.timeLimit * 60); // Convert minutes to seconds
-=======
         // Check if we have the required data from navigation state
         if (!initialQuestions || !quizSession) {
           toast.error('Quiz session not found. Please start the quiz again.');
@@ -97,7 +62,6 @@
         // Set time limit if available
         if (quizSession.timeLimit) {
           setTimeRemaining(quizSession.timeLimit * 60); // Convert minutes to seconds
->>>>>>> 6502bcd0
         } else {
           setTimeRemaining(25 * 60); // Default 25 minutes
         }
@@ -105,11 +69,7 @@
         setQuizStarted(true);
       } catch (error) {
         console.error('Error initializing quiz:', error);
-<<<<<<< HEAD
-        toast.error('Failed to start quiz. Please try again.');
-=======
         toast.error('Failed to initialize quiz. Please try again.');
->>>>>>> 6502bcd0
         navigate(-1);
       } finally {
         setIsLoading(false);
@@ -119,11 +79,7 @@
     if (quizId) {
       initializeQuiz();
     }
-<<<<<<< HEAD
-  }, [quizId, navigate]);
-=======
   }, [quizId, navigate, initialQuestions, quizSession]);
->>>>>>> 6502bcd0
 
   // Timer effect
   useEffect(() => {
@@ -187,17 +143,6 @@
 
     setIsSubmitting(true);
     try {
-<<<<<<< HEAD
-      const result = await submitQuiz(quizId, answers);
-      
-      toast.success('Quiz submitted successfully!');
-      
-      // Redirect to results page
-      navigate(`/dashboard/quiz/results/${quizId}?module=${moduleId}&category=${category}&score=${result.score || 0}&answered=${Object.keys(answers).length}`);
-    } catch (error) {
-      console.error('Error submitting quiz:', error);
-      toast.error('Failed to submit quiz. Please try again.');
-=======
       console.log('Submitting quiz with answers:', answers);
       console.log('Answers count:', Object.keys(answers).length);
       console.log('Total questions:', totalQuestions);
@@ -258,7 +203,6 @@
       } else {
         toast.error('Failed to submit quiz. Please try again.');
       }
->>>>>>> 6502bcd0
     } finally {
       setIsSubmitting(false);
     }
@@ -270,9 +214,6 @@
     const question = questions[currentQuestion];
     const userAnswer = answers[question.id];
 
-<<<<<<< HEAD
-    switch (question.type) {
-=======
     // Debug logging to see what the backend is sending
     console.log('Rendering question:', {
       id: question.id,
@@ -332,7 +273,6 @@
     }
 
     switch (question.type?.toLowerCase()) {
->>>>>>> 6502bcd0
       case 'mcq':
       case 'multiple_choice':
       case 'multiple choice':
@@ -344,21 +284,12 @@
                 <input
                   type="radio"
                   name={`question-${question.id}`}
-<<<<<<< HEAD
-                  value={option}
-                  checked={userAnswer === option}
-                  onChange={() => handleAnswer(question.id, option)}
-                  className="w-4 h-4 text-blue-600"
-                />
-                <span className="text-gray-700">{option}</span>
-=======
                   value={getOptionValue(option, index)}
                   checked={userAnswer === getOptionValue(option, index)}
                   onChange={() => handleAnswer(question.id, getOptionValue(option, index))}
                   className="w-4 h-4 text-blue-600"
                 />
                 <span className="text-gray-700">{renderOptionText(option)}</span>
->>>>>>> 6502bcd0
               </label>
             ))}
           </div>
@@ -375,21 +306,12 @@
                 <input
                   type="radio"
                   name={`question-${question.id}`}
-<<<<<<< HEAD
-                  value={option}
-                  checked={userAnswer === option}
-                  onChange={() => handleAnswer(question.id, option)}
-                  className="w-4 h-4 text-blue-600"
-                />
-                <span className="text-gray-700">{option}</span>
-=======
                   value={getOptionValue(option, index)}
                   checked={userAnswer === getOptionValue(option, index)}
                   onChange={() => handleAnswer(question.id, getOptionValue(option, index))}
                   className="w-4 h-4 text-blue-600"
                 />
                 <span className="text-gray-700">{renderOptionText(option)}</span>
->>>>>>> 6502bcd0
               </label>
             ))}
           </div>
@@ -418,13 +340,10 @@
         );
 
       case 'descriptive':
-<<<<<<< HEAD
-=======
       case 'text':
       case 'essay':
       case 'long_answer':
       case 'long answer':
->>>>>>> 6502bcd0
         return (
           <div>
             <textarea
@@ -433,8 +352,6 @@
               placeholder="Type your answer here..."
               className="w-full p-3 border border-gray-300 rounded-lg focus:ring-2 focus:ring-blue-500 focus:border-transparent resize-none"
               rows={4}
-<<<<<<< HEAD
-=======
             />
           </div>
         );
@@ -451,17 +368,11 @@
               onChange={(e) => handleAnswer(question.id, e.target.value)}
               placeholder="Type your answer here..."
               className="w-full p-3 border border-gray-300 rounded-lg focus:ring-2 focus:ring-blue-500 focus:border-transparent"
->>>>>>> 6502bcd0
             />
           </div>
         );
 
       default:
-<<<<<<< HEAD
-        return (
-          <div className="text-gray-500 italic">
-            Question type not supported: {question.type}
-=======
         console.warn('Unsupported question type:', question.type, 'Question data:', question);
         return (
           <div className="text-gray-500 italic p-4 bg-yellow-50 border border-yellow-200 rounded-lg">
@@ -473,14 +384,12 @@
                 {JSON.stringify(question, null, 2)}
               </pre>
             </details>
->>>>>>> 6502bcd0
           </div>
         );
     }
   };
 
   if (isLoading) {
-<<<<<<< HEAD
     return (
       <div className="flex items-center justify-center min-h-screen">
         <div className="text-center">
@@ -495,22 +404,6 @@
     return (
       <div className="flex items-center justify-center min-h-screen">
         <div className="text-center">
-=======
-    return (
-      <div className="flex items-center justify-center min-h-screen">
-        <div className="text-center">
-          <Loader2 className="animate-spin rounded-full h-12 w-12 border-b-2 border-blue-600 mx-auto mb-4" />
-          <p className="text-gray-600">Starting quiz...</p>
-        </div>
-      </div>
-    );
-  }
-
-  if (!quizData || questions.length === 0) {
-    return (
-      <div className="flex items-center justify-center min-h-screen">
-        <div className="text-center">
->>>>>>> 6502bcd0
           <AlertTriangle className="h-12 w-12 text-red-500 mx-auto mb-4" />
           <h3 className="text-lg font-medium mb-2">Quiz not available</h3>
           <p className="text-gray-600 mb-4">Unable to load quiz data.</p>
@@ -537,13 +430,6 @@
         </div>
         
         {/* Timer */}
-<<<<<<< HEAD
-        <div className="flex items-center gap-2 bg-red-50 px-4 py-2 rounded-lg border border-red-200">
-          <Clock className="h-5 w-5 text-red-600" />
-          <span className="font-mono font-bold text-red-700">
-            {formatTime(timeRemaining)}
-          </span>
-=======
         <div className={`flex items-center gap-2 px-3 py-1.5 rounded-lg border ${
           timeRemaining <= 300 // 5 minutes in seconds
             ? "bg-red-50 border-red-300 animate-pulse"
@@ -560,7 +446,6 @@
           {timeRemaining <= 300 && (
             <span className="ml-1 text-xs font-medium text-red-600">HURRY!</span>
           )}
->>>>>>> 6502bcd0
         </div>
       </div>
 
@@ -602,9 +487,6 @@
           </CardTitle>
         </CardHeader>
         <CardContent className="space-y-6">
-<<<<<<< HEAD
-          <p className="text-lg font-medium leading-relaxed">{currentQ?.question}</p>
-=======
           {/* Question Text - try multiple possible field names */}
           {(() => {
             const questionText = currentQ?.question || currentQ?.questionText || currentQ?.text || currentQ?.content || currentQ?.title;
@@ -626,7 +508,6 @@
               );
             }
           })()}
->>>>>>> 6502bcd0
           {renderQuestion()}
         </CardContent>
       </Card>
