--- conflicted
+++ resolved
@@ -9,83 +9,10 @@
 import { Input } from "@/components/ui/input";
 import { Textarea } from "@/components/ui/textarea";
 import { Progress } from "@/components/ui/progress";
-<<<<<<< HEAD
-import { ChevronLeft, Clock, Brain, AlertTriangle } from "lucide-react";
-
-const sampleQuestions = [
-  {
-    id: 1,
-    type: 'mcq',
-    question: "Which of the following are programming languages? (Select all that apply)",
-    options: ["JavaScript", "HTML", "Python", "CSS", "Java"],
-    correctAnswers: ["JavaScript", "Python", "Java"]
-  },
-  {
-    id: 2,
-    type: 'scq',
-    question: "What does HTML stand for?",
-    options: ["Hyper Text Markup Language", "Home Tool Markup Language", "Hyperlinks and Text Markup Language", "Hyper Text Making Language"],
-    correctAnswer: "Hyper Text Markup Language"
-  },
-  {
-    id: 3,
-    type: 'truefalse',
-    question: "JavaScript is the same as Java programming language.",
-    correctAnswer: "false"
-  },
-  {
-    id: 4,
-    type: 'fillup',
-    question: "CSS stands for Cascading _____ Sheets.",
-    correctAnswer: "Style"
-  },
-  {
-    id: 5,
-    type: 'matching',
-    question: "Match the following technologies with their primary use:",
-    leftColumn: ["HTML", "CSS", "JavaScript"],
-    rightColumn: ["Styling", "Structure", "Behavior"],
-    correctMatches: [["HTML", "Structure"], ["CSS", "Styling"], ["JavaScript", "Behavior"]]
-  },
-  {
-    id: 6,
-    type: 'oneword',
-    question: "What is the latest version of HTML called?",
-    correctAnswer: "HTML5"
-  },
-  {
-    id: 7,
-    type: 'descriptive',
-    question: "Explain the difference between HTML, CSS, and JavaScript in web development. (Write 100-150 words)",
-    correctAnswer: "Sample answer"
-  },
-  {
-    id: 8,
-    type: 'mcq',
-    question: "Which CSS properties are used for layout? (Select all that apply)",
-    options: ["display", "color", "position", "font-size", "margin"],
-    correctAnswers: ["display", "position", "margin"]
-  },
-  {
-    id: 9,
-    type: 'truefalse',
-    question: "CSS can be used to create animations and transitions.",
-    correctAnswer: "true"
-  },
-  {
-    id: 10,
-    type: 'scq',
-    question: "Which method is used to select an element by ID in JavaScript?",
-    options: ["getElementById()", "querySelector()", "getElementsByClassName()", "getElementsByTagName()"],
-    correctAnswer: "getElementById()"
-  }
-];
-=======
 import { AlertDialog, AlertDialogAction, AlertDialogCancel, AlertDialogContent, AlertDialogDescription, AlertDialogFooter, AlertDialogHeader, AlertDialogTitle } from "@/components/ui/alert-dialog";
 import { BookOpen, CheckCircle, XCircle, Loader2, AlertTriangle, ChevronLeft } from "lucide-react";
 import { submitQuiz, saveAnswer } from "@/services/quizService";
 import { toast } from "sonner";
->>>>>>> 9b9f1e92
 
 function QuizTakePage() {
   const { quizId } = useParams();
@@ -95,10 +22,6 @@
   
   const [currentQuestion, setCurrentQuestion] = useState(0);
   const [answers, setAnswers] = useState({});
-<<<<<<< HEAD
-  const [timeRemaining, setTimeRemaining] = useState(25 * 60); // 25 minutes in seconds
-  const [showSubmitConfirm, setShowSubmitConfirm] = useState(false);
-=======
   const [showSubmitConfirm, setShowSubmitConfirm] = useState(false);
   const [isLoading, setIsLoading] = useState(true);
   const [quizData, setQuizData] = useState(null);
@@ -230,40 +153,16 @@
         setIsLoading(false);
       }
     };
->>>>>>> 9b9f1e92
-
-  const totalQuestions = sampleQuestions.length;
-  const progress = ((currentQuestion + 1) / totalQuestions) * 100;
-
-<<<<<<< HEAD
-  // Timer effect
-  useEffect(() => {
-    const timer = setInterval(() => {
-      setTimeRemaining((prev) => {
-        if (prev <= 1) {
-          // Auto-submit when time runs out
-          handleSubmit();
-          return 0;
-        }
-        return prev - 1;
-      });
-    }, 1000);
-
-    return () => clearInterval(timer);
-  }, []);
-=======
-
->>>>>>> 9b9f1e92
-
-
-
-<<<<<<< HEAD
-  const handleAnswer = (questionId, answer) => {
-    setAnswers(prev => ({
-      ...prev,
-      [questionId]: answer
-    }));
-=======
+
+    if (quizId) {
+      initializeQuiz();
+    }
+  }, [quizId, navigate, initialQuestions, quizSession]);
+
+
+
+
+
   const handleAnswer = async (questionId, answer) => {
     // Update local state immediately for responsive UI
     setAnswers(prev => {
@@ -274,7 +173,6 @@
       } catch {}
       return updated;
     });
->>>>>>> 9b9f1e92
   };
 
   const handleNext = () => {
@@ -289,16 +187,6 @@
     }
   };
 
-<<<<<<< HEAD
-  const handleSubmit = () => {
-    // Calculate score and redirect to results
-    const answeredQuestions = Object.keys(answers).length;
-    const score = Math.floor(Math.random() * 40) + 60; // Mock score between 60-100
-    
-    // Redirect to results page with score
-    window.location.href = `/quiz-results/${quizId}?module=${moduleId}&category=${category}&score=${score}&answered=${answeredQuestions}`;
-  };
-=======
   // Format answers for API submission
   const formatAnswersForSubmission = (answersMap) => {
     const formattedAnswers = [];
@@ -751,38 +639,17 @@
       }
       return String(option);
     };
->>>>>>> 9b9f1e92
-
-  const currentQ = sampleQuestions[currentQuestion];
-  const userAnswer = answers[currentQ.id];
-
-<<<<<<< HEAD
-  const renderQuestion = () => {
-    switch (currentQ.type) {
-      case 'mcq':
-        return (
-          <div className="space-y-3">
-            <p className="text-sm text-muted-foreground mb-4">Select all correct answers:</p>
-            {currentQ.options.map((option, index) => (
-              <div key={index} className="flex items-center space-x-2">
-                <Checkbox 
-                  id={`mcq-${index}`}
-                  checked={userAnswer?.includes(option) || false}
-                  onCheckedChange={(checked) => {
-                    const currentAnswers = userAnswer || [];
-                    if (checked) {
-                      handleAnswer(currentQ.id, [...currentAnswers, option]);
-                    } else {
-                      handleAnswer(currentQ.id, currentAnswers.filter((a) => a !== option));
-                    }
-                  }}
-                />
-                <Label htmlFor={`mcq-${index}`} className="cursor-pointer flex-1 py-2 px-3 rounded border hover:bg-muted/50">
-                  {option}
-                </Label>
-              </div>
-            ))}
-=======
+
+    // Helper function to get option value
+    const getOptionValue = (option, index) => {
+      if (typeof option === 'string') {
+        return option;
+      } else if (option && typeof option === 'object') {
+        return option.id || option.value || index;
+      }
+      return index;
+    };
+
     // Handle missing question type - check for backend question_type field
     if (!question.type) {
       // Try to get type from backend field first, then fallback to type field
@@ -1095,41 +962,40 @@
             <div className="text-sm text-gray-600">
               Progress: {Object.keys(categoryAssignments).length} / {items.length} items categorized
             </div>
->>>>>>> 9b9f1e92
           </div>
         );
       }
       case 'mcq_single':
       case 'scq':
-<<<<<<< HEAD
-=======
       case 'single_choice':
       case 'single choice':
       case 'singlechoice':
         // Single selection using radio buttons
->>>>>>> 9b9f1e92
         return (
           <div className="space-y-3">
-            <p className="text-sm text-muted-foreground mb-4">Select one correct answer:</p>
-            <RadioGroup 
-              value={userAnswer || ""} 
-              onValueChange={(value) => handleAnswer(currentQ.id, value)}
-            >
-              {currentQ.options.map((option, index) => (
-                <div key={index} className="flex items-center space-x-2">
-                  <RadioGroupItem value={option} id={`scq-${index}`} />
-                  <Label htmlFor={`scq-${index}`} className="cursor-pointer flex-1 py-2 px-3 rounded border hover:bg-muted/50">
-                    {option}
-                  </Label>
-                </div>
-              ))}
-            </RadioGroup>
+            <p className="text-sm text-muted-foreground mb-4">Select all correct answers:</p>
+            {currentQ.options.map((option, index) => (
+              <div key={index} className="flex items-center space-x-2">
+                <Checkbox 
+                  id={`mcq-${index}`}
+                  checked={userAnswer?.includes(option) || false}
+                  onCheckedChange={(checked) => {
+                    const currentAnswers = userAnswer || [];
+                    if (checked) {
+                      handleAnswer(currentQ.id, [...currentAnswers, option]);
+                    } else {
+                      handleAnswer(currentQ.id, currentAnswers.filter((a) => a !== option));
+                    }
+                  }}
+                />
+                <Label htmlFor={`mcq-${index}`} className="cursor-pointer flex-1 py-2 px-3 rounded border hover:bg-muted/50">
+                  {option}
+                </Label>
+              </div>
+            ))}
           </div>
         );
 
-<<<<<<< HEAD
-      case 'truefalse':
-=======
       case 'mcq_multiple':
       case 'multiple_choice':
       case 'multiple choice':
@@ -1230,7 +1096,6 @@
       case 'truefalse':
       case 'true-false':
       case 'true false':
->>>>>>> 9b9f1e92
         return (
           <div className="space-y-3">
             <p className="text-sm text-muted-foreground mb-4">Select True or False:</p>
@@ -1266,18 +1131,6 @@
             />
           </div>
         );
-<<<<<<< HEAD
-
-      case 'oneword':
-        return (
-          <div className="space-y-4">
-            <p className="text-sm text-muted-foreground">Provide a single word answer:</p>
-            <Input
-              value={userAnswer || ""}
-              onChange={(e) => handleAnswer(currentQ.id, e.target.value)}
-              placeholder="One word answer..."
-              className="text-lg p-4"
-=======
         
       case 'one_word':
       case 'oneword':
@@ -1294,7 +1147,6 @@
               placeholder="Enter one word answer..."
               maxLength={50}
               className="w-full p-3 border border-gray-300 rounded-lg focus:ring-2 focus:ring-blue-500 focus:border-transparent"
->>>>>>> 9b9f1e92
             />
             <p className="text-sm text-gray-500 mt-2">Please provide a single word or short phrase answer.</p>
           </div>
@@ -1404,93 +1256,52 @@
 
 
 
-      case 'matching':
+      default:
+        console.warn('Unsupported question type:', question.type, 'Question data:', question);
         return (
-          <div className="space-y-4">
-            <p className="text-sm text-muted-foreground mb-4">Match items from left column with right column:</p>
-            <div className="grid grid-cols-2 gap-6">
-              <div>
-                <h4 className="font-semibold mb-3 text-blue-600">Technology</h4>
-                {currentQ.leftColumn.map((item, index) => (
-                  <div key={index} className="p-3 bg-blue-50 rounded mb-2 border text-center font-medium">
-                    {item}
-                  </div>
-                ))}
-              </div>
-              <div>
-                <h4 className="font-semibold mb-3 text-green-600">Primary Use</h4>
-                {currentQ.rightColumn.map((item, index) => (
-                  <div key={index} className="p-3 bg-green-50 rounded mb-2 border text-center font-medium">
-                    {item}
-                  </div>
-                ))}
-              </div>
-            </div>
-            <div className="bg-gray-50 p-4 rounded-lg">
-              <p className="text-sm text-muted-foreground">
-                Note: In a full implementation, this would be an interactive drag-and-drop interface.
-                For this demo, the matching is automatically recorded.
-              </p>
-            </div>
+          <div className="text-gray-500 italic p-4 bg-yellow-50 border border-yellow-200 rounded-lg">
+            <p className="font-medium text-yellow-800 mb-2">Question type not supported: {question.type}</p>
+            <p className="text-sm text-yellow-700">Please contact support. Question ID: {question.id}</p>
+            <details className="mt-2">
+              <summary className="cursor-pointer text-sm text-yellow-700">Show question data</summary>
+              <pre className="mt-2 text-xs bg-white p-2 rounded border overflow-auto">
+                {JSON.stringify(question, null, 2)}
+              </pre>
+            </details>
           </div>
         );
-
-      case 'descriptive':
-        return (
-          <div className="space-y-4">
-            <p className="text-sm text-muted-foreground">Write a detailed answer (100-150 words):</p>
-            <Textarea
-              value={userAnswer || ""}
-              onChange={(e) => handleAnswer(currentQ.id, e.target.value)}
-              placeholder="Write your detailed answer here..."
-              className="min-h-[150px] text-base"
-            />
-            <div className="text-sm text-muted-foreground">
-              Word count: {userAnswer ? userAnswer.split(' ').filter((word) => word.length > 0).length : 0} words
-            </div>
-          </div>
-        );
-
-      default:
-        return <div>Unknown question type</div>;
     }
   };
 
-  if (showSubmitConfirm) {
+  if (isLoading) {
     return (
-      <div className="container py-6 max-w-4xl mx-auto">
-        <Card>
-          <CardHeader>
-            <CardTitle className="text-xl">Submit Quiz?</CardTitle>
-          </CardHeader>
-          <CardContent className="space-y-4">
-            <p>Are you sure you want to submit your quiz? You won't be able to change your answers after submission.</p>
-            <div className="flex justify-between text-sm">
-              <span>Questions Answered: {Object.keys(answers).length}/{totalQuestions}</span>
-              <span>Time Remaining: {formatTime(timeRemaining)}</span>
+      <div className="flex items-center justify-center min-h-screen">
+        <div className="text-center">
+          <Loader2 className="animate-spin rounded-full h-12 w-12 border-b-2 border-blue-600 mx-auto mb-4" />
+          <p className="text-gray-600">Starting quiz...</p>
         </div>
-            <div className="flex gap-4">
-              <Button variant="outline" onClick={() => setShowSubmitConfirm(false)}>
-                Continue Quiz
-              </Button>
-              <Button onClick={handleSubmit}>
-                Submit Quiz
-              </Button>
-      </div>
-          </CardContent>
-        </Card>
       </div>
     );
   }
 
-<<<<<<< HEAD
-=======
+  if (!quizData || questions.length === 0) {
+    return (
+      <div className="flex items-center justify-center min-h-screen">
+        <div className="text-center">
+          <AlertTriangle className="h-12 w-12 text-red-500 mx-auto mb-4" />
+          <h3 className="text-lg font-medium mb-2">Quiz not available</h3>
+          <p className="text-gray-600 mb-4">Unable to load quiz data.</p>
+          <Button onClick={() => navigate(-1)}>Go Back</Button>
+        </div>
+      </div>
+    );
+  }
+
   const currentQ = questions[currentQuestion];
   const canProceed = !currentQ
     ? true
     : (getQuestionType(currentQ) !== 'CATEGORIZATION' || isCategorizationComplete(currentQ, answers[currentQ?.id]));
 
->>>>>>> 9b9f1e92
   return (
     <div className="container py-6 max-w-4xl mx-auto">
       {/* Header */}
@@ -1507,14 +1318,6 @@
           </Badge>
         </div>
         
-<<<<<<< HEAD
-        <div className="flex items-center gap-4">
-          <div className="flex items-center gap-2 text-sm">
-            <Clock size={16} className={timeRemaining < 300 ? 'text-red-500' : ''} />
-            <span className={timeRemaining < 300 ? 'text-red-500 font-bold' : ''}>
-            {formatTime(timeRemaining)}
-          </span>
-=======
 
       </div>
 
@@ -1527,7 +1330,6 @@
           <div>
             <h1 className="text-2xl font-bold">{quizData.title || 'Quiz'}</h1>
             <p className="text-muted-foreground">{quizData.description || 'Test your knowledge'}</p>
->>>>>>> 9b9f1e92
           </div>
         </div>
         </div>
@@ -1563,9 +1365,6 @@
           </CardTitle>
         </CardHeader>
         <CardContent className="space-y-6">
-<<<<<<< HEAD
-          <p className="text-lg font-medium leading-relaxed">{currentQ.question}</p>
-=======
           {/* Question Text - try multiple possible field names */}
           {(() => {
             const questionText = currentQ?.question || currentQ?.questionText || currentQ?.text || currentQ?.content || currentQ?.title;
@@ -1668,7 +1467,6 @@
             );
           })()}
           
->>>>>>> 9b9f1e92
           {renderQuestion()}
         </CardContent>
       </Card>
@@ -1684,20 +1482,6 @@
           Previous
         </Button>
         
-<<<<<<< HEAD
-        <div className="text-sm text-muted-foreground">
-          {Object.keys(answers).length}/{totalQuestions} questions answered
-        </div>
-        
-        {currentQuestion === totalQuestions - 1 ? (
-          <Button onClick={() => setShowSubmitConfirm(true)}>
-            Submit Quiz
-            </Button>
-          ) : (
-          <Button onClick={handleNext}>
-            Next Question
-            <ChevronLeft className="w-4 h-4 ml-1 rotate-180" />
-=======
         <div className="flex items-center gap-3">
           {currentQuestion < totalQuestions - 1 ? (
             <Button onClick={handleNext} disabled={!canProceed} title={!canProceed ? 'Categorize all items to continue' : undefined}>
@@ -1720,7 +1504,6 @@
                   Submit Quiz
                 </>
               )}
->>>>>>> 9b9f1e92
             </Button>
           )}
         </div>
