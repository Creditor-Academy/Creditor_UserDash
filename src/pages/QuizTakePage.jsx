--- conflicted
+++ resolved
@@ -134,11 +134,7 @@
             setAnswers((prev) => ({ ...initialSeqAnswers, ...prev }));
           }
         } catch {}
-<<<<<<< HEAD
-        
-=======
-       
->>>>>>> 0ce830ab
+       
         // Debug logging to see what data we received
         console.log('Quiz initialized with:', {
           quizSession,
@@ -797,29 +793,16 @@
         // Drag-and-drop categorization UI
         const qid = question.id;
         const options = question.options || [];
-<<<<<<< HEAD
-        
+       
         // Debug logging to see the actual structure
         console.log('Categorization question options:', options);
         console.log('Question data:', question);
-        
+       
         // For the API response structure, we need to determine categories vs items differently
         // Try multiple approaches to identify categories vs items
-        
+       
         let categories, items;
-        
-=======
-       
-        // Debug logging to see the actual structure
-        console.log('Categorization question options:', options);
-        console.log('Question data:', question);
-       
-        // For the API response structure, we need to determine categories vs items differently
-        // Try multiple approaches to identify categories vs items
-       
-        let categories, items;
-       
->>>>>>> 0ce830ab
+       
         // Approach 1: Check for explicit isCategory field
         if (options.some(opt => opt.isCategory !== undefined)) {
           categories = options.filter(opt => opt.isCategory === true);
@@ -840,64 +823,37 @@
           categories = options;
           items = [];
         }
-<<<<<<< HEAD
-        
+       
         console.log('Filtered categories:', categories);
         console.log('Filtered items:', items);
-        
+       
         // Initialize answer structure if not exists
         const currentAnswer = answers[qid] || {};
         const categoryAssignments = currentAnswer.categoryAssignments || {};
-        
-=======
-       
-        console.log('Filtered categories:', categories);
-        console.log('Filtered items:', items);
-       
-        // Initialize answer structure if not exists
-        const currentAnswer = answers[qid] || {};
-        const categoryAssignments = currentAnswer.categoryAssignments || {};
-       
->>>>>>> 0ce830ab
+       
         const handleItemDrop = (itemId, categoryId) => {
           const newAssignments = { ...categoryAssignments, [itemId]: categoryId };
           const newAnswer = { ...currentAnswer, categoryAssignments: newAssignments };
           handleAnswer(qid, newAnswer);
         };
-<<<<<<< HEAD
-        
-=======
-       
->>>>>>> 0ce830ab
+       
         const handleItemRemove = (itemId) => {
           const newAssignments = { ...categoryAssignments };
           delete newAssignments[itemId];
           const newAnswer = { ...currentAnswer, categoryAssignments: newAssignments };
           handleAnswer(qid, newAnswer);
         };
-<<<<<<< HEAD
-        
-=======
-       
->>>>>>> 0ce830ab
+       
         const onDragStart = (e, itemId) => {
           e.dataTransfer.effectAllowed = 'move';
           e.dataTransfer.setData('text/plain', itemId);
         };
-<<<<<<< HEAD
-        
-=======
-       
->>>>>>> 0ce830ab
+       
         const onDragOver = (e) => {
           e.preventDefault();
           e.dataTransfer.dropEffect = 'move';
         };
-<<<<<<< HEAD
-        
-=======
-       
->>>>>>> 0ce830ab
+       
         const onDrop = (e, categoryId) => {
           e.preventDefault();
           const itemId = e.dataTransfer.getData('text/plain');
@@ -905,11 +861,7 @@
             handleItemDrop(itemId, categoryId);
           }
         };
-<<<<<<< HEAD
-        
-=======
-       
->>>>>>> 0ce830ab
+       
         // Debug: If no categories found, show debug info
         if (categories.length === 0) {
           return (
@@ -975,11 +927,7 @@
                 );
               })}
             </div>
-<<<<<<< HEAD
-            
-=======
            
->>>>>>> 0ce830ab
             {/* Available Items */}
             <div className="mt-6">
               <h4 className="text-sm font-medium text-gray-700 mb-3">Available Items:</h4>
@@ -987,11 +935,7 @@
                 {items.map(item => {
                   const isAssigned = categoryAssignments[item.id];
                   if (isAssigned) return null; // Don't show assigned items
-<<<<<<< HEAD
-                  
-=======
                  
->>>>>>> 0ce830ab
                   return (
                     <div
                       key={item.id}
@@ -1013,11 +957,7 @@
                 </div>
               )}
             </div>
-<<<<<<< HEAD
-            
-=======
            
->>>>>>> 0ce830ab
             {/* Progress indicator */}
             <div className="text-sm text-gray-600">
               Progress: {Object.keys(categoryAssignments).length} / {items.length} items categorized
@@ -1430,19 +1370,11 @@
               );
             }
           })()}
-<<<<<<< HEAD
-          
-          {/* Question Type Instructions */}
-          {(() => {
-            const renderType = (currentQ.question_type?.toLowerCase()) || (currentQ.type?.toLowerCase());
-            
-=======
          
           {/* Question Type Instructions */}
           {(() => {
             const renderType = (currentQ.question_type?.toLowerCase()) || (currentQ.type?.toLowerCase());
            
->>>>>>> 0ce830ab
             const getInstruction = (type) => {
               switch (type) {
                 case 'mcq_single':
@@ -1451,83 +1383,46 @@
                 case 'single choice':
                 case 'singlechoice':
                   return "Select the correct answer from the options below.";
-<<<<<<< HEAD
-                  
-=======
                  
->>>>>>> 0ce830ab
                 case 'mcq_multiple':
                 case 'multiple_choice':
                 case 'multiple choice':
                 case 'multiplechoice':
                   return "Select all correct answers from the options below.";
-<<<<<<< HEAD
-                  
-=======
                  
->>>>>>> 0ce830ab
                 case 'mcq':
                   return currentQ.options && Array.isArray(currentQ.options) && currentQ.options.length > 0
                     ? "Select all correct answers from the options below."
                     : "Enter your answer in the text field below.";
-<<<<<<< HEAD
-                  
-                case 'sequence':
-                  return "Drag and drop the items below to arrange them in the correct order.";
-                  
-=======
                  
                 case 'sequence':
                   return "Drag and drop the items below to arrange them in the correct order.";
                  
->>>>>>> 0ce830ab
                 case 'true_false':
                 case 'truefalse':
                 case 'true-false':
                 case 'true false':
                   return "Select whether the statement is true or false.";
-<<<<<<< HEAD
-                  
-=======
                  
->>>>>>> 0ce830ab
                 case 'descriptive':
                 case 'text':
                 case 'essay':
                 case 'long_answer':
                 case 'long answer':
                   return "Provide a detailed written response to the question.";
-<<<<<<< HEAD
-                  
-=======
                  
->>>>>>> 0ce830ab
                 case 'fill_blank':
                 case 'fill in the blank':
                 case 'fillintheblank':
                 case 'fill_ups':
                   return "Fill in the blanks with the correct answers.";
-<<<<<<< HEAD
-                  
-=======
                  
->>>>>>> 0ce830ab
                 case 'one_word':
                 case 'oneword':
                 case 'one word':
                 case 'single_word':
                 case 'singleword':
                   return "Provide a single word or short phrase answer.";
-<<<<<<< HEAD
-                  
-                case 'matching':
-                case 'match':
-                  return "Match the items correctly.";
-                  
-                case 'categorization':
-                  return "Drag each item into the correct category container below.";
-                  
-=======
                  
                 case 'matching':
                 case 'match':
@@ -1536,20 +1431,13 @@
                 case 'categorization':
                   return "Drag each item into the correct category container below.";
                  
->>>>>>> 0ce830ab
                 default:
                   return "Please provide your answer below.";
               }
             };
-<<<<<<< HEAD
-            
-            const instruction = getInstruction(renderType);
-            
-=======
            
             const instruction = getInstruction(renderType);
            
->>>>>>> 0ce830ab
             return (
               <div className="bg-blue-50 border border-blue-200 rounded-lg p-3">
                 <p className="text-sm text-blue-800 font-medium">
@@ -1562,11 +1450,7 @@
               </div>
             );
           })()}
-<<<<<<< HEAD
-          
-=======
          
->>>>>>> 0ce830ab
           {renderQuestion()}
         </CardContent>
       </Card>
