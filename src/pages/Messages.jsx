import { ScrollArea } from "@/components/ui/scroll-area";
import { Separator } from "@/components/ui/separator";
import { Input } from "@/components/ui/input";
import { Avatar, AvatarFallback, AvatarImage } from "@/components/ui/avatar";
import { Button } from "@/components/ui/button";
import { MessageCircle, Search, Send, Smile, Paperclip, Mic, Plus, Trash2, MoreVertical, Clock, Check, CheckCheck, Loader2, ExternalLink, Globe, ImageIcon, ArrowLeft } from "lucide-react";
import { useState, useRef, useEffect } from "react";
import { useLocation } from "react-router-dom";
// Voice recording components - commented out
// import { VoiceRecorder } from "@/components/messages/VoiceRecorder";
// import { VoiceMessage } from "@/components/messages/VoiceMessage";
import EmojiPicker from "emoji-picker-react";
import {
  Dialog,
  DialogContent,
  DialogHeader,
  DialogTitle,
  DialogTrigger,
} from "@/components/ui/dialog";
import {
  AlertDialog,
  AlertDialogAction,
  AlertDialogCancel,
  AlertDialogContent,
  AlertDialogDescription,
  AlertDialogFooter,
  AlertDialogHeader,
  AlertDialogTitle,
} from "@/components/ui/alert-dialog";
import { Checkbox } from "@/components/ui/checkbox";
import { fetchAllUsers } from "@/services/userService";
import { getAllConversations, loadPreviousConversation, deleteConversationMessage, deleteConversation } from "@/services/messageService";
import getSocket from "@/services/socketClient";
import api from "@/services/apiClient";
import { useToast } from "@/hooks/use-toast";
import { Tooltip, TooltipTrigger, TooltipContent, TooltipProvider } from "@/components/ui/tooltip";

// Will be loaded from backend
const initialAllUsers = [];

function getHostname(url) {
  try { return new URL(url).hostname; } catch { return null; }
}

function extractUrls(text) {
  if (!text || typeof text !== 'string') return [];
  const regex = /(https?:\/\/[^\s]+|www\.[^\s]+)/g;
  const matches = text.match(regex) || [];
  return matches.map(u => (u.startsWith('http') ? u : `https://${u}`));
}

function LinkCard({ url }) {
  const host = getHostname(url);
  return (
    <a href={url} target="_blank" rel="noreferrer" className="block mt-0.5 sm:mt-1 md:mt-1.5 lg:mt-2">
      <div className="rounded-sm sm:rounded-md md:rounded-lg lg:rounded-xl xl:rounded-2xl border border-muted/30 shadow-sm bg-white text-foreground overflow-hidden">
        <div className="flex items-center justify-between px-1 sm:px-1.5 md:px-2 lg:px-3 py-0.5 sm:py-1 md:py-1.5 lg:py-2">
          <div className="flex items-center gap-0.5 sm:gap-1 md:gap-1.5 lg:gap-2">
            <img src={`https://www.google.com/s2/favicons?domain=${host}&sz=32`} alt="" className="h-2.5 w-2.5 sm:h-3 sm:w-3 md:h-3.5 md:w-3.5 lg:h-4 lg:w-4" />
            <span className="font-semibold text-[9px] sm:text-[10px] md:text-xs lg:text-sm truncate max-w-[120px] sm:max-w-[140px] md:max-w-[180px] lg:max-w-[220px]">{host || url}</span>
          </div>
          <ExternalLink className="h-2.5 w-2.5 sm:h-3 sm:w-3 md:h-3.5 md:w-3.5 lg:h-4 lg:w-4 text-muted-foreground" />
        </div>
        <div className="flex items-center gap-0.5 sm:gap-1 md:gap-1.5 lg:gap-2 px-1 sm:px-1.5 md:px-2 lg:px-3 py-0.5 sm:py-1 md:py-1.5 lg:py-2 text-[9px] sm:text-[10px] md:text-xs lg:text-sm text-muted-foreground border-t border-muted/20">
          <Globe className="h-2.5 w-2.5 sm:h-3 sm:w-3 md:h-3.5 md:w-3.5 lg:h-4 lg:w-4" />
          <span className="truncate">{host}</span>
        </div>
      </div>
    </a>
  );
}

function renderRichText(text, isOnDark = false) {
  const urlRegex = /(https?:\/\/[^\s]+)/g;
  const parts = text.split(urlRegex);
  return (
    <span className="break-words">
      {parts.map((part, idx) => {
        if (urlRegex.test(part)) {
          const host = getHostname(part);
          return (
            <a key={idx} href={part} target="_blank" rel="noreferrer" className={`inline-flex items-center gap-0.5 sm:gap-1 ${isOnDark ? 'text-white underline' : 'text-primary hover:underline'}`}>
              {host && (
                <img src={`https://www.google.com/s2/favicons?domain=${host}&sz=16`} alt="" className={`h-3 w-3 sm:h-4 sm:w-4 ${isOnDark ? 'brightness-200' : ''}`} />
              )}
              <span className="break-all">{part}</span>
            </a>
          );
        }
        return <span key={idx} className="break-words">{part}</span>;
      })}
    </span>
  );
}

function Messages() {
  // conversations shown in the left list (starts empty like Google Chat)
  const [friends, setFriends] = useState([]);
  // directory of all users to start a chat with (shown in + dialog)
  const [allUsers, setAllUsers] = useState([]);
  const [selectedFriend, setSelectedFriend] = useState(null);
  const [convosLoaded, setConvosLoaded] = useState(false);
  const [newMessage, setNewMessage] = useState("");
  const [searchQuery, setSearchQuery] = useState("");
  // Voice recording state - commented out
  // const [showVoiceRecorder, setShowVoiceRecorder] = useState(false);
  const [showEmojiPicker, setShowEmojiPicker] = useState(false);
  const [messages, setMessages] = useState([]);
  const [chatLoading, setChatLoading] = useState(false);
  const [roomId, setRoomId] = useState(null);
  const [conversationId, setConversationId] = useState(null);
  const [newChatUsers, setNewChatUsers] = useState([]);
  const [newChatSearch, setNewChatSearch] = useState("");
  const [startingUserId, setStartingUserId] = useState(null);
  const [deleteMessageId, setDeleteMessageId] = useState(null);
  const [showDeleteDialog, setShowDeleteDialog] = useState(false);
  const fileInputRef = useRef(null);
  const messagesEndRef = useRef(null);
  const location = useLocation();
  const [pendingImage, setPendingImage] = useState(null);
  const [imagePreview, setImagePreview] = useState({ open: false, url: null });
  const [deletingMessageId, setDeletingMessageId] = useState(null);
  const [deleteConversationId, setDeleteConversationId] = useState(null);
  const [showDeleteConversationDialog, setShowDeleteConversationDialog] = useState(false);
  const { toast } = useToast();

  const formatChatTime = (iso) => {
    if (!iso) return "";
    const d = new Date(iso);
    const now = new Date();
    const isSameDay = d.toDateString() === now.toDateString();
    if (isSameDay) {
      return d.toLocaleTimeString([], { hour: '2-digit', minute: '2-digit' });
    }
    return d.toLocaleDateString([], { month: 'short', day: 'numeric' });
  };

  // Reset local UI state when arriving at Messages route to avoid showing stale names
  useEffect(() => {
    if (location.pathname.endsWith("/messages")) {
      setSelectedFriend(null);
      setFriends([]);
      setAllUsers([]);
      setMessages([]);
      setRoomId(null);
      setConvosLoaded(false);
    }
  }, [location.pathname]);

  // Cleanup: Leave room when component unmounts or when leaving messages page
  useEffect(() => {
    return () => {
      if (roomId) {
        try {
          const socket = getSocket();
          socket.emit('leaveRoom', roomId);
        } catch (error) {
          console.warn('Failed to leave room on cleanup:', error);
        }
      }
    };
  }, [roomId]);

  // Load conversations for current user on entry; also load all users for starting new chat
  // Ensure socket connects when Messages section is opened
  useEffect(() => {
    const socket = getSocket();
    // Optional: log to verify connection lifecycle specific to Messages
    const onConnect = () => {
      console.log('[Messages] socket connected');
    };
    const onDisconnect = (reason) => console.log('[Messages] socket disconnected', reason);
    const onRoomIdForSender = ({ conversationid, roomId: serverRoomId, to }) => {
      // Clear in-flight blocker once backend responds
      setStartingUserId(null);
      setRoomId(serverRoomId);
      setConversationId(conversationid);
      setSelectedFriend(String(conversationid));
      // Clear old chat and show loading while fetching history
      setMessages([]);
      setChatLoading(true);
      console.log('room id at sender side', serverRoomId);
      // join room immediately
      try {
        // const s = getSocket();
        // s.emit('joinRoom', serverRoomId);
      } catch {}
      // After server creates/returns a room, refresh conversations from backend
      void (async () => {
        try {
          const convos = await getAllConversations();
          const normalizedFriends = (Array.isArray(convos) ? convos : []).map(c => ({
            id: String(c.id),
            name: c.title || 'User',
            avatar: c.image || '/placeholder.svg',
            lastMessage: c.lastMessage || '',
            lastMessageType: c.lastMessageType || null,
            room: c.room,
            conversationId: c.id,
            isRead: c.isRead,
            lastMessageFrom: c.lastMessageFrom,
            lastMessageAt: c.lastMessageAt,
          }));
          setFriends(normalizedFriends);
          setConvosLoaded(true);
        } catch {}
      })();
      // Load previous messages for this new conversation
      (async () => {
        try {
          const data = await loadPreviousConversation(conversationid);
          const currentUserId = localStorage.getItem('userId');
          const mapped = (data?.cov_messages || []).map(m => ({
            id: m.id,
            senderId: String(m.sender_id) === String(currentUserId) ? 0 : String(m.sender_id),
            senderImage: m?.sender?.image || null,
            text: m.type === 'IMAGE' ? null : m.content,
            timestamp: new Date(m.createdAt).toLocaleTimeString([], { hour: '2-digit', minute: '2-digit' }),
            type: m.type === 'IMAGE' ? 'image' : 'text',
            file: m.type === 'IMAGE' ? m.content : null,
            status: String(m.sender_id) === String(currentUserId) ? 'sent' : 'delivered', // Default status for loaded messages
          }));
          setMessages(mapped);
          setChatLoading(false);
        } catch (e) {
          console.warn('Failed to load previous messages (new)', e);
          setChatLoading(false);
        }
      })();
    };

    const onReceiveMessage = ({ from, message, image, messageid, type, conversationid }) => {
      const currentUserId = localStorage.getItem('userId');
      const isSelf = String(from) === String(currentUserId);
      
      if (isSelf) {
        // This is our own message coming back from server - replace optimistic message
        setMessages(prev => {
          // Find the most recent optimistic message with 'sending' status
          const optimisticIndex = prev.findLastIndex(msg => 
            msg.senderId === 0 && msg.status === 'sending' && (
              (type === 'IMAGE' && msg.type === 'image') || (type !== 'IMAGE' && msg.text === message)
            )
          );
          
          if (optimisticIndex !== -1) {
            // Replace optimistic message with real one
            const updated = [...prev];
            updated[optimisticIndex] = {
              ...updated[optimisticIndex],
              id: messageid,
              status: 'sent', // Message sent successfully
              senderImage: image || null,
              type: type === 'IMAGE' ? 'image' : 'text',
              file: type === 'IMAGE' ? message : null,
              text: type === 'IMAGE' ? null : message,
            };
            return updated;
          } else {
            // Fallback: add as new message if optimistic message not found
            return [
              ...prev,
              {
                id: messageid,
                senderId: 0,
                text: type === 'IMAGE' ? null : message,
                senderImage: image || null,
                timestamp: new Date().toLocaleTimeString([], { 
                  hour: '2-digit', 
                  minute: '2-digit' 
                }),
                type: type === 'IMAGE' ? 'image' : 'text',
                file: type === 'IMAGE' ? message : null,
                status: 'sent',
              },
            ];
          }
        });
      } else {
        // Message from someone else - add as new message
        setMessages(prev => [
          ...prev,
          {
            id: messageid,
            senderId: String(from),
            text: type === 'IMAGE' ? null : message,
            senderImage: image || null,
            timestamp: new Date().toLocaleTimeString([], { 
              hour: '2-digit', 
              minute: '2-digit' 
            }),
            type: type === 'IMAGE' ? 'image' : 'text',
            file: type === 'IMAGE' ? message : null,
            status: 'delivered', // Messages from others are considered delivered
          },
        ]);
      }

      // If the incoming message is from someone else and we're inside this conversation, mark it read
      try {
        if (!isSelf && conversationid && messageid) {
          const s = getSocket();
          setTimeout(()=>{
            s.emit('messageSeenByReceiver', { messageid, conversationid: conversationid });
          console.log("message seen by receiver", messageid, conversationid);
          }, 2000);

        }
      } catch {}
    };
    const onConversationUpdated = (updatePayload) => {
      console.log('Conversation updated:', updatePayload);
      setFriends(prev => {
        const existingIndex = prev.findIndex(f => f.id === updatePayload.id);
        const isOpen = String(updatePayload.id) === String(conversationId);

        const updatedFriend = {
          id: String(updatePayload.id),
          name: updatePayload.title || 'User',
          avatar: updatePayload.image || '/placeholder.svg',
          lastMessage: updatePayload.lastMessage || '',
          lastMessageType: updatePayload.lastMessageType || null,
          room: updatePayload.room,
          conversationId: updatePayload.id,
          // If conversation is open, force read; otherwise use server flag
          isRead: isOpen ? true : updatePayload.isRead,
          lastMessageFrom: updatePayload.lastMessageFrom,
          lastMessageAt: updatePayload.lastMessageAt,
        };
        
        if (existingIndex >= 0) {
          // Update existing conversation and move to top
          const updated = [...prev];
          updated[existingIndex] = updatedFriend;
          return [updatedFriend, ...updated.filter((_, i) => i !== existingIndex)];
        } else {
          // Add new conversation to top
          return [updatedFriend, ...prev];
        }
      });
    };
    socket.on('connect', onConnect);
    socket.on('disconnect', onDisconnect);
    socket.on('roomidforsender', onRoomIdForSender);
    socket.on('receiveMessage', onReceiveMessage);
    const onMessagesRead = ({ conversationId: readConvId }) => {
      if (!readConvId) return;
      setFriends(prev => prev.map(f => (
        String(f.conversationId || f.id) === String(readConvId)
          ? { ...f, isRead: true } // This will remove bold styling since isRead is now true
          : f
      )));
    };
    socket.on('messagesRead', onMessagesRead);
    const onDeleteMessage = ({ messageid, conversation_id }) => {
      if (!messageid) return;
      // Only act if we're on the same conversation or if unknown treat as current
      if (!conversationId || String(conversationId) === String(conversation_id)) {
        setDeletingMessageId(messageid);
        setTimeout(() => {
          setMessages(prev => prev.filter(m => String(m.id) !== String(messageid)));
          setDeletingMessageId(null);
        }, 220);
      }
    };
    socket.on('deleteMessage', onDeleteMessage);
    socket.on('conversationUpdated', onConversationUpdated);
    const onConversationDeleted = (deletedConversationId) => {
      if (!deletedConversationId) return;
      setFriends(prev => prev.filter(f => String(f.conversationId || f.id) !== String(deletedConversationId)));
      // If the open chat is deleted, navigate back to list
      setSelectedFriend(prevSel => (String(prevSel) === String(deletedConversationId) ? null : prevSel));
    };
    socket.on('conversationdeleted', onConversationDeleted);
    
    // Handle error events from backend
    const onError = ({ message }) => {
      if (message) {
        toast({
          title: "Error",
          description: message,
          variant: "destructive",
          duration: 4000,
        });
      }
    };
    socket.on('error', onError);
    
    return () => {
      socket.off('connect', onConnect);
      socket.off('disconnect', onDisconnect);
      socket.off('roomidforsender', onRoomIdForSender);
      socket.off('receiveMessage', onReceiveMessage);
      socket.off('messagesRead', onMessagesRead);
      socket.off('deleteMessage', onDeleteMessage);
      socket.off('conversationUpdated', onConversationUpdated);
      socket.off('conversationdeleted', onConversationDeleted);
      socket.off('error', onError);
    };
  }, []);

  // Load conversations for current user on entry; also load all users for starting new chat
  useEffect(() => {
    (async () => {
      try {
        // Load conversations
        const convos = await getAllConversations();
        console.log('getAllConversations ->', convos);
        // If backend returns only IDs, render placeholder items directly
        if (Array.isArray(convos) && convos.every(v => typeof v === 'string')) {
          const idFriends = convos.map(id => ({
            id: String(id),
            name: `${String(id)}`,
            avatar: '/placeholder.svg',
            lastMessage: '',
          }));
          setFriends(idFriends);
        } else {
        // Normalize using backend contract (id, room, title, image, isRead, lastMessageFrom)
        const normalizedFriends = (Array.isArray(convos) ? convos : []).map(c => ({
          id: String(c.id),
          name: c.title || 'User',
          avatar: c.image || '/placeholder.svg',
          lastMessage: c.lastMessage || '',
          lastMessageType: c.lastMessageType || null,
          room: c.room,
          conversationId: c.id,
          isRead: c.isRead,
          lastMessageFrom: c.lastMessageFrom,
          lastMessageAt: c.lastMessageAt,
        }));
        setFriends(normalizedFriends);
        }

        // Load directory of all users for the + modal
        const users = await fetchAllUsers();
        // Normalize to {id, name, avatar}
        const normalized = (users || []).map(u => ({
          id: u.id || u._id || u.user_id || u.userId,
          name: [u.first_name, u.last_name].filter(Boolean).join(' ') || u.name || u.email || 'User',
          avatar: u.image || u.avatar || '/placeholder.svg',
        })).filter(u => u.id);
        setAllUsers(normalized);
        setConvosLoaded(true);
      } catch (e) {
        console.warn('Messages: failed to load users', e);
        setConvosLoaded(true);
      }
    })();
  }, []);

  useEffect(() => {
    if (messagesEndRef.current) {
      messagesEndRef.current.scrollIntoView({ behavior: "smooth" });
    }
  }, [messages]);

  const handleSendMessage = () => {
    if (!newMessage.trim() && !pendingImage) return;
    if (!roomId || !conversationId) {
      console.warn('Messages: cannot send, missing roomId or conversationId');
      return;
    }
    
    // If there is a pending image, send as attachment-like message first
    if (pendingImage) {
      const tempId = `img_${Date.now()}_${Math.random()}`;
      setMessages(prev => [
        ...prev,
        {
          id: tempId,
          senderId: 0,
          file: pendingImage.previewUrl,
          fileName: pendingImage.name,
          fileType: 'image',
          timestamp: new Date().toLocaleTimeString([], { 
            hour: '2-digit', 
            minute: '2-digit' 
          }),
          type: 'image',
          status: 'sending',
        },
      ]);
      const formData = new FormData();
      formData.append('media', pendingImage.file);
      formData.append('conversation_id', conversationId);
      formData.append('roomId', roomId);
      setPendingImage(null);
      (async () => {
        try {
          await api.post('/api/private-messaging/sendimage', formData, {
            headers: { 'Content-Type': 'multipart/form-data' },
            withCredentials: true,
          });
        } catch (e) {
          setMessages(prev => prev.map(m => (m.id === tempId ? { ...m, status: 'failed' } : m)));
        }
      })();
    }

    if (newMessage.trim()) {
      const messageText = newMessage.trim();
      const tempId = `temp_${Date.now()}_${Math.random()}`;
      // Add optimistic message with sending status
      setMessages(prev => [
        ...prev,
        {
          id: tempId,
        senderId: 0,
          text: messageText,
          senderImage: null,
        timestamp: new Date().toLocaleTimeString([], { 
          hour: '2-digit', 
          minute: '2-digit' 
        }),
          type: 'text',
          status: 'sending', // sending, sent, delivered
          tempId: tempId
      },
    ]);
      setNewMessage("");
      try {
        const socket = getSocket();
        socket.emit('sendMessage', { conversationid: conversationId, roomId, message: messageText });
      } catch (error) {
        console.warn('Messages: failed to send message', error);
        setMessages(prev => prev.map(msg => 
          msg.tempId === tempId ? { ...msg, status: 'failed' } : msg
        ));
      }
    }
  };

  // Voice message handler - commented out
  // const handleSendVoiceMessage = (audioBlob, duration) => {
  //   setMessages([
  //     ...messages,
  //     {
  //       id: messages.length + 1,
  //       senderId: 0,
  //       audioBlob,
  //       audioDuration: duration,
  //       timestamp: new Date().toLocaleTimeString([], { 
  //         hour: '2-digit', 
  //         minute: '2-digit' 
  //       }),
  //       type: 'voice',
  //     },
  //   ]);
  //   setShowVoiceRecorder(false);
  // };

  const handleSendAttachment = (file) => {
    if (!file) return;
    if (!file.type || !file.type.startsWith('image/')) return; // images only
    const previewUrl = URL.createObjectURL(file);
    setPendingImage({ name: file.name, file, previewUrl });
  };

  const handleEmojiClick = (emojiData) => {
    setNewMessage(prev => prev + emojiData.emoji);
    setShowEmojiPicker(false);
  };

  const handleAttachmentClick = () => {
    if (fileInputRef.current) fileInputRef.current.click();
  };

  const handleFileChange = (e) => {
    const file = e.target.files[0];
    if (file) {
      handleSendAttachment(file);
    }
    e.target.value = '';
  };

  const handleDeleteMessage = (messageId) => {
    setDeleteMessageId(messageId);
    setShowDeleteDialog(true);
  };

  const confirmDeleteMessage = async () => {
    if (!deleteMessageId || !conversationId || !roomId) {
      setShowDeleteDialog(false);
      setDeleteMessageId(null);
      return;
    }
    try {
      setDeletingMessageId(deleteMessageId);
      await deleteConversationMessage({ messageid: deleteMessageId, conversation_id: conversationId, roomId });
      // Notify success
      try {
        toast({ title: 'Message Deleted Successfully', duration: 1500, className: 'text-xs py-1 px-2' });
      } catch {}
      // Delay removal slightly to allow animation
      setTimeout(() => {
        setMessages(prev => prev.filter(msg => String(msg.id) !== String(deleteMessageId)));
        setDeletingMessageId(null);
      }, 220);
    } catch (err) {
      console.warn('Failed to delete message', err);
      setDeletingMessageId(null);
    } finally {
      setShowDeleteDialog(false);
      setDeleteMessageId(null);
    }
  };

  const cancelDeleteMessage = () => {
    setShowDeleteDialog(false);
    setDeleteMessageId(null);
  };

  const handleNewChatUserSelect = (userId) => {
    setNewChatUsers(prev => 
      prev.includes(userId) 
        ? prev.filter(id => id !== userId)
        : [...prev, userId]
    );
  };

  const handleCreateNewChat = () => {
    if (newChatUsers.length === 0) return;
    
    // Find the selected users
    const selectedUsers = allUsers.filter(user => newChatUsers.includes(user.id));
    
    // For simplicity, we'll just add the first selected user to friends
    // In a real app, you might create a group chat or handle multiple users differently
    const newFriend = selectedUsers[0];
    
    if (!friends.some(f => f.id === newFriend.id)) {
      setFriends(prev => [
        ...prev,
        {
          ...newFriend,
          lastMessage: "New conversation started",
        }
      ]);
    }
    
    setSelectedFriend(newFriend.id);
    setNewChatUsers([]);
  };

  const filteredFriends = friends.filter(friend => 
    friend.name.toLowerCase().includes(searchQuery.toLowerCase())
  );

  const filteredNewChatUsers = (() => {
    const currentUserId = String(localStorage.getItem('userId') || '');
    const engagedUserIds = new Set(
      (friends || []).map(f => {
        const parts = String(f.room || '').split('_');
        if (parts.length === 2) {
          const [a, b] = parts;
          return String(a) === currentUserId ? String(b) : String(a);
        }
        // fallback: no parsable room
        return null;
      }).filter(Boolean)
    );
    return (allUsers || []).filter(user => {
      const inSearch = (user.name || '').toLowerCase().includes((newChatSearch || '').toLowerCase());
      // Exclude current user and users already in conversations
      const isSelf = String(user.id) === currentUserId;
      return inSearch && !isSelf && !engagedUserIds.has(String(user.id));
    });
  })();

  return (
<<<<<<< HEAD
    <div className="w-full h-[100svh] min-h-[100svh] overflow-hidden" style={{ paddingBottom: 'env(safe-area-inset-bottom)' }}>
      <div className="bg-card shadow-sm h-full flex flex-col min-h-0 w-full">
        <div className="h-full min-h-0 flex flex-col w-full">
          {/* Single-section layout: show list OR chat, not both */}
          {!selectedFriend && (
          <div className="w-full flex flex-col h-full min-h-0">
            <div className="px-2 py-2 sm:px-3 sm:py-3 border-b flex justify-between items-center flex-none sticky top-0 z-20 bg-card">
              <h2 className="text-sm sm:text-base md:text-lg font-semibold truncate">Messages</h2>
              <Dialog>
                <DialogTrigger asChild>
                  <Button variant="ghost" size="icon" className="h-8 w-8 sm:h-9 sm:w-9 touch-manipulation flex-shrink-0" title="New Chat">
                    <Plus className="h-4 w-4 sm:h-5 sm:w-5" />
                  </Button>
                </DialogTrigger>
                <DialogContent className="w-[95vw] max-w-[425px] max-h-[80vh]">
                  <DialogHeader>
                    <DialogTitle className="text-base sm:text-lg">Start a new chat</DialogTitle>
=======
    <div className="container py-2 sm:py-4 px-2 sm:px-4">
      <div className="rounded-lg border bg-card shadow-sm">
        <div className="h-[calc(100vh-80px)] sm:h-[calc(100vh-120px)]">
          {/* Single-section layout: show list OR chat, not both */}
          {!selectedFriend && (
          <div className="w-full flex flex-col h-full">
            <div className="p-2 sm:p-3 border-b flex justify-between items-center">
              <h2 className="text-base sm:text-lg font-semibold">Messages</h2>
              <Dialog>
                <DialogTrigger asChild>
                  <Button variant="ghost" size="icon" className="h-7 w-7 sm:h-8 sm:w-8" title="New Chat">
                    <Plus className="h-3.5 w-3.5 sm:h-4 sm:w-4" />
                  </Button>
                </DialogTrigger>
                <DialogContent className="w-[95vw] sm:max-w-[425px] max-h-[80vh]">
                  <DialogHeader>
                    <DialogTitle className="text-sm sm:text-base">Start a new chat</DialogTitle>
>>>>>>> ce9d7dc7
                  </DialogHeader>
                  <div className="space-y-3 sm:space-y-4">
                    <div className="relative">
                      <Search className="absolute left-2.5 top-2.5 h-3.5 w-3.5 sm:h-4 sm:w-4 text-muted-foreground" />
                      <Input
                        placeholder="Search users..."
<<<<<<< HEAD
                        className="pl-8 h-10 sm:h-9 text-sm touch-manipulation"
=======
                        className="pl-7 sm:pl-8 h-8 sm:h-9 text-xs sm:text-sm"
>>>>>>> ce9d7dc7
                        value={newChatSearch}
                        onChange={(e) => setNewChatSearch(e.target.value)}
                      />
                    </div>
<<<<<<< HEAD
                    <ScrollArea className="h-48 sm:h-64">
                      <div className="space-y-1 sm:space-y-2">
                        {filteredNewChatUsers.map((user) => (
                          <div 
                            key={user.id}
                            className={`flex items-center gap-2 sm:gap-3 p-2 sm:p-3 rounded-lg cursor-pointer touch-manipulation min-h-[44px] ${startingUserId === user.id ? 'opacity-60 cursor-not-allowed' : 'hover:bg-accent active:bg-accent/80'}`}
=======
                    <ScrollArea className="h-48 sm:h-64 overflow-x-hidden">
                      <div className="space-y-2">
                        {filteredNewChatUsers.map((user) => (
                          <div 
                            key={user.id}
                            className={`flex items-center gap-2 sm:gap-3 p-1.5 sm:p-2 rounded cursor-pointer ${startingUserId === user.id ? 'opacity-60 cursor-not-allowed' : 'hover:bg-accent'}`}
>>>>>>> ce9d7dc7
                            onClick={() => {
                              if (startingUserId) return; // block double clicks globally until response
                              setStartingUserId(user.id);
                              const socket = getSocket();
                              socket.emit("startConversation", { to: user.id });
                            }}
                          >
<<<<<<< HEAD
                            <Avatar className="h-8 w-8 sm:h-9 sm:w-9">
                              <AvatarImage src={user.avatar} />
                              <AvatarFallback className="text-xs">{user.name?.[0] || 'U'}</AvatarFallback>
                            </Avatar>
                            <span className="font-medium text-sm sm:text-base truncate">{user.name}</span>
=======
                            <Avatar className="h-7 w-7 sm:h-8 sm:w-8">
                              <AvatarImage src={user.avatar} />
                              <AvatarFallback className="text-xs">{user.name?.[0] || 'U'}</AvatarFallback>
                            </Avatar>
                            <span className="font-medium text-xs sm:text-sm truncate">{user.name}</span>
>>>>>>> ce9d7dc7
                          </div>
                        ))}
                      </div>
                    </ScrollArea>
                  </div>
                </DialogContent>
              </Dialog>
            </div>
<<<<<<< HEAD
            <div className="px-2 py-2 sm:px-3 sm:py-3 border-b flex-none sticky top-[44px] sm:top-[52px] z-20 bg-card">
              <div className="relative w-full">
                <Search className="absolute left-2.5 top-2.5 h-4 w-4 text-muted-foreground" />
                <Input
                  placeholder="Search chats..."
                  className="pl-8 h-9 sm:h-10 text-sm touch-manipulation w-full"
=======
            <div className="p-2 sm:p-3 border-b">
              <div className="relative">
                <Search className="absolute left-2.5 top-2.5 h-3.5 w-3.5 sm:h-4 sm:w-4 text-muted-foreground" />
                <Input
                  placeholder="Search contacts..."
                  className="pl-7 sm:pl-8 h-8 sm:h-9 text-xs sm:text-sm"
>>>>>>> ce9d7dc7
                  value={searchQuery}
                  onChange={(e) => setSearchQuery(e.target.value)}
                />
              </div>
            </div>
<<<<<<< HEAD
            <ScrollArea className="flex-1 min-h-0 w-full">
=======
            <ScrollArea className="flex-1 overflow-x-hidden">
>>>>>>> ce9d7dc7
              {!convosLoaded ? (
                <div className="h-full flex items-center justify-center">
                  <div className="flex items-center gap-2 text-muted-foreground">
                    <Loader2 className="h-3.5 w-3.5 sm:h-4 sm:w-4 animate-spin" />
                    <span className="text-xs sm:text-sm">Loading conversations...</span>
                  </div>
                </div>
              ) : filteredFriends.map((friend) => (
                <div
                  key={friend.id}
                  onClick={() => {
                    // Open existing conversation: join its room and set IDs
                    const socket = getSocket();
                    if (friend.room) {
                      const convId = friend.conversationId || friend.id;
                      setRoomId(friend.room);
                      setConversationId(convId);
                      // Reset and show loading while fetching previous messages for this conversation
                      setMessages([]);
                      setChatLoading(true);
                      socket.emit('joinRoom', friend.room, convId);
                      // Load previous messages for this conversation
                      (async () => {
                        try {
                          const data = await loadPreviousConversation(convId);
                          const currentUserId = localStorage.getItem('userId');
                          const mapped = (data?.cov_messages || []).map(m => ({
                            id: m.id,
                            senderId: String(m.sender_id) === String(currentUserId) ? 0 : String(m.sender_id),
                            senderImage: m?.sender?.image || null,
                            text: m.type === 'IMAGE' ? null : m.content,
                            timestamp: new Date(m.createdAt).toLocaleTimeString([], { hour: '2-digit', minute: '2-digit' }),
                            type: m.type === 'IMAGE' ? 'image' : 'text',
                            file: m.type === 'IMAGE' ? m.content : null,
                            status: String(m.sender_id) === String(currentUserId) ? 'sent' : 'delivered', // Default status for loaded messages
                          }));
                          setMessages(mapped);
                          setChatLoading(false);
                        } catch (e) {
                          console.warn('Failed to load previous messages', e);
                          setChatLoading(false);
                        }
                      })();
                    }
                    setSelectedFriend(friend.id);
                  }}
<<<<<<< HEAD
                  className={`group px-2 py-2 sm:px-3 sm:py-3 mx-0.5 sm:mx-1 my-0.5 sm:my-1 rounded-lg sm:rounded-xl flex items-center gap-2 sm:gap-3 cursor-pointer transition-all duration-200 ease-out border border-transparent hover:border-accent/50 hover:bg-accent/40 hover:shadow-md active:scale-[0.99] touch-manipulation min-h-[56px] sm:min-h-[60px] ${
                    selectedFriend === friend.id ? "bg-gradient-to-r from-accent to-accent/60 border-accent/60 shadow-md" : ""
                  }`}
                >
                  <Avatar className="h-9 w-9 sm:h-10 sm:w-10 md:h-11 md:w-11 ring-2 ring-white shadow-sm hover:shadow-md transition-all duration-200 hover:scale-110 flex-shrink-0">
                    <AvatarImage src={friend.avatar} className="w-full h-full object-cover" />
                    <AvatarFallback className="text-xs">{friend.name?.[0] || 'U'}</AvatarFallback>
                  </Avatar>
                  <div className="flex-1 min-w-0 overflow-hidden">
                    <div className="flex justify-between items-start gap-1">
                       <p className={`font-medium text-xs sm:text-sm md:text-[15px] truncate ${(() => {
=======
                  className={`group p-2 sm:p-3 mx-0.5 sm:mx-1 my-0.5 sm:my-1 rounded-lg sm:rounded-xl flex items-center gap-2 sm:gap-3 cursor-pointer transition-all duration-200 ease-out border border-transparent hover:border-accent/50 hover:bg-accent/40 hover:shadow-md active:scale-[0.99] ${
                    selectedFriend === friend.id ? "bg-gradient-to-r from-accent to-accent/60 border-accent/60 shadow-md" : ""
                  }`}
                >
                  <Avatar className="h-8 w-8 sm:h-10 sm:w-10 ring-2 ring-white shadow-sm hover:shadow-md transition-all duration-200 hover:scale-110">
                    <AvatarImage src={friend.avatar} />
                    <AvatarFallback className="text-xs">{friend.name?.[0] || 'U'}</AvatarFallback>
                  </Avatar>
                  <div className="flex-1 min-w-0">
                    <div className="flex justify-between items-start">
                       <p className={`font-medium text-sm sm:text-[15px] ${(() => {
>>>>>>> ce9d7dc7
                         const currentUserId = localStorage.getItem('userId');
                         const isUnread = friend.isRead === false && 
                                         friend.lastMessageFrom && 
                                         String(friend.lastMessageFrom) !== String(currentUserId);
                         return isUnread ? 'font-bold' : '';
                       })()}`}>
                         {friend.name}
                       </p>
<<<<<<< HEAD
                       <div className="flex items-start gap-1 flex-shrink-0">
                         <div className="flex flex-col items-end gap-0.5 min-w-[32px] sm:min-w-[36px] md:min-w-[42px] shrink-0">
                           <span className="text-[9px] sm:text-[10px] md:text-[11px] text-muted-foreground tabular-nums whitespace-nowrap">
=======
                       <div className="flex items-start gap-1 sm:gap-2">
                         <div className="flex flex-col items-end gap-0.5 sm:gap-1 min-w-[36px] sm:min-w-[42px]">
                           <span className="text-[10px] sm:text-[11px] text-muted-foreground tabular-nums">
>>>>>>> ce9d7dc7
                             {formatChatTime(friend.lastMessageAt)}
                           </span>
                           {(() => {
                             const currentUserId = localStorage.getItem('userId');
                             const isUnread = friend.isRead === false && 
                                             friend.lastMessageFrom && 
                                             String(friend.lastMessageFrom) !== String(currentUserId);
                             return isUnread ? (
                               <div className="w-1.5 h-1.5 sm:w-2 sm:h-2 bg-blue-500 rounded-full shadow-[0_0_0_2px_rgba(59,130,246,0.15)] animate-pulse"></div>
                             ) : null;
                           })()}
                    </div>
                         <TooltipProvider>
                           <Tooltip>
                             <TooltipTrigger asChild>
                               <Button
                                 variant="ghost"
                                 size="icon"
<<<<<<< HEAD
                                 className="h-5 w-5 sm:h-6 sm:w-6 md:h-7 md:w-7 rounded-full opacity-0 group-hover:opacity-100 transition-opacity hover:bg-red-50 text-red-500 hover:text-red-600 touch-manipulation flex-shrink-0"
=======
                                 className="h-6 w-6 sm:h-7 sm:w-7 rounded-full opacity-0 group-hover:opacity-100 transition-opacity hover:bg-red-50 text-red-500 hover:text-red-600"
>>>>>>> ce9d7dc7
                                 title="Delete conversation"
                                 onClick={(e) => {
                                   e.stopPropagation();
                                   setDeleteConversationId(friend.conversationId || friend.id);
                                   setShowDeleteConversationDialog(true);
                                 }}
                               >
<<<<<<< HEAD
                                 <Trash2 className="h-2.5 w-2.5 sm:h-3 sm:w-3 md:h-3.5 md:w-3.5" />
=======
                                 <Trash2 className="h-3 w-3 sm:h-3.5 sm:w-3.5" />
>>>>>>> ce9d7dc7
                               </Button>
                             </TooltipTrigger>
                             <TooltipContent>Delete conversation</TooltipContent>
                           </Tooltip>
                         </TooltipProvider>
                       </div>
                    </div>
<<<<<<< HEAD
                     <p className={`text-[10px] sm:text-[11px] md:text-[12px] truncate ${(() => {
=======
                     <p className={`text-[11px] sm:text-[12px] truncate ${(() => {
>>>>>>> ce9d7dc7
                       const currentUserId = localStorage.getItem('userId');
                       const isUnread = friend.isRead === false && 
                                       friend.lastMessageFrom && 
                                       String(friend.lastMessageFrom) !== String(currentUserId);
                       return isUnread ? 'font-bold text-foreground' : 'text-muted-foreground';
                     })()}`}>
                       {(() => {
                         const currentUserId = localStorage.getItem('userId');
                         const isSentByMe = friend.lastMessageFrom && 
                                           String(friend.lastMessageFrom) === String(currentUserId);
                         
                         // If last message is an image, show icon + Image label
                         if (friend.lastMessageType === 'IMAGE') {
                           return (
<<<<<<< HEAD
                             <span className="flex items-center gap-0.5 sm:gap-1 md:gap-1.5">
                               <ImageIcon className="h-2.5 w-2.5 sm:h-3 sm:w-3 md:h-3.5 md:w-3.5 text-muted-foreground flex-shrink-0" />
                               <span className="truncate">Image</span>
=======
                             <span className="flex items-center gap-1 sm:gap-1.5">
                               <ImageIcon className="h-3 w-3 sm:h-3.5 sm:w-3.5 text-muted-foreground" />
                               <span>Image</span>
>>>>>>> ce9d7dc7
                             </span>
                           );
                         }

                         if (isSentByMe && friend.lastMessage) {
                           return (
<<<<<<< HEAD
                             <span className="flex items-center gap-0.5 sm:gap-1 md:gap-1.5 min-w-0 overflow-hidden">
                               <span className="flex-shrink-0">You:</span>
                               <Check className="h-2 w-2 sm:h-2.5 sm:w-2.5 md:h-3 md:w-3 text-green-500 flex-shrink-0" />
                               <span className="truncate max-w-[55vw] sm:max-w-[240px]">{friend.lastMessage}</span>
=======
                             <span className="flex items-center gap-1 sm:gap-1.5">
                               <span>You:</span>
                               <Check className="h-2.5 w-2.5 sm:h-3 sm:w-3 text-green-500" />
                               <span>{friend.lastMessage}</span>
>>>>>>> ce9d7dc7
                             </span>
                           );
                         }
                         return <span className="truncate max-w-[60vw] sm:max-w-[260px]">{friend.lastMessage || 'Start a conversation'}</span>;
                       })()}
                    </p>
                  </div>
                </div>
              ))}
              {convosLoaded && filteredFriends.length === 0 && (
                <div className="p-4 sm:p-6 text-xs sm:text-sm text-muted-foreground text-center">
                  No conversations yet. Click the + icon to start a chat.
                </div>
              )}
            </ScrollArea>
          </div>
          )}

          {/* Chat Area - takes full width when a chat is open */}
          {selectedFriend && (
          <div className="w-full h-full flex flex-col min-h-0">
                {/* Chat Header */}
<<<<<<< HEAD
                <div className="px-2 py-2 sm:px-3 sm:py-3 md:px-4 md:py-4 border-b bg-gradient-to-r from-purple-50 via-violet-50 to-fuchsia-50 border-purple-100/70 flex-none">
                  <div className="flex items-center gap-1.5 sm:gap-2 md:gap-3 w-full">
                    <Button variant="ghost" size="icon" className="h-7 w-7 sm:h-8 sm:w-8 md:h-9 md:w-9 touch-manipulation flex-shrink-0" onClick={() => {
=======
                <div className="p-3 sm:p-4 border-b sticky top-0 z-10 bg-gradient-to-r from-purple-50 via-violet-50 to-fuchsia-50 border-purple-100/70">
                  <div className="flex items-center gap-2 sm:gap-3">
                    <Button variant="ghost" size="icon" className="mr-0.5 sm:mr-1 h-8 w-8 sm:h-9 sm:w-9" onClick={() => {
>>>>>>> ce9d7dc7
                      // Leave the room when going back to chat list
                      if (roomId) {
                        try {
                          const socket = getSocket();
                          socket.emit('leaveRoom', roomId);
                        } catch (error) {
                          console.warn('Failed to leave room:', error);
                        }
                      }
                      setSelectedFriend(null);
                    }} title="Back to chats">
<<<<<<< HEAD
                      <div className="h-9 w-9 sm:h-10 sm:w-10 md:h-11 md:w-11 rounded-full bg-white/70 border border-purple-200/60 shadow-sm flex items-center justify-center hover:bg-white transition-colors">
                        <ArrowLeft className="h-5 w-5 sm:h-6 sm:w-6 md:h-7 md:w-7 text-purple-600" />
                      </div>
                    </Button>
                    <Avatar className="h-7 w-7 sm:h-8 sm:w-8 md:h-9 md:w-9 flex-shrink-0">
                      {convosLoaded && (
                        <>
                          <AvatarImage src={friends.find((f) => f.id === selectedFriend)?.avatar} className="w-full h-full object-cover" />
                      <AvatarFallback className="text-xs">
=======
                      <span className="text-lg sm:text-xl">←</span>
                    </Button>
                    <Avatar className="h-8 w-8 sm:h-10 sm:w-10">
                      {convosLoaded && (
                        <>
                          <AvatarImage src={friends.find((f) => f.id === selectedFriend)?.avatar} />
                      <AvatarFallback className="text-xs sm:text-sm">
>>>>>>> ce9d7dc7
                            {friends.find((f) => f.id === selectedFriend)?.name?.[0] || ''}
                      </AvatarFallback>
                        </>
                      )}
                    </Avatar>
<<<<<<< HEAD
                    <div className="min-w-0 flex-1 overflow-hidden">
                      <h3 className="font-semibold text-xs sm:text-sm md:text-base truncate">
=======
                    <div>
                      <h3 className="font-semibold text-sm sm:text-base">
>>>>>>> ce9d7dc7
                        {convosLoaded ? (friends.find((f) => f.id === selectedFriend)?.name || '') : ''}
                      </h3>
                    </div>
                  </div>
                </div>

                {/* Messages Area */}
<<<<<<< HEAD
                <ScrollArea className="flex-1 px-1 sm:px-2 md:px-3 py-1 sm:py-2 md:py-3 pb-200 sm:pb-10 md:pb-14 overflow-y-auto min-h-0 w-full">
                  <div className="space-y-1 sm:space-y-1.5 md:space-y-2 relative w-full">
                    <div className="pointer-events-none absolute inset-0 opacity-[0.06] bg-[radial-gradient(circle_at_20%_20%,_#8b5cf6_0,_transparent_40%),_radial-gradient(circle_at_80%_10%,_#a78bfa_0,_transparent_35%),_radial-gradient(circle_at_10%_80%,_#6d28d9_0,_transparent_35%),_radial-gradient(circle_at_90%_85%,_#c4b5fd_0,_transparent_40%)]" />
                    {chatLoading && (
                      <div className="h-full w-full flex items-center justify-center py-6 sm:py-8 md:py-10">
                        <div className="flex items-center gap-2 text-muted-foreground">
                          <Loader2 className="h-3 w-3 sm:h-4 sm:w-4 animate-spin" />
                          <span className="text-xs sm:text-sm md:text-base">Loading conversation...</span>
=======
                <ScrollArea className="flex-1 px-0 py-1 sm:py-2 md:py-3 overflow-y-auto overflow-x-hidden">
                  <div className="space-y-0.5 sm:space-y-1 md:space-y-1.5 lg:space-y-2 relative min-h-0 w-full">
                    <div className="pointer-events-none absolute inset-0 opacity-[0.06] bg-[radial-gradient(circle_at_20%_20%,_#8b5cf6_0,_transparent_40%),_radial-gradient(circle_at_80%_10%,_#a78bfa_0,_transparent_35%),_radial-gradient(circle_at_10%_80%,_#6d28d9_0,_transparent_35%),_radial-gradient(circle_at_90%_85%,_#c4b5fd_0,_transparent_40%)]" />
                    {chatLoading && (
                      <div className="h-full w-full flex items-center justify-center py-8 sm:py-10">
                        <div className="flex items-center gap-2 text-muted-foreground">
                          <Loader2 className="h-3.5 w-3.5 sm:h-4 sm:w-4 animate-spin" />
                          <span className="text-xs sm:text-sm">Loading conversation...</span>
>>>>>>> ce9d7dc7
                        </div>
                      </div>
                    )}
                    {!chatLoading && (
<<<<<<< HEAD
                      <div className="w-full flex justify-center py-1 sm:py-1.5 md:py-2">
                        <div className="px-2 sm:px-3 py-1 sm:py-1.5 rounded-full text-[9px] sm:text-[10px] md:text-[11px] font-semibold tracking-wide bg-gradient-to-r from-amber-50 via-yellow-50 to-amber-50 text-amber-700 border border-amber-200 shadow-sm">
=======
                      <div className="w-full flex justify-center py-1 sm:py-2">
                        <div className="px-2 sm:px-3 py-1 sm:py-1.5 rounded-full text-[10px] sm:text-[11px] font-semibold tracking-wide bg-gradient-to-r from-amber-50 via-yellow-50 to-amber-50 text-amber-700 border border-amber-200 shadow-sm">
>>>>>>> ce9d7dc7
                          Chats before 7 days will be deleted automatically
                        </div>
                      </div>
                    )}
                    {!chatLoading && messages.map((message, index) => (
                      <div
                        key={message.id}
<<<<<<< HEAD
                        className={`flex items-end gap-1 sm:gap-1.5 md:gap-2 motion-safe:animate-in motion-safe:slide-in-from-bottom-2 motion-safe:duration-300 w-full ${
=======
                        className={`flex items-end gap-0 sm:gap-0.5 md:gap-1 lg:gap-1.5 xl:gap-2 motion-safe:animate-in motion-safe:slide-in-from-bottom-2 motion-safe:duration-300 w-full px-1 sm:px-2 min-w-0 ${
>>>>>>> ce9d7dc7
                          message.senderId === 0 ? "justify-end" : "justify-start"
                        }`}
                        style={{ animationDelay: `${index * 50}ms` }}
                      >
                        {message.senderId !== 0 && (
<<<<<<< HEAD
                          <Avatar className="h-6 w-6 sm:h-7 sm:w-7 md:h-8 md:w-8 mt-1 ring-2 ring-white shadow-md hover:ring-purple-200 transition-all duration-200 hover:scale-110 flex-shrink-0">
                            <AvatarImage src={message.senderImage || friends.find((f) => f.id === selectedFriend)?.avatar} className="w-full h-full object-cover" />
                            <AvatarFallback className="bg-gradient-to-br from-purple-100 to-purple-200 text-purple-700 font-semibold text-xs">
=======
                          <Avatar className="h-3 w-3 sm:h-4 md:h-5 lg:h-6 xl:h-8 w-3 sm:w-4 md:w-5 lg:w-6 xl:w-8 mt-1 ring-1 sm:ring-2 ring-white shadow-md hover:ring-purple-200 transition-all duration-200 hover:scale-110 flex-shrink-0">
                            <AvatarImage src={message.senderImage || friends.find((f) => f.id === selectedFriend)?.avatar} />
                            <AvatarFallback className="bg-gradient-to-br from-purple-100 to-purple-200 text-purple-700 font-semibold text-[10px] sm:text-xs md:text-sm">
>>>>>>> ce9d7dc7
                              {friends.find((f) => f.id === selectedFriend)?.name?.[0] || 'U'}
                            </AvatarFallback>
                          </Avatar>
                        )}
                        
                        {/* Voice message rendering - commented out */}
                        {/* {message.type === 'voice' && message.audioBlob ? (
                          <div className="max-w-[68%]">
                            <VoiceMessage 
                              audioBlob={message.audioBlob} 
                              duration={message.audioDuration || 0}
                              isUser={message.senderId === 0}
                            />
                            <p className="text-xs mt-1 opacity-70 text-right">
                              {message.timestamp}
                            </p>
                          </div>
                        ) : */} 
                        {message.type === 'image' ? (
<<<<<<< HEAD
                          <div className={`max-w-[70%] sm:max-w-[65%] md:max-w-[60%] group`}>
                             <div className={`relative rounded-lg sm:rounded-xl md:rounded-2xl overflow-hidden transition-all duration-300 hover:scale-[1.01] sm:hover:scale-[1.02] md:hover:scale-[1.03] hover:shadow-xl ${
=======
                          <div className={`max-w-[95%] sm:max-w-[85%] md:max-w-[80%] lg:max-w-[75%] xl:max-w-[68%] group flex-shrink-0 w-fit min-w-0`}>
                            <div className={`relative rounded-sm sm:rounded-md md:rounded-lg lg:rounded-xl xl:rounded-2xl overflow-hidden transition-all duration-300 hover:scale-[1.03] hover:shadow-xl ${
>>>>>>> ce9d7dc7
                              message.senderId === 0 
                                ? "border-2 border-purple-300/30 shadow-lg shadow-purple-500/25" 
                                : "border border-gray-200/80 shadow-md shadow-gray-200/60"
                            }`}>
                                <img 
                                  src={message.file} 
                                alt={message.fileName || 'image'} 
<<<<<<< HEAD
                                 className="max-h-40 sm:max-h-48 md:max-h-56 w-full object-cover cursor-pointer hover:brightness-110 transition-all duration-200"
=======
                                 className="max-h-28 sm:max-h-32 md:max-h-40 lg:max-h-48 xl:max-h-56 w-full object-cover cursor-pointer hover:brightness-110 transition-all duration-200"
>>>>>>> ce9d7dc7
                                onClick={() => setImagePreview({ open: true, url: message.file })}
                              />
                              {deletingMessageId === message.id && (
                                <div className="absolute inset-0 bg-white/70 backdrop-blur-sm flex items-center justify-center gap-1 sm:gap-2">
<<<<<<< HEAD
                                  <Loader2 className="h-2.5 w-2.5 sm:h-3 sm:w-3 md:h-4 md:w-4 animate-spin text-purple-600" />
                                  <span className="text-[10px] sm:text-xs md:text-sm text-foreground">Deleting...</span>
=======
                                  <Loader2 className="h-3.5 w-3.5 sm:h-4 sm:w-4 animate-spin text-purple-600" />
                                  <span className="text-xs sm:text-sm text-foreground">Deleting...</span>
>>>>>>> ce9d7dc7
                                </div>
                              )}
                            </div>
                             <div className="flex justify-between items-center mt-0.5 sm:mt-1 gap-0.5 sm:gap-1 md:gap-2">
<<<<<<< HEAD
                              <p className={`text-[9px] sm:text-[10px] md:text-[11px] font-medium ${message.senderId === 0 ? "text-purple-600" : "text-gray-500"}`}>
                              {message.timestamp}
                            </p>
                              <div className="flex items-center gap-0.5 sm:gap-1">
=======
                              <p className={`text-[7px] sm:text-[8px] md:text-[9px] lg:text-[10px] xl:text-[11px] font-medium ${message.senderId === 0 ? "text-purple-600" : "text-gray-500"}`}>
                              {message.timestamp}
                            </p>
                        <div className="flex items-center gap-0.5 sm:gap-1">
>>>>>>> ce9d7dc7
                                {/* Message Status Icons for images */}
                                {message.senderId === 0 && (
                                  <div className="flex items-center">
                                    {message.status === 'sending' && (
<<<<<<< HEAD
                                      <Clock className="h-2 w-2 sm:h-2.5 sm:w-2.5 md:h-3 md:w-3 text-purple-500 animate-pulse" />
                                    )}
                                    {message.status === 'sent' && (
                                      <Check className="h-2 w-2 sm:h-2.5 sm:w-2.5 md:h-3 md:w-3 text-purple-500" />
                                    )}
                                    {message.status === 'delivered' && (
                                      <CheckCheck className="h-2 w-2 sm:h-2.5 sm:w-2.5 md:h-3 md:w-3 text-purple-500" />
                                    )}
                                    {message.status === 'failed' && (
                                      <div className="h-2 w-2 sm:h-2.5 sm:w-2.5 md:h-3 md:w-3 rounded-full bg-red-500 flex items-center justify-center animate-pulse">
                                        <span className="text-white text-[6px] sm:text-[7px] md:text-[8px] font-bold">!</span>
=======
                                      <Clock className="h-1.5 w-1.5 sm:h-2 sm:w-2 md:h-2.5 md:w-2.5 lg:h-3 lg:w-3 text-purple-500 animate-pulse" />
                                    )}
                                    {message.status === 'sent' && (
                                      <Check className="h-1.5 w-1.5 sm:h-2 sm:w-2 md:h-2.5 md:w-2.5 lg:h-3 lg:w-3 text-purple-500" />
                                    )}
                                    {message.status === 'delivered' && (
                                      <CheckCheck className="h-1.5 w-1.5 sm:h-2 sm:w-2 md:h-2.5 md:w-2.5 lg:h-3 lg:w-3 text-purple-500" />
                                    )}
                                    {message.status === 'failed' && (
                                      <div className="h-1.5 w-1.5 sm:h-2 sm:w-2 md:h-2.5 md:w-2.5 lg:h-3 lg:w-3 rounded-full bg-red-500 flex items-center justify-center animate-pulse">
                                        <span className="text-white text-[5px] sm:text-[6px] md:text-[7px] lg:text-[8px] font-bold">!</span>
>>>>>>> ce9d7dc7
                                      </div>
                                    )}
                                  </div>
                                )}
                                {/* Delete button for images - only show for own messages */}
                                {message.senderId === 0 && (
                                  <Button
                                    variant="ghost"
                                    size="sm"
<<<<<<< HEAD
                                    className="opacity-0 group-hover:opacity-100 transition-all duration-200 h-4 w-4 sm:h-5 sm:w-5 md:h-6 md:w-6 p-0 hover:bg-red-100 text-red-500 hover:scale-110 touch-manipulation"
                                    onClick={() => handleDeleteMessage(message.id)}
                                  >
                                    <Trash2 className="h-2 w-2 sm:h-2.5 sm:w-2.5 md:h-3 md:w-3" />
=======
                                    className="opacity-0 group-hover:opacity-100 transition-all duration-200 h-3 w-3 sm:h-4 sm:w-4 md:h-5 md:w-5 lg:h-6 lg:w-6 p-0 hover:bg-red-100 text-red-500 hover:scale-110"
                                    onClick={() => handleDeleteMessage(message.id)}
                                  >
                                    <Trash2 className="h-1.5 w-1.5 sm:h-2 sm:w-2 md:h-2.5 md:w-2.5 lg:h-3 lg:w-3" />
>>>>>>> ce9d7dc7
                                  </Button>
                                )}
                              </div>
                            </div>
                          </div>
                        ) : (
                          <div
<<<<<<< HEAD
                            className={`max-w-[70%] sm:max-w-[65%] md:max-w-[60%] group relative transition-all duration-300 hover:scale-[1.01] sm:hover:scale-[1.02] ${
                              message.senderId === 0
                                ? "bg-gradient-to-br from-purple-500 via-purple-600 to-purple-700 text-white shadow-lg shadow-purple-500/30 hover:shadow-purple-500/40" 
                                : "bg-gradient-to-br from-white to-gray-50 border border-gray-200/80 shadow-md shadow-gray-200/60 hover:shadow-gray-300/60"
                            } rounded-lg sm:rounded-xl md:rounded-2xl px-2 sm:px-2 md:px-2.5 py-1 sm:py-1.5 md:py-2 shadow-sm backdrop-blur-sm`}
                          >
                            <p className="leading-snug text-[11px] sm:text-[12px] md:text-[13px] font-medium break-words">{message.text && renderRichText(message.text, message.senderId === 0)}</p>
                            {message.text && extractUrls(message.text).length > 0 && (
                              <div className="mt-1.5 sm:mt-2 md:mt-3">
=======
                            className={`max-w-[95%] sm:max-w-[85%] md:max-w-[80%] lg:max-w-[75%] xl:max-w-[68%] group relative transition-all duration-300 hover:scale-[1.02] flex-shrink-0 w-fit min-w-0 ${
                              message.senderId === 0
                                ? "bg-gradient-to-br from-purple-500 via-purple-600 to-purple-700 text-white shadow-lg shadow-purple-500/30 hover:shadow-purple-500/40" 
                                : "bg-gradient-to-br from-white to-gray-50 border border-gray-200/80 shadow-md shadow-gray-200/60 hover:shadow-gray-300/60"
                            } rounded-sm sm:rounded-md md:rounded-lg lg:rounded-xl xl:rounded-2xl px-1 sm:px-1.5 md:px-2 lg:px-2.5 xl:px-3 py-0.5 sm:py-1 md:py-1.5 lg:py-2 xl:py-2.5 shadow-sm backdrop-blur-sm`}
                          >
                            <p className="leading-snug text-[9px] sm:text-[10px] md:text-[11px] lg:text-[12px] xl:text-[13px] font-medium break-words break-all whitespace-pre-wrap min-w-0">{message.text && renderRichText(message.text, message.senderId === 0)}</p>
                            {message.text && extractUrls(message.text).length > 0 && (
                              <div className="mt-0.5 sm:mt-1 md:mt-1.5 lg:mt-2 xl:mt-3">
>>>>>>> ce9d7dc7
                                {extractUrls(message.text).map((u, i) => (
                                  <LinkCard key={`${message.id}-link-${i}`} url={u} />
                                ))}
                              </div>
                            )}
                            {/* Deleting overlay only for images. None for text messages. */}
                            <div className="flex justify-between items-center mt-0.5 sm:mt-1 gap-0.5 sm:gap-1 md:gap-2">
<<<<<<< HEAD
                              <p className={`text-[8px] sm:text-[9px] md:text-[10px] font-medium ${message.senderId === 0 ? "text-white/90" : "text-gray-500"}`}>
=======
                              <p className={`text-[6px] sm:text-[7px] md:text-[8px] lg:text-[9px] xl:text-[10px] font-medium ${message.senderId === 0 ? "text-white/90" : "text-gray-500"}`}>
>>>>>>> ce9d7dc7
                              {message.timestamp}
                            </p>
                              <div className="flex items-center gap-0.5 sm:gap-1">
                                {/* Message Status Icons */}
                                {message.senderId === 0 && (
                                  <div className="flex items-center">
                                    {message.status === 'sending' && (
<<<<<<< HEAD
                                      <Clock className="h-2 w-2 sm:h-2.5 sm:w-2.5 md:h-3 md:w-3 text-white/70 animate-pulse" />
                                    )}
                                    {message.status === 'sent' && (
                                      <Check className="h-2 w-2 sm:h-2.5 sm:w-2.5 md:h-3 md:w-3 text-white/70" />
                                    )}
                                    {message.status === 'delivered' && (
                                      <CheckCheck className="h-2 w-2 sm:h-2.5 sm:w-2.5 md:h-3 md:w-3 text-white/70" />
                                    )}
                                    {message.status === 'failed' && (
                                      <div className="h-2 w-2 sm:h-2.5 sm:w-2.5 md:h-3 md:w-3 rounded-full bg-red-500 flex items-center justify-center animate-pulse">
                                        <span className="text-white text-[6px] sm:text-[7px] md:text-[8px] font-bold">!</span>
=======
                                      <Clock className="h-1.5 w-1.5 sm:h-2 sm:w-2 md:h-2.5 md:w-2.5 lg:h-3 lg:w-3 text-white/70 animate-pulse" />
                                    )}
                                    {message.status === 'sent' && (
                                      <Check className="h-1.5 w-1.5 sm:h-2 sm:w-2 md:h-2.5 md:w-2.5 lg:h-3 lg:w-3 text-white/70" />
                                    )}
                                    {message.status === 'delivered' && (
                                      <CheckCheck className="h-1.5 w-1.5 sm:h-2 sm:w-2 md:h-2.5 md:w-2.5 lg:h-3 lg:w-3 text-white/70" />
                                    )}
                                    {message.status === 'failed' && (
                                      <div className="h-1.5 w-1.5 sm:h-2 sm:w-2 md:h-2.5 md:w-2.5 lg:h-3 lg:w-3 rounded-full bg-red-500 flex items-center justify-center animate-pulse">
                                        <span className="text-white text-[5px] sm:text-[6px] md:text-[7px] lg:text-[8px] font-bold">!</span>
>>>>>>> ce9d7dc7
                                      </div>
                                    )}
                                  </div>
                                )}
                                {/* Delete button - only show for own messages */}
                                {message.senderId === 0 && (
                                  <Button
                                    variant="ghost"
                                    size="sm"
<<<<<<< HEAD
                                    className="opacity-0 group-hover:opacity-100 transition-all duration-200 h-4 w-4 sm:h-5 sm:w-5 md:h-6 md:w-6 p-0 hover:bg-white/20 text-white hover:scale-110 touch-manipulation"
                                    onClick={() => handleDeleteMessage(message.id)}
                                  >
                                    <Trash2 className="h-2 w-2 sm:h-2.5 sm:w-2.5 md:h-3 md:w-3" />
=======
                                    className="opacity-0 group-hover:opacity-100 transition-all duration-200 h-3 w-3 sm:h-4 sm:w-4 md:h-5 md:w-5 lg:h-6 lg:w-6 p-0 hover:bg-white/20 text-white hover:scale-110"
                                    onClick={() => handleDeleteMessage(message.id)}
                                  >
                                    <Trash2 className="h-1.5 w-1.5 sm:h-2 sm:w-2 md:h-2.5 md:w-2.5 lg:h-3 lg:w-3" />
>>>>>>> ce9d7dc7
                                  </Button>
                                )}
                              </div>
                            </div>
                          </div>
                        )}
                        
                        {message.senderId === 0 && (
<<<<<<< HEAD
                          <Avatar className="h-6 w-6 sm:h-7 sm:w-7 md:h-8 md:w-8 mt-1 ring-2 ring-purple-200 shadow-md hover:ring-purple-300 transition-all duration-200 hover:scale-110 flex-shrink-0">
                            <AvatarImage src={message.senderImage || undefined} className="w-full h-full object-cover" />
                            <AvatarFallback className="bg-gradient-to-br from-purple-500 to-purple-600 text-white font-semibold text-xs">Y</AvatarFallback>
=======
                            <Avatar className="h-3 w-3 sm:h-4 md:h-5 lg:h-6 xl:h-8 w-3 sm:w-4 md:w-5 lg:w-6 xl:w-8 mt-1 ring-1 sm:ring-2 ring-purple-200 shadow-md hover:ring-purple-300 transition-all duration-200 hover:scale-110 flex-shrink-0 overflow-visible">
                            <AvatarImage src={message.senderImage || undefined} />
                            <AvatarFallback className="bg-gradient-to-br from-purple-500 to-purple-600 text-white font-semibold text-[10px] sm:text-xs md:text-sm">Y</AvatarFallback>
>>>>>>> ce9d7dc7
                          </Avatar>
                        )}
                      </div>
                    ))}
                    <div ref={messagesEndRef} />
                  </div>
                </ScrollArea>

                {/* Message Input */}
<<<<<<< HEAD
                <div className="px-1 py-1 sm:px-2 sm:py-2 md:px-4 md:py-4 border-t bg-gradient-to-r from-purple-50 via-violet-50 to-fuchsia-50 border-purple-100/70 backdrop-blur supports-[backdrop-filter]:bg-white/60 flex-none w-full sticky bottom-0 z-30" style={{ paddingBottom: 'env(safe-area-inset-bottom)' }}>
=======
                <div className="p-3 sm:p-4 border-t bg-gradient-to-r from-purple-50 via-violet-50 to-fuchsia-50 border-purple-100/70 backdrop-blur supports-[backdrop-filter]:bg-white/60">
>>>>>>> ce9d7dc7
                  <input 
                    type="file" 
                    ref={fileInputRef} 
                    onChange={handleFileChange}
                    accept="image/*"
                    className="hidden"
                  />
                  {pendingImage && (
<<<<<<< HEAD
                    <div className="mb-1 sm:mb-2 md:mb-3 flex items-center gap-1.5 sm:gap-2 md:gap-3 p-1.5 sm:p-2 rounded-md border bg-muted/40 max-w-xs">
                      <img src={pendingImage.previewUrl} alt={pendingImage.name} className="h-7 w-7 sm:h-8 sm:w-8 md:h-10 md:w-10 object-cover rounded flex-shrink-0" />
                      <div className="flex-1 min-w-0">
                        <p className="text-[10px] sm:text-xs font-medium truncate">{pendingImage.name}</p>
                        <p className="text-[9px] sm:text-[10px] md:text-[11px] text-muted-foreground">Will send when you press Send</p>
                      </div>
                      <Button size="sm" variant="ghost" className="h-5 w-5 sm:h-6 sm:w-6 md:h-7 md:w-7 p-0 touch-manipulation flex-shrink-0" onClick={() => setPendingImage(null)}>
                        <span className="text-[10px] sm:text-xs">×</span>
                      </Button>
=======
                    <div className="mb-2 sm:mb-3 flex items-center gap-2 sm:gap-3 p-1.5 sm:p-2 rounded-md border bg-muted/40 max-w-xs">
                      <img src={pendingImage.previewUrl} alt={pendingImage.name} className="h-8 w-8 sm:h-10 sm:w-10 object-cover rounded" />
                      <div className="flex-1 min-w-0">
                        <p className="text-xs font-medium truncate">{pendingImage.name}</p>
                        <p className="text-[10px] sm:text-[11px] text-muted-foreground">Will send when you press Send</p>
                      </div>
                      <Button size="sm" variant="ghost" className="h-6 sm:h-7 px-1.5 sm:px-2 text-xs" onClick={() => setPendingImage(null)}>Remove</Button>
>>>>>>> ce9d7dc7
                    </div>
                  )}
                  
                  {/* Voice recorder - commented out */}
                  {/* {showVoiceRecorder ? (
                    <VoiceRecorder 
                      onSendVoiceMessage={handleSendVoiceMessage}
                      onCancel={() => setShowVoiceRecorder(false)}
                    />
                  ) : ( */}
                  {true && (
                    <div className="relative w-full">
                      {showEmojiPicker && (
<<<<<<< HEAD
                        <div className="absolute bottom-10 sm:bottom-12 md:bottom-16 left-0 z-10">
                          <EmojiPicker 
                            onEmojiClick={handleEmojiClick}
                            width={260}
                            height={280}
                            className="sm:w-[280px] sm:h-[320px] md:w-[300px] md:h-[350px]"
=======
                        <div className="absolute bottom-14 sm:bottom-16 left-0 z-10">
                          <EmojiPicker 
                            onEmojiClick={handleEmojiClick}
                            width={280}
                            height={320}
>>>>>>> ce9d7dc7
                          />
                        </div>
                      )}
                      
<<<<<<< HEAD
                      <div className="flex gap-1 sm:gap-2 md:gap-3 items-center w-full">
                        <Button 
                          variant="ghost" 
                          size="icon" 
                          className="h-8 w-8 sm:h-9 sm:w-9 md:h-10 md:w-10 text-muted-foreground hover:text-foreground touch-manipulation flex-shrink-0"
                          onClick={() => setShowEmojiPicker(!showEmojiPicker)}
                        >
                          <Smile className="h-3.5 w-3.5 sm:h-4 sm:w-4 md:h-5 md:w-5" />
=======
                      <div className="flex gap-2 sm:gap-3 items-center">
                        <Button 
                          variant="ghost" 
                          size="icon" 
                          className="h-8 w-8 sm:h-10 sm:w-10 text-muted-foreground hover:text-foreground"
                          onClick={() => setShowEmojiPicker(!showEmojiPicker)}
                        >
                          <Smile className="h-4 w-4 sm:h-5 sm:w-5" />
>>>>>>> ce9d7dc7
                        </Button>
                        
                        <Button 
                          variant="ghost" 
                          size="icon" 
<<<<<<< HEAD
                          className="h-8 w-8 sm:h-9 sm:w-9 md:h-10 md:w-10 text-muted-foreground hover:text-foreground touch-manipulation flex-shrink-0"
                          onClick={handleAttachmentClick}
                        >
                          <Paperclip className="h-3.5 w-3.5 sm:h-4 sm:w-4 md:h-5 md:w-5" />
=======
                          className="h-8 w-8 sm:h-10 sm:w-10 text-muted-foreground hover:text-foreground"
                          onClick={handleAttachmentClick}
                        >
                          <Paperclip className="h-4 w-4 sm:h-5 sm:w-5" />
>>>>>>> ce9d7dc7
                        </Button>
                        
                        <div className="flex-1 relative min-w-0">
                          <Input
                            placeholder="Type a message..."
                            value={newMessage}
                            onChange={(e) => setNewMessage(e.target.value)}
                            onKeyDown={(e) => {
                              if (e.key === "Enter") {
                                handleSendMessage();
                              }
                            }}
<<<<<<< HEAD
                            className="rounded-full pl-2 sm:pl-3 md:pl-4 pr-10 sm:pr-12 md:pr-16 h-8 sm:h-9 md:h-12 text-xs sm:text-sm md:text-base bg-gray-100 border-gray-200 focus:bg-white touch-manipulation w-full"
                          />
                        </div>
                        
                        <div className="flex gap-1 sm:gap-2 md:gap-3 flex-shrink-0">
=======
                            className="rounded-full pl-3 sm:pl-4 pr-12 sm:pr-16 h-10 sm:h-12 text-sm sm:text-base bg-gray-100 border-gray-200 focus:bg-white break-words break-all whitespace-pre-wrap"
                          />
                        </div>
                        
                        <div className="flex gap-2 sm:gap-3">
>>>>>>> ce9d7dc7
                          {/* Voice recording button - commented out */}
                          {/* <Button 
                            onClick={() => setShowVoiceRecorder(true)} 
                            variant="ghost"
                            size="icon"
                            className="h-8 w-8 sm:h-10 sm:w-10 md:h-12 md:w-12 rounded-full touch-manipulation"
                          >
                            <Mic className="h-3.5 w-3.5 sm:h-4 sm:w-4 md:h-5 md:w-5" />
                          </Button> */}
                          
                          <Button 
                            onClick={handleSendMessage} 
<<<<<<< HEAD
                            className={`rounded-full h-8 w-8 sm:h-9 sm:w-9 md:h-12 md:w-12 transition-all touch-manipulation flex-shrink-0 ${
=======
                            className={`rounded-full h-10 w-10 sm:h-12 sm:w-12 transition-all ${
>>>>>>> ce9d7dc7
                              newMessage.trim() || pendingImage 
                                ? "bg-purple-500 hover:bg-purple-600 text-white" 
                                : "bg-gray-200 text-gray-400 cursor-not-allowed"
                            }`}
                            size="icon"
                            disabled={!newMessage.trim() && !pendingImage}
                          >
<<<<<<< HEAD
                            <Send className="h-3.5 w-3.5 sm:h-4 sm:w-4 md:h-5 md:w-5" />
=======
                            <Send className="h-4 w-4 sm:h-5 sm:w-5" />
>>>>>>> ce9d7dc7
                          </Button>
                        </div>
                      </div>
                    </div>
                  )}
                </div>
          </div>
          )}
        </div>
      </div>

      {/* Image Preview Modal */}
      <Dialog open={imagePreview.open} onOpenChange={(o) => setImagePreview(prev => ({ ...prev, open: o }))}>
        <DialogContent className="p-0 bg-white w-auto max-w-none rounded-lg sm:rounded-xl shadow-2xl">
          {imagePreview.url && (
            <img 
              src={imagePreview.url} 
              alt="preview" 
              className="block h-auto w-auto max-w-[98vw] sm:max-w-[95vw] max-h-[85vh] sm:max-h-[90vh] object-contain" 
            />
          )}
        </DialogContent>
      </Dialog>

      {/* Delete Message Confirmation Dialog */}
      <AlertDialog open={showDeleteDialog} onOpenChange={setShowDeleteDialog}>
        <AlertDialogContent className="w-[95vw] sm:w-auto">
          <AlertDialogHeader>
            <AlertDialogTitle className="text-sm sm:text-base">Delete Message</AlertDialogTitle>
            <AlertDialogDescription className="text-xs sm:text-sm">
              Are you sure you want to delete this message? This action cannot be undone.
            </AlertDialogDescription>
          </AlertDialogHeader>
          <AlertDialogFooter>
            <AlertDialogCancel onClick={cancelDeleteMessage} className="text-xs sm:text-sm">
              Cancel
            </AlertDialogCancel>
            <AlertDialogAction 
              onClick={confirmDeleteMessage}
              className="bg-destructive text-destructive-foreground hover:bg-destructive/90 text-xs sm:text-sm"
            >
              Delete
            </AlertDialogAction>
          </AlertDialogFooter>
        </AlertDialogContent>
      </AlertDialog>

      {/* Delete Conversation Confirmation Dialog */}
      <AlertDialog open={showDeleteConversationDialog} onOpenChange={setShowDeleteConversationDialog}>
        <AlertDialogContent className="w-[95vw] sm:w-auto">
          <AlertDialogHeader>
            <AlertDialogTitle className="text-sm sm:text-base">Delete Conversation</AlertDialogTitle>
            <AlertDialogDescription className="text-xs sm:text-sm">
              This will permanently delete this entire conversation, including images. This action cannot be undone.
            </AlertDialogDescription>
          </AlertDialogHeader>
          <AlertDialogFooter>
            <AlertDialogCancel onClick={() => { setShowDeleteConversationDialog(false); setDeleteConversationId(null); }} className="text-xs sm:text-sm">Cancel</AlertDialogCancel>
            <AlertDialogAction
              className="bg-destructive text-destructive-foreground hover:bg-destructive/90 text-xs sm:text-sm"
              onClick={async () => {
                if (!deleteConversationId) return;
                try {
                  await deleteConversation(deleteConversationId);
                  // Optimistically remove from UI; backend socket will also send confirmation
                  setFriends(prev => prev.filter(f => String(f.conversationId || f.id) !== String(deleteConversationId)));
                  if (String(selectedFriend) === String(deleteConversationId)) {
                    setSelectedFriend(null);
                  }
                  try { toast({ title: 'Conversation deleted', duration: 1400, className: 'text-xs py-1 px-2' }); } catch {}
                } catch (err) {
                  try { toast({ title: 'Failed to delete conversation', duration: 1600, className: 'text-xs py-1 px-2' }); } catch {}
                } finally {
                  setShowDeleteConversationDialog(false);
                  setDeleteConversationId(null);
                }
              }}
            >
              Delete
            </AlertDialogAction>
          </AlertDialogFooter>
        </AlertDialogContent>
      </AlertDialog>
    </div>
  );
}

export default Messages;<|MERGE_RESOLUTION|>--- conflicted
+++ resolved
@@ -669,25 +669,6 @@
   })();
 
   return (
-<<<<<<< HEAD
-    <div className="w-full h-[100svh] min-h-[100svh] overflow-hidden" style={{ paddingBottom: 'env(safe-area-inset-bottom)' }}>
-      <div className="bg-card shadow-sm h-full flex flex-col min-h-0 w-full">
-        <div className="h-full min-h-0 flex flex-col w-full">
-          {/* Single-section layout: show list OR chat, not both */}
-          {!selectedFriend && (
-          <div className="w-full flex flex-col h-full min-h-0">
-            <div className="px-2 py-2 sm:px-3 sm:py-3 border-b flex justify-between items-center flex-none sticky top-0 z-20 bg-card">
-              <h2 className="text-sm sm:text-base md:text-lg font-semibold truncate">Messages</h2>
-              <Dialog>
-                <DialogTrigger asChild>
-                  <Button variant="ghost" size="icon" className="h-8 w-8 sm:h-9 sm:w-9 touch-manipulation flex-shrink-0" title="New Chat">
-                    <Plus className="h-4 w-4 sm:h-5 sm:w-5" />
-                  </Button>
-                </DialogTrigger>
-                <DialogContent className="w-[95vw] max-w-[425px] max-h-[80vh]">
-                  <DialogHeader>
-                    <DialogTitle className="text-base sm:text-lg">Start a new chat</DialogTitle>
-=======
     <div className="container py-2 sm:py-4 px-2 sm:px-4">
       <div className="rounded-lg border bg-card shadow-sm">
         <div className="h-[calc(100vh-80px)] sm:h-[calc(100vh-120px)]">
@@ -705,37 +686,23 @@
                 <DialogContent className="w-[95vw] sm:max-w-[425px] max-h-[80vh]">
                   <DialogHeader>
                     <DialogTitle className="text-sm sm:text-base">Start a new chat</DialogTitle>
->>>>>>> ce9d7dc7
                   </DialogHeader>
                   <div className="space-y-3 sm:space-y-4">
                     <div className="relative">
                       <Search className="absolute left-2.5 top-2.5 h-3.5 w-3.5 sm:h-4 sm:w-4 text-muted-foreground" />
                       <Input
                         placeholder="Search users..."
-<<<<<<< HEAD
-                        className="pl-8 h-10 sm:h-9 text-sm touch-manipulation"
-=======
                         className="pl-7 sm:pl-8 h-8 sm:h-9 text-xs sm:text-sm"
->>>>>>> ce9d7dc7
                         value={newChatSearch}
                         onChange={(e) => setNewChatSearch(e.target.value)}
                       />
                     </div>
-<<<<<<< HEAD
-                    <ScrollArea className="h-48 sm:h-64">
-                      <div className="space-y-1 sm:space-y-2">
-                        {filteredNewChatUsers.map((user) => (
-                          <div 
-                            key={user.id}
-                            className={`flex items-center gap-2 sm:gap-3 p-2 sm:p-3 rounded-lg cursor-pointer touch-manipulation min-h-[44px] ${startingUserId === user.id ? 'opacity-60 cursor-not-allowed' : 'hover:bg-accent active:bg-accent/80'}`}
-=======
                     <ScrollArea className="h-48 sm:h-64 overflow-x-hidden">
                       <div className="space-y-2">
                         {filteredNewChatUsers.map((user) => (
                           <div 
                             key={user.id}
                             className={`flex items-center gap-2 sm:gap-3 p-1.5 sm:p-2 rounded cursor-pointer ${startingUserId === user.id ? 'opacity-60 cursor-not-allowed' : 'hover:bg-accent'}`}
->>>>>>> ce9d7dc7
                             onClick={() => {
                               if (startingUserId) return; // block double clicks globally until response
                               setStartingUserId(user.id);
@@ -743,19 +710,11 @@
                               socket.emit("startConversation", { to: user.id });
                             }}
                           >
-<<<<<<< HEAD
-                            <Avatar className="h-8 w-8 sm:h-9 sm:w-9">
-                              <AvatarImage src={user.avatar} />
-                              <AvatarFallback className="text-xs">{user.name?.[0] || 'U'}</AvatarFallback>
-                            </Avatar>
-                            <span className="font-medium text-sm sm:text-base truncate">{user.name}</span>
-=======
                             <Avatar className="h-7 w-7 sm:h-8 sm:w-8">
                               <AvatarImage src={user.avatar} />
                               <AvatarFallback className="text-xs">{user.name?.[0] || 'U'}</AvatarFallback>
                             </Avatar>
                             <span className="font-medium text-xs sm:text-sm truncate">{user.name}</span>
->>>>>>> ce9d7dc7
                           </div>
                         ))}
                       </div>
@@ -764,31 +723,18 @@
                 </DialogContent>
               </Dialog>
             </div>
-<<<<<<< HEAD
-            <div className="px-2 py-2 sm:px-3 sm:py-3 border-b flex-none sticky top-[44px] sm:top-[52px] z-20 bg-card">
-              <div className="relative w-full">
-                <Search className="absolute left-2.5 top-2.5 h-4 w-4 text-muted-foreground" />
-                <Input
-                  placeholder="Search chats..."
-                  className="pl-8 h-9 sm:h-10 text-sm touch-manipulation w-full"
-=======
             <div className="p-2 sm:p-3 border-b">
               <div className="relative">
                 <Search className="absolute left-2.5 top-2.5 h-3.5 w-3.5 sm:h-4 sm:w-4 text-muted-foreground" />
                 <Input
                   placeholder="Search contacts..."
                   className="pl-7 sm:pl-8 h-8 sm:h-9 text-xs sm:text-sm"
->>>>>>> ce9d7dc7
                   value={searchQuery}
                   onChange={(e) => setSearchQuery(e.target.value)}
                 />
               </div>
             </div>
-<<<<<<< HEAD
-            <ScrollArea className="flex-1 min-h-0 w-full">
-=======
             <ScrollArea className="flex-1 overflow-x-hidden">
->>>>>>> ce9d7dc7
               {!convosLoaded ? (
                 <div className="h-full flex items-center justify-center">
                   <div className="flex items-center gap-2 text-muted-foreground">
@@ -835,19 +781,6 @@
                     }
                     setSelectedFriend(friend.id);
                   }}
-<<<<<<< HEAD
-                  className={`group px-2 py-2 sm:px-3 sm:py-3 mx-0.5 sm:mx-1 my-0.5 sm:my-1 rounded-lg sm:rounded-xl flex items-center gap-2 sm:gap-3 cursor-pointer transition-all duration-200 ease-out border border-transparent hover:border-accent/50 hover:bg-accent/40 hover:shadow-md active:scale-[0.99] touch-manipulation min-h-[56px] sm:min-h-[60px] ${
-                    selectedFriend === friend.id ? "bg-gradient-to-r from-accent to-accent/60 border-accent/60 shadow-md" : ""
-                  }`}
-                >
-                  <Avatar className="h-9 w-9 sm:h-10 sm:w-10 md:h-11 md:w-11 ring-2 ring-white shadow-sm hover:shadow-md transition-all duration-200 hover:scale-110 flex-shrink-0">
-                    <AvatarImage src={friend.avatar} className="w-full h-full object-cover" />
-                    <AvatarFallback className="text-xs">{friend.name?.[0] || 'U'}</AvatarFallback>
-                  </Avatar>
-                  <div className="flex-1 min-w-0 overflow-hidden">
-                    <div className="flex justify-between items-start gap-1">
-                       <p className={`font-medium text-xs sm:text-sm md:text-[15px] truncate ${(() => {
-=======
                   className={`group p-2 sm:p-3 mx-0.5 sm:mx-1 my-0.5 sm:my-1 rounded-lg sm:rounded-xl flex items-center gap-2 sm:gap-3 cursor-pointer transition-all duration-200 ease-out border border-transparent hover:border-accent/50 hover:bg-accent/40 hover:shadow-md active:scale-[0.99] ${
                     selectedFriend === friend.id ? "bg-gradient-to-r from-accent to-accent/60 border-accent/60 shadow-md" : ""
                   }`}
@@ -859,7 +792,6 @@
                   <div className="flex-1 min-w-0">
                     <div className="flex justify-between items-start">
                        <p className={`font-medium text-sm sm:text-[15px] ${(() => {
->>>>>>> ce9d7dc7
                          const currentUserId = localStorage.getItem('userId');
                          const isUnread = friend.isRead === false && 
                                          friend.lastMessageFrom && 
@@ -868,15 +800,9 @@
                        })()}`}>
                          {friend.name}
                        </p>
-<<<<<<< HEAD
-                       <div className="flex items-start gap-1 flex-shrink-0">
-                         <div className="flex flex-col items-end gap-0.5 min-w-[32px] sm:min-w-[36px] md:min-w-[42px] shrink-0">
-                           <span className="text-[9px] sm:text-[10px] md:text-[11px] text-muted-foreground tabular-nums whitespace-nowrap">
-=======
                        <div className="flex items-start gap-1 sm:gap-2">
                          <div className="flex flex-col items-end gap-0.5 sm:gap-1 min-w-[36px] sm:min-w-[42px]">
                            <span className="text-[10px] sm:text-[11px] text-muted-foreground tabular-nums">
->>>>>>> ce9d7dc7
                              {formatChatTime(friend.lastMessageAt)}
                            </span>
                            {(() => {
@@ -895,11 +821,7 @@
                                <Button
                                  variant="ghost"
                                  size="icon"
-<<<<<<< HEAD
-                                 className="h-5 w-5 sm:h-6 sm:w-6 md:h-7 md:w-7 rounded-full opacity-0 group-hover:opacity-100 transition-opacity hover:bg-red-50 text-red-500 hover:text-red-600 touch-manipulation flex-shrink-0"
-=======
                                  className="h-6 w-6 sm:h-7 sm:w-7 rounded-full opacity-0 group-hover:opacity-100 transition-opacity hover:bg-red-50 text-red-500 hover:text-red-600"
->>>>>>> ce9d7dc7
                                  title="Delete conversation"
                                  onClick={(e) => {
                                    e.stopPropagation();
@@ -907,11 +829,7 @@
                                    setShowDeleteConversationDialog(true);
                                  }}
                                >
-<<<<<<< HEAD
-                                 <Trash2 className="h-2.5 w-2.5 sm:h-3 sm:w-3 md:h-3.5 md:w-3.5" />
-=======
                                  <Trash2 className="h-3 w-3 sm:h-3.5 sm:w-3.5" />
->>>>>>> ce9d7dc7
                                </Button>
                              </TooltipTrigger>
                              <TooltipContent>Delete conversation</TooltipContent>
@@ -919,11 +837,7 @@
                          </TooltipProvider>
                        </div>
                     </div>
-<<<<<<< HEAD
-                     <p className={`text-[10px] sm:text-[11px] md:text-[12px] truncate ${(() => {
-=======
                      <p className={`text-[11px] sm:text-[12px] truncate ${(() => {
->>>>>>> ce9d7dc7
                        const currentUserId = localStorage.getItem('userId');
                        const isUnread = friend.isRead === false && 
                                        friend.lastMessageFrom && 
@@ -938,32 +852,19 @@
                          // If last message is an image, show icon + Image label
                          if (friend.lastMessageType === 'IMAGE') {
                            return (
-<<<<<<< HEAD
-                             <span className="flex items-center gap-0.5 sm:gap-1 md:gap-1.5">
-                               <ImageIcon className="h-2.5 w-2.5 sm:h-3 sm:w-3 md:h-3.5 md:w-3.5 text-muted-foreground flex-shrink-0" />
-                               <span className="truncate">Image</span>
-=======
                              <span className="flex items-center gap-1 sm:gap-1.5">
                                <ImageIcon className="h-3 w-3 sm:h-3.5 sm:w-3.5 text-muted-foreground" />
                                <span>Image</span>
->>>>>>> ce9d7dc7
                              </span>
                            );
                          }
 
                          if (isSentByMe && friend.lastMessage) {
                            return (
-<<<<<<< HEAD
-                             <span className="flex items-center gap-0.5 sm:gap-1 md:gap-1.5 min-w-0 overflow-hidden">
-                               <span className="flex-shrink-0">You:</span>
-                               <Check className="h-2 w-2 sm:h-2.5 sm:w-2.5 md:h-3 md:w-3 text-green-500 flex-shrink-0" />
-                               <span className="truncate max-w-[55vw] sm:max-w-[240px]">{friend.lastMessage}</span>
-=======
                              <span className="flex items-center gap-1 sm:gap-1.5">
                                <span>You:</span>
                                <Check className="h-2.5 w-2.5 sm:h-3 sm:w-3 text-green-500" />
                                <span>{friend.lastMessage}</span>
->>>>>>> ce9d7dc7
                              </span>
                            );
                          }
@@ -986,15 +887,9 @@
           {selectedFriend && (
           <div className="w-full h-full flex flex-col min-h-0">
                 {/* Chat Header */}
-<<<<<<< HEAD
-                <div className="px-2 py-2 sm:px-3 sm:py-3 md:px-4 md:py-4 border-b bg-gradient-to-r from-purple-50 via-violet-50 to-fuchsia-50 border-purple-100/70 flex-none">
-                  <div className="flex items-center gap-1.5 sm:gap-2 md:gap-3 w-full">
-                    <Button variant="ghost" size="icon" className="h-7 w-7 sm:h-8 sm:w-8 md:h-9 md:w-9 touch-manipulation flex-shrink-0" onClick={() => {
-=======
                 <div className="p-3 sm:p-4 border-b sticky top-0 z-10 bg-gradient-to-r from-purple-50 via-violet-50 to-fuchsia-50 border-purple-100/70">
                   <div className="flex items-center gap-2 sm:gap-3">
                     <Button variant="ghost" size="icon" className="mr-0.5 sm:mr-1 h-8 w-8 sm:h-9 sm:w-9" onClick={() => {
->>>>>>> ce9d7dc7
                       // Leave the room when going back to chat list
                       if (roomId) {
                         try {
@@ -1006,17 +901,6 @@
                       }
                       setSelectedFriend(null);
                     }} title="Back to chats">
-<<<<<<< HEAD
-                      <div className="h-9 w-9 sm:h-10 sm:w-10 md:h-11 md:w-11 rounded-full bg-white/70 border border-purple-200/60 shadow-sm flex items-center justify-center hover:bg-white transition-colors">
-                        <ArrowLeft className="h-5 w-5 sm:h-6 sm:w-6 md:h-7 md:w-7 text-purple-600" />
-                      </div>
-                    </Button>
-                    <Avatar className="h-7 w-7 sm:h-8 sm:w-8 md:h-9 md:w-9 flex-shrink-0">
-                      {convosLoaded && (
-                        <>
-                          <AvatarImage src={friends.find((f) => f.id === selectedFriend)?.avatar} className="w-full h-full object-cover" />
-                      <AvatarFallback className="text-xs">
-=======
                       <span className="text-lg sm:text-xl">←</span>
                     </Button>
                     <Avatar className="h-8 w-8 sm:h-10 sm:w-10">
@@ -1024,19 +908,13 @@
                         <>
                           <AvatarImage src={friends.find((f) => f.id === selectedFriend)?.avatar} />
                       <AvatarFallback className="text-xs sm:text-sm">
->>>>>>> ce9d7dc7
                             {friends.find((f) => f.id === selectedFriend)?.name?.[0] || ''}
                       </AvatarFallback>
                         </>
                       )}
                     </Avatar>
-<<<<<<< HEAD
-                    <div className="min-w-0 flex-1 overflow-hidden">
-                      <h3 className="font-semibold text-xs sm:text-sm md:text-base truncate">
-=======
                     <div>
                       <h3 className="font-semibold text-sm sm:text-base">
->>>>>>> ce9d7dc7
                         {convosLoaded ? (friends.find((f) => f.id === selectedFriend)?.name || '') : ''}
                       </h3>
                     </div>
@@ -1044,16 +922,6 @@
                 </div>
 
                 {/* Messages Area */}
-<<<<<<< HEAD
-                <ScrollArea className="flex-1 px-1 sm:px-2 md:px-3 py-1 sm:py-2 md:py-3 pb-200 sm:pb-10 md:pb-14 overflow-y-auto min-h-0 w-full">
-                  <div className="space-y-1 sm:space-y-1.5 md:space-y-2 relative w-full">
-                    <div className="pointer-events-none absolute inset-0 opacity-[0.06] bg-[radial-gradient(circle_at_20%_20%,_#8b5cf6_0,_transparent_40%),_radial-gradient(circle_at_80%_10%,_#a78bfa_0,_transparent_35%),_radial-gradient(circle_at_10%_80%,_#6d28d9_0,_transparent_35%),_radial-gradient(circle_at_90%_85%,_#c4b5fd_0,_transparent_40%)]" />
-                    {chatLoading && (
-                      <div className="h-full w-full flex items-center justify-center py-6 sm:py-8 md:py-10">
-                        <div className="flex items-center gap-2 text-muted-foreground">
-                          <Loader2 className="h-3 w-3 sm:h-4 sm:w-4 animate-spin" />
-                          <span className="text-xs sm:text-sm md:text-base">Loading conversation...</span>
-=======
                 <ScrollArea className="flex-1 px-0 py-1 sm:py-2 md:py-3 overflow-y-auto overflow-x-hidden">
                   <div className="space-y-0.5 sm:space-y-1 md:space-y-1.5 lg:space-y-2 relative min-h-0 w-full">
                     <div className="pointer-events-none absolute inset-0 opacity-[0.06] bg-[radial-gradient(circle_at_20%_20%,_#8b5cf6_0,_transparent_40%),_radial-gradient(circle_at_80%_10%,_#a78bfa_0,_transparent_35%),_radial-gradient(circle_at_10%_80%,_#6d28d9_0,_transparent_35%),_radial-gradient(circle_at_90%_85%,_#c4b5fd_0,_transparent_40%)]" />
@@ -1062,18 +930,12 @@
                         <div className="flex items-center gap-2 text-muted-foreground">
                           <Loader2 className="h-3.5 w-3.5 sm:h-4 sm:w-4 animate-spin" />
                           <span className="text-xs sm:text-sm">Loading conversation...</span>
->>>>>>> ce9d7dc7
                         </div>
                       </div>
                     )}
                     {!chatLoading && (
-<<<<<<< HEAD
-                      <div className="w-full flex justify-center py-1 sm:py-1.5 md:py-2">
-                        <div className="px-2 sm:px-3 py-1 sm:py-1.5 rounded-full text-[9px] sm:text-[10px] md:text-[11px] font-semibold tracking-wide bg-gradient-to-r from-amber-50 via-yellow-50 to-amber-50 text-amber-700 border border-amber-200 shadow-sm">
-=======
                       <div className="w-full flex justify-center py-1 sm:py-2">
                         <div className="px-2 sm:px-3 py-1 sm:py-1.5 rounded-full text-[10px] sm:text-[11px] font-semibold tracking-wide bg-gradient-to-r from-amber-50 via-yellow-50 to-amber-50 text-amber-700 border border-amber-200 shadow-sm">
->>>>>>> ce9d7dc7
                           Chats before 7 days will be deleted automatically
                         </div>
                       </div>
@@ -1081,25 +943,15 @@
                     {!chatLoading && messages.map((message, index) => (
                       <div
                         key={message.id}
-<<<<<<< HEAD
-                        className={`flex items-end gap-1 sm:gap-1.5 md:gap-2 motion-safe:animate-in motion-safe:slide-in-from-bottom-2 motion-safe:duration-300 w-full ${
-=======
                         className={`flex items-end gap-0 sm:gap-0.5 md:gap-1 lg:gap-1.5 xl:gap-2 motion-safe:animate-in motion-safe:slide-in-from-bottom-2 motion-safe:duration-300 w-full px-1 sm:px-2 min-w-0 ${
->>>>>>> ce9d7dc7
                           message.senderId === 0 ? "justify-end" : "justify-start"
                         }`}
                         style={{ animationDelay: `${index * 50}ms` }}
                       >
                         {message.senderId !== 0 && (
-<<<<<<< HEAD
-                          <Avatar className="h-6 w-6 sm:h-7 sm:w-7 md:h-8 md:w-8 mt-1 ring-2 ring-white shadow-md hover:ring-purple-200 transition-all duration-200 hover:scale-110 flex-shrink-0">
-                            <AvatarImage src={message.senderImage || friends.find((f) => f.id === selectedFriend)?.avatar} className="w-full h-full object-cover" />
-                            <AvatarFallback className="bg-gradient-to-br from-purple-100 to-purple-200 text-purple-700 font-semibold text-xs">
-=======
                           <Avatar className="h-3 w-3 sm:h-4 md:h-5 lg:h-6 xl:h-8 w-3 sm:w-4 md:w-5 lg:w-6 xl:w-8 mt-1 ring-1 sm:ring-2 ring-white shadow-md hover:ring-purple-200 transition-all duration-200 hover:scale-110 flex-shrink-0">
                             <AvatarImage src={message.senderImage || friends.find((f) => f.id === selectedFriend)?.avatar} />
                             <AvatarFallback className="bg-gradient-to-br from-purple-100 to-purple-200 text-purple-700 font-semibold text-[10px] sm:text-xs md:text-sm">
->>>>>>> ce9d7dc7
                               {friends.find((f) => f.id === selectedFriend)?.name?.[0] || 'U'}
                             </AvatarFallback>
                           </Avatar>
@@ -1119,13 +971,8 @@
                           </div>
                         ) : */} 
                         {message.type === 'image' ? (
-<<<<<<< HEAD
-                          <div className={`max-w-[70%] sm:max-w-[65%] md:max-w-[60%] group`}>
-                             <div className={`relative rounded-lg sm:rounded-xl md:rounded-2xl overflow-hidden transition-all duration-300 hover:scale-[1.01] sm:hover:scale-[1.02] md:hover:scale-[1.03] hover:shadow-xl ${
-=======
                           <div className={`max-w-[95%] sm:max-w-[85%] md:max-w-[80%] lg:max-w-[75%] xl:max-w-[68%] group flex-shrink-0 w-fit min-w-0`}>
                             <div className={`relative rounded-sm sm:rounded-md md:rounded-lg lg:rounded-xl xl:rounded-2xl overflow-hidden transition-all duration-300 hover:scale-[1.03] hover:shadow-xl ${
->>>>>>> ce9d7dc7
                               message.senderId === 0 
                                 ? "border-2 border-purple-300/30 shadow-lg shadow-purple-500/25" 
                                 : "border border-gray-200/80 shadow-md shadow-gray-200/60"
@@ -1133,54 +980,25 @@
                                 <img 
                                   src={message.file} 
                                 alt={message.fileName || 'image'} 
-<<<<<<< HEAD
-                                 className="max-h-40 sm:max-h-48 md:max-h-56 w-full object-cover cursor-pointer hover:brightness-110 transition-all duration-200"
-=======
                                  className="max-h-28 sm:max-h-32 md:max-h-40 lg:max-h-48 xl:max-h-56 w-full object-cover cursor-pointer hover:brightness-110 transition-all duration-200"
->>>>>>> ce9d7dc7
                                 onClick={() => setImagePreview({ open: true, url: message.file })}
                               />
                               {deletingMessageId === message.id && (
                                 <div className="absolute inset-0 bg-white/70 backdrop-blur-sm flex items-center justify-center gap-1 sm:gap-2">
-<<<<<<< HEAD
-                                  <Loader2 className="h-2.5 w-2.5 sm:h-3 sm:w-3 md:h-4 md:w-4 animate-spin text-purple-600" />
-                                  <span className="text-[10px] sm:text-xs md:text-sm text-foreground">Deleting...</span>
-=======
                                   <Loader2 className="h-3.5 w-3.5 sm:h-4 sm:w-4 animate-spin text-purple-600" />
                                   <span className="text-xs sm:text-sm text-foreground">Deleting...</span>
->>>>>>> ce9d7dc7
                                 </div>
                               )}
                             </div>
                              <div className="flex justify-between items-center mt-0.5 sm:mt-1 gap-0.5 sm:gap-1 md:gap-2">
-<<<<<<< HEAD
-                              <p className={`text-[9px] sm:text-[10px] md:text-[11px] font-medium ${message.senderId === 0 ? "text-purple-600" : "text-gray-500"}`}>
-                              {message.timestamp}
-                            </p>
-                              <div className="flex items-center gap-0.5 sm:gap-1">
-=======
                               <p className={`text-[7px] sm:text-[8px] md:text-[9px] lg:text-[10px] xl:text-[11px] font-medium ${message.senderId === 0 ? "text-purple-600" : "text-gray-500"}`}>
                               {message.timestamp}
                             </p>
                         <div className="flex items-center gap-0.5 sm:gap-1">
->>>>>>> ce9d7dc7
                                 {/* Message Status Icons for images */}
                                 {message.senderId === 0 && (
                                   <div className="flex items-center">
                                     {message.status === 'sending' && (
-<<<<<<< HEAD
-                                      <Clock className="h-2 w-2 sm:h-2.5 sm:w-2.5 md:h-3 md:w-3 text-purple-500 animate-pulse" />
-                                    )}
-                                    {message.status === 'sent' && (
-                                      <Check className="h-2 w-2 sm:h-2.5 sm:w-2.5 md:h-3 md:w-3 text-purple-500" />
-                                    )}
-                                    {message.status === 'delivered' && (
-                                      <CheckCheck className="h-2 w-2 sm:h-2.5 sm:w-2.5 md:h-3 md:w-3 text-purple-500" />
-                                    )}
-                                    {message.status === 'failed' && (
-                                      <div className="h-2 w-2 sm:h-2.5 sm:w-2.5 md:h-3 md:w-3 rounded-full bg-red-500 flex items-center justify-center animate-pulse">
-                                        <span className="text-white text-[6px] sm:text-[7px] md:text-[8px] font-bold">!</span>
-=======
                                       <Clock className="h-1.5 w-1.5 sm:h-2 sm:w-2 md:h-2.5 md:w-2.5 lg:h-3 lg:w-3 text-purple-500 animate-pulse" />
                                     )}
                                     {message.status === 'sent' && (
@@ -1192,7 +1010,6 @@
                                     {message.status === 'failed' && (
                                       <div className="h-1.5 w-1.5 sm:h-2 sm:w-2 md:h-2.5 md:w-2.5 lg:h-3 lg:w-3 rounded-full bg-red-500 flex items-center justify-center animate-pulse">
                                         <span className="text-white text-[5px] sm:text-[6px] md:text-[7px] lg:text-[8px] font-bold">!</span>
->>>>>>> ce9d7dc7
                                       </div>
                                     )}
                                   </div>
@@ -1202,17 +1019,10 @@
                                   <Button
                                     variant="ghost"
                                     size="sm"
-<<<<<<< HEAD
-                                    className="opacity-0 group-hover:opacity-100 transition-all duration-200 h-4 w-4 sm:h-5 sm:w-5 md:h-6 md:w-6 p-0 hover:bg-red-100 text-red-500 hover:scale-110 touch-manipulation"
-                                    onClick={() => handleDeleteMessage(message.id)}
-                                  >
-                                    <Trash2 className="h-2 w-2 sm:h-2.5 sm:w-2.5 md:h-3 md:w-3" />
-=======
                                     className="opacity-0 group-hover:opacity-100 transition-all duration-200 h-3 w-3 sm:h-4 sm:w-4 md:h-5 md:w-5 lg:h-6 lg:w-6 p-0 hover:bg-red-100 text-red-500 hover:scale-110"
                                     onClick={() => handleDeleteMessage(message.id)}
                                   >
                                     <Trash2 className="h-1.5 w-1.5 sm:h-2 sm:w-2 md:h-2.5 md:w-2.5 lg:h-3 lg:w-3" />
->>>>>>> ce9d7dc7
                                   </Button>
                                 )}
                               </div>
@@ -1220,17 +1030,6 @@
                           </div>
                         ) : (
                           <div
-<<<<<<< HEAD
-                            className={`max-w-[70%] sm:max-w-[65%] md:max-w-[60%] group relative transition-all duration-300 hover:scale-[1.01] sm:hover:scale-[1.02] ${
-                              message.senderId === 0
-                                ? "bg-gradient-to-br from-purple-500 via-purple-600 to-purple-700 text-white shadow-lg shadow-purple-500/30 hover:shadow-purple-500/40" 
-                                : "bg-gradient-to-br from-white to-gray-50 border border-gray-200/80 shadow-md shadow-gray-200/60 hover:shadow-gray-300/60"
-                            } rounded-lg sm:rounded-xl md:rounded-2xl px-2 sm:px-2 md:px-2.5 py-1 sm:py-1.5 md:py-2 shadow-sm backdrop-blur-sm`}
-                          >
-                            <p className="leading-snug text-[11px] sm:text-[12px] md:text-[13px] font-medium break-words">{message.text && renderRichText(message.text, message.senderId === 0)}</p>
-                            {message.text && extractUrls(message.text).length > 0 && (
-                              <div className="mt-1.5 sm:mt-2 md:mt-3">
-=======
                             className={`max-w-[95%] sm:max-w-[85%] md:max-w-[80%] lg:max-w-[75%] xl:max-w-[68%] group relative transition-all duration-300 hover:scale-[1.02] flex-shrink-0 w-fit min-w-0 ${
                               message.senderId === 0
                                 ? "bg-gradient-to-br from-purple-500 via-purple-600 to-purple-700 text-white shadow-lg shadow-purple-500/30 hover:shadow-purple-500/40" 
@@ -1240,7 +1039,6 @@
                             <p className="leading-snug text-[9px] sm:text-[10px] md:text-[11px] lg:text-[12px] xl:text-[13px] font-medium break-words break-all whitespace-pre-wrap min-w-0">{message.text && renderRichText(message.text, message.senderId === 0)}</p>
                             {message.text && extractUrls(message.text).length > 0 && (
                               <div className="mt-0.5 sm:mt-1 md:mt-1.5 lg:mt-2 xl:mt-3">
->>>>>>> ce9d7dc7
                                 {extractUrls(message.text).map((u, i) => (
                                   <LinkCard key={`${message.id}-link-${i}`} url={u} />
                                 ))}
@@ -1248,11 +1046,7 @@
                             )}
                             {/* Deleting overlay only for images. None for text messages. */}
                             <div className="flex justify-between items-center mt-0.5 sm:mt-1 gap-0.5 sm:gap-1 md:gap-2">
-<<<<<<< HEAD
-                              <p className={`text-[8px] sm:text-[9px] md:text-[10px] font-medium ${message.senderId === 0 ? "text-white/90" : "text-gray-500"}`}>
-=======
                               <p className={`text-[6px] sm:text-[7px] md:text-[8px] lg:text-[9px] xl:text-[10px] font-medium ${message.senderId === 0 ? "text-white/90" : "text-gray-500"}`}>
->>>>>>> ce9d7dc7
                               {message.timestamp}
                             </p>
                               <div className="flex items-center gap-0.5 sm:gap-1">
@@ -1260,19 +1054,6 @@
                                 {message.senderId === 0 && (
                                   <div className="flex items-center">
                                     {message.status === 'sending' && (
-<<<<<<< HEAD
-                                      <Clock className="h-2 w-2 sm:h-2.5 sm:w-2.5 md:h-3 md:w-3 text-white/70 animate-pulse" />
-                                    )}
-                                    {message.status === 'sent' && (
-                                      <Check className="h-2 w-2 sm:h-2.5 sm:w-2.5 md:h-3 md:w-3 text-white/70" />
-                                    )}
-                                    {message.status === 'delivered' && (
-                                      <CheckCheck className="h-2 w-2 sm:h-2.5 sm:w-2.5 md:h-3 md:w-3 text-white/70" />
-                                    )}
-                                    {message.status === 'failed' && (
-                                      <div className="h-2 w-2 sm:h-2.5 sm:w-2.5 md:h-3 md:w-3 rounded-full bg-red-500 flex items-center justify-center animate-pulse">
-                                        <span className="text-white text-[6px] sm:text-[7px] md:text-[8px] font-bold">!</span>
-=======
                                       <Clock className="h-1.5 w-1.5 sm:h-2 sm:w-2 md:h-2.5 md:w-2.5 lg:h-3 lg:w-3 text-white/70 animate-pulse" />
                                     )}
                                     {message.status === 'sent' && (
@@ -1284,7 +1065,6 @@
                                     {message.status === 'failed' && (
                                       <div className="h-1.5 w-1.5 sm:h-2 sm:w-2 md:h-2.5 md:w-2.5 lg:h-3 lg:w-3 rounded-full bg-red-500 flex items-center justify-center animate-pulse">
                                         <span className="text-white text-[5px] sm:text-[6px] md:text-[7px] lg:text-[8px] font-bold">!</span>
->>>>>>> ce9d7dc7
                                       </div>
                                     )}
                                   </div>
@@ -1294,17 +1074,10 @@
                                   <Button
                                     variant="ghost"
                                     size="sm"
-<<<<<<< HEAD
-                                    className="opacity-0 group-hover:opacity-100 transition-all duration-200 h-4 w-4 sm:h-5 sm:w-5 md:h-6 md:w-6 p-0 hover:bg-white/20 text-white hover:scale-110 touch-manipulation"
-                                    onClick={() => handleDeleteMessage(message.id)}
-                                  >
-                                    <Trash2 className="h-2 w-2 sm:h-2.5 sm:w-2.5 md:h-3 md:w-3" />
-=======
                                     className="opacity-0 group-hover:opacity-100 transition-all duration-200 h-3 w-3 sm:h-4 sm:w-4 md:h-5 md:w-5 lg:h-6 lg:w-6 p-0 hover:bg-white/20 text-white hover:scale-110"
                                     onClick={() => handleDeleteMessage(message.id)}
                                   >
                                     <Trash2 className="h-1.5 w-1.5 sm:h-2 sm:w-2 md:h-2.5 md:w-2.5 lg:h-3 lg:w-3" />
->>>>>>> ce9d7dc7
                                   </Button>
                                 )}
                               </div>
@@ -1313,15 +1086,9 @@
                         )}
                         
                         {message.senderId === 0 && (
-<<<<<<< HEAD
-                          <Avatar className="h-6 w-6 sm:h-7 sm:w-7 md:h-8 md:w-8 mt-1 ring-2 ring-purple-200 shadow-md hover:ring-purple-300 transition-all duration-200 hover:scale-110 flex-shrink-0">
-                            <AvatarImage src={message.senderImage || undefined} className="w-full h-full object-cover" />
-                            <AvatarFallback className="bg-gradient-to-br from-purple-500 to-purple-600 text-white font-semibold text-xs">Y</AvatarFallback>
-=======
                             <Avatar className="h-3 w-3 sm:h-4 md:h-5 lg:h-6 xl:h-8 w-3 sm:w-4 md:w-5 lg:w-6 xl:w-8 mt-1 ring-1 sm:ring-2 ring-purple-200 shadow-md hover:ring-purple-300 transition-all duration-200 hover:scale-110 flex-shrink-0 overflow-visible">
                             <AvatarImage src={message.senderImage || undefined} />
                             <AvatarFallback className="bg-gradient-to-br from-purple-500 to-purple-600 text-white font-semibold text-[10px] sm:text-xs md:text-sm">Y</AvatarFallback>
->>>>>>> ce9d7dc7
                           </Avatar>
                         )}
                       </div>
@@ -1331,11 +1098,7 @@
                 </ScrollArea>
 
                 {/* Message Input */}
-<<<<<<< HEAD
-                <div className="px-1 py-1 sm:px-2 sm:py-2 md:px-4 md:py-4 border-t bg-gradient-to-r from-purple-50 via-violet-50 to-fuchsia-50 border-purple-100/70 backdrop-blur supports-[backdrop-filter]:bg-white/60 flex-none w-full sticky bottom-0 z-30" style={{ paddingBottom: 'env(safe-area-inset-bottom)' }}>
-=======
                 <div className="p-3 sm:p-4 border-t bg-gradient-to-r from-purple-50 via-violet-50 to-fuchsia-50 border-purple-100/70 backdrop-blur supports-[backdrop-filter]:bg-white/60">
->>>>>>> ce9d7dc7
                   <input 
                     type="file" 
                     ref={fileInputRef} 
@@ -1344,17 +1107,6 @@
                     className="hidden"
                   />
                   {pendingImage && (
-<<<<<<< HEAD
-                    <div className="mb-1 sm:mb-2 md:mb-3 flex items-center gap-1.5 sm:gap-2 md:gap-3 p-1.5 sm:p-2 rounded-md border bg-muted/40 max-w-xs">
-                      <img src={pendingImage.previewUrl} alt={pendingImage.name} className="h-7 w-7 sm:h-8 sm:w-8 md:h-10 md:w-10 object-cover rounded flex-shrink-0" />
-                      <div className="flex-1 min-w-0">
-                        <p className="text-[10px] sm:text-xs font-medium truncate">{pendingImage.name}</p>
-                        <p className="text-[9px] sm:text-[10px] md:text-[11px] text-muted-foreground">Will send when you press Send</p>
-                      </div>
-                      <Button size="sm" variant="ghost" className="h-5 w-5 sm:h-6 sm:w-6 md:h-7 md:w-7 p-0 touch-manipulation flex-shrink-0" onClick={() => setPendingImage(null)}>
-                        <span className="text-[10px] sm:text-xs">×</span>
-                      </Button>
-=======
                     <div className="mb-2 sm:mb-3 flex items-center gap-2 sm:gap-3 p-1.5 sm:p-2 rounded-md border bg-muted/40 max-w-xs">
                       <img src={pendingImage.previewUrl} alt={pendingImage.name} className="h-8 w-8 sm:h-10 sm:w-10 object-cover rounded" />
                       <div className="flex-1 min-w-0">
@@ -1362,7 +1114,6 @@
                         <p className="text-[10px] sm:text-[11px] text-muted-foreground">Will send when you press Send</p>
                       </div>
                       <Button size="sm" variant="ghost" className="h-6 sm:h-7 px-1.5 sm:px-2 text-xs" onClick={() => setPendingImage(null)}>Remove</Button>
->>>>>>> ce9d7dc7
                     </div>
                   )}
                   
@@ -1376,34 +1127,15 @@
                   {true && (
                     <div className="relative w-full">
                       {showEmojiPicker && (
-<<<<<<< HEAD
-                        <div className="absolute bottom-10 sm:bottom-12 md:bottom-16 left-0 z-10">
-                          <EmojiPicker 
-                            onEmojiClick={handleEmojiClick}
-                            width={260}
-                            height={280}
-                            className="sm:w-[280px] sm:h-[320px] md:w-[300px] md:h-[350px]"
-=======
                         <div className="absolute bottom-14 sm:bottom-16 left-0 z-10">
                           <EmojiPicker 
                             onEmojiClick={handleEmojiClick}
                             width={280}
                             height={320}
->>>>>>> ce9d7dc7
                           />
                         </div>
                       )}
                       
-<<<<<<< HEAD
-                      <div className="flex gap-1 sm:gap-2 md:gap-3 items-center w-full">
-                        <Button 
-                          variant="ghost" 
-                          size="icon" 
-                          className="h-8 w-8 sm:h-9 sm:w-9 md:h-10 md:w-10 text-muted-foreground hover:text-foreground touch-manipulation flex-shrink-0"
-                          onClick={() => setShowEmojiPicker(!showEmojiPicker)}
-                        >
-                          <Smile className="h-3.5 w-3.5 sm:h-4 sm:w-4 md:h-5 md:w-5" />
-=======
                       <div className="flex gap-2 sm:gap-3 items-center">
                         <Button 
                           variant="ghost" 
@@ -1412,23 +1144,15 @@
                           onClick={() => setShowEmojiPicker(!showEmojiPicker)}
                         >
                           <Smile className="h-4 w-4 sm:h-5 sm:w-5" />
->>>>>>> ce9d7dc7
                         </Button>
                         
                         <Button 
                           variant="ghost" 
                           size="icon" 
-<<<<<<< HEAD
-                          className="h-8 w-8 sm:h-9 sm:w-9 md:h-10 md:w-10 text-muted-foreground hover:text-foreground touch-manipulation flex-shrink-0"
-                          onClick={handleAttachmentClick}
-                        >
-                          <Paperclip className="h-3.5 w-3.5 sm:h-4 sm:w-4 md:h-5 md:w-5" />
-=======
                           className="h-8 w-8 sm:h-10 sm:w-10 text-muted-foreground hover:text-foreground"
                           onClick={handleAttachmentClick}
                         >
                           <Paperclip className="h-4 w-4 sm:h-5 sm:w-5" />
->>>>>>> ce9d7dc7
                         </Button>
                         
                         <div className="flex-1 relative min-w-0">
@@ -1441,19 +1165,11 @@
                                 handleSendMessage();
                               }
                             }}
-<<<<<<< HEAD
-                            className="rounded-full pl-2 sm:pl-3 md:pl-4 pr-10 sm:pr-12 md:pr-16 h-8 sm:h-9 md:h-12 text-xs sm:text-sm md:text-base bg-gray-100 border-gray-200 focus:bg-white touch-manipulation w-full"
-                          />
-                        </div>
-                        
-                        <div className="flex gap-1 sm:gap-2 md:gap-3 flex-shrink-0">
-=======
                             className="rounded-full pl-3 sm:pl-4 pr-12 sm:pr-16 h-10 sm:h-12 text-sm sm:text-base bg-gray-100 border-gray-200 focus:bg-white break-words break-all whitespace-pre-wrap"
                           />
                         </div>
                         
                         <div className="flex gap-2 sm:gap-3">
->>>>>>> ce9d7dc7
                           {/* Voice recording button - commented out */}
                           {/* <Button 
                             onClick={() => setShowVoiceRecorder(true)} 
@@ -1466,11 +1182,7 @@
                           
                           <Button 
                             onClick={handleSendMessage} 
-<<<<<<< HEAD
-                            className={`rounded-full h-8 w-8 sm:h-9 sm:w-9 md:h-12 md:w-12 transition-all touch-manipulation flex-shrink-0 ${
-=======
                             className={`rounded-full h-10 w-10 sm:h-12 sm:w-12 transition-all ${
->>>>>>> ce9d7dc7
                               newMessage.trim() || pendingImage 
                                 ? "bg-purple-500 hover:bg-purple-600 text-white" 
                                 : "bg-gray-200 text-gray-400 cursor-not-allowed"
@@ -1478,11 +1190,7 @@
                             size="icon"
                             disabled={!newMessage.trim() && !pendingImage}
                           >
-<<<<<<< HEAD
-                            <Send className="h-3.5 w-3.5 sm:h-4 sm:w-4 md:h-5 md:w-5" />
-=======
                             <Send className="h-4 w-4 sm:h-5 sm:w-5" />
->>>>>>> ce9d7dc7
                           </Button>
                         </div>
                       </div>
