import { ScrollArea } from "@/components/ui/scroll-area";
import { Separator } from "@/components/ui/separator";
import { Input } from "@/components/ui/input";
import { Avatar, AvatarFallback, AvatarImage } from "@/components/ui/avatar";
import { Button } from "@/components/ui/button";
import { MessageCircle, Search, Send, Smile, Paperclip, Mic, Plus, Trash2, MoreVertical, Clock, Check, CheckCheck, Loader2, ExternalLink, Globe, ImageIcon, ArrowLeft } from "lucide-react";
import { useState, useRef, useEffect } from "react";
import { useLocation } from "react-router-dom";
// Voice recording components - commented out
// import { VoiceRecorder } from "@/components/messages/VoiceRecorder";
// import { VoiceMessage } from "@/components/messages/VoiceMessage";
import EmojiPicker from "emoji-picker-react";
import {
  Dialog,
  DialogContent,
  DialogHeader,
  DialogTitle,
  DialogTrigger,
} from "@/components/ui/dialog";
import {
  AlertDialog,
  AlertDialogAction,
  AlertDialogCancel,
  AlertDialogContent,
  AlertDialogDescription,
  AlertDialogFooter,
  AlertDialogHeader,
  AlertDialogTitle,
} from "@/components/ui/alert-dialog";
import { Checkbox } from "@/components/ui/checkbox";
import { fetchAllUsers } from "@/services/userService";
import { getAllConversations, loadPreviousConversation, deleteConversationMessage, deleteConversation } from "@/services/messageService";
import getSocket from "@/services/socketClient";
import api from "@/services/apiClient";
import { useToast } from "@/hooks/use-toast";
import { Tooltip, TooltipTrigger, TooltipContent, TooltipProvider } from "@/components/ui/tooltip";

// Will be loaded from backend
const initialAllUsers = [];

function getHostname(url) {
  try { return new URL(url).hostname; } catch { return null; }
}

function extractUrls(text) {
  if (!text || typeof text !== 'string') return [];
  const regex = /(https?:\/\/[^\s]+|www\.[^\s]+)/g;
  const matches = text.match(regex) || [];
  return matches.map(u => (u.startsWith('http') ? u : `https://${u}`));
}

function LinkCard({ url }) {
  const host = getHostname(url);
  return (
    <a href={url} target="_blank" rel="noreferrer" className="block mt-0.5 sm:mt-1 md:mt-1.5 lg:mt-2">
      <div className="rounded-sm sm:rounded-md md:rounded-lg lg:rounded-xl xl:rounded-2xl border border-muted/30 shadow-sm bg-white text-foreground overflow-hidden">
        <div className="flex items-center justify-between px-1 sm:px-1.5 md:px-2 lg:px-3 py-0.5 sm:py-1 md:py-1.5 lg:py-2">
          <div className="flex items-center gap-0.5 sm:gap-1 md:gap-1.5 lg:gap-2">
            <img src={`https://www.google.com/s2/favicons?domain=${host}&sz=32`} alt="" className="h-2.5 w-2.5 sm:h-3 sm:w-3 md:h-3.5 md:w-3.5 lg:h-4 lg:w-4" />
            <span className="font-semibold text-[9px] sm:text-[10px] md:text-xs lg:text-sm truncate max-w-[120px] sm:max-w-[140px] md:max-w-[180px] lg:max-w-[220px]">{host || url}</span>
          </div>
          <ExternalLink className="h-2.5 w-2.5 sm:h-3 sm:w-3 md:h-3.5 md:w-3.5 lg:h-4 lg:w-4 text-muted-foreground" />
        </div>
        <div className="flex items-center gap-0.5 sm:gap-1 md:gap-1.5 lg:gap-2 px-1 sm:px-1.5 md:px-2 lg:px-3 py-0.5 sm:py-1 md:py-1.5 lg:py-2 text-[9px] sm:text-[10px] md:text-xs lg:text-sm text-muted-foreground border-t border-muted/20">
          <Globe className="h-2.5 w-2.5 sm:h-3 sm:w-3 md:h-3.5 md:w-3.5 lg:h-4 lg:w-4" />
          <span className="truncate">{host}</span>
        </div>
      </div>
    </a>
  );
}

function renderRichText(text, isOnDark = false) {
  const urlRegex = /(https?:\/\/[^\s]+)/g;
  const parts = text.split(urlRegex);
  return (
    <span className="break-words">
      {parts.map((part, idx) => {
        if (urlRegex.test(part)) {
          const host = getHostname(part);
          return (
            <a key={idx} href={part} target="_blank" rel="noreferrer" className={`inline-flex items-center gap-0.5 sm:gap-1 ${isOnDark ? 'text-white underline' : 'text-primary hover:underline'}`}>
              {host && (
                <img src={`https://www.google.com/s2/favicons?domain=${host}&sz=16`} alt="" className={`h-3 w-3 sm:h-4 sm:w-4 ${isOnDark ? 'brightness-200' : ''}`} />
              )}
              <span className="break-all">{part}</span>
            </a>
          );
        }
        return <span key={idx} className="break-words">{part}</span>;
      })}
    </span>
  );
}

function Messages() {
  // conversations shown in the left list (starts empty like Google Chat)
  const [friends, setFriends] = useState([]);
  // directory of all users to start a chat with (shown in + dialog)
  const [allUsers, setAllUsers] = useState([]);
  const [selectedFriend, setSelectedFriend] = useState(null);
  const [convosLoaded, setConvosLoaded] = useState(false);
  const [newMessage, setNewMessage] = useState("");
  const [searchQuery, setSearchQuery] = useState("");
  // Voice recording state - commented out
  // const [showVoiceRecorder, setShowVoiceRecorder] = useState(false);
  const [showEmojiPicker, setShowEmojiPicker] = useState(false);
  const [messages, setMessages] = useState([]);
  const [chatLoading, setChatLoading] = useState(false);
  const [roomId, setRoomId] = useState(null);
  const [conversationId, setConversationId] = useState(null);
  const [newChatUsers, setNewChatUsers] = useState([]);
  const [newChatSearch, setNewChatSearch] = useState("");
  const [startingUserId, setStartingUserId] = useState(null);
  const [deleteMessageId, setDeleteMessageId] = useState(null);
  const [showDeleteDialog, setShowDeleteDialog] = useState(false);
  const fileInputRef = useRef(null);
  const messagesEndRef = useRef(null);
  const location = useLocation();
  const [pendingImage, setPendingImage] = useState(null);
  const [imagePreview, setImagePreview] = useState({ open: false, url: null });
  const [deletingMessageId, setDeletingMessageId] = useState(null);
  const [deleteConversationId, setDeleteConversationId] = useState(null);
  const [showDeleteConversationDialog, setShowDeleteConversationDialog] = useState(false);
  const { toast } = useToast();

  const formatChatTime = (iso) => {
    if (!iso) return "";
    const d = new Date(iso);
    const now = new Date();
    const isSameDay = d.toDateString() === now.toDateString();
    if (isSameDay) {
      return d.toLocaleTimeString([], { hour: '2-digit', minute: '2-digit' });
    }
    return d.toLocaleDateString([], { month: 'short', day: 'numeric' });
  };

  // Truncate message to a small, fixed preview with custom ellipsis for chat list
  const getHalfPreview = (text) => {
    if (!text) return '';
    const str = String(text).trim();
    const PREVIEW_LIMIT = 24; // small portion
    if (str.length <= PREVIEW_LIMIT) return str;
    return str.slice(0, PREVIEW_LIMIT).trimEnd() + '.....';
  };

  // Reset local UI state when arriving at Messages route to avoid showing stale names
  useEffect(() => {
    if (location.pathname.endsWith("/messages")) {
      setSelectedFriend(null);
      setFriends([]);
      setAllUsers([]);
      setMessages([]);
      setRoomId(null);
      setConvosLoaded(false);
    }
  }, [location.pathname]);

  // Cleanup: Leave room when component unmounts or when leaving messages page
  useEffect(() => {
    return () => {
      if (roomId) {
        try {
          const socket = getSocket();
          socket.emit('leaveRoom', roomId);
        } catch (error) {
          console.warn('Failed to leave room on cleanup:', error);
        }
      }
    };
  }, [roomId]);

  // Load conversations for current user on entry; also load all users for starting new chat
  // Ensure socket connects when Messages section is opened
  useEffect(() => {
    const socket = getSocket();
    // Optional: log to verify connection lifecycle specific to Messages
    const onConnect = () => {
      console.log('[Messages] socket connected');
    };
    const onDisconnect = (reason) => console.log('[Messages] socket disconnected', reason);
    const onRoomIdForSender = ({ conversationid, roomId: serverRoomId, to }) => {
      // Clear in-flight blocker once backend responds
      setStartingUserId(null);
      setRoomId(serverRoomId);
      setConversationId(conversationid);
      setSelectedFriend(String(conversationid));
      // Clear old chat and show loading while fetching history
      setMessages([]);
      setChatLoading(true);
      console.log('room id at sender side', serverRoomId);
      // join room immediately
      try {
        // const s = getSocket();
        // s.emit('joinRoom', serverRoomId);
      } catch {}
      // After server creates/returns a room, refresh conversations from backend
      void (async () => {
        try {
          const convos = await getAllConversations();
          const normalizedFriends = (Array.isArray(convos) ? convos : []).map(c => ({
            id: String(c.id),
            name: c.title || 'User',
            avatar: c.image || '/placeholder.svg',
            lastMessage: c.lastMessage || '',
            lastMessageType: c.lastMessageType || null,
            room: c.room,
            conversationId: c.id,
            isRead: c.isRead,
            lastMessageFrom: c.lastMessageFrom,
            lastMessageAt: c.lastMessageAt,
          }));
          setFriends(normalizedFriends);
          setConvosLoaded(true);
        } catch {}
      })();
      // Load previous messages for this new conversation
      (async () => {
        try {
          const data = await loadPreviousConversation(conversationid);
          const currentUserId = localStorage.getItem('userId');
          const mapped = (data?.cov_messages || []).map(m => ({
            id: m.id,
            senderId: String(m.sender_id) === String(currentUserId) ? 0 : String(m.sender_id),
            senderImage: m?.sender?.image || null,
            text: m.type === 'IMAGE' ? null : m.content,
            timestamp: new Date(m.createdAt).toLocaleTimeString([], { hour: '2-digit', minute: '2-digit' }),
            type: m.type === 'IMAGE' ? 'image' : 'text',
            file: m.type === 'IMAGE' ? m.content : null,
            status: String(m.sender_id) === String(currentUserId) ? 'sent' : 'delivered', // Default status for loaded messages
          }));
          setMessages(mapped);
          setChatLoading(false);
        } catch (e) {
          console.warn('Failed to load previous messages (new)', e);
          setChatLoading(false);
        }
      })();
    };

    const onReceiveMessage = ({ from, message, image, messageid, type, conversationid }) => {
      const currentUserId = localStorage.getItem('userId');
      const isSelf = String(from) === String(currentUserId);
      
      if (isSelf) {
        // This is our own message coming back from server - replace optimistic message
        setMessages(prev => {
          // Find the most recent optimistic message with 'sending' status
          const optimisticIndex = prev.findLastIndex(msg => 
            msg.senderId === 0 && msg.status === 'sending' && (
              (type === 'IMAGE' && msg.type === 'image') || (type !== 'IMAGE' && msg.text === message)
            )
          );
          
          if (optimisticIndex !== -1) {
            // Replace optimistic message with real one
            const updated = [...prev];
            updated[optimisticIndex] = {
              ...updated[optimisticIndex],
              id: messageid,
              status: 'sent', // Message sent successfully
              senderImage: image || null,
              type: type === 'IMAGE' ? 'image' : 'text',
              file: type === 'IMAGE' ? message : null,
              text: type === 'IMAGE' ? null : message,
            };
            return updated;
          } else {
            // Fallback: add as new message if optimistic message not found
            return [
              ...prev,
              {
                id: messageid,
                senderId: 0,
                text: type === 'IMAGE' ? null : message,
                senderImage: image || null,
                timestamp: new Date().toLocaleTimeString([], { 
                  hour: '2-digit', 
                  minute: '2-digit' 
                }),
                type: type === 'IMAGE' ? 'image' : 'text',
                file: type === 'IMAGE' ? message : null,
                status: 'sent',
              },
            ];
          }
        });
      } else {
        // Message from someone else - add as new message
        setMessages(prev => [
          ...prev,
          {
            id: messageid,
            senderId: String(from),
            text: type === 'IMAGE' ? null : message,
            senderImage: image || null,
            timestamp: new Date().toLocaleTimeString([], { 
              hour: '2-digit', 
              minute: '2-digit' 
            }),
            type: type === 'IMAGE' ? 'image' : 'text',
            file: type === 'IMAGE' ? message : null,
            status: 'delivered', // Messages from others are considered delivered
          },
        ]);
      }

      // If the incoming message is from someone else and we're inside this conversation, mark it read
      try {
        if (!isSelf && conversationid && messageid) {
          const s = getSocket();
          setTimeout(()=>{
            s.emit('messageSeenByReceiver', { messageid, conversationid: conversationid });
          console.log("message seen by receiver", messageid, conversationid);
          }, 2000);

        }
      } catch {}
    };
    const onConversationUpdated = (updatePayload) => {
      console.log('Conversation updated:', updatePayload);
      setFriends(prev => {
        const existingIndex = prev.findIndex(f => f.id === updatePayload.id);
        const isOpen = String(updatePayload.id) === String(conversationId);

        const updatedFriend = {
          id: String(updatePayload.id),
          name: updatePayload.title || 'User',
          avatar: updatePayload.image || '/placeholder.svg',
          lastMessage: updatePayload.lastMessage || '',
          lastMessageType: updatePayload.lastMessageType || null,
          room: updatePayload.room,
          conversationId: updatePayload.id,
          // If conversation is open, force read; otherwise use server flag
          isRead: isOpen ? true : updatePayload.isRead,
          lastMessageFrom: updatePayload.lastMessageFrom,
          lastMessageAt: updatePayload.lastMessageAt,
        };
        
        if (existingIndex >= 0) {
          // Update existing conversation and move to top
          const updated = [...prev];
          updated[existingIndex] = updatedFriend;
          return [updatedFriend, ...updated.filter((_, i) => i !== existingIndex)];
        } else {
          // Add new conversation to top
          return [updatedFriend, ...prev];
        }
      });
    };
    socket.on('connect', onConnect);
    socket.on('disconnect', onDisconnect);
    socket.on('roomidforsender', onRoomIdForSender);
    socket.on('receiveMessage', onReceiveMessage);
    const onMessagesRead = ({ conversationId: readConvId }) => {
      if (!readConvId) return;
      setFriends(prev => prev.map(f => (
        String(f.conversationId || f.id) === String(readConvId)
          ? { ...f, isRead: true } // This will remove bold styling since isRead is now true
          : f
      )));
    };
    socket.on('messagesRead', onMessagesRead);
    const onDeleteMessage = ({ messageid, conversation_id }) => {
      if (!messageid) return;
      // Only act if we're on the same conversation or if unknown treat as current
      if (!conversationId || String(conversationId) === String(conversation_id)) {
        setDeletingMessageId(messageid);
        setTimeout(() => {
          setMessages(prev => prev.filter(m => String(m.id) !== String(messageid)));
          setDeletingMessageId(null);
        }, 220);
      }
    };
    socket.on('deleteMessage', onDeleteMessage);
    socket.on('conversationUpdated', onConversationUpdated);
    const onConversationDeleted = (deletedConversationId) => {
      if (!deletedConversationId) return;
      setFriends(prev => prev.filter(f => String(f.conversationId || f.id) !== String(deletedConversationId)));
      // If the open chat is deleted, navigate back to list
      setSelectedFriend(prevSel => (String(prevSel) === String(deletedConversationId) ? null : prevSel));
    };
    socket.on('conversationdeleted', onConversationDeleted);
    
    // Handle error events from backend
    const onError = ({ message }) => {
      if (message) {
        toast({
          title: "Error",
          description: message,
          variant: "destructive",
          duration: 4000,
        });
      }
    };
    socket.on('error', onError);
    
    return () => {
      socket.off('connect', onConnect);
      socket.off('disconnect', onDisconnect);
      socket.off('roomidforsender', onRoomIdForSender);
      socket.off('receiveMessage', onReceiveMessage);
      socket.off('messagesRead', onMessagesRead);
      socket.off('deleteMessage', onDeleteMessage);
      socket.off('conversationUpdated', onConversationUpdated);
      socket.off('conversationdeleted', onConversationDeleted);
      socket.off('error', onError);
    };
  }, []);

  // Load conversations for current user on entry; also load all users for starting new chat
  useEffect(() => {
    (async () => {
      try {
        // Load conversations
        const convos = await getAllConversations();
        console.log('getAllConversations ->', convos);
        // If backend returns only IDs, render placeholder items directly
        if (Array.isArray(convos) && convos.every(v => typeof v === 'string')) {
          const idFriends = convos.map(id => ({
            id: String(id),
            name: `${String(id)}`,
            avatar: '/placeholder.svg',
            lastMessage: '',
          }));
          setFriends(idFriends);
        } else {
        // Normalize using backend contract (id, room, title, image, isRead, lastMessageFrom)
        const normalizedFriends = (Array.isArray(convos) ? convos : []).map(c => ({
          id: String(c.id),
          name: c.title || 'User',
          avatar: c.image || '/placeholder.svg',
          lastMessage: c.lastMessage || '',
          lastMessageType: c.lastMessageType || null,
          room: c.room,
          conversationId: c.id,
          isRead: c.isRead,
          lastMessageFrom: c.lastMessageFrom,
          lastMessageAt: c.lastMessageAt,
        }));
        setFriends(normalizedFriends);
        }

        // Load directory of all users for the + modal
        const users = await fetchAllUsers();
        // Normalize to {id, name, avatar}
        const normalized = (users || []).map(u => ({
          id: u.id || u._id || u.user_id || u.userId,
          name: [u.first_name, u.last_name].filter(Boolean).join(' ') || u.name || u.email || 'User',
          avatar: u.image || u.avatar || '/placeholder.svg',
        })).filter(u => u.id);
        setAllUsers(normalized);
        setConvosLoaded(true);
      } catch (e) {
        console.warn('Messages: failed to load users', e);
        setConvosLoaded(true);
      }
    })();
  }, []);

  useEffect(() => {
    if (messagesEndRef.current) {
      messagesEndRef.current.scrollIntoView({ behavior: "smooth" });
    }
  }, [messages]);

  const handleSendMessage = () => {
    if (!newMessage.trim() && !pendingImage) return;
    if (!roomId || !conversationId) {
      console.warn('Messages: cannot send, missing roomId or conversationId');
      return;
    }
    
    // If there is a pending image, send as attachment-like message first
    if (pendingImage) {
      const tempId = `img_${Date.now()}_${Math.random()}`;
      setMessages(prev => [
        ...prev,
        {
          id: tempId,
          senderId: 0,
          file: pendingImage.previewUrl,
          fileName: pendingImage.name,
          fileType: 'image',
          timestamp: new Date().toLocaleTimeString([], { 
            hour: '2-digit', 
            minute: '2-digit' 
          }),
          type: 'image',
          status: 'sending',
        },
      ]);
      const formData = new FormData();
      formData.append('media', pendingImage.file);
      formData.append('conversation_id', conversationId);
      formData.append('roomId', roomId);
      setPendingImage(null);
      (async () => {
        try {
          await api.post('/api/private-messaging/sendimage', formData, {
            headers: { 'Content-Type': 'multipart/form-data' },
            withCredentials: true,
          });
        } catch (e) {
          setMessages(prev => prev.map(m => (m.id === tempId ? { ...m, status: 'failed' } : m)));
        }
      })();
    }

    if (newMessage.trim()) {
      const messageText = newMessage.trim();
      const tempId = `temp_${Date.now()}_${Math.random()}`;
      // Add optimistic message with sending status
      setMessages(prev => [
        ...prev,
        {
          id: tempId,
        senderId: 0,
          text: messageText,
          senderImage: null,
        timestamp: new Date().toLocaleTimeString([], { 
          hour: '2-digit', 
          minute: '2-digit' 
        }),
          type: 'text',
          status: 'sending', // sending, sent, delivered
          tempId: tempId
      },
    ]);
      setNewMessage("");
      try {
        const socket = getSocket();
        socket.emit('sendMessage', { conversationid: conversationId, roomId, message: messageText });
      } catch (error) {
        console.warn('Messages: failed to send message', error);
        setMessages(prev => prev.map(msg => 
          msg.tempId === tempId ? { ...msg, status: 'failed' } : msg
        ));
      }
    }
  };

  // Voice message handler - commented out
  // const handleSendVoiceMessage = (audioBlob, duration) => {
  //   setMessages([
  //     ...messages,
  //     {
  //       id: messages.length + 1,
  //       senderId: 0,
  //       audioBlob,
  //       audioDuration: duration,
  //       timestamp: new Date().toLocaleTimeString([], { 
  //         hour: '2-digit', 
  //         minute: '2-digit' 
  //       }),
  //       type: 'voice',
  //     },
  //   ]);
  //   setShowVoiceRecorder(false);
  // };

  const handleSendAttachment = (file) => {
    if (!file) return;
    if (!file.type || !file.type.startsWith('image/')) return; // images only
    const previewUrl = URL.createObjectURL(file);
    setPendingImage({ name: file.name, file, previewUrl });
  };

  const handleEmojiClick = (emojiData) => {
    setNewMessage(prev => prev + emojiData.emoji);
    setShowEmojiPicker(false);
  };

  const handleAttachmentClick = () => {
    if (fileInputRef.current) fileInputRef.current.click();
  };

  const handleFileChange = (e) => {
    const file = e.target.files[0];
    if (file) {
      handleSendAttachment(file);
    }
    e.target.value = '';
  };

  const handleDeleteMessage = (messageId) => {
    setDeleteMessageId(messageId);
    setShowDeleteDialog(true);
  };

  const confirmDeleteMessage = async () => {
    if (!deleteMessageId || !conversationId || !roomId) {
      setShowDeleteDialog(false);
      setDeleteMessageId(null);
      return;
    }
    try {
      setDeletingMessageId(deleteMessageId);
      await deleteConversationMessage({ messageid: deleteMessageId, conversation_id: conversationId, roomId });
      // Notify success
      try {
        toast({ title: 'Message Deleted Successfully', duration: 1500, className: 'text-xs py-1 px-2' });
      } catch {}
      // Delay removal slightly to allow animation
      setTimeout(() => {
        setMessages(prev => prev.filter(msg => String(msg.id) !== String(deleteMessageId)));
        setDeletingMessageId(null);
      }, 220);
    } catch (err) {
      console.warn('Failed to delete message', err);
      setDeletingMessageId(null);
    } finally {
      setShowDeleteDialog(false);
      setDeleteMessageId(null);
    }
  };

  const cancelDeleteMessage = () => {
    setShowDeleteDialog(false);
    setDeleteMessageId(null);
  };

  const handleNewChatUserSelect = (userId) => {
    setNewChatUsers(prev => 
      prev.includes(userId) 
        ? prev.filter(id => id !== userId)
        : [...prev, userId]
    );
  };

  const handleCreateNewChat = () => {
    if (newChatUsers.length === 0) return;
    
    // Find the selected users
    const selectedUsers = allUsers.filter(user => newChatUsers.includes(user.id));
    
    // For simplicity, we'll just add the first selected user to friends
    // In a real app, you might create a group chat or handle multiple users differently
    const newFriend = selectedUsers[0];
    
    if (!friends.some(f => f.id === newFriend.id)) {
      setFriends(prev => [
        ...prev,
        {
          ...newFriend,
          lastMessage: "New conversation started",
        }
      ]);
    }
    
    setSelectedFriend(newFriend.id);
    setNewChatUsers([]);
  };

  const filteredFriends = friends.filter(friend => 
    friend.name.toLowerCase().includes(searchQuery.toLowerCase())
  );

  const filteredNewChatUsers = (() => {
    const currentUserId = String(localStorage.getItem('userId') || '');
    const engagedUserIds = new Set(
      (friends || []).map(f => {
        const parts = String(f.room || '').split('_');
        if (parts.length === 2) {
          const [a, b] = parts;
          return String(a) === currentUserId ? String(b) : String(a);
        }
        // fallback: no parsable room
        return null;
      }).filter(Boolean)
    );
    return (allUsers || []).filter(user => {
      const inSearch = (user.name || '').toLowerCase().includes((newChatSearch || '').toLowerCase());
      // Exclude current user and users already in conversations
      const isSelf = String(user.id) === currentUserId;
      return inSearch && !isSelf && !engagedUserIds.has(String(user.id));
    });
  })();

  return (
    <div className="container py-2 sm:py-4 px-2 sm:px-4">
      <div className="rounded-lg border bg-card shadow-sm">
        <div className="h-[calc(100vh-80px)] sm:h-[calc(100vh-120px)]">
          {/* Single-section layout: show list OR chat, not both */}
          {!selectedFriend && (
          <div className="w-full flex flex-col h-full">
            <div className="p-2 sm:p-3 border-b flex justify-between items-center">
              <h2 className="text-base sm:text-lg font-semibold">Messages</h2>
              <Dialog>
                <DialogTrigger asChild>
                  <Button variant="ghost" size="icon" className="h-7 w-7 sm:h-8 sm:w-8" title="New Chat">
                    <Plus className="h-3.5 w-3.5 sm:h-4 sm:w-4" />
                  </Button>
                </DialogTrigger>
                <DialogContent className="w-[95vw] sm:max-w-[425px] max-h-[80vh]">
                  <DialogHeader>
                    <DialogTitle className="text-sm sm:text-base">Start a new chat</DialogTitle>
                  </DialogHeader>
                  <div className="space-y-3 sm:space-y-4">
                    <div className="relative">
                      <Search className="absolute left-2.5 top-2.5 h-3.5 w-3.5 sm:h-4 sm:w-4 text-muted-foreground" />
                      <Input
                        placeholder="Search users..."
                        className="pl-7 sm:pl-8 h-8 sm:h-9 text-xs sm:text-sm"
                        value={newChatSearch}
                        onChange={(e) => setNewChatSearch(e.target.value)}
                      />
                    </div>
                    <ScrollArea className="h-48 sm:h-64 overflow-x-hidden">
                      <div className="space-y-2">
                        {filteredNewChatUsers.map((user) => (
                          <div 
                            key={user.id}
                            className={`flex items-center gap-2 sm:gap-3 p-1.5 sm:p-2 rounded cursor-pointer ${startingUserId === user.id ? 'opacity-60 cursor-not-allowed' : 'hover:bg-accent'}`}
                            onClick={() => {
                              if (startingUserId) return; // block double clicks globally until response
                              setStartingUserId(user.id);
                              const socket = getSocket();
                              socket.emit("startConversation", { to: user.id });
                            }}
                          >
                            <Avatar className="h-7 w-7 sm:h-8 sm:w-8">
                              <AvatarImage src={user.avatar} />
                              <AvatarFallback className="text-xs">{user.name?.[0] || 'U'}</AvatarFallback>
                            </Avatar>
                            <span className="font-medium text-xs sm:text-sm truncate">{user.name}</span>
                          </div>
                        ))}
                      </div>
                    </ScrollArea>
                  </div>
                </DialogContent>
              </Dialog>
            </div>
            <div className="p-2 sm:p-3 border-b">
              <div className="relative">
                <Search className="absolute left-2.5 top-2.5 h-3.5 w-3.5 sm:h-4 sm:w-4 text-muted-foreground" />
                <Input
                  placeholder="Search contacts..."
                  className="pl-7 sm:pl-8 h-8 sm:h-9 text-xs sm:text-sm"
                  value={searchQuery}
                  onChange={(e) => setSearchQuery(e.target.value)}
                />
              </div>
            </div>
            <ScrollArea className="flex-1 overflow-x-hidden">
              {!convosLoaded ? (
                <div className="h-full flex items-center justify-center">
                  <div className="flex items-center gap-2 text-muted-foreground">
                    <Loader2 className="h-3.5 w-3.5 sm:h-4 sm:w-4 animate-spin" />
                    <span className="text-xs sm:text-sm">Loading conversations...</span>
                  </div>
                </div>
              ) : filteredFriends.map((friend) => (
                <div
                  key={friend.id}
                  onClick={() => {
                    // Open existing conversation: join its room and set IDs
                    const socket = getSocket();
                    if (friend.room) {
                      const convId = friend.conversationId || friend.id;
                      setRoomId(friend.room);
                      setConversationId(convId);
                      // Reset and show loading while fetching previous messages for this conversation
                      setMessages([]);
                      setChatLoading(true);
                      socket.emit('joinRoom', friend.room, convId);
                      // Load previous messages for this conversation
                      (async () => {
                        try {
                          const data = await loadPreviousConversation(convId);
                          const currentUserId = localStorage.getItem('userId');
                          const mapped = (data?.cov_messages || []).map(m => ({
                            id: m.id,
                            senderId: String(m.sender_id) === String(currentUserId) ? 0 : String(m.sender_id),
                            senderImage: m?.sender?.image || null,
                            text: m.type === 'IMAGE' ? null : m.content,
                            timestamp: new Date(m.createdAt).toLocaleTimeString([], { hour: '2-digit', minute: '2-digit' }),
                            type: m.type === 'IMAGE' ? 'image' : 'text',
                            file: m.type === 'IMAGE' ? m.content : null,
                            status: String(m.sender_id) === String(currentUserId) ? 'sent' : 'delivered', // Default status for loaded messages
                          }));
                          setMessages(mapped);
                          setChatLoading(false);
                        } catch (e) {
                          console.warn('Failed to load previous messages', e);
                          setChatLoading(false);
                        }
                      })();
                    }
                    setSelectedFriend(friend.id);
                  }}
                  className={`group p-2 sm:p-3 mx-0.5 sm:mx-1 my-0.5 sm:my-1 rounded-lg sm:rounded-xl flex items-center gap-2 sm:gap-3 cursor-pointer transition-all duration-200 ease-out border border-transparent hover:border-accent/50 hover:bg-accent/40 hover:shadow-md active:scale-[0.99] ${
                    selectedFriend === friend.id ? "bg-gradient-to-r from-accent to-accent/60 border-accent/60 shadow-md" : ""
                  }`}
                >
                  <Avatar className="h-8 w-8 sm:h-10 sm:w-10 ring-2 ring-white shadow-sm hover:shadow-md transition-all duration-200 hover:scale-110">
                    <AvatarImage src={friend.avatar} />
                    <AvatarFallback className="text-xs">{friend.name?.[0] || 'U'}</AvatarFallback>
                  </Avatar>
                  <div className="flex-1 min-w-0">
                    <div className="flex justify-between items-start">
                       <p className={`font-medium text-sm sm:text-[15px] ${(() => {
                         const currentUserId = localStorage.getItem('userId');
                         const isUnread = friend.isRead === false && 
                                         friend.lastMessageFrom && 
                                         String(friend.lastMessageFrom) !== String(currentUserId);
                         return isUnread ? 'font-bold' : '';
                       })()}`}>
                         {friend.name}
                       </p>
                       <div className="flex items-start gap-1 sm:gap-2">
                         <div className="flex flex-col items-end gap-0.5 sm:gap-1 min-w-[36px] sm:min-w-[42px]">
                           <span className="text-[10px] sm:text-[11px] text-muted-foreground tabular-nums">
                             {formatChatTime(friend.lastMessageAt)}
                           </span>
                           {(() => {
                             const currentUserId = localStorage.getItem('userId');
                             const isUnread = friend.isRead === false && 
                                             friend.lastMessageFrom && 
                                             String(friend.lastMessageFrom) !== String(currentUserId);
                             return isUnread ? (
                               <div className="w-1.5 h-1.5 sm:w-2 sm:h-2 bg-blue-500 rounded-full shadow-[0_0_0_2px_rgba(59,130,246,0.15)] animate-pulse"></div>
                             ) : null;
                           })()}
                    </div>
                         <TooltipProvider>
                           <Tooltip>
                             <TooltipTrigger asChild>
                               <Button
                                 variant="ghost"
                                 size="icon"
                                 className="h-6 w-6 sm:h-7 sm:w-7 rounded-full opacity-0 group-hover:opacity-100 transition-opacity hover:bg-red-50 text-red-500 hover:text-red-600"
                                 title="Delete conversation"
                                 onClick={(e) => {
                                   e.stopPropagation();
                                   setDeleteConversationId(friend.conversationId || friend.id);
                                   setShowDeleteConversationDialog(true);
                                 }}
                               >
                                 <Trash2 className="h-3 w-3 sm:h-3.5 sm:w-3.5" />
                               </Button>
                             </TooltipTrigger>
                             <TooltipContent>Delete conversation</TooltipContent>
                           </Tooltip>
                         </TooltipProvider>
                       </div>
                    </div>
                     <p className={`text-[11px] sm:text-[12px] truncate ${(() => {
                       const currentUserId = localStorage.getItem('userId');
                       const isUnread = friend.isRead === false && 
                                       friend.lastMessageFrom && 
                                       String(friend.lastMessageFrom) !== String(currentUserId);
                       return isUnread ? 'font-bold text-foreground' : 'text-muted-foreground';
                     })()}`}>
                       {(() => {
                         const currentUserId = localStorage.getItem('userId');
                         const isSentByMe = friend.lastMessageFrom && 
                                           String(friend.lastMessageFrom) === String(currentUserId);
                         
                         // If last message is an image, show icon + Image label
                         if (friend.lastMessageType === 'IMAGE') {
                           return (
                             <span className="flex items-center gap-1 sm:gap-1.5">
                               <ImageIcon className="h-3 w-3 sm:h-3.5 sm:w-3.5 text-muted-foreground" />
                               <span>Image</span>
                             </span>
                           );
                         }

                         if (isSentByMe && friend.lastMessage) {
                           return (
                             <span className="flex items-center gap-1 sm:gap-1.5">
                               <span>You:</span>
                               <Check className="h-2.5 w-2.5 sm:h-3 sm:w-3 text-green-500" />
<<<<<<< HEAD
                               <span>{friend.lastMessage}</span>
                             </span>
                           );
                         }
                         return <span className="truncate max-w-[60vw] sm:max-w-[260px]">{friend.lastMessage || 'Start a conversation'}</span>;
=======
                                <span>{getHalfPreview(friend.lastMessage)}</span>
                             </span>
                           );
                         }
                          return getHalfPreview(friend.lastMessage || 'Start a conversation');
>>>>>>> 06a718cc
                       })()}
                    </p>
                  </div>
                </div>
              ))}
              {convosLoaded && filteredFriends.length === 0 && (
                <div className="p-4 sm:p-6 text-xs sm:text-sm text-muted-foreground text-center">
                  No conversations yet. Click the + icon to start a chat.
                </div>
              )}
            </ScrollArea>
          </div>
          )}

          {/* Chat Area - takes full width when a chat is open */}
          {selectedFriend && (
          <div className="w-full h-full flex flex-col min-h-0">
                {/* Chat Header */}
                <div className="p-3 sm:p-4 border-b sticky top-0 z-10 bg-gradient-to-r from-purple-50 via-violet-50 to-fuchsia-50 border-purple-100/70">
                  <div className="flex items-center gap-2 sm:gap-3">
<<<<<<< HEAD
                    <Button variant="ghost" size="icon" className="mr-0.5 sm:mr-1 h-8 w-8 sm:h-9 sm:w-9" onClick={() => {
=======
                    <Button variant="ghost" size="icon" className="mr-0.5 sm:mr-1 h-9 w-9 sm:h-10 sm:w-10 rounded-full bg-white/70 hover:bg-white shadow-sm hover:shadow transition-all" onClick={() => {
>>>>>>> 06a718cc
                      // Leave the room when going back to chat list
                      if (roomId) {
                        try {
                          const socket = getSocket();
                          socket.emit('leaveRoom', roomId);
                        } catch (error) {
                          console.warn('Failed to leave room:', error);
                        }
                      }
                      setSelectedFriend(null);
                    }} title="Back to chats">
<<<<<<< HEAD
                      <span className="text-lg sm:text-xl">←</span>
=======
                      <ArrowLeft className="h-5 w-5 sm:h-6 sm:w-6 text-purple-700" />
>>>>>>> 06a718cc
                    </Button>
                    <Avatar className="h-8 w-8 sm:h-10 sm:w-10">
                      {convosLoaded && (
                        <>
                          <AvatarImage src={friends.find((f) => f.id === selectedFriend)?.avatar} />
                      <AvatarFallback className="text-xs sm:text-sm">
                            {friends.find((f) => f.id === selectedFriend)?.name?.[0] || ''}
                      </AvatarFallback>
                        </>
                      )}
                    </Avatar>
                    <div>
                      <h3 className="font-semibold text-sm sm:text-base">
                        {convosLoaded ? (friends.find((f) => f.id === selectedFriend)?.name || '') : ''}
                      </h3>
                    </div>
                  </div>
                </div>

                {/* Messages Area */}
                <ScrollArea className="flex-1 px-0 py-1 sm:py-2 md:py-3 overflow-y-auto overflow-x-hidden">
                  <div className="space-y-0.5 sm:space-y-1 md:space-y-1.5 lg:space-y-2 relative min-h-0 w-full">
                    <div className="pointer-events-none absolute inset-0 opacity-[0.06] bg-[radial-gradient(circle_at_20%_20%,_#8b5cf6_0,_transparent_40%),_radial-gradient(circle_at_80%_10%,_#a78bfa_0,_transparent_35%),_radial-gradient(circle_at_10%_80%,_#6d28d9_0,_transparent_35%),_radial-gradient(circle_at_90%_85%,_#c4b5fd_0,_transparent_40%)]" />
                    {chatLoading && (
                      <div className="h-full w-full flex items-center justify-center py-8 sm:py-10">
                        <div className="flex items-center gap-2 text-muted-foreground">
                          <Loader2 className="h-3.5 w-3.5 sm:h-4 sm:w-4 animate-spin" />
                          <span className="text-xs sm:text-sm">Loading conversation...</span>
                        </div>
                      </div>
                    )}
                    {!chatLoading && (
                      <div className="w-full flex justify-center py-1 sm:py-2">
                        <div className="px-2 sm:px-3 py-1 sm:py-1.5 rounded-full text-[10px] sm:text-[11px] font-semibold tracking-wide bg-gradient-to-r from-amber-50 via-yellow-50 to-amber-50 text-amber-700 border border-amber-200 shadow-sm">
                          Chats before 7 days will be deleted automatically
                        </div>
                      </div>
                    )}
                    {!chatLoading && messages.map((message, index) => (
                      <div
                        key={message.id}
                        className={`flex items-end gap-0 sm:gap-0.5 md:gap-1 lg:gap-1.5 xl:gap-2 motion-safe:animate-in motion-safe:slide-in-from-bottom-2 motion-safe:duration-300 w-full px-1 sm:px-2 min-w-0 ${
                          message.senderId === 0 ? "justify-end" : "justify-start"
                        }`}
                        style={{ animationDelay: `${index * 50}ms` }}
                      >
                        {message.senderId !== 0 && (
                          <Avatar className="h-3 w-3 sm:h-4 md:h-5 lg:h-6 xl:h-8 w-3 sm:w-4 md:w-5 lg:w-6 xl:w-8 mt-1 ring-1 sm:ring-2 ring-white shadow-md hover:ring-purple-200 transition-all duration-200 hover:scale-110 flex-shrink-0">
                            <AvatarImage src={message.senderImage || friends.find((f) => f.id === selectedFriend)?.avatar} />
                            <AvatarFallback className="bg-gradient-to-br from-purple-100 to-purple-200 text-purple-700 font-semibold text-[10px] sm:text-xs md:text-sm">
                              {friends.find((f) => f.id === selectedFriend)?.name?.[0] || 'U'}
                            </AvatarFallback>
                          </Avatar>
                        )}
                        
                        {/* Voice message rendering - commented out */}
                        {/* {message.type === 'voice' && message.audioBlob ? (
                          <div className="max-w-[68%]">
                            <VoiceMessage 
                              audioBlob={message.audioBlob} 
                              duration={message.audioDuration || 0}
                              isUser={message.senderId === 0}
                            />
                            <p className="text-xs mt-1 opacity-70 text-right">
                              {message.timestamp}
                            </p>
                          </div>
                        ) : */} 
                        {message.type === 'image' ? (
                          <div className={`max-w-[95%] sm:max-w-[85%] md:max-w-[80%] lg:max-w-[75%] xl:max-w-[68%] group flex-shrink-0 w-fit min-w-0`}>
                            <div className={`relative rounded-sm sm:rounded-md md:rounded-lg lg:rounded-xl xl:rounded-2xl overflow-hidden transition-all duration-300 hover:scale-[1.03] hover:shadow-xl ${
                              message.senderId === 0 
                                ? "border-2 border-purple-300/30 shadow-lg shadow-purple-500/25" 
                                : "border border-gray-200/80 shadow-md shadow-gray-200/60"
                            }`}>
                                <img 
                                  src={message.file} 
                                alt={message.fileName || 'image'} 
                                 className="max-h-28 sm:max-h-32 md:max-h-40 lg:max-h-48 xl:max-h-56 w-full object-cover cursor-pointer hover:brightness-110 transition-all duration-200"
                                onClick={() => setImagePreview({ open: true, url: message.file })}
                              />
                              {deletingMessageId === message.id && (
                                <div className="absolute inset-0 bg-white/70 backdrop-blur-sm flex items-center justify-center gap-1 sm:gap-2">
                                  <Loader2 className="h-3.5 w-3.5 sm:h-4 sm:w-4 animate-spin text-purple-600" />
                                  <span className="text-xs sm:text-sm text-foreground">Deleting...</span>
                                </div>
                              )}
                            </div>
                             <div className="flex justify-between items-center mt-0.5 sm:mt-1 gap-0.5 sm:gap-1 md:gap-2">
                              <p className={`text-[7px] sm:text-[8px] md:text-[9px] lg:text-[10px] xl:text-[11px] font-medium ${message.senderId === 0 ? "text-purple-600" : "text-gray-500"}`}>
                              {message.timestamp}
                            </p>
                        <div className="flex items-center gap-0.5 sm:gap-1">
                                {/* Message Status Icons for images */}
                                {message.senderId === 0 && (
                                  <div className="flex items-center">
                                    {message.status === 'sending' && (
                                      <Clock className="h-1.5 w-1.5 sm:h-2 sm:w-2 md:h-2.5 md:w-2.5 lg:h-3 lg:w-3 text-purple-500 animate-pulse" />
                                    )}
                                    {message.status === 'sent' && (
                                      <Check className="h-1.5 w-1.5 sm:h-2 sm:w-2 md:h-2.5 md:w-2.5 lg:h-3 lg:w-3 text-purple-500" />
                                    )}
                                    {message.status === 'delivered' && (
                                      <CheckCheck className="h-1.5 w-1.5 sm:h-2 sm:w-2 md:h-2.5 md:w-2.5 lg:h-3 lg:w-3 text-purple-500" />
                                    )}
                                    {message.status === 'failed' && (
                                      <div className="h-1.5 w-1.5 sm:h-2 sm:w-2 md:h-2.5 md:w-2.5 lg:h-3 lg:w-3 rounded-full bg-red-500 flex items-center justify-center animate-pulse">
                                        <span className="text-white text-[5px] sm:text-[6px] md:text-[7px] lg:text-[8px] font-bold">!</span>
                                      </div>
                                    )}
                                  </div>
                                )}
                                {/* Delete button for images - only show for own messages */}
                                {message.senderId === 0 && (
                                  <Button
                                    variant="ghost"
                                    size="sm"
                                    className="opacity-0 group-hover:opacity-100 transition-all duration-200 h-3 w-3 sm:h-4 sm:w-4 md:h-5 md:w-5 lg:h-6 lg:w-6 p-0 hover:bg-red-100 text-red-500 hover:scale-110"
                                    onClick={() => handleDeleteMessage(message.id)}
                                  >
                                    <Trash2 className="h-1.5 w-1.5 sm:h-2 sm:w-2 md:h-2.5 md:w-2.5 lg:h-3 lg:w-3" />
                                  </Button>
                                )}
                              </div>
                            </div>
                          </div>
                        ) : (
                          <div
                            className={`max-w-[95%] sm:max-w-[85%] md:max-w-[80%] lg:max-w-[75%] xl:max-w-[68%] group relative transition-all duration-300 hover:scale-[1.02] flex-shrink-0 w-fit min-w-0 ${
                              message.senderId === 0
                                ? "bg-gradient-to-br from-purple-500 via-purple-600 to-purple-700 text-white shadow-lg shadow-purple-500/30 hover:shadow-purple-500/40" 
                                : "bg-gradient-to-br from-white to-gray-50 border border-gray-200/80 shadow-md shadow-gray-200/60 hover:shadow-gray-300/60"
                            } rounded-sm sm:rounded-md md:rounded-lg lg:rounded-xl xl:rounded-2xl px-1 sm:px-1.5 md:px-2 lg:px-2.5 xl:px-3 py-0.5 sm:py-1 md:py-1.5 lg:py-2 xl:py-2.5 shadow-sm backdrop-blur-sm`}
                          >
                            <p className="leading-snug text-[9px] sm:text-[10px] md:text-[11px] lg:text-[12px] xl:text-[13px] font-medium break-words break-all whitespace-pre-wrap min-w-0">{message.text && renderRichText(message.text, message.senderId === 0)}</p>
                            {message.text && extractUrls(message.text).length > 0 && (
                              <div className="mt-0.5 sm:mt-1 md:mt-1.5 lg:mt-2 xl:mt-3">
                                {extractUrls(message.text).map((u, i) => (
                                  <LinkCard key={`${message.id}-link-${i}`} url={u} />
                                ))}
                              </div>
                            )}
                            {/* Deleting overlay only for images. None for text messages. */}
                            <div className="flex justify-between items-center mt-0.5 sm:mt-1 gap-0.5 sm:gap-1 md:gap-2">
                              <p className={`text-[6px] sm:text-[7px] md:text-[8px] lg:text-[9px] xl:text-[10px] font-medium ${message.senderId === 0 ? "text-white/90" : "text-gray-500"}`}>
                              {message.timestamp}
                            </p>
                              <div className="flex items-center gap-0.5 sm:gap-1">
                                {/* Message Status Icons */}
                                {message.senderId === 0 && (
                                  <div className="flex items-center">
                                    {message.status === 'sending' && (
                                      <Clock className="h-1.5 w-1.5 sm:h-2 sm:w-2 md:h-2.5 md:w-2.5 lg:h-3 lg:w-3 text-white/70 animate-pulse" />
                                    )}
                                    {message.status === 'sent' && (
                                      <Check className="h-1.5 w-1.5 sm:h-2 sm:w-2 md:h-2.5 md:w-2.5 lg:h-3 lg:w-3 text-white/70" />
                                    )}
                                    {message.status === 'delivered' && (
                                      <CheckCheck className="h-1.5 w-1.5 sm:h-2 sm:w-2 md:h-2.5 md:w-2.5 lg:h-3 lg:w-3 text-white/70" />
                                    )}
                                    {message.status === 'failed' && (
                                      <div className="h-1.5 w-1.5 sm:h-2 sm:w-2 md:h-2.5 md:w-2.5 lg:h-3 lg:w-3 rounded-full bg-red-500 flex items-center justify-center animate-pulse">
                                        <span className="text-white text-[5px] sm:text-[6px] md:text-[7px] lg:text-[8px] font-bold">!</span>
                                      </div>
                                    )}
                                  </div>
                                )}
                                {/* Delete button - only show for own messages */}
                                {message.senderId === 0 && (
                                  <Button
                                    variant="ghost"
                                    size="sm"
                                    className="opacity-0 group-hover:opacity-100 transition-all duration-200 h-3 w-3 sm:h-4 sm:w-4 md:h-5 md:w-5 lg:h-6 lg:w-6 p-0 hover:bg-white/20 text-white hover:scale-110"
                                    onClick={() => handleDeleteMessage(message.id)}
                                  >
                                    <Trash2 className="h-1.5 w-1.5 sm:h-2 sm:w-2 md:h-2.5 md:w-2.5 lg:h-3 lg:w-3" />
                                  </Button>
                                )}
                              </div>
                            </div>
                          </div>
                        )}
                        
                        {message.senderId === 0 && (
                            <Avatar className="h-3 w-3 sm:h-4 md:h-5 lg:h-6 xl:h-8 w-3 sm:w-4 md:w-5 lg:w-6 xl:w-8 mt-1 ring-1 sm:ring-2 ring-purple-200 shadow-md hover:ring-purple-300 transition-all duration-200 hover:scale-110 flex-shrink-0 overflow-visible">
                            <AvatarImage src={message.senderImage || undefined} />
                            <AvatarFallback className="bg-gradient-to-br from-purple-500 to-purple-600 text-white font-semibold text-[10px] sm:text-xs md:text-sm">Y</AvatarFallback>
                          </Avatar>
                        )}
                      </div>
                    ))}
                    <div ref={messagesEndRef} />
                  </div>
                </ScrollArea>

                {/* Message Input */}
                <div className="p-3 sm:p-4 border-t bg-gradient-to-r from-purple-50 via-violet-50 to-fuchsia-50 border-purple-100/70 backdrop-blur supports-[backdrop-filter]:bg-white/60">
                  <input 
                    type="file" 
                    ref={fileInputRef} 
                    onChange={handleFileChange}
                    accept="image/*"
                    className="hidden"
                  />
                  {pendingImage && (
                    <div className="mb-2 sm:mb-3 flex items-center gap-2 sm:gap-3 p-1.5 sm:p-2 rounded-md border bg-muted/40 max-w-xs">
                      <img src={pendingImage.previewUrl} alt={pendingImage.name} className="h-8 w-8 sm:h-10 sm:w-10 object-cover rounded" />
                      <div className="flex-1 min-w-0">
                        <p className="text-xs font-medium truncate">{pendingImage.name}</p>
                        <p className="text-[10px] sm:text-[11px] text-muted-foreground">Will send when you press Send</p>
                      </div>
                      <Button size="sm" variant="ghost" className="h-6 sm:h-7 px-1.5 sm:px-2 text-xs" onClick={() => setPendingImage(null)}>Remove</Button>
                    </div>
                  )}
                  
                  {/* Voice recorder - commented out */}
                  {/* {showVoiceRecorder ? (
                    <VoiceRecorder 
                      onSendVoiceMessage={handleSendVoiceMessage}
                      onCancel={() => setShowVoiceRecorder(false)}
                    />
                  ) : ( */}
                  {true && (
                    <div className="relative w-full">
                      {showEmojiPicker && (
                        <div className="absolute bottom-14 sm:bottom-16 left-0 z-10">
                          <EmojiPicker 
                            onEmojiClick={handleEmojiClick}
                            width={280}
                            height={320}
                          />
                        </div>
                      )}
                      
                      <div className="flex gap-2 sm:gap-3 items-center">
                        <Button 
                          variant="ghost" 
                          size="icon" 
                          className="h-8 w-8 sm:h-10 sm:w-10 text-muted-foreground hover:text-foreground"
                          onClick={() => setShowEmojiPicker(!showEmojiPicker)}
                        >
                          <Smile className="h-4 w-4 sm:h-5 sm:w-5" />
                        </Button>
                        
                        <Button 
                          variant="ghost" 
                          size="icon" 
                          className="h-8 w-8 sm:h-10 sm:w-10 text-muted-foreground hover:text-foreground"
                          onClick={handleAttachmentClick}
                        >
                          <Paperclip className="h-4 w-4 sm:h-5 sm:w-5" />
                        </Button>
                        
                        <div className="flex-1 relative min-w-0">
                          <Input
                            placeholder="Type a message..."
                            value={newMessage}
                            onChange={(e) => setNewMessage(e.target.value)}
                            onKeyDown={(e) => {
                              if (e.key === "Enter") {
                                handleSendMessage();
                              }
                            }}
                            className="rounded-full pl-3 sm:pl-4 pr-12 sm:pr-16 h-10 sm:h-12 text-sm sm:text-base bg-gray-100 border-gray-200 focus:bg-white break-words break-all whitespace-pre-wrap"
                          />
                        </div>
                        
                        <div className="flex gap-2 sm:gap-3">
                          {/* Voice recording button - commented out */}
                          {/* <Button 
                            onClick={() => setShowVoiceRecorder(true)} 
                            variant="ghost"
                            size="icon"
                            className="h-8 w-8 sm:h-10 sm:w-10 md:h-12 md:w-12 rounded-full touch-manipulation"
                          >
                            <Mic className="h-3.5 w-3.5 sm:h-4 sm:w-4 md:h-5 md:w-5" />
                          </Button> */}
                          
                          <Button 
                            onClick={handleSendMessage} 
                            className={`rounded-full h-10 w-10 sm:h-12 sm:w-12 transition-all ${
                              newMessage.trim() || pendingImage 
                                ? "bg-purple-500 hover:bg-purple-600 text-white" 
                                : "bg-gray-200 text-gray-400 cursor-not-allowed"
                            }`}
                            size="icon"
                            disabled={!newMessage.trim() && !pendingImage}
                          >
                            <Send className="h-4 w-4 sm:h-5 sm:w-5" />
                          </Button>
                        </div>
                      </div>
                    </div>
                  )}
                </div>
          </div>
          )}
        </div>
      </div>

      {/* Image Preview Modal */}
      <Dialog open={imagePreview.open} onOpenChange={(o) => setImagePreview(prev => ({ ...prev, open: o }))}>
        <DialogContent className="p-0 bg-white w-auto max-w-none rounded-lg sm:rounded-xl shadow-2xl">
          {imagePreview.url && (
            <img 
              src={imagePreview.url} 
              alt="preview" 
              className="block h-auto w-auto max-w-[98vw] sm:max-w-[95vw] max-h-[85vh] sm:max-h-[90vh] object-contain" 
            />
          )}
        </DialogContent>
      </Dialog>

      {/* Delete Message Confirmation Dialog */}
      <AlertDialog open={showDeleteDialog} onOpenChange={setShowDeleteDialog}>
        <AlertDialogContent className="w-[95vw] sm:w-auto">
          <AlertDialogHeader>
            <AlertDialogTitle className="text-sm sm:text-base">Delete Message</AlertDialogTitle>
            <AlertDialogDescription className="text-xs sm:text-sm">
              Are you sure you want to delete this message? This action cannot be undone.
            </AlertDialogDescription>
          </AlertDialogHeader>
          <AlertDialogFooter>
            <AlertDialogCancel onClick={cancelDeleteMessage} className="text-xs sm:text-sm">
              Cancel
            </AlertDialogCancel>
            <AlertDialogAction 
              onClick={confirmDeleteMessage}
              className="bg-destructive text-destructive-foreground hover:bg-destructive/90 text-xs sm:text-sm"
            >
              Delete
            </AlertDialogAction>
          </AlertDialogFooter>
        </AlertDialogContent>
      </AlertDialog>

      {/* Delete Conversation Confirmation Dialog */}
      <AlertDialog open={showDeleteConversationDialog} onOpenChange={setShowDeleteConversationDialog}>
        <AlertDialogContent className="w-[95vw] sm:w-auto">
          <AlertDialogHeader>
            <AlertDialogTitle className="text-sm sm:text-base">Delete Conversation</AlertDialogTitle>
            <AlertDialogDescription className="text-xs sm:text-sm">
              This will permanently delete this entire conversation, including images. This action cannot be undone.
            </AlertDialogDescription>
          </AlertDialogHeader>
          <AlertDialogFooter>
            <AlertDialogCancel onClick={() => { setShowDeleteConversationDialog(false); setDeleteConversationId(null); }} className="text-xs sm:text-sm">Cancel</AlertDialogCancel>
            <AlertDialogAction
              className="bg-destructive text-destructive-foreground hover:bg-destructive/90 text-xs sm:text-sm"
              onClick={async () => {
                if (!deleteConversationId) return;
                try {
                  await deleteConversation(deleteConversationId);
                  // Optimistically remove from UI; backend socket will also send confirmation
                  setFriends(prev => prev.filter(f => String(f.conversationId || f.id) !== String(deleteConversationId)));
                  if (String(selectedFriend) === String(deleteConversationId)) {
                    setSelectedFriend(null);
                  }
                  try { toast({ title: 'Conversation deleted', duration: 1400, className: 'text-xs py-1 px-2' }); } catch {}
                } catch (err) {
                  try { toast({ title: 'Failed to delete conversation', duration: 1600, className: 'text-xs py-1 px-2' }); } catch {}
                } finally {
                  setShowDeleteConversationDialog(false);
                  setDeleteConversationId(null);
                }
              }}
            >
              Delete
            </AlertDialogAction>
          </AlertDialogFooter>
        </AlertDialogContent>
      </AlertDialog>
    </div>
  );
}

export default Messages;<|MERGE_RESOLUTION|>--- conflicted
+++ resolved
@@ -873,19 +873,11 @@
                              <span className="flex items-center gap-1 sm:gap-1.5">
                                <span>You:</span>
                                <Check className="h-2.5 w-2.5 sm:h-3 sm:w-3 text-green-500" />
-<<<<<<< HEAD
-                               <span>{friend.lastMessage}</span>
-                             </span>
-                           );
-                         }
-                         return <span className="truncate max-w-[60vw] sm:max-w-[260px]">{friend.lastMessage || 'Start a conversation'}</span>;
-=======
                                 <span>{getHalfPreview(friend.lastMessage)}</span>
                              </span>
                            );
                          }
                           return getHalfPreview(friend.lastMessage || 'Start a conversation');
->>>>>>> 06a718cc
                        })()}
                     </p>
                   </div>
@@ -906,11 +898,7 @@
                 {/* Chat Header */}
                 <div className="p-3 sm:p-4 border-b sticky top-0 z-10 bg-gradient-to-r from-purple-50 via-violet-50 to-fuchsia-50 border-purple-100/70">
                   <div className="flex items-center gap-2 sm:gap-3">
-<<<<<<< HEAD
-                    <Button variant="ghost" size="icon" className="mr-0.5 sm:mr-1 h-8 w-8 sm:h-9 sm:w-9" onClick={() => {
-=======
                     <Button variant="ghost" size="icon" className="mr-0.5 sm:mr-1 h-9 w-9 sm:h-10 sm:w-10 rounded-full bg-white/70 hover:bg-white shadow-sm hover:shadow transition-all" onClick={() => {
->>>>>>> 06a718cc
                       // Leave the room when going back to chat list
                       if (roomId) {
                         try {
@@ -922,11 +910,7 @@
                       }
                       setSelectedFriend(null);
                     }} title="Back to chats">
-<<<<<<< HEAD
-                      <span className="text-lg sm:text-xl">←</span>
-=======
                       <ArrowLeft className="h-5 w-5 sm:h-6 sm:w-6 text-purple-700" />
->>>>>>> 06a718cc
                     </Button>
                     <Avatar className="h-8 w-8 sm:h-10 sm:w-10">
                       {convosLoaded && (
