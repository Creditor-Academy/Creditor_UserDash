--- conflicted
+++ resolved
@@ -3,12 +3,8 @@
 import { Input } from "@/components/ui/input";
 import { Avatar, AvatarFallback, AvatarImage } from "@/components/ui/avatar";
 import { Button } from "@/components/ui/button";
-<<<<<<< HEAD
-import { MessageCircle, Search, Send, Smile, Paperclip, Mic, Plus, Trash2, MoreVertical, Clock, Check, CheckCheck, Loader2, ExternalLink, Globe, ImageIcon, Users, Crown, X } from "lucide-react";
+import { MessageCircle, Search, Send, Smile, Paperclip, Mic, Plus, Trash2, MoreVertical, Clock, Check, CheckCheck, Loader2, ExternalLink, Globe, ImageIcon, ArrowLeft, Users, Crown, X } from "lucide-react";
 import CreateGroupButton from "@/components/messages/CreateGroupButton";
-=======
-import { MessageCircle, Search, Send, Smile, Paperclip, Mic, Plus, Trash2, MoreVertical, Clock, Check, CheckCheck, Loader2, ExternalLink, Globe, ImageIcon, ArrowLeft } from "lucide-react";
->>>>>>> 5e574c6e
 import { useState, useRef, useEffect } from "react";
 import { useLocation } from "react-router-dom";
 // Voice recording components - commented out
@@ -825,25 +821,6 @@
           {/* Single-section layout: show list OR chat, not both */}
           {!selectedFriend && (
           <div className="w-full flex flex-col h-full">
-<<<<<<< HEAD
-            <div className="p-3 border-b flex justify-between items-center">
-              <h2 className="text-lg font-semibold">Messages</h2>
-              <div className="flex items-center gap-2">
-                {/* Create Group Button - encapsulated component */}
-                <CreateGroupButton
-                  className="h-8 w-8"
-                  onCreated={(group) => setFriends(prev => [group, ...prev])}
-                />
-
-                {/* New Chat Button */}
-                <Dialog>
-                  <DialogTrigger asChild>
-                    <Button variant="ghost" size="icon" className="h-8 w-8" title="New Chat">
-                      <Plus className="h-4 w-4" />
-                    </Button>
-                  </DialogTrigger>
-                <DialogContent className="sm:max-w-[425px]">
-=======
             <div className="p-2 sm:p-3 border-b flex justify-between items-center">
               <h2 className="text-base sm:text-lg font-semibold">Messages</h2>
               <Dialog>
@@ -853,7 +830,6 @@
                   </Button>
                 </DialogTrigger>
                 <DialogContent className="w-[95vw] sm:max-w-[425px] max-h-[80vh]">
->>>>>>> 5e574c6e
                   <DialogHeader>
                     <DialogTitle className="text-sm sm:text-base">Start a new chat</DialogTitle>
                   </DialogHeader>
@@ -884,14 +860,7 @@
                               <AvatarImage src={user.avatar} />
                               <AvatarFallback className="text-xs">{user.name?.[0] || 'U'}</AvatarFallback>
                             </Avatar>
-<<<<<<< HEAD
-                            <div className="flex-1 min-w-0">
-                              <span className="font-medium text-sm">{user.name}</span>
-                              <p className="text-xs text-muted-foreground">{user.role}</p>
-                            </div>
-=======
                             <span className="font-medium text-xs sm:text-sm truncate">{user.name}</span>
->>>>>>> 5e574c6e
                           </div>
                         ))}
                       </div>
@@ -899,7 +868,6 @@
                   </div>
                 </DialogContent>
               </Dialog>
-              </div>
             </div>
             <div className="p-2 sm:p-3 border-b">
               <div className="relative">
@@ -963,47 +931,6 @@
                     selectedFriend === friend.id ? "bg-gradient-to-r from-accent to-accent/60 border-accent/60 shadow-md" : ""
                   }`}
                 >
-<<<<<<< HEAD
-                  <div className="relative">
-                    <Avatar className="h-10 w-10 ring-2 ring-white shadow-sm hover:shadow-md transition-all duration-200 hover:scale-110">
-                      <AvatarImage src={friend.avatar} />
-                      <AvatarFallback className="text-xs">
-                        {friend.isGroup ? (
-                          <Users className="h-5 w-5" />
-                        ) : (
-                          friend.name?.[0] || 'U'
-                        )}
-                      </AvatarFallback>
-                    </Avatar>
-                    {friend.isGroup && friend.isAdmin && (
-                      <div className="absolute -top-1 -right-1 bg-primary text-primary-foreground rounded-full p-1">
-                        <Crown className="h-3 w-3" />
-                      </div>
-                    )}
-                  </div>
-                  <div className="flex-1 min-w-0">
-                    <div className="flex justify-between items-start">
-                       <div className="flex items-center gap-2">
-                         <p className={`font-medium text-[15px] ${(() => {
-                           const currentUserId = localStorage.getItem('userId');
-                           const isUnread = friend.isRead === false && 
-                                           friend.lastMessageFrom && 
-                                           String(friend.lastMessageFrom) !== String(currentUserId);
-                           return isUnread ? 'font-bold' : '';
-                         })()}`}>
-                           {friend.name}
-                         </p>
-                         {friend.isGroup && (
-                           <div className="flex items-center gap-1 text-xs text-muted-foreground">
-                             <Users className="h-3 w-3" />
-                             <span>{friend.memberCount || 0}</span>
-                           </div>
-                         )}
-                       </div>
-                       <div className="flex items-start gap-2">
-                         <div className="flex flex-col items-end gap-1 min-w-[42px]">
-                           <span className="text-[11px] text-muted-foreground tabular-nums">
-=======
                   <Avatar className="h-8 w-8 sm:h-10 sm:w-10 ring-2 ring-white shadow-sm hover:shadow-md transition-all duration-200 hover:scale-110">
                     <AvatarImage src={friend.avatar} />
                     <AvatarFallback className="text-xs">{friend.name?.[0] || 'U'}</AvatarFallback>
@@ -1022,7 +949,6 @@
                        <div className="flex items-start gap-1 sm:gap-2">
                          <div className="flex flex-col items-end gap-0.5 sm:gap-1 min-w-[36px] sm:min-w-[42px]">
                            <span className="text-[10px] sm:text-[11px] text-muted-foreground tabular-nums">
->>>>>>> 5e574c6e
                              {formatChatTime(friend.lastMessageAt)}
                            </span>
                            {(() => {
@@ -1041,13 +967,8 @@
                                <Button
                                  variant="ghost"
                                  size="icon"
-<<<<<<< HEAD
-                                 className="h-7 w-7 rounded-full opacity-0 group-hover:opacity-100 transition-opacity hover:bg-red-50 text-red-500 hover:text-red-600"
-                                 title={friend.isGroup ? "Leave group" : "Delete conversation"}
-=======
                                  className="h-6 w-6 sm:h-7 sm:w-7 rounded-full opacity-0 group-hover:opacity-100 transition-opacity hover:bg-red-50 text-red-500 hover:text-red-600"
                                  title="Delete conversation"
->>>>>>> 5e574c6e
                                  onClick={(e) => {
                                    e.stopPropagation();
                                    setDeleteConversationId(friend.conversationId || friend.id);
@@ -1093,45 +1014,15 @@
                              </span>
                            );
                          }
-<<<<<<< HEAD
-                         
-                         // Show group-specific messages
-                         if (friend.isGroup) {
-                           if (friend.lastMessageType === 'system') {
-                             return friend.lastMessage || 'Group created';
-                           }
-                           return friend.lastMessage || 'No messages yet';
-                         }
-                         
-                         return friend.lastMessage || 'Start a conversation';
-=======
                           return getHalfPreview(friend.lastMessage || 'Start a conversation');
->>>>>>> 5e574c6e
                        })()}
                     </p>
                   </div>
                 </div>
               ))}
               {convosLoaded && filteredFriends.length === 0 && (
-<<<<<<< HEAD
-                <div className="p-6 text-sm text-muted-foreground text-center">
-                  <div className="space-y-2">
-                    <p>No conversations yet.</p>
-                    <div className="flex items-center justify-center gap-4 text-xs">
-                      <div className="flex items-center gap-1">
-                        <Users className="h-4 w-4" />
-                        <span>Create Group</span>
-                      </div>
-                      <div className="flex items-center gap-1">
-                        <Plus className="h-4 w-4" />
-                        <span>Start Chat</span>
-                      </div>
-                    </div>
-                  </div>
-=======
                 <div className="p-4 sm:p-6 text-xs sm:text-sm text-muted-foreground text-center">
                   No conversations yet. Click the + icon to start a chat.
->>>>>>> 5e574c6e
                 </div>
               )}
             </ScrollArea>
