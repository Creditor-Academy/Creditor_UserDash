--- conflicted
+++ resolved
@@ -1,13 +1,9 @@
 import React, { useState, useEffect, useMemo } from "react";
 import axios from "axios";
 import { useAuth } from "@/contexts/AuthContext";
-<<<<<<< HEAD
-import UserDetailsModal from "@/components/UserDetailsModal";
-=======
 import { useSearchParams } from "react-router-dom";
 import UserDetailsModal from "@/components/UserDetailsModal";
 import { getAuthHeader } from "../services/authHeader";
->>>>>>> 0c4f22ff
 
 const API_BASE = import.meta.env.VITE_API_BASE_URL || "https://creditor-backend-testing-branch.onrender.com";
 console.log('🔧 API_BASE:', API_BASE);
@@ -58,10 +54,7 @@
   // User details modal state
   const [showUserDetailsModal, setShowUserDetailsModal] = useState(false);
   const [selectedUserForDetails, setSelectedUserForDetails] = useState(null);
-<<<<<<< HEAD
-=======
   const [loadingUserDetails, setLoadingUserDetails] = useState(false);
->>>>>>> 0c4f22ff
   
   // Pagination state
   const [currentPage, setCurrentPage] = useState(1);
@@ -927,24 +920,12 @@
         fullUrl: `${API_BASE}/api/user/convert-to-admin`
       });
       
-<<<<<<< HEAD
       // Make API call to convert users to admin using PUT method as expected by backend
-      const response = await axios.put(`${API_BASE}/api/user/convert-to-admin`, {
-        user_ids: selectedUsers
-      }, {
-        headers: {
-          'Content-Type': 'application/json',
-        },
-        withCredentials: true,
-      });
-=======
-      // Make API call to make users admins
-      const response = await axios.post(
-        `${API_BASE}/api/user/make-admins`,
+      const response = await axios.put(
+        `${API_BASE}/api/user/convert-to-admin`,
         { user_ids: selectedUsers },
         getAuthConfig()
       );
->>>>>>> 0c4f22ff
 
       // Check if the request was successful (HTTP 200-299)
       if (response.status >= 200 && response.status < 300) {
@@ -1545,21 +1526,6 @@
                 </>
               )}
               {filterRole === "instructor" && (
-                <button
-                  onClick={handleMakeAdmin}
-                  disabled={updatingRole}
-                  className="px-4 py-2 bg-blue-600 text-white text-sm rounded-lg hover:bg-blue-700 transition-colors flex items-center gap-2 disabled:opacity-50 disabled:cursor-not-allowed"
-                  title="Promote to Admin (replaces all existing roles)"
-                >
-                  <svg className="w-4 h-4" fill="none" stroke="currentColor" viewBox="0 0 24 24">
-                    <path strokeLinecap="round" strokeLinejoin="round" strokeWidth={2} d="M9 12l2 2 4-4m6 2a9 9 0 11-18 0 9 9 0 0118 0z" />
-                  </svg>
-                  {updatingRole ? 'Updating...' : 'Make Admin'}
-                </button>
-              )}
-<<<<<<< HEAD
-=======
-              {filterRole === "instructor" && (
                 <div className="flex gap-2">
                   {/* <button
                     onClick={handleMakeAdmin}
@@ -1598,7 +1564,6 @@
                   {updatingRole ? 'Updating...' : 'Make User'}
                 </button>
               )} */}
->>>>>>> 0c4f22ff
               <button
                 onClick={() => setShowPasswordModal(true)}
                 className="px-4 py-2 bg-blue-600 text-white text-sm rounded-lg hover:bg-blue-700 transition-colors flex items-center gap-2"
@@ -2313,17 +2278,9 @@
       {/* User Details Modal */}
       <UserDetailsModal
         isOpen={showUserDetailsModal}
-<<<<<<< HEAD
-        onClose={() => {
-          setShowUserDetailsModal(false);
-          setSelectedUserForDetails(null);
-        }}
-        user={selectedUserForDetails}
-=======
         onClose={handleCloseUserDetailsModal}
         user={selectedUserForDetails}
         isLoading={loadingUserDetails}
->>>>>>> 0c4f22ff
       />
     </div>
   );
