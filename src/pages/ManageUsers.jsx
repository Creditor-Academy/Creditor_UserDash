import React, { useState, useEffect } from "react";
import axios from "axios";
import { useAuth } from "@/contexts/AuthContext";
import { useSearchParams } from "react-router-dom";
import UserDetailsModal from "@/components/UserDetailsModal";
import { getAuthHeader } from "../services/authHeader";

const API_BASE = import.meta.env.VITE_API_BASE_URL || "https://creditor-backend-9upi.onrender.com";

const ManageUsers = () => {
  const { userRole, hasRole } = useAuth();
  const [searchParams, setSearchParams] = useSearchParams();
  const [users, setUsers] = useState([]);
  const [loading, setLoading] = useState(true);
  const [searchTerm, setSearchTerm] = useState("");
  const [filterRole, setFilterRole] = useState("user");
  const [apiCallTime, setApiCallTime] = useState(null);
  
  // Clear selected users when filter role changes
  useEffect(() => {
    setSelectedUsers([]);
  }, [filterRole]);
  const [selectedUsers, setSelectedUsers] = useState([]);
  const [courses, setCourses] = useState([]);
  const [showCourseModal, setShowCourseModal] = useState(false);
  const [selectedCourse, setSelectedCourse] = useState("");
  const [addingToCourse, setAddingToCourse] = useState(false);
  const [error, setError] = useState("");
  const [successMessage, setSuccessMessage] = useState("");
  const [showSuccessModal, setShowSuccessModal] = useState(false);
  const [successData, setSuccessData] = useState({ courseTitle: "", addedUsers: [] });
<<<<<<< HEAD
=======

  const [updatingRole, setUpdatingRole] = useState(false);
  const [showDeleteModal, setShowDeleteModal] = useState(false);
  const [userToDelete, setUserToDelete] = useState(null);
  const [deletingUser, setDeletingUser] = useState(false);
  const [forceUpdate, setForceUpdate] = useState(0);
  const [enrollmentProgress, setEnrollmentProgress] = useState({ current: 0, total: 0 });
  
  // User details modal state
  const [showUserDetailsModal, setShowUserDetailsModal] = useState(false);
  const [selectedUserForDetails, setSelectedUserForDetails] = useState(null);
  const [loadingUserDetails, setLoadingUserDetails] = useState(false);
>>>>>>> 670851ec
  
  // Password change modal state
  const [showPasswordModal, setShowPasswordModal] = useState(false);
  const [newPassword, setNewPassword] = useState("");
  const [confirmPassword, setConfirmPassword] = useState("");
  const [passwordError, setPasswordError] = useState("");
  const [passwordSuccessData, setPasswordSuccessData] = useState({ 
    changedUsers: [], 
    newPassword: "", 
    failedUpdates: [] 
  });
  const [showPasswordSuccessModal, setShowPasswordSuccessModal] = useState(false);
  const [changingPassword, setChangingPassword] = useState(false);

  const [updatingRole, setUpdatingRole] = useState(false);
  const [showDeleteModal, setShowDeleteModal] = useState(false);
  const [userToDelete, setUserToDelete] = useState(null);
  const [deletingUser, setDeletingUser] = useState(false);
  const [forceUpdate, setForceUpdate] = useState(0);
  const [enrollmentProgress, setEnrollmentProgress] = useState({ current: 0, total: 0 });
  
  // User details modal state
  const [showUserDetailsModal, setShowUserDetailsModal] = useState(false);
  const [selectedUserForDetails, setSelectedUserForDetails] = useState(null);
  
  // Pagination state
  const [currentPage, setCurrentPage] = useState(1);
  const [usersPerPage] = useState(5);

  useEffect(() => {
    fetchUsers();
    fetchCourses();
  }, []);

  // Handle userId from search navigation
  useEffect(() => {
    const userId = searchParams.get('userId');
    console.log('🔍 Search navigation - userId:', userId);
    console.log('🔍 Search navigation - users.length:', users.length);
    
    if (userId && users.length > 0) {
      const user = users.find(u => u.id === userId);
      console.log('🔍 Search navigation - found user:', user);
      
      if (user) {
        // Fetch detailed user profile data before opening modal
        fetchDetailedUserProfile(userId);
        // Clear the query parameter after processing
        setSearchParams({});
      } else {
        console.warn('⚠️ Search navigation - User not found in users array');
        // Try to refresh users list to see if the user appears
        console.log('🔄 Refreshing users list to find the user...');
        fetchUsers();
      }
    } else if (userId && users.length === 0) {
      console.log('🔍 Search navigation - Waiting for users to load...');
    }
  }, [searchParams, users, setSearchParams]);

  // Handle case where user might be found after users list is refreshed
  useEffect(() => {
    const userId = searchParams.get('userId');
    if (userId && users.length > 0 && !showUserDetailsModal) {
      const user = users.find(u => u.id === userId);
      if (user) {
        console.log('🔍 User found after refresh, opening modal...');
        fetchDetailedUserProfile(userId);
        setSearchParams({});
      }
    }
  }, [users, searchParams, showUserDetailsModal, setSearchParams]);

  // Function to fetch detailed user profile and open modal
  const fetchDetailedUserProfile = async (userId) => {
    try {
      setLoadingUserDetails(true);
      console.log('🔍 Searching for user with ID:', userId);
      console.log('🔍 Available users:', users);
      console.log('🔍 User IDs in users array:', users.map(u => u.id));
      
      // Since the users array from /api/user/all should already contain detailed data,
      // we can use that directly. If we need to refresh the data, we can do so here.
      const user = users.find(u => u.id === userId);
      console.log('🔍 Found user:', user);
      
      if (user) {
        console.log('🔍 User data for modal:', {
          id: user.id,
          first_name: user.first_name,
          last_name: user.last_name,
          email: user.email,
          phone: user.phone,
          location: user.location,
          website: user.website,
          createdAt: user.createdAt,
          is_active: user.is_active,
          last_login: user.last_login,
          activity_log: user.activity_log
        });
        setSelectedUserForDetails(user);
        setShowUserDetailsModal(true);
      } else {
        console.warn('⚠️ User not found in users array, userId:', userId);
        // If user is not found, we might need to refresh the users list
        // or the user ID from search might not match the user ID from /api/user/all
      }
    } catch (error) {
      console.error('❌ Error processing user profile:', error);
      // Fallback to basic user data if processing fails
      const user = users.find(u => u.id === userId);
      if (user) {
        setSelectedUserForDetails(user);
        setShowUserDetailsModal(true);
      }
    } finally {
      setLoadingUserDetails(false);
    }
  };

  // Function to close user details modal and clear search params
  const handleCloseUserDetailsModal = () => {
    setShowUserDetailsModal(false);
    setSelectedUserForDetails(null);
    // Clear any remaining search params
    if (searchParams.get('userId')) {
      setSearchParams({});
    }
  };

  // Update time differences every minute to keep them current
  useEffect(() => {
    if (!apiCallTime) return;

    const interval = setInterval(() => {
      // Force a re-render by updating a state that triggers recalculation
      setUsers(prevUsers => [...prevUsers]);
    }, 60000); // Update every minute

    return () => clearInterval(interval);
  }, [apiCallTime]);

  // Force refresh when forceUpdate changes
  useEffect(() => {
    if (forceUpdate > 0) {
      fetchUsers();
    }
  }, [forceUpdate]);

  const getAuthConfig = () => ({
    method: 'GET',
    headers: {
      'Content-Type': 'application/json',
      ...(getAuthHeader() || {}), // getAuthHeader should return { Authorization: 'Bearer ...' }
    },
    credentials: 'include',
    withCredentials: true,
  });

  const fetchUsers = async () => {
    try {
      setLoading(true);
      setError("");
      const currentTime = new Date();
      setApiCallTime(currentTime);

      const response = await axios.get(
        `${API_BASE}/api/user/all`,
        getAuthConfig()
      );

      if (response.data && response.data.code === 200) {
        const fetchedUsers = response.data.data || [];
        setUsers(fetchedUsers);
      } else {
        throw new Error('Failed to fetch users');
      }
    } catch (error) {
      console.error('❌ Error fetching users:', error);
      console.error('❌ Error details:', {
        status: error.response?.status,
        statusText: error.response?.statusText,
        data: error.response?.data,
        message: error.message
      });
      
      if (error.response?.status === 401) {
        setError('Authentication failed. Please log in again.');
      } else {
        setError('Failed to load users. Please try again.');
      }
      setUsers([]);
    } finally {
      setLoading(false);
    }
  };

  const fetchCourses = async () => {
    try {
      const response = await axios.get(
        `${API_BASE}/api/course/getAllCourses`,
        getAuthConfig()
      );

      if (response.data && response.data.data) {
        const publishedCourses = response.data.data.filter(course => 
          course.course_status === 'PUBLISHED'
        );
        setCourses(publishedCourses);
      } else if (response.data && Array.isArray(response.data)) {
        const publishedCourses = response.data.filter(course => 
          course.course_status === 'PUBLISHED'
        );
        setCourses(publishedCourses);
      }
    } catch (error) {
      console.error('❌ Error fetching courses:', error);
      console.error('❌ Courses error details:', {
        status: error.response?.status,
        statusText: error.response?.statusText,
        data: error.response?.data,
        message: error.message
      });
      
      // Fallback to dummy courses if API fails (only published courses)
      setCourses([
        { id: "1", title: "Introduction to React", course_status: "PUBLISHED" },
        { id: "2", title: "Advanced JavaScript", course_status: "PUBLISHED" },
        { id: "3", title: "Web Development Fundamentals", course_status: "PUBLISHED" }
      ]);
    }
  };

  // Helper function to get user role from user_roles array
  const getUserRole = (user) => {
    if (user.user_roles && user.user_roles.length > 0) {
      // Priority order: admin > instructor > user (single role system)
      const roles = user.user_roles.map(r => r.role);
      
      if (roles.includes('admin')) {
        return 'admin';
      } else if (roles.includes('instructor')) {
        return 'instructor';
      } else {
        const role = roles[0];
        return role;
      }
    }
    return 'user'; // default role when no role is assigned in backend
  };

  // Helper function to calculate time difference and format it
  const calculateTimeDifference = (lastLoginTime) => {
    if (!apiCallTime || !lastLoginTime) {
      return null;
    }

    const lastLogin = new Date(lastLoginTime);
    const timeDifference = apiCallTime.getTime() - lastLogin.getTime();
    
    // Convert milliseconds to different time units
    const seconds = Math.floor(timeDifference / 1000);
    const minutes = Math.floor(seconds / 60);
    const hours = Math.floor(minutes / 60);
    const days = Math.floor(hours / 24);
    const months = Math.floor(days / 30);
    const years = Math.floor(days / 365);

    // Format the time difference
    if (years > 0) {
      return `${years} year${years > 1 ? 's' : ''} ago`;
    } else if (months > 0) {
      return `${months} month${months > 1 ? 's' : ''} ago`;
    } else if (days > 0) {
      return `${days} day${days > 1 ? 's' : ''} ago`;
    } else if (hours > 0) {
      return `${hours} hour${hours > 1 ? 's' : ''} ago`;
    } else if (minutes > 0) {
      return `${minutes} minute${minutes > 1 ? 's' : ''} ago`;
    } else if (seconds > 0) {
      return `${seconds} second${seconds > 1 ? 's' : ''} ago`;
    } else {
      return 'Just now';
    }
  };

  // Helper function to get last visited from activity_log
  const getLastVisited = (user) => {
    if (user.activity_log && user.activity_log.length > 0) {
      // Sort by createdAt and get the latest
      const sortedLogs = user.activity_log.sort((a, b) => 
        new Date(b.createdAt) - new Date(a.createdAt)
      );
      const lastLoginTime = sortedLogs[0].createdAt;
      
      // Calculate and return the time difference
      return calculateTimeDifference(lastLoginTime);
    }
    return null;
  };

  const filteredUsers = users.filter(user => {
    const matchesSearch = user.first_name?.toLowerCase().includes(searchTerm.toLowerCase()) ||
                         user.last_name?.toLowerCase().includes(searchTerm.toLowerCase()) ||
                         user.email?.toLowerCase().includes(searchTerm.toLowerCase());
    
    const userRole = getUserRole(user);
    const matchesRole = userRole === filterRole;
    
    // Debug logging for filtering
    if (user.first_name && user.last_name) {
      // console.log(`🔍 Filtering user: ${user.first_name} ${user.last_name}`, {
      //   id: user.id,
      //   userRole,
      //   filterRole,
      //   matchesRole,
      //   matchesSearch,
      //   user_roles: user.user_roles
      // });
    }
    
    return matchesSearch && matchesRole;
  });

  // Pagination logic
  const indexOfLastUser = currentPage * usersPerPage;
  const indexOfFirstUser = indexOfLastUser - usersPerPage;
  const currentUsers = filteredUsers.slice(indexOfFirstUser, indexOfLastUser);
  const totalPages = Math.ceil(filteredUsers.length / usersPerPage);

  // Reset to first page when search or filter changes
  useEffect(() => {
    setCurrentPage(1);
  }, [searchTerm, filterRole]);

  // Modified handleSelectAll to accumulate selections across pages
  const handleSelectAll = () => {
    const currentPageUserIds = currentUsers.map(user => user.id);
    const allCurrentSelected = currentPageUserIds.every(id => selectedUsers.includes(id));
    if (allCurrentSelected) {
      // Deselect all users on this page only
      setSelectedUsers(selectedUsers.filter(id => !currentPageUserIds.includes(id)));
    } else {
      // Add all users from this page to the selection (accumulate)
      setSelectedUsers(Array.from(new Set([...selectedUsers, ...currentPageUserIds])));
    }
  };

  // Only show the select-all-across-pages button if all users on the current page are selected
  const showSelectAllAcrossPages = () => {
    const currentPageUserIds = currentUsers.map(user => user.id);
    return currentPageUserIds.length > 0 && currentPageUserIds.every(id => selectedUsers.includes(id));
  };

  // handleSelectUser: Deselecting a user removes them from selectedUsers
  const handleSelectUser = (userId) => {
    setSelectedUsers(prev =>
      prev.includes(userId)
        ? prev.filter(id => id !== userId)
        : [...prev, userId]
    );
  };

  // New function to select all users across all pages for the current filter role
  const handleSelectAllUsers = () => {
    // Get all users that match the current filter role
    const allFilteredUsers = users.filter(user => {
      const matchesSearch = user.first_name?.toLowerCase().includes(searchTerm.toLowerCase()) ||
                           user.last_name?.toLowerCase().includes(searchTerm.toLowerCase()) ||
                           user.email?.toLowerCase().includes(searchTerm.toLowerCase());
      
      const userRole = getUserRole(user);
      const matchesRole = userRole === filterRole;
      
      return matchesSearch && matchesRole;
    });

    // Get all user IDs for the filtered users
    const allFilteredUserIds = allFilteredUsers.map(user => user.id);
    
    // Check if all filtered users are already selected
    const allSelected = allFilteredUserIds.every(id => selectedUsers.includes(id));
    
    if (allSelected) {
      // If all are selected, deselect all
      setSelectedUsers([]);
    } else {
      // If not all are selected, select all
      setSelectedUsers(allFilteredUserIds);
    }
  };

  // Helper function to get total count of users for current filter role
  const getTotalFilteredUsersCount = () => {
    return users.filter(user => {
      const matchesSearch = user.first_name?.toLowerCase().includes(searchTerm.toLowerCase()) ||
                           user.last_name?.toLowerCase().includes(searchTerm.toLowerCase()) ||
                           user.email?.toLowerCase().includes(searchTerm.toLowerCase());
      
      const userRole = getUserRole(user);
      const matchesRole = userRole === filterRole;
      
      return matchesSearch && matchesRole;
    }).length;
  };

  const handleAddToCourse = async () => {
    if (selectedUsers.length === 0 || !selectedCourse) return;
    
    try {
      setAddingToCourse(true);
      setError("");
      let response;
      const selectedCourseData = courses.find(c => c.id === selectedCourse);
      if (!selectedCourseData) {
        throw new Error(`Course with ID "${selectedCourse}" not found. Available courses: ${courses.map(c => c.id).join(', ')}`);
      }
      response = await axios.post(
        `${API_BASE}/api/course/addLearnerToCourse`,
        {
          course_id: selectedCourse,
          learnerIds: selectedUsers
        },
        getAuthConfig()
      );

      if (response.data && (response.data.success || response.data.code === 200 || response.data.code === 201)) {
        // Get the selected course title
        const selectedCourseData = courses.find(course => course.id === selectedCourse);
        const courseTitle = selectedCourseData ? selectedCourseData.title : selectedCourse;
        
        // Get the selected users data
        const addedUsers = users.filter(user => selectedUsers.includes(user.id));
        
        // Set success data and show success modal
        setSuccessData({
          courseTitle: courseTitle,
          addedUsers: addedUsers
        });
        setShowSuccessModal(true);
        
        // Close course selection modal and reset course selection
        setShowCourseModal(false);
        setSelectedCourse("");
        // Don't clear selectedUsers here - keep them selected for potential "Add to More Courses"
        
        // After successful addition, verify the users are actually in the course
        try {
          const verifyResponse = await axios.get(
            `${API_BASE}/api/course/${selectedCourse}/getAllUsersByCourseId`,
            getAuthConfig()
          );
          
          // console.log('✅ Course users verification response:', verifyResponse.data);
          // console.log('📋 Users in course after addition:', verifyResponse.data?.data || []);
          
          // Check if our added users are actually in the course
          const courseUsers = verifyResponse.data?.data || [];
          const addedUserIds = selectedUsers;
          const foundUsers = courseUsers.filter(cu => addedUserIds.includes(cu.user_id));
          
          // console.log('🔍 Verification results:', {
          //   expectedUsers: addedUserIds,
          //   foundUsers: foundUsers.map(fu => fu.user_id),
          //   missingUsers: addedUserIds.filter(id => !foundUsers.some(fu => fu.user_id === id))
          // });
          
          if (foundUsers.length !== addedUserIds.length) {
            // console.warn('⚠️ Some users were not found in course after addition!');
            // console.warn('📋 Missing users:', addedUserIds.filter(id => !foundUsers.some(fu => fu.user_id === id)));
          } else {
            // console.log('✅ All users successfully verified in course!');
          }
        } catch (verifyError) {
          console.error('❌ Error verifying course users:', verifyError);
        }
        
        // Refresh users list to get updated course information
        await fetchUsers();
        
        // console.log(`${filterRole}s added to course successfully`);
      } else {
        throw new Error(response.data?.message || `Failed to add ${filterRole}s to course`);
      }
    } catch (error) {
      console.error(`Error adding ${filterRole}s to course:`, error);
      console.error('❌ Error details:', {
        status: error.response?.status,
        statusText: error.response?.statusText,
        data: error.response?.data,
        message: error.message,
        url: error.config?.url,
        method: error.config?.method,
        payload: error.config?.data
      });
      
      // Handle specific error cases
      if (error.response?.status === 409) {
        // 409 means some users are already assigned, but this is not a complete failure
        // console.log('⚠️ 409 Conflict - Some users already assigned to course:', error.response.data);
        // console.log('🔍 Full 409 response analysis:', {
        //   status: error.response.status,
        //   data: error.response.data,
        //   error: error.response.data?.error,
        //   message: error.response.data?.message
        // });
        
        // Get the selected course title
        const selectedCourseData = courses.find(course => course.id === selectedCourse);
        const courseTitle = selectedCourseData ? selectedCourseData.title : selectedCourse;
        
        // Extract error message from backend response
        const errorMessage = error.response.data?.error || error.response.data?.message || 'Unknown error';
        
        // console.log('📋 Backend error message:', errorMessage);
        
        // Parse the error message to extract user IDs if present
        // Backend returns: "Users fc78ddd2-d389-4844-a387-53d257fb04a0 are already instructors for this course"
        const userMatch = errorMessage.match(/Users\s+([^,\s]+(?:\s*,\s*[^,\s]+)*)\s+are already/);
        
        if (userMatch) {
          const existingUserIds = userMatch[1].split(',').map(id => id.trim());
          // console.log('🔍 Found existing user IDs in error message:', existingUserIds);
          
          // Check which users are already assigned vs. which are new
          const alreadyAssignedIds = existingUserIds;
          const newUserIds = selectedUsers.filter(id => !alreadyAssignedIds.includes(id));
          
          // console.log('📋 User analysis:', {
          //   selectedUsers,
          //   alreadyAssignedIds,
          //   newUserIds
          // });
          
          if (newUserIds.length > 0) {
            // Some users are new and should be added
            // console.log('✅ Some users are new, attempting to add them individually...');
            
            // Try to add each new user individually
            const successfulAdds = [];
            const failedAdds = [];
            
            for (const userId of newUserIds) {
              try {
                // console.log(`🔄 Attempting to add user ${userId} individually...`);
                
                const individualResponse = await axios.post(
                  `${API_BASE}/api/course/addInstructor/${selectedCourse}`,
                  {
                    instructorIds: [userId]
                  },
                  getAuthConfig()
                );
                
                if (individualResponse.status >= 200 && individualResponse.status < 300) {
                  successfulAdds.push(userId);
                  // console.log(`✅ Successfully added user ${userId}`);
                }
              } catch (individualError) {
                // console.log(`❌ Failed to add user ${userId}:`, individualError.response?.data);
                failedAdds.push(userId);
              }
            }
            
            // Show results
            if (successfulAdds.length > 0) {
              const addedUsersData = users.filter(user => successfulAdds.includes(user.id));
              
              // console.log('✅ Showing success modal for individually added users:', addedUsersData);
              
              setSuccessData({
                courseTitle: courseTitle,
                addedUsers: addedUsersData
              });
              setShowSuccessModal(true);
              
              // Close course selection modal and reset
              setShowCourseModal(false);
              setSelectedCourse("");
              setSelectedUsers([]);
              
              // Refresh users list to get updated course information
              await fetchUsers();
            } else {
              // All users failed to be added individually
              setError(`All selected ${filterRole}s are already assigned to the course "${courseTitle}".`);
              setShowCourseModal(false);
              setSelectedCourse("");
              setSelectedUsers([]);
            }
          } else {
            // All users are already assigned
            // console.log('ℹ️ All users already assigned, showing info message');
            setError(`All selected ${filterRole}s are already assigned to the course "${courseTitle}".`);
            setShowCourseModal(false);
            setSelectedCourse("");
            setSelectedUsers([]);
          }
        } else {
          // Generic 409 message - couldn't parse user IDs
          // console.log('⚠️ Generic 409 response, showing default message');
          setError(`Some ${filterRole}s are already assigned to this course. This is normal and won't affect their access.`);
          setShowCourseModal(false);
          setSelectedCourse("");
          setSelectedUsers([]);
        }
      } else if (error.response?.status === 400) {
        setError('Invalid request. Please check your selection and try again.');
      } else if (error.response?.status === 401) {
        setError('Authentication failed. Please log in again.');
      } else if (error.response?.status === 500) {
        setError(`Server error: ${error.response?.data?.message || 'Internal server error occurred. Please try again.'}`);
      } else {
        setError(`Failed to add ${filterRole}s to course. Please try again.`);
      }
    } finally {
      setAddingToCourse(false);
    }
  };

  const handleMakeInstructor = async () => {
    if (selectedUsers.length === 0) return;
    
    try {
      setUpdatingRole(true);
      setError("");
      
      // console.log('🔄 Making instructor API call:', {
      //   url: `${API_BASE}/api/user/make-instructors`,
      //   payload: { user_ids: selectedUsers },
      //   selectedUsers
      // });
      
      // Make API call to make users instructors using the correct endpoint and payload
      const response = await axios.post(
        `${API_BASE}/api/user/make-instructors`,
        { user_ids: selectedUsers },
        getAuthConfig()
      );

      // Detailed analysis of the response
      // console.log('🔍 Detailed response analysis:', {
      //   hasData: !!response.data,
      //   dataType: typeof response.data,
      //   dataKeys: response.data ? Object.keys(response.data) : [],
      //   success: response.data?.success,
      //   code: response.data?.code,
      //   message: response.data?.message,
      //   updatedUsers: response.data?.updatedUsers || response.data?.data,
      //   fullResponse: response.data
      // });

      // Check if the request was successful (HTTP 200-299)
      if (response.status >= 200 && response.status < 300) {
        // Get the selected users data
        const updatedUsers = users.filter(user => selectedUsers.includes(user.id));
        
        // Since backend doesn't return updated user data, we need to manually update local state
        // console.log('🎯 Backend response:', response.data);
        // console.log('📋 Backend updated users count:', response.data?.message);
        
        // Manually update the local state to reflect the role change
        setUsers(prevUsers => {
          const newUsers = prevUsers.map(user => {
            if (selectedUsers.includes(user.id)) {
              // Check if user already has instructor role
              const hasInstructorRole = user.user_roles?.some(role => role.role === 'instructor');
              
              if (!hasInstructorRole) {
                // Replace all roles with instructor role (single role system)
                const updatedUser = {
                  ...user,
                  user_roles: [
                    { role: 'instructor' }
                  ]
                };
                
                return updatedUser;
              } else {
                // console.log('ℹ️ User already has instructor role:', {
                //   id: user.id,
                //   name: `${user.first_name} ${user.last_name}`,
                //   roles: user.user_roles
                // });
                return user;
              }
            }
            return user;
          });
          
          return newUsers;
        });
        
        // Reset selection first
        setSelectedUsers([]);
        
        // Automatically enroll new instructors in all courses
        // console.log('🎓 Automatically enrolling new instructors in all courses...');
        // console.log('📋 Available courses:', courses.map(c => ({ id: c.id, title: c.title })));
        // console.log('👥 New instructors to enroll:', selectedUsers);
        
        try {
          // Set initial enrollment progress
          setEnrollmentProgress({ current: 0, total: courses.length });
          
          // Enroll each new instructor in all courses
          const enrollmentPromises = courses.map(async (course, index) => {
            try {
              // console.log(`🔄 Enrolling instructors in course: ${course.title} (${course.id})`);
              
              const enrollmentResponse = await axios.post(
                `${API_BASE}/api/course/addLearnerToCourse`,
                {
                  course_id: course.id,
                  learnerIds: selectedUsers
                },
                getAuthConfig()
              );
              
              return { course, success: true, response: enrollmentResponse.data };
            } catch (enrollmentError) {
              // console.log(`⚠️ Failed to enroll instructors in course: ${course.title}`, enrollmentError.response?.data);
              return { course, success: false, error: enrollmentError.response?.data };
            }
          });
          
          const enrollmentResults = await Promise.all(enrollmentPromises);
          const successfulEnrollments = enrollmentResults.filter(result => result.success);
          const failedEnrollments = enrollmentResults.filter(result => !result.success);
          
          // Show success message with enrollment information
          const enrollmentMessage = successfulEnrollments.length > 0 
            ? ` and enrolled them in ${successfulEnrollments.length} course(s)`
            : '';
          
        setSuccessData({
          courseTitle: "Role Update",
            addedUsers: updatedUsers,
            enrollmentInfo: {
              successful: successfulEnrollments.length,
              total: courses.length,
              message: enrollmentMessage
            }
        });
        setShowSuccessModal(true);
          
        } catch (enrollmentError) {
          console.error('❌ Error during automatic course enrollment:', enrollmentError);
          // Still show success for role update, but log enrollment error
          setSuccessData({
            courseTitle: "Role Update",
            addedUsers: updatedUsers,
            enrollmentInfo: {
              successful: 0,
              total: courses.length,
              message: ' (course enrollment failed)'
            }
          });
          setShowSuccessModal(true);
        }
        
        // Wait a moment for backend to process, then refresh
        // console.log('🔄 Waiting for backend to process role update...');
        
        setTimeout(async () => {
          // console.log('🔄 Refreshing users list to get updated roles...');
          await fetchUsers();
          
          // Check if the roles were actually updated
          // const refreshedUsers = await fetchUsers();
          // console.log('🔄 Checking if roles were updated in backend...');
          
          // Log the current state of users after refresh
          // console.log('📋 Current users after refresh:', users.map(user => ({
          //   id: user.id,
          //   name: `${user.first_name} ${user.last_name}`,
          //   role: getUserRole(user),
          //   user_roles: u.user_roles
          // })));
        }, 2000);
      } else {
        // console.error('❌ API returned non-success status:', response.status);
        throw new Error(response.data?.message || `API returned status ${response.status}`);
      }
    } catch (error) {
      console.error('❌ Error making users instructors:', error);
      console.error('❌ Error details:', {
        status: error.response?.status,
        statusText: error.response?.statusText,
        data: error.response?.data,
        message: error.message,
        url: error.config?.url,
        method: error.config?.method,
        payload: error.config?.data
      });
      
      // Handle specific error cases
      if (error.response?.status === 400) {
        setError('Invalid request. Please check your selection and try again.');
      } else if (error.response?.status === 401) {
        setError('Authentication failed. Please log in again.');
      } else if (error.response?.status === 403) {
        setError('You do not have permission to perform this action.');
      } else if (error.response?.status === 500) {
        setError(`Server error: ${error.response?.data?.message || 'Internal server error occurred. Please try again.'}`);
      } else {
        setError('Failed to update user roles. Please try again.');
      }
    } finally {
      setUpdatingRole(false);
    }
  };

  const handleMakeAdmin = async () => {
    if (selectedUsers.length === 0) return;
    
    try {
      setUpdatingRole(true);
      setError("");
      
      // console.log('🔄 Making admin API call:', {
      //   url: `${API_BASE}/api/user/make-admins`,
      //   payload: { user_ids: selectedUsers },
      //   selectedUsers
      // });
      
      // Make API call to make users admins
      const response = await axios.post(
        `${API_BASE}/api/user/make-admins`,
        { user_ids: selectedUsers },
        getAuthConfig()
      );

      // Check if the request was successful (HTTP 200-299)
      if (response.status >= 200 && response.status < 300) {
        // Get the selected users data
        const updatedUsers = users.filter(user => selectedUsers.includes(user.id));
        
        // Manually update the local state to reflect the role change
        setUsers(prevUsers => {
          const newUsers = prevUsers.map(user => {
            if (selectedUsers.includes(user.id)) {
              // Check if user already has admin role
              const hasAdminRole = user.user_roles?.some(role => role.role === 'admin');
              
              if (!hasAdminRole) {
                // Replace all roles with admin role (single role system)
                const updatedUser = {
                  ...user,
                  user_roles: [
                    { role: 'admin' }
                  ]
                };
                
                return updatedUser;
              } else {
                // console.log('ℹ️ User already has admin role:', {
                //   id: user.id,
                //   name: `${user.first_name} ${user.last_name}`,
                //   roles: user.user_roles
                // });
                return user;
              }
            }
            return user;
          });
          
          return newUsers;
        });
        
        // Reset selection first
        setSelectedUsers([]);
        
        // Show success message immediately
        setSuccessData({
          courseTitle: "Admin Role Update",
          addedUsers: updatedUsers
        });
        setShowSuccessModal(true);
        
        // Wait a moment for backend to process, then refresh
        setTimeout(async () => {
          // console.log('🔄 Refreshing users list to get updated admin roles...');
          await fetchUsers();
        }, 2000);
      } else {
        // console.error('❌ API returned non-success status:', response.status);
        throw new Error(response.data?.message || `API returned status ${response.status}`);
      }
    } catch (error) {
      console.error('❌ Error making users admins:', error);
      
      // Handle specific error cases
      if (error.response?.status === 400) {
        setError('Invalid request. Please check your selection and try again.');
      } else if (error.response?.status === 401) {
        setError('Authentication failed. Please log in again.');
      } else if (error.response?.status === 403) {
        setError('You do not have permission to perform this action.');
      } else if (error.response?.status === 500) {
        setError(`Server error: ${error.response?.data?.message || 'Internal server error occurred. Please try again.'}`);
      } else {
        setError('Failed to update user roles. Please try again.');
      }
    } finally {
      setUpdatingRole(false);
    }
  };

  const handleMakeUser = async () => {
    if (selectedUsers.length === 0) return;
    
    try {
      setUpdatingRole(true);
      setError("");
      
      // console.log('🔄 Making user API call:', {
      //   url: `${API_BASE}/api/user/make-users`,
      //   payload: { user_ids: selectedUsers },
      //   selectedUsers },
      //   selectedUsers
      // });
      
      // Make API call to make users regular users
      const response = await axios.post(
        `${API_BASE}/api/user/make-users`,
        { user_ids: selectedUsers },
        getAuthConfig()
      );

      // Check if the request was successful (HTTP 200-299)
      if (response.status >= 200 && response.status < 300) {
        // Get the selected users data
        const updatedUsers = users.filter(user => selectedUsers.includes(user.id));
        
        // Manually update the local state to reflect the role change
        setUsers(prevUsers => {
          const newUsers = prevUsers.map(user => {
            if (selectedUsers.includes(user.id)) {
              // Check if user already has user role
              const hasUserRole = user.user_roles?.some(role => role.role === 'user');
              
              if (!hasUserRole) {
                // Replace all roles with user role (single role system)
                const updatedUser = {
                  ...user,
                  user_roles: [
                    { role: 'user' }
                  ]
                };
                
                return updatedUser;
              } else {
                // console.log('ℹ️ User already has user role:', {
                //   id: user.id,
                //   name: `${user.first_name} ${user.last_name}`,
                //   roles: user.user_roles
                // });
                return user;
              }
            }
            return user;
          });
          
          return newUsers;
        });
        
        // Reset selection first
        setSelectedUsers([]);
        
        // Show success message immediately
        setSuccessData({
          courseTitle: "User Role Update",
          addedUsers: updatedUsers
        });
        setShowSuccessModal(true);
        
        // Wait a moment for backend to process, then refresh
        setTimeout(async () => {
          // console.log('🔄 Refreshing users list to get updated user roles...');
          await fetchUsers();
        }, 2000);
      } else {
        // console.error('❌ API returned non-success status:', response.status);
        throw new Error(response.data?.message || `API returned status ${response.status}`);
      }
    } catch (error) {
      console.error('❌ Error making users regular users:', error);
      
      // Handle specific error cases
      if (error.response?.status === 400) {
        setError('Invalid request. Please check your selection and try again.');
      } else if (error.response?.status === 401) {
        setError('Authentication failed. Please log in again.');
      } else if (error.response?.status === 403) {
        setError('You do not have permission to perform this action.');
      } else if (error.response?.status === 500) {
        setError(`Server error: ${error.response?.data?.message || 'Internal server error occurred. Please try again.'}`);
      } else {
        setError('Failed to update user roles. Please try again.');
      }
    } finally {
      setUpdatingRole(false);
    }
  };

  const handleDeleteUser = async () => {
    if (!userToDelete) return;
    
    try {
      setDeletingUser(true);
      setError("");
      
      // console.log('🗑️ Deleting user:', {
      //   userId: userToDelete.id,
      //   userName: `${userToDelete.first_name} ${userToDelete.last_name}`,
      //   userRole: getUserRole(userToDelete),
      //   apiUrl: `${API_BASE}/api/user/${userToDelete.id}`
      // });
      
      // Make API call to delete user using the correct endpoint format
      const response = await axios.delete(
        `${API_BASE}/api/user/${userToDelete.id}`,
        getAuthConfig()
      );

      if (response.data && (response.data.success || response.data.code === 200 || response.data.code === 201)) {
        // console.log('✅ User deleted successfully');
        
        // Close delete modal
        setShowDeleteModal(false);
        setUserToDelete(null);
        
        // Show temporary success message
        setError(""); // Clear any existing errors
        setSuccessMessage(`User ${userToDelete.first_name} ${userToDelete.last_name} has been successfully deleted.`);
        
        // Clear success message after 3 seconds
        setTimeout(() => {
          setSuccessMessage("");
        }, 3000);
        
        // Refresh users list to get updated data
        await fetchUsers();
      } else {
        throw new Error(response.data?.message || 'Failed to delete user');
      }
    } catch (error) {
      console.error('Error deleting user:', error);
      console.error('❌ Error details:', {
        status: error.response?.status,
        statusText: error.response?.statusText,
        data: error.response?.data,
        message: error.message,
        url: error.config?.url,
        method: error.config?.method
      });
      
      // Handle specific error cases
      if (error.response?.status === 400) {
        setError('Invalid request. Please check your selection and try again.');
      } else if (error.response?.status === 401) {
        setError('Authentication failed. Please log in again.');
      } else if (error.response?.status === 403) {
        setError('You do not have permission to perform this action.');
      } else if (error.response?.status === 404) {
        setError('User not found or already deleted.');
      } else if (error.response?.status === 500) {
        setError(`Server error: ${error.response?.data?.message || 'Internal server error occurred. Please try again.'}`);
      } else {
        setError('Failed to delete user. Please try again.');
      }
    } finally {
      setDeletingUser(false);
    }
  };

  const handleDeleteClick = (user) => {
    // Check if current user is admin
    if (!hasRole('admin')) {
      setError('Only administrators can delete users, instructors, and admins.');
      return;
    }
    
    setUserToDelete(user);
    setShowDeleteModal(true);
  };

  const handleUserDetailsClick = (user) => {
    setSelectedUserForDetails(user);
    setShowUserDetailsModal(true);
  };

  const handleAddToMoreCourses = () => {
    // Close the success modal
    setShowSuccessModal(false);
    
    // Show the course selection modal again
    setShowCourseModal(true);
    
    // Keep the selected users (they're already selected)
    // Reset the course selection
    setSelectedCourse("");
    
    // console.log('🔄 Opening course selection modal for additional enrollments');
    // console.log('📋 Selected users for additional courses:', selectedUsers);
  };

  // Function to manually check course users
  const checkCourseUsers = async (courseId) => {
    try {
      // console.log('🔍 Manually checking course users for course:', courseId);
      
      const response = await axios.get(
        `${API_BASE}/api/course/${courseId}/getAllUsersByCourseId`,
        getAuthConfig()
      );
      
      // console.log('✅ Course users check response:', response.data);
      // console.log('📋 All users in course:', response.data?.data || []);
      
      // Show the results in an alert for easy viewing
      const courseUsers = response.data?.data || [];
      const userList = courseUsers.map(cu => {
        let roleDisplay = 'No role';
        if (cu.user?.user_roles && cu.user.user_roles.length > 0) {
          const roles = cu.user.user_roles.map(r => r.role);
          const priorityRoles = ['admin', 'instructor', 'user'];
          const highestRole = priorityRoles.find(role => roles.includes(role)) || 'user';
          roleDisplay = highestRole;
        }
        return `${cu.user?.first_name} ${cu.user?.last_name} (${cu.user?.email}) - Role: ${roleDisplay}`;
      }).join('\n');
      
      alert(`Course Users for ${courseId}:\n\n${userList || 'No users found'}`);
      
    } catch (error) {
      console.error('❌ Error checking course users:', error);
      alert(`Error checking course users: ${error.message}`);
    }
  };

  const handleChangePassword = async () => {
    if (newPassword !== confirmPassword) {
      setPasswordError('Passwords do not match. Please try again.');
      return;
    }

    try {
      setChangingPassword(true);
      setPasswordError("");
      
      // console.log('🔄 Changing password API call:', {
      //   url: `${API_BASE}/api/user/change-password`,
      //   payload: { user_ids: selectedUsers, new_password: newPassword },
      //   selectedUsers
      // });
      
      // Make API call to change password for users
      const response = await axios.post(
        `${API_BASE}/api/user/change-password`,
        { user_ids: selectedUsers, new_password: newPassword },
        getAuthConfig()
      );

      if (response.data && (response.data.success || response.data.code === 200 || response.data.code === 201)) {
        // console.log('✅ Password changed successfully');
        
        // Get the selected users data
        const updatedUsers = users.filter(user => selectedUsers.includes(user.id));
        
        // Set success data and show success modal
        setPasswordSuccessData({
          changedUsers: updatedUsers,
          newPassword: newPassword,
          failedUpdates: []
        });
        setShowPasswordSuccessModal(true);
        
        // Close password change modal and reset
        setShowPasswordModal(false);
        setNewPassword("");
        setConfirmPassword("");
        
        // Send email to users with new password information
        // console.log('📨 Sending email to users with new password information...');
        try {
          const emailResponse = await axios.post(
            `${API_BASE}/api/user/send-password-email`,
            { user_ids: selectedUsers, new_password: newPassword },
            getAuthConfig()
          );
          
          // console.log('✅ Email sent successfully:', emailResponse.data);
        } catch (emailError) {
          console.error('❌ Error sending email:', emailError);
          // console.error('❌ Email error details:', {
          //   status: emailError.response?.status,
          //   statusText: emailError.response?.statusText,
          //   data: emailError.response?.data,
          //   message: emailError.message,
          //   url: emailError.config?.url,
          //   method: emailError.config?.method,
          //   payload: emailError.config?.data
          // });
        }
      } else {
        throw new Error(response.data?.message || 'Failed to change password');
      }
    } catch (error) {
      console.error('Error changing password:', error);
      console.error('❌ Error details:', {
        status: error.response?.status,
        statusText: error.response?.statusText,
        data: error.response?.data,
        message: error.message,
        url: error.config?.url,
        method: error.config?.method,
        payload: error.config?.data
      });
      
      // Handle specific error cases
      if (error.response?.status === 400) {
        setPasswordError('Invalid request. Please check your selection and try again.');
      } else if (error.response?.status === 401) {
        setPasswordError('Authentication failed. Please log in again.');
      } else if (error.response?.status === 403) {
        setPasswordError('You do not have permission to perform this action.');
      } else if (error.response?.status === 500) {
        setPasswordError(`Server error: ${error.response?.data?.message || 'Internal server error occurred. Please try again.'}`);
      } else {
        setPasswordError('Failed to change password. Please try again.');
      }
    } finally {
      setChangingPassword(false);
    }
  };

  if (loading) {
    return (
      <div className="space-y-4">
        {[...Array(5)].map((_, i) => (
          <div key={i} className="animate-pulse">
            <div className="h-16 bg-gray-200 rounded-lg"></div>
          </div>
        ))}
      </div>
    );
  }

  return (
    <div className="space-y-6">
      {/* Error Message */}
      {error && (
        <div className="bg-red-50 border border-red-200 rounded-lg p-4">
          <div className="flex items-center gap-2">
            <svg className="w-5 h-5 text-red-500" fill="none" stroke="currentColor" viewBox="0 0 24 24">
              <path strokeLinecap="round" strokeLinejoin="round" strokeWidth={2} d="M12 8v4m0 4h.01M21 12a9 9 0 11-18 0 9 9 0 0118 0z" />
            </svg>
            <span className="text-sm text-red-700">{error}</span>
          </div>
        </div>
      )}

      {/* Success Message */}
      {successMessage && (
        <div className="bg-green-50 border border-green-200 rounded-lg p-4">
          <div className="flex items-center gap-2">
            <svg className="w-5 h-5 text-green-500" fill="none" stroke="currentColor" viewBox="0 0 24 24">
              <path strokeLinecap="round" strokeLinejoin="round" strokeWidth={2} d="M5 13l4 4L19 7" />
            </svg>
            <span className="text-sm text-green-700">{successMessage}</span>
          </div>
        </div>
      )}

      {/* Admin Notice */}
      {!hasRole('admin') && (
        <div className="bg-yellow-50 border border-yellow-200 rounded-lg p-4">
          <div className="flex items-center gap-2">
            <svg className="w-5 h-5 text-yellow-500" fill="none" stroke="currentColor" viewBox="0 0 24 24">
              <path strokeLinecap="round" strokeLinejoin="round" strokeWidth={2} d="M12 9v2m0 4h.01m-6.938 4h13.856c1.54 0 2.502-1.667 1.732-2.5L13.732 4c-.77-.833-1.964-.833-2.732 0L3.732 16.5c-.77.833.192 2.5 1.732 2.5z" />
            </svg>
            <span className="text-sm text-yellow-700">
              Only administrators can delete users, instructors, and admins. You are currently logged in as a {userRole}.
            </span>
          </div>
        </div>
      )}

      {/* Header with Search and Filters */}
      <div className="flex flex-col sm:flex-row gap-4 items-start sm:items-center justify-between">
        <div className="flex-1 max-w-md">
          <div className="relative">
            <input
              type="text"
              placeholder="Search users..."
              value={searchTerm}
              onChange={(e) => setSearchTerm(e.target.value)}
              className="w-full pl-10 pr-4 py-2 border border-gray-300 rounded-lg focus:ring-2 focus:ring-blue-500 focus:border-transparent"
            />
            <svg className="absolute left-3 top-2.5 h-5 w-5 text-gray-400" fill="none" stroke="currentColor" viewBox="0 0 24 24">
              <path strokeLinecap="round" strokeLinejoin="round" strokeWidth={2} d="M21 21l-6-6m2-5a7 7 0 11-14 0 7 7 0 0114 0z" />
            </svg>
          </div>
        </div>
        
        <div className="flex flex-col sm:flex-row gap-2 items-start sm:items-center">
          {apiCallTime && (
            <div className="flex items-center gap-2 text-xs text-gray-500 mb-2 sm:mb-0">
              <span>Last updated: {apiCallTime.toLocaleTimeString()}</span>
              <button
                onClick={fetchUsers}
                disabled={loading}
                className="p-1 hover:bg-gray-100 rounded transition-colors disabled:opacity-50"
                title="Refresh data"
              >
                <svg className="w-3 h-3" fill="none" stroke="currentColor" viewBox="0 0 24 24">
                  <path strokeLinecap="round" strokeLinejoin="round" strokeWidth={2} d="M4 4v5h.582m15.356 2A8.001 8.001 0 004.582 9m0 0H9m11 11v-5h-.581m0 0a8.003 8.003 0 01-15.357-2m15.357 2H15" />
                </svg>
              </button>
            </div>
          )}
          <div className="flex gap-2">
            <button
              onClick={() => setFilterRole("user")}
              className={`px-4 py-2 rounded-lg text-sm font-medium transition-all duration-200 ${
                filterRole === "user"
                  ? "bg-blue-600 text-white shadow-md"
                  : "bg-gray-100 text-gray-700 hover:bg-gray-200"
              }`}
            >
              User
            </button>
            <button
              onClick={() => setFilterRole("instructor")}
              className={`px-4 py-2 rounded-lg text-sm font-medium transition-all duration-200 ${
                filterRole === "instructor"
                  ? "bg-blue-600 text-white shadow-md"
                  : "bg-gray-100 text-gray-700 hover:bg-gray-200"
              }`}
            >
              Instructor
            </button>
            <button
              onClick={() => setFilterRole("admin")}
              className={`px-4 py-2 rounded-lg text-sm font-medium transition-all duration-200 ${
                filterRole === "admin"
                  ? "bg-blue-600 text-white shadow-md"
                  : "bg-gray-100 text-gray-700 hover:bg-gray-200"
              }`}
            >
              Admin
            </button>
          </div>
        </div>
      </div>

      {/* Add to Course Action */}
      {selectedUsers.length > 0 && (
        <div className="bg-blue-50 border border-blue-200 rounded-lg p-4">
          <div className="flex items-center justify-between">
            <span className="text-sm font-medium text-blue-800">
              {selectedUsers.length} {filterRole}(s) selected
              {selectedUsers.length > currentUsers.length && (
                <span className="text-xs text-blue-600 ml-2">
                  (across all pages)
                </span>
              )}
              {selectedUsers.length > 0 && selectedUsers.length <= currentUsers.length && (
                <span className="text-xs text-gray-500 ml-2">
                  (current page only)
                </span>
              )}
            </span>
            <div className="flex gap-2">
              {/* Role Management Buttons */}
              {filterRole === "user" && (
                <button
                  onClick={handleMakeInstructor}
                  disabled={updatingRole}
                  className="px-4 py-2 bg-blue-600 text-white text-sm rounded-lg hover:bg-blue-700 transition-colors flex items-center gap-2 disabled:opacity-50 disabled:cursor-not-allowed"
                  title="Promote to Instructor (replaces all existing roles)"
                >
                  <svg className="w-4 h-4" fill="none" stroke="currentColor" viewBox="0 0 24 24">
                    <path strokeLinecap="round" strokeLinejoin="round" strokeWidth={2} d="M16 7a4 4 0 11-8 0 4 4 0 018 0zM12 14a7 7 0 00-7 7h14a7 7 0 00-7-7z" />
                  </svg>
                  {updatingRole 
                    ? enrollmentProgress.total > 0 
                      ? `Updating & Enrolling... (${enrollmentProgress.current}/${enrollmentProgress.total})`
                      : 'Updating & Enrolling...'
                    : 'Make Instructor'
                  }
                </button>
              )}
              {filterRole === "instructor" && (
                <div className="flex gap-2">
                  {/* <button
                    onClick={handleMakeAdmin}
                    disabled={updatingRole}
                    className="px-4 py-2 bg-purple-600 text-white text-sm rounded-lg hover:bg-purple-700 transition-colors flex items-center gap-2 disabled:opacity-50 disabled:cursor-not-allowed"
                    title="Promote to Admin (replaces all existing roles)"
                  >
                    <svg className="w-4 h-4" fill="none" stroke="currentColor" viewBox="0 0 24 24">
                      <path strokeLinecap="round" strokeLinejoin="round" strokeWidth={2} d="M9 12l2 2 4-4m5.618-4.016A11.955 11.955 0 0112 2.944a11.955 11.955 0 01-8.618 3.04A12.02 12.02 0 003 9c0 5.591 3.824 10.29 9 11.622 5.176-1.332 9-6.03 9-11.622 0-1.042-.133-2.052-.382-3.016z" />
                    </svg>
                    {updatingRole ? 'Updating...' : 'Make Admin'}
                  </button>
                  <button
                    onClick={handleMakeUser}
                    disabled={updatingRole}
                    className="px-4 py-2 bg-gray-600 text-white text-sm rounded-lg hover:bg-gray-700 transition-colors flex items-center gap-2 disabled:opacity-50 disabled:cursor-not-allowed"
                    title="Demote to User (replaces all existing roles)"
                  >
                    <svg className="w-4 h-4" fill="none" stroke="currentColor" viewBox="0 0 24 24">
                      <path strokeLinecap="round" strokeLinejoin="round" strokeWidth={2} d="M16 7a4 4 0 11-8 0 4 4 0 018 0zM12 14a7 7 0 00-7 7h14a7 7 0 00-7-7z" />
                    </svg>
                    {updatingRole ? 'Updating...' : 'Make User'}
                  </button> */}
                </div>
              )}
              {filterRole === "admin" && (
                <button
                  onClick={handleMakeUser}
                  disabled={updatingRole}
                  className="px-4 py-2 bg-gray-600 text-white text-sm rounded-lg hover:bg-gray-700 transition-colors flex items-center gap-2 disabled:opacity-50 disabled:cursor-not-allowed"
                  title="Demote to User (replaces all existing roles)"
                >
                  <svg className="w-4 h-4" fill="none" stroke="currentColor" viewBox="0 0 24 24">
                    <path strokeLinecap="round" strokeLinejoin="round" strokeWidth={2} d="M16 7a4 4 0 11-8 0 4 4 0 018 0zM12 14a7 7 0 00-7 7h14a7 7 0 00-7-7z" />
                  </svg>
                  {updatingRole ? 'Updating...' : 'Make User'}
                </button>
              )}
              <button
                onClick={() => setShowPasswordModal(true)}
                className="px-4 py-2 bg-blue-600 text-white text-sm rounded-lg hover:bg-blue-700 transition-colors flex items-center gap-2"
                title="Change Password"
              >
                <svg className="w-4 h-4" fill="none" stroke="currentColor" viewBox="0 0 24 24" aria-hidden="true">
                  <path strokeLinecap="round" strokeLinejoin="round" strokeWidth={2} d="M8 11V7a4 4 0 118 0v4" />
                  <path strokeLinecap="round" strokeLinejoin="round" strokeWidth={2} d="M5 11h14a2 2 0 012 2v6a2 2 0 01-2 2H5a2 2 0 01-2-2v-6a2 2 0 012-2z" />
                </svg>
                Change Password
              </button>
              <button
                onClick={() => setShowCourseModal(true)}
                className="px-4 py-2 bg-blue-600 text-white text-sm rounded-lg hover:bg-blue-700 transition-colors"
              >
                <svg className="w-4 h-4" fill="none" stroke="currentColor" viewBox="0 0 24 24">
                  <path strokeLinecap="round" strokeLinejoin="round" strokeWidth={2} d="M12 6v6m0 0v6m0-6h6m-6 0H6" />
                </svg>
                Add to Course
              </button>
            </div>
          </div>
        </div>
      )}

      {/* Course Selection Modal */}
      {showCourseModal && (
        <div className="fixed inset-0 z-50 flex items-center justify-center bg-black bg-opacity-40">
          <div className="bg-white rounded-xl shadow-lg p-6 max-w-md w-full mx-4">
            <div className="flex items-center justify-between mb-4">
              <h3 className="text-lg font-semibold text-gray-800">Add {filterRole.charAt(0).toUpperCase() + filterRole.slice(1)}s to Course</h3>
              <button
                onClick={() => {
                  setShowCourseModal(false);
                  setError("");
                  // Clear selected users when manually closing
                  setSelectedUsers([]);
                }}
                className="text-gray-500 hover:text-gray-700 text-xl font-bold"
              >
                &times;
              </button>
            </div>
            
            <div className="mb-4">
              <label className="block text-sm font-medium text-gray-700 mb-2">
                Select Course
              </label>
              <select
                value={selectedCourse}
                onChange={(e) => setSelectedCourse(e.target.value)}
                className="w-full px-3 py-2 border border-gray-300 rounded-lg focus:ring-2 focus:ring-blue-500 focus:border-transparent"
              >
                <option value="">Choose a course...</option>
                {courses.map((course) => (
                  <option key={course.id} value={course.id}>
                    {course.title}
                  </option>
                ))}
              </select>
            </div>
            
            <div className="flex gap-3 justify-end">
              <button
                onClick={() => {
                  setShowCourseModal(false);
                  setError("");
                  // Clear selected users when manually canceling
                  setSelectedUsers([]);
                }}
                className="px-4 py-2 text-gray-600 hover:text-gray-800 transition-colors"
              >
                Cancel
              </button>
              <button
                onClick={handleAddToCourse}
                disabled={!selectedCourse || addingToCourse}
                className="px-4 py-2 bg-blue-600 text-white rounded-lg hover:bg-blue-700 transition-colors disabled:opacity-50 disabled:cursor-not-allowed"
              >
                {addingToCourse ? 'Adding...' : 'Add to Course'}
              </button>
            </div>
          </div>
        </div>
      )}

      {/* Success Modal */}
      {showSuccessModal && (
        <div className="fixed inset-0 z-50 flex items-center justify-center bg-black bg-opacity-40">
          <div className="bg-white rounded-xl shadow-lg p-6 max-w-lg w-full mx-4">
            <div className="flex items-center justify-between mb-4">
              <h3 className="text-lg font-semibold text-gray-800 flex items-center gap-2">
                <svg className="w-6 h-6 text-green-500" fill="none" stroke="currentColor" viewBox="0 0 24 24">
                  <path strokeLinecap="round" strokeLinejoin="round" strokeWidth={2} d="M5 13l4 4L19 7" />
                </svg>
                Successfully Added!
              </h3>
              <button
                onClick={() => {
                  setShowSuccessModal(false);
                  // Clear selected users when closing the modal
                  setSelectedUsers([]);
                }}
                className="text-gray-500 hover:text-gray-700 text-xl font-bold"
              >
                &times;
              </button>
            </div>
            
            <div className="mb-4">
              <p className="text-sm text-gray-600 mb-3">
                {successData.courseTitle === "Role Update" 
                  ? <>You have successfully updated <span className="font-semibold text-gray-800">{successData.addedUsers.length} user(s)</span> to instructor role{successData.enrollmentInfo?.message || ''}. They will now appear in the Instructor section.</>
                  : successData.courseTitle === "User Deleted"
                  ? <>You have successfully deleted {getUserRole(successData.addedUsers[0])} <span className="font-semibold text-gray-800">{successData.addedUsers[0]?.first_name} {successData.addedUsers[0]?.last_name}</span> from the system.</>
                  : <>You have successfully added <span className="font-semibold text-gray-800">{successData.addedUsers.length} {filterRole}(s)</span> to the course:</>
                }
              </p>
              {successData.courseTitle !== "Role Update" && successData.courseTitle !== "User Deleted" && (
                <div className="bg-blue-50 border border-blue-200 rounded-lg p-3 mb-4">
                  <p className="text-sm font-medium text-blue-800">{successData.courseTitle}</p>
                </div>
              )}
              
              {/* Course Enrollment Information */}
              {successData.courseTitle === "Role Update" && successData.enrollmentInfo && (
                <div className="bg-green-50 border border-green-200 rounded-lg p-3 mb-4">
                  <div className="flex items-center gap-2 mb-2">
                    <svg className="w-4 h-4 text-green-600" fill="none" stroke="currentColor" viewBox="0 0 24 24">
                      <path strokeLinecap="round" strokeLinejoin="round" strokeWidth={2} d="M12 6.253v13m0-13C10.832 5.477 9.246 5 7.5 5S4.168 5.477 3 6.253v13C4.168 18.477 5.754 18 7.5 18s3.332.477 4.5 1.253m0-13C13.168 5.477 14.754 5 16.5 5c1.746 0 3.332.477 4.5 1.253v13C19.832 18.477 18.246 18 16.5 18c-1.746 0-3.332.477-4.5 1.253" />
                    </svg>
                    <p className="text-sm font-medium text-green-800">Course Enrollment Status</p>
                  </div>
                  <p className="text-sm text-green-700">
                    Successfully enrolled in <span className="font-semibold">{successData.enrollmentInfo.successful}</span> out of <span className="font-semibold">{successData.enrollmentInfo.total}</span> courses.
                  </p>
                  {successData.enrollmentInfo.successful < successData.enrollmentInfo.total && (
                    <p className="text-xs text-green-600 mt-1">
                      Some courses may have failed due to existing enrollments or permissions.
                    </p>
                  )}
                </div>
              )}
              
              <div className="max-h-48 overflow-y-auto">
                <p className="text-sm font-medium text-gray-700 mb-2">
                  {successData.courseTitle === "Role Update" ? "Updated users:" : 
                   successData.courseTitle === "User Deleted" ? "Deleted member:" : 
                   `Added ${filterRole}s:`}
                </p>
                <div className="space-y-2">
                  {successData.addedUsers.map((user) => (
                    <div key={user.id} className="flex items-center gap-3 p-2 bg-gray-50 rounded-lg">
                      <div className="h-8 w-8 rounded-full bg-gray-300 flex items-center justify-center">
                        <span className="text-xs font-medium text-gray-700">
                          {user.first_name?.[0]}{user.last_name?.[0]}
                        </span>
                      </div>
                      <div>
                        <p className="text-sm font-medium text-gray-900">
                          {user.first_name} {user.last_name}
                        </p>
                        <p className="text-xs text-gray-500">{user.email}</p>
                      </div>
                    </div>
                  ))}
                </div>
              </div>
            </div>
            
            <div className="flex justify-end gap-3">
              {/* Show "Add to More Courses" button only for course addition operations */}
              {successData.courseTitle !== "Role Update" && successData.courseTitle !== "User Deleted" && (
                <button
                  onClick={handleAddToMoreCourses}
                  className="px-4 py-2 bg-gradient-to-r from-blue-500 to-blue-600 text-white rounded-lg hover:from-blue-600 hover:to-blue-700 transition-all duration-200 flex items-center gap-2 shadow-md hover:shadow-lg transform hover:scale-105"
                >
                  <svg className="w-4 h-4" fill="none" stroke="currentColor" viewBox="0 0 24 24">
                    <path strokeLinecap="round" strokeLinejoin="round" strokeWidth={2} d="M12 6v6m0 0v6m0-6h6m-6 0H6" />
                  </svg>
                  <span className="font-medium">Add to More Courses</span>
                </button>
              )}
              
              <button
                onClick={() => {
                  setShowSuccessModal(false);
                  // Clear selected users when closing the modal
                  setSelectedUsers([]);
                }}
                className="px-4 py-2 bg-blue-600 text-white rounded-lg hover:bg-blue-700 transition-colors"
              >
                Close
              </button>
            </div>
          </div>
        </div>
      )}

      {/* Password Change Modal */}
      {showPasswordModal && (
        <div className="fixed inset-0 z-50 flex items-center justify-center bg-black bg-opacity-40">
          <div className="bg-white rounded-xl shadow-lg p-6 max-w-md w-full mx-4">
            <div className="flex items-center justify-between mb-4">
              <h3 className="text-lg font-semibold text-gray-800">Change Password for {selectedUsers.length} User(s)</h3>
              <button
                onClick={() => {
                  setShowPasswordModal(false);
                  setNewPassword("");
                  setConfirmPassword("");
                  setPasswordError("");
                }}
                className="text-gray-500 hover:text-gray-700 text-xl font-bold"
              >
                &times;
              </button>
            </div>
            
            {passwordError && (
              <div className="mb-4 p-3 bg-red-50 border border-red-200 rounded-lg">
                <p className="text-sm text-red-700">{passwordError}</p>
              </div>
            )}
            
            <div className="mb-4">
              <label className="block text-sm font-medium text-gray-700 mb-2">
                New Password
              </label>
              <input
                type="password"
                value={newPassword}
                onChange={(e) => setNewPassword(e.target.value)}
                placeholder="Enter new password"
                className="w-full px-3 py-2 border border-gray-300 rounded-lg focus:ring-2 focus:ring-green-500 focus:border-transparent"
              />
            </div>
            
            <div className="mb-4">
              <label className="block text-sm font-medium text-gray-700 mb-2">
                Confirm Password
              </label>
              <input
                type="password"
                value={confirmPassword}
                onChange={(e) => setConfirmPassword(e.target.value)}
                placeholder="Confirm new password"
                className="w-full px-3 py-2 border border-gray-300 rounded-lg focus:ring-2 focus:ring-green-500 focus:border-transparent"
              />
            </div>
            
            <div className="mb-4 p-3 bg-blue-50 border border-blue-200 rounded-lg">
              <p className="text-xs text-blue-700">
                <strong>Note:</strong> An email will be sent to the selected users with their new password information.
              </p>
            </div>
            
            
            <div className="flex gap-3 justify-end">
              <button
                onClick={() => {
                  setShowPasswordModal(false);
                  setNewPassword("");
                  setConfirmPassword("");
                  setPasswordError("");
                }}
                className="px-4 py-2 text-gray-600 hover:text-gray-800 transition-colors"
              >
                Cancel
              </button>
              <button
                onClick={handleChangePassword}
                disabled={!newPassword || !confirmPassword || changingPassword}
                className="px-4 py-2 bg-green-600 text-white rounded-lg hover:bg-green-700 transition-colors disabled:opacity-50 disabled:cursor-not-allowed flex items-center gap-2"
              >
                {changingPassword ? (
                  <>
                    <svg className="animate-spin -ml-1 mr-2 h-4 w-4 text-white" xmlns="http://www.w3.org/2000/svg" fill="none" viewBox="0 0 24 24">
                      <circle className="opacity-25" cx="12" cy="12" r="10" stroke="currentColor" strokeWidth="4"></circle>
                      <path className="opacity-75" fill="currentColor" d="M4 12a8 8 0 018-8V0C5.373 0 0 5.373 0 12h4zm2 5.291A7.962 7.962 0 014 12H0c0 3.042 1.135 5.824 3 7.938l3-2.647z"></path>
                    </svg>
                    Changing...
                  </>
                ) : (
                  'Change Password'
                )}
              </button>
            </div>
          </div>
        </div>
      )}

      {/* Password Change Success Modal */}
      {showPasswordSuccessModal && (
        <div className="fixed inset-0 z-50 flex items-center justify-center bg-black bg-opacity-40">
          <div className="bg-white rounded-xl shadow-lg p-6 max-w-lg w-full mx-4">
            <div className="flex items-center justify-between mb-4">
              <h3 className="text-lg font-semibold text-gray-800 flex items-center gap-2">
                <svg className="w-6 h-6 text-green-500" fill="none" stroke="currentColor" viewBox="0 0 24 24">
                  <path strokeLinecap="round" strokeLinejoin="round" strokeWidth={2} d="M9 12l2 2 4-4m6 2a9 9 0 11-18 0 9 9 0 0118 0z" />
                </svg>
                {passwordSuccessData.failedUpdates.length === 0 
                  ? 'Password Changed Successfully!'
                  : 'Password Update Completed'
                }
              </h3>
              <button
                onClick={() => {
                  setShowPasswordSuccessModal(false);
                  setPasswordSuccessData({ changedUsers: [], newPassword: "", failedUpdates: [] });
                }}
                className="text-gray-500 hover:text-gray-700 text-xl font-bold"
              >
                &times;
              </button>
            </div>
            
            <div className="mb-4">
              {/* Summary Section */}
              <div className="bg-blue-50 border border-blue-200 rounded-lg p-3 mb-4">
                <div className="flex items-center justify-between">
                  <div className="flex items-center gap-4">
                    {passwordSuccessData.changedUsers.length > 0 && (
                      <div className="flex items-center gap-2">
                        <span className="text-sm font-medium text-blue-800">✅ Success:</span>
                        <span className="text-sm text-blue-700">{passwordSuccessData.changedUsers.length} user(s)</span>
                      </div>
                    )}
                    {passwordSuccessData.failedUpdates.length > 0 && (
                      <div className="flex items-center gap-2">
                        <span className="text-sm font-medium text-red-800">❌ Failed:</span>
                        <span className="text-sm text-red-700">{passwordSuccessData.failedUpdates.length} user(s)</span>
                      </div>
                    )}
                  </div>
                  <div className="text-xs text-blue-600">
                    Total: {passwordSuccessData.changedUsers.length + passwordSuccessData.failedUpdates.length} user(s)
                  </div>
                </div>
              </div>
              
              <p className="text-sm text-gray-600 mb-3">
                {passwordSuccessData.failedUpdates.length === 0 
                  ? `You have successfully changed the password for ${passwordSuccessData.changedUsers.length} user(s).`
                  : `Password update completed with some issues.`
                }
              </p>
              
              {/* Show successful updates */}
              {passwordSuccessData.changedUsers.length > 0 && (
                <>
                  <div className="bg-green-50 border border-green-200 rounded-lg p-3 mb-4">
                    <p className="text-sm font-medium text-green-800">New Password Set</p>
                    <p className="text-sm text-green-700 font-mono bg-green-100 px-2 py-1 rounded mt-1">{passwordSuccessData.newPassword}</p>
                    <p className="text-xs text-green-600 mt-2">
                      An email has been sent to each user with their new password information.
                    </p>
                  </div>
                  
                  <div className="max-h-48 overflow-y-auto mb-4">
                    <p className="text-sm font-medium text-gray-700 mb-2">
                      ✅ Successfully updated passwords for:
                    </p>
                    <div className="space-y-2">
                      {passwordSuccessData.changedUsers.map((user) => (
                        <div key={user.id} className="flex items-center gap-3 p-2 bg-green-50 rounded-lg border border-green-200">
                          <div className="h-8 w-8 rounded-full bg-green-300 flex items-center justify-center">
                            <span className="text-xs font-medium text-green-700">
                              {user.first_name?.[0]}{user.last_name?.[0]}
                            </span>
                          </div>
                          <div>
                            <p className="text-sm font-medium text-gray-900">
                              {user.first_name} {user.last_name}
                            </p>
                            <p className="text-xs text-gray-500">{user.email}</p>
                          </div>
                        </div>
                      ))}
                    </div>
                  </div>
                </>
              )}
              
              {/* Show failed updates */}
              {passwordSuccessData.failedUpdates.length > 0 && (
                <div className="max-h-48 overflow-y-auto mb-4">
                  <p className="text-sm font-medium text-red-700 mb-2">
                    ❌ Failed to update passwords for:
                  </p>
                  <div className="space-y-2">
                    {passwordSuccessData.failedUpdates.map((failedUpdate) => (
                      <div key={failedUpdate.user.id} className="flex items-center gap-3 p-2 bg-red-50 rounded-lg border border-red-200">
                        <div className="h-8 w-8 rounded-full bg-red-300 flex items-center justify-center">
                          <span className="text-xs font-medium text-red-700">
                            {failedUpdate.user.first_name?.[0]}{failedUpdate.user.last_name?.[0]}
                          </span>
                        </div>
                        <div className="flex-1">
                          <p className="text-sm font-medium text-gray-900">
                            {failedUpdate.user.first_name} {failedUpdate.user.last_name}
                          </p>
                          <p className="text-xs text-gray-500">{failedUpdate.user.email}</p>
                          <p className="text-xs text-red-600 mt-1">
                            Error: {failedUpdate.error}
                          </p>
                        </div>
                      </div>
                    ))}
                  </div>
                </div>
              )}
            </div>
            
            <div className="flex justify-end">
              <button
                onClick={() => {
                  setShowPasswordSuccessModal(false);
                  setPasswordSuccessData({ changedUsers: [], newPassword: "", failedUpdates: [] });
                }}
                className="px-4 py-2 bg-green-600 text-white rounded-lg hover:bg-green-700 transition-colors"
              >
                {passwordSuccessData.failedUpdates.length === 0 ? 'Close' : 'Done'}
              </button>
            </div>
          </div>
        </div>
      )}

      {/* Users Table */}
      <div className="bg-white rounded-lg border border-gray-200 overflow-hidden">
        <div className="overflow-x-auto">
          <table className="min-w-full divide-y divide-gray-200">
            <thead className="bg-gray-50">
              <tr>
                <th className="px-6 py-3 text-left">
                  <div className="flex items-center gap-2">
                    <input
                      type="checkbox"
                      checked={currentUsers.length > 0 && currentUsers.every(user => selectedUsers.includes(user.id))}
                      onChange={handleSelectAll}
                      className="rounded border-gray-300 text-blue-600 focus:ring-blue-500"
                    />
                    {/* Show Select All [Role]s (X) button only if all users on this page are selected */}
                    {showSelectAllAcrossPages() && (
                      filterRole === "user" ? (
                        <button
                          onClick={handleSelectAllUsers}
                          className={`px-2 py-1 text-xs rounded transition-colors flex items-center gap-1 ${
                            selectedUsers.length === getTotalFilteredUsersCount() && getTotalFilteredUsersCount() > 0
                              ? 'bg-green-100 text-green-700 hover:bg-green-200'
                              : 'bg-blue-100 text-blue-700 hover:bg-blue-200'
                          }`}
                          title={`Select all ${getTotalFilteredUsersCount()} users across all pages`}
                        >
                          <svg className="w-3 h-3" fill="none" stroke="currentColor" viewBox="0 0 24 24">
                            <path strokeLinecap="round" strokeLinejoin="round" strokeWidth={2} d="M4 6h16M4 10h16M4 14h16M4 18h16" />
                          </svg>
                          All Users ({getTotalFilteredUsersCount()})
                          {selectedUsers.length === getTotalFilteredUsersCount() && getTotalFilteredUsersCount() > 0 && (
                            <svg className="w-3 h-3 text-green-600" fill="none" stroke="currentColor" viewBox="0 0 24 24">
                              <path strokeLinecap="round" strokeLinejoin="round" strokeWidth={2} d="M5 13l4 4L19 7" />
                            </svg>
                          )}
                        </button>
                      ) : filterRole === "instructor" ? (
                        <button
                          onClick={handleSelectAllUsers}
                          className={`px-2 py-1 text-xs rounded transition-colors flex items-center gap-1 ${
                            selectedUsers.length === getTotalFilteredUsersCount() && getTotalFilteredUsersCount() > 0
                              ? 'bg-green-100 text-green-700 hover:bg-green-200'
                              : 'bg-blue-100 text-blue-700 hover:bg-blue-200'
                          }`}
                          title={`Select all ${getTotalFilteredUsersCount()} instructors across all pages`}
                        >
                          <svg className="w-3 h-3" fill="none" stroke="currentColor" viewBox="0 0 24 24">
                            <path strokeLinecap="round" strokeLinejoin="round" strokeWidth={2} d="M4 6h16M4 10h16M4 14h16M4 18h16" />
                          </svg>
                          All Instructors ({getTotalFilteredUsersCount()})
                          {selectedUsers.length === getTotalFilteredUsersCount() && getTotalFilteredUsersCount() > 0 && (
                            <svg className="w-3 h-3 text-green-600" fill="none" stroke="currentColor" viewBox="0 0 24 24">
                              <path strokeLinecap="round" strokeLinejoin="round" strokeWidth={2} d="M5 13l4 4L19 7" />
                            </svg>
                          )}
                        </button>
                      ) : filterRole === "admin" && (
                        <button
                          onClick={handleSelectAllUsers}
                          className={`px-2 py-1 text-xs rounded transition-colors flex items-center gap-1 ${
                            selectedUsers.length === getTotalFilteredUsersCount() && getTotalFilteredUsersCount() > 0
                              ? 'bg-green-100 text-green-700 hover:bg-green-200'
                              : 'bg-purple-100 text-purple-700 hover:bg-purple-200'
                          }`}
                          title={`Select all ${getTotalFilteredUsersCount()} admins across all pages`}
                        >
                          <svg className="w-3 h-3" fill="none" stroke="currentColor" viewBox="0 0 24 24">
                            <path strokeLinecap="round" strokeLinejoin="round" strokeWidth={2} d="M4 6h16M4 10h16M4 14h16M4 18h16" />
                          </svg>
                          All Admins ({getTotalFilteredUsersCount()})
                          {selectedUsers.length === getTotalFilteredUsersCount() && getTotalFilteredUsersCount() > 0 && (
                            <svg className="w-3 h-3 text-green-600" fill="none" stroke="currentColor" viewBox="0 0 24 24">
                              <path strokeLinecap="round" strokeLinejoin="round" strokeWidth={2} d="M5 13l4 4L19 7" />
                            </svg>
                          )}
                        </button>
                      )
                    )}
                  </div>
                </th>
                <th className="px-6 py-3 text-left text-xs font-medium text-gray-500 uppercase tracking-wider">
                  User
                </th>
                <th className="px-6 py-3 text-left text-xs font-medium text-gray-500 uppercase tracking-wider">
                  Role
                </th>
                <th className="px-6 py-3 text-left text-xs font-medium text-gray-500 uppercase tracking-wider">
                  Last Visited
                </th>
                <th className="px-6 py-3 text-left text-xs font-medium text-gray-500 uppercase tracking-wider">
                  {hasRole('admin') ? 'Actions' : 'Actions (Admin Only)'}
                </th>
              </tr>
            </thead>
            <tbody className="bg-white divide-y divide-gray-200">
              {currentUsers.map((user) => (
                <tr key={user.id} className="hover:bg-gray-50">
                  <td className="px-6 py-4 whitespace-nowrap">
                    <input
                      type="checkbox"
                      checked={selectedUsers.includes(user.id)}
                      onChange={() => handleSelectUser(user.id)}
                      className="rounded border-gray-300 text-blue-600 focus:ring-blue-500"
                    />
                  </td>
                  <td className="px-6 py-4 whitespace-nowrap">
                    <div className="flex items-center">
                      <div className="h-10 w-10 rounded-full bg-gray-300 flex items-center justify-center">
                        <span className="text-sm font-medium text-gray-700">
                          {user.first_name?.[0]}{user.last_name?.[0]}
                        </span>
                      </div>
                      <div className="ml-4">
                        <div 
                          className="text-sm font-medium text-gray-900 cursor-pointer hover:text-blue-600 hover:underline transition-colors"
                          onClick={() => handleUserDetailsClick(user)}
                          title="Click to view user details"
                        >
                          {user.first_name} {user.last_name}
                        </div>
                        <div className="text-sm text-gray-500">{user.email}</div>
                      </div>
                    </div>
                  </td>
                  <td className="px-6 py-4 whitespace-nowrap">
                    <span className={`inline-flex px-2 py-1 text-xs font-semibold rounded-full ${
                      getUserRole(user) === 'admin' ? 'bg-purple-100 text-purple-800' :
                      getUserRole(user) === 'instructor' ? 'bg-blue-100 text-blue-800' :
                      'bg-green-100 text-green-800'
                    }`}>
                      {getUserRole(user)}
                    </span>
                  </td>
                  <td className="px-6 py-4 whitespace-nowrap text-sm text-gray-500">
                    {getLastVisited(user) || 'Never'}
                  </td>
                  <td className="px-6 py-4 whitespace-nowrap text-sm font-medium">
                    {hasRole('admin') && (
                      <button
                        onClick={() => handleDeleteClick(user)}
                        className="text-red-600 hover:text-red-900"
                        title={`Delete ${getUserRole(user)}`}
                      >
                        <svg className="w-5 h-5" fill="none" stroke="currentColor" viewBox="0 0 24 24">
                          <path strokeLinecap="round" strokeLinejoin="round" strokeWidth={2} d="M19 7l-.867 12.142A2 2 0 0116.138 21H7.862a2 2 0 01-1.995-1.858L5 7m5 4v6m4-6v6m1-10V4a1 1 0 00-1-1h-4a1 1 0 00-1 1v3M4 7h16" />
                        </svg>
                      </button>
                    )}
                  </td>
                </tr>
              ))}
            </tbody>
          </table>
        </div>
        
        {currentUsers.length === 0 && (
          <div className="text-center py-12">
            <svg className="mx-auto h-12 w-12 text-gray-400" fill="none" stroke="currentColor" viewBox="0 0 24 24">
              <path strokeLinecap="round" strokeLinejoin="round" strokeWidth={2} d="M12 4.354a4 4 0 110 5.292M15 21H3v-1a6 6 0 0112 0v1zm0 0h6v-1a6 6 0 00-9-5.197m13.5-9a2.5 2.5 0 11-5 0 2.5 2.5 0 015 0z" />
            </svg>
            <h3 className="mt-2 text-sm font-medium text-gray-900">No users found</h3>
            <p className="mt-1 text-sm text-gray-500">
              {searchTerm 
                ? 'Try adjusting your search.' 
                : `No ${filterRole}s found.`}
            </p>
          </div>
        )}
      </div>

      {/* Pagination Controls */}
      {totalPages > 1 && (
        <div className="bg-white px-4 py-3 flex items-center justify-center border-t border-gray-200">
          <div className="flex items-center space-x-4">
            <button
              onClick={() => setCurrentPage(prev => Math.max(prev - 1, 1))}
              disabled={currentPage === 1}
              className={`px-4 py-2 rounded-md text-sm font-medium transition-colors ${
                currentPage === 1
                  ? 'bg-gray-100 border border-gray-200 text-gray-400 cursor-not-allowed'
                  : 'bg-white border border-gray-300 text-gray-700 hover:bg-gray-50'
              }`}
            >
              Previous
            </button>
            
            <span className="text-sm text-gray-700 font-medium">
              Page {currentPage} of {totalPages}
            </span>
            
            <button
              onClick={() => setCurrentPage(prev => Math.min(prev + 1, totalPages))}
              disabled={currentPage === totalPages}
              className={`px-4 py-2 rounded-md text-sm font-medium transition-colors ${
                currentPage === totalPages
                  ? 'bg-gray-100 border border-gray-200 text-gray-400 cursor-not-allowed'
                  : 'bg-white border border-gray-300 text-gray-700 hover:bg-gray-50'
              }`}
            >
              Next
            </button>
          </div>
        </div>
      )}

      {/* Delete Confirmation Modal */}
      {showDeleteModal && userToDelete && (
        <div className="fixed inset-0 z-50 flex items-center justify-center bg-black bg-opacity-40">
          <div className="bg-white rounded-xl shadow-lg p-6 max-w-md w-full mx-4">
            <div className="flex items-center justify-between mb-4">
              <h3 className="text-lg font-semibold text-gray-800">Confirm Deletion</h3>
              <button
                onClick={() => {
                  setShowDeleteModal(false);
                  setUserToDelete(null);
                }}
                className="text-gray-500 hover:text-gray-700 text-xl font-bold"
              >
                &times;
              </button>
            </div>
            
            <p className="text-sm text-gray-600 mb-4">
              Are you sure you want to delete {getUserRole(userToDelete)} <span className="font-semibold text-gray-800">{userToDelete.first_name} {userToDelete.last_name}</span>? This action cannot be undone.
            </p>
            
            <div className="flex justify-end gap-3">
              <button
                onClick={() => {
                  setShowDeleteModal(false);
                  setUserToDelete(null);
                }}
                className="px-4 py-2 text-gray-600 hover:text-gray-800 transition-colors"
              >
                Cancel
              </button>
              <button
                onClick={handleDeleteUser}
                disabled={deletingUser}
                className="px-4 py-2 bg-red-600 text-white rounded-lg hover:bg-red-700 transition-colors disabled:opacity-50 disabled:cursor-not-allowed"
              >
                {deletingUser ? 'Deleting...' : 'Delete User'}
              </button>
            </div>
          </div>
        </div>
      )}

      {/* User Details Modal */}
      <UserDetailsModal
        isOpen={showUserDetailsModal}
        onClose={handleCloseUserDetailsModal}
        user={selectedUserForDetails}
        isLoading={loadingUserDetails}
      />
    </div>
  );
};

export default ManageUsers;<|MERGE_RESOLUTION|>--- conflicted
+++ resolved
@@ -29,21 +29,6 @@
   const [successMessage, setSuccessMessage] = useState("");
   const [showSuccessModal, setShowSuccessModal] = useState(false);
   const [successData, setSuccessData] = useState({ courseTitle: "", addedUsers: [] });
-<<<<<<< HEAD
-=======
-
-  const [updatingRole, setUpdatingRole] = useState(false);
-  const [showDeleteModal, setShowDeleteModal] = useState(false);
-  const [userToDelete, setUserToDelete] = useState(null);
-  const [deletingUser, setDeletingUser] = useState(false);
-  const [forceUpdate, setForceUpdate] = useState(0);
-  const [enrollmentProgress, setEnrollmentProgress] = useState({ current: 0, total: 0 });
-  
-  // User details modal state
-  const [showUserDetailsModal, setShowUserDetailsModal] = useState(false);
-  const [selectedUserForDetails, setSelectedUserForDetails] = useState(null);
-  const [loadingUserDetails, setLoadingUserDetails] = useState(false);
->>>>>>> 670851ec
   
   // Password change modal state
   const [showPasswordModal, setShowPasswordModal] = useState(false);
@@ -68,6 +53,7 @@
   // User details modal state
   const [showUserDetailsModal, setShowUserDetailsModal] = useState(false);
   const [selectedUserForDetails, setSelectedUserForDetails] = useState(null);
+  const [loadingUserDetails, setLoadingUserDetails] = useState(false);
   
   // Pagination state
   const [currentPage, setCurrentPage] = useState(1);
