import React, { useState, useEffect } from "react";
import axios from "axios";
import { useAuth } from "@/contexts/AuthContext";

const API_BASE = import.meta.env.VITE_API_BASE_URL || "https://creditor-backend-bh52.onrender.com";

const ManageUsers = () => {
  const { userRole, hasRole } = useAuth();
  const [users, setUsers] = useState([]);
  const [loading, setLoading] = useState(true);
  const [searchTerm, setSearchTerm] = useState("");
  const [filterRole, setFilterRole] = useState("user");
  const [apiCallTime, setApiCallTime] = useState(null);
  
  // Clear selected users when filter role changes
  useEffect(() => {
    setSelectedUsers([]);
  }, [filterRole]);
  const [selectedUsers, setSelectedUsers] = useState([]);
  const [courses, setCourses] = useState([]);
  const [showCourseModal, setShowCourseModal] = useState(false);
  const [selectedCourse, setSelectedCourse] = useState("");
  const [addingToCourse, setAddingToCourse] = useState(false);
  const [error, setError] = useState("");
  const [successMessage, setSuccessMessage] = useState("");
  const [showSuccessModal, setShowSuccessModal] = useState(false);
  const [successData, setSuccessData] = useState({ courseTitle: "", addedUsers: [] });

  const [updatingRole, setUpdatingRole] = useState(false);
  const [showDeleteModal, setShowDeleteModal] = useState(false);
  const [userToDelete, setUserToDelete] = useState(null);
  const [deletingUser, setDeletingUser] = useState(false);
  const [forceUpdate, setForceUpdate] = useState(0);
  const [enrollmentProgress, setEnrollmentProgress] = useState({ current: 0, total: 0 });
  
  // Pagination state
  const [currentPage, setCurrentPage] = useState(1);
  const [usersPerPage] = useState(5);

  useEffect(() => {
    fetchUsers();
    fetchCourses();
  }, []);

  // Update time differences every minute to keep them current
  useEffect(() => {
    if (!apiCallTime) return;

    const interval = setInterval(() => {
      // Force a re-render by updating a state that triggers recalculation
      setUsers(prevUsers => [...prevUsers]);
    }, 60000); // Update every minute

    return () => clearInterval(interval);
  }, [apiCallTime]);

  // Force refresh when forceUpdate changes
  useEffect(() => {
    if (forceUpdate > 0) {
      fetchUsers();
    }
  }, [forceUpdate]);

  const fetchUsers = async () => {
    try {
      setLoading(true);
      setError("");
      
      // Record the API call time
      const currentTime = new Date();
      setApiCallTime(currentTime);
      
      // Enhanced token retrieval with debugging
      let token = localStorage.getItem('token');
      if (!token) {
        token = document.cookie.split('token=')[1]?.split(';')[0];
      }
      
      if (!token) {
        throw new Error('No authentication token found. Please log in again.');
      }
      
      const response = await axios.get(`${API_BASE}/api/user/all`, {
        headers: {
          'Authorization': `Bearer ${token}`,
          'Content-Type': 'application/json',
        },
        withCredentials: true, // Include cookies in the request
      });

      if (response.data && response.data.code === 200) {
        const fetchedUsers = response.data.data || [];
        setUsers(fetchedUsers);
      } else {
        throw new Error('Failed to fetch users');
      }
    } catch (error) {
      console.error('❌ Error fetching users:', error);
      console.error('❌ Error details:', {
        status: error.response?.status,
        statusText: error.response?.statusText,
        data: error.response?.data,
        message: error.message
      });
      
      if (error.response?.status === 401) {
        setError('Authentication failed. Please log in again.');
      } else if (error.message.includes('No authentication token')) {
        setError('No authentication token found. Please log in again.');
      } else {
        setError('Failed to load users. Please try again.');
      }
      setUsers([]);
    } finally {
      setLoading(false);
    }
  };

  const fetchCourses = async () => {
    try {
      // Enhanced token retrieval with debugging
      let token = localStorage.getItem('token');
      if (!token) {
        token = document.cookie.split('token=')[1]?.split(';')[0];
      }
      
      if (!token) {
        // Still try to fetch courses without token
      }
      
      const response = await axios.get(`${API_BASE}/api/course/getAllCourses`, {
        headers: {
          'Authorization': token ? `Bearer ${token}` : undefined,
          'Content-Type': 'application/json',
        },
        withCredentials: true, // Include cookies in the request
      });

      if (response.data && response.data.data) {
        // Filter to only show published courses
        const publishedCourses = response.data.data.filter(course => 
          course.course_status === 'PUBLISHED'
        );
        setCourses(publishedCourses);
      } else if (response.data && Array.isArray(response.data)) {
        // Handle case where response.data is directly an array
        // Filter to only show published courses
        const publishedCourses = response.data.filter(course => 
          course.course_status === 'PUBLISHED'
        );
        setCourses(publishedCourses);
      }
    } catch (error) {
      console.error('❌ Error fetching courses:', error);
      console.error('❌ Courses error details:', {
        status: error.response?.status,
        statusText: error.response?.statusText,
        data: error.response?.data,
        message: error.message
      });
      
      // Fallback to dummy courses if API fails (only published courses)
      setCourses([
        { id: "1", title: "Introduction to React", course_status: "PUBLISHED" },
        { id: "2", title: "Advanced JavaScript", course_status: "PUBLISHED" },
        { id: "3", title: "Web Development Fundamentals", course_status: "PUBLISHED" }
      ]);
    }
  };

  // Helper function to get user role from user_roles array
  const getUserRole = (user) => {
<<<<<<< HEAD
    
=======
>>>>>>> ec382dda
    if (user.user_roles && user.user_roles.length > 0) {
      // Priority order: admin > instructor > user (single role system)
      const roles = user.user_roles.map(r => r.role);
      
      if (roles.includes('admin')) {
        return 'admin';
      } else if (roles.includes('instructor')) {
        return 'instructor';
      } else {
        const role = roles[0];
        return role;
      }
    }
    return 'user'; // default role when no role is assigned in backend
  };

  // Helper function to calculate time difference and format it
  const calculateTimeDifference = (lastLoginTime) => {
    if (!apiCallTime || !lastLoginTime) {
      return null;
    }

    const lastLogin = new Date(lastLoginTime);
    const timeDifference = apiCallTime.getTime() - lastLogin.getTime();
    
    // Convert milliseconds to different time units
    const seconds = Math.floor(timeDifference / 1000);
    const minutes = Math.floor(seconds / 60);
    const hours = Math.floor(minutes / 60);
    const days = Math.floor(hours / 24);
    const months = Math.floor(days / 30);
    const years = Math.floor(days / 365);

    // Format the time difference
    if (years > 0) {
      return `${years} year${years > 1 ? 's' : ''} ago`;
    } else if (months > 0) {
      return `${months} month${months > 1 ? 's' : ''} ago`;
    } else if (days > 0) {
      return `${days} day${days > 1 ? 's' : ''} ago`;
    } else if (hours > 0) {
      return `${hours} hour${hours > 1 ? 's' : ''} ago`;
    } else if (minutes > 0) {
      return `${minutes} minute${minutes > 1 ? 's' : ''} ago`;
    } else if (seconds > 0) {
      return `${seconds} second${seconds > 1 ? 's' : ''} ago`;
    } else {
      return 'Just now';
    }
  };

  // Helper function to get last visited from activity_log
  const getLastVisited = (user) => {
    if (user.activity_log && user.activity_log.length > 0) {
      // Sort by createdAt and get the latest
      const sortedLogs = user.activity_log.sort((a, b) => 
        new Date(b.createdAt) - new Date(a.createdAt)
      );
      const lastLoginTime = sortedLogs[0].createdAt;
      
      // Calculate and return the time difference
      return calculateTimeDifference(lastLoginTime);
    }
    return null;
  };

  const filteredUsers = users.filter(user => {
    const matchesSearch = user.first_name?.toLowerCase().includes(searchTerm.toLowerCase()) ||
                         user.last_name?.toLowerCase().includes(searchTerm.toLowerCase()) ||
                         user.email?.toLowerCase().includes(searchTerm.toLowerCase());
    
    const userRole = getUserRole(user);
    const matchesRole = userRole === filterRole;
    
    // Debug logging for filtering
    if (user.first_name && user.last_name) {
      // console.log(`🔍 Filtering user: ${user.first_name} ${user.last_name}`, {
      //   id: user.id,
      //   userRole,
      //   filterRole,
      //   matchesRole,
      //   matchesSearch,
      //   user_roles: user.user_roles
      // });
    }
    
    return matchesSearch && matchesRole;
  });

  // Pagination logic
  const indexOfLastUser = currentPage * usersPerPage;
  const indexOfFirstUser = indexOfLastUser - usersPerPage;
  const currentUsers = filteredUsers.slice(indexOfFirstUser, indexOfLastUser);
  const totalPages = Math.ceil(filteredUsers.length / usersPerPage);

  // Reset to first page when search or filter changes
  useEffect(() => {
    setCurrentPage(1);
  }, [searchTerm, filterRole]);

  const handleSelectUser = (userId) => {
    setSelectedUsers(prev => 
      prev.includes(userId) 
        ? prev.filter(id => id !== userId)
        : [...prev, userId]
    );
  };

  const handleSelectAll = () => {
    if (selectedUsers.length === currentUsers.length) {
      setSelectedUsers([]);
    } else {
      setSelectedUsers(currentUsers.map(user => user.id));
    }
  };

  const handleAddToCourse = async () => {
    if (selectedUsers.length === 0 || !selectedCourse) return;
    
    try {
      setAddingToCourse(true);
      setError("");
      
      const token = localStorage.getItem('token') || document.cookie.split('token=')[1]?.split(';')[0];
      
      if (!token) {
        throw new Error('No authentication token found. Please log in again.');
      }
      
      let response;
      
      // Different API endpoints based on the current filter role
      if (filterRole === "user") {
        // Add learners to course
        // console.log('🔄 Adding learners to course:', { course_id: selectedCourse, learnerIds: selectedUsers });
        // console.log('📋 Available courses:', courses.map(c => ({ id: c.id, title: c.title })));
        // console.log('🎯 Selected course details:', courses.find(c => c.id === selectedCourse));
        
        // Check if the selected course actually exists
        const selectedCourseData = courses.find(c => c.id === selectedCourse);
        if (!selectedCourseData) {
          throw new Error(`Course with ID "${selectedCourse}" not found. Available courses: ${courses.map(c => c.id).join(', ')}`);
        }
        
        response = await axios.post(`${API_BASE}/api/course/addLearnerToCourse`, {
          course_id: selectedCourse,
          learnerIds: selectedUsers
        }, {
          headers: {
            'Authorization': `Bearer ${token}`,
            'Content-Type': 'application/json',
          },
          withCredentials: true,
        });
      } else if (filterRole === "instructor") {
        // Add instructors to course
        // console.log('🔄 Adding instructors to course:', { course_id: selectedCourse, learnerIds: selectedUsers });
        // console.log('📋 Available courses:', courses.map(c => ({ id: c.id, title: c.title })));
        // console.log('🎯 Selected course details:', courses.find(c => c.id === selectedCourse));
        
        // Check if the selected course actually exists
        const selectedCourseData = courses.find(c => c.id === selectedCourse);
        if (!selectedCourseData) {
          throw new Error(`Course with ID "${selectedCourse}" not found. Available courses: ${courses.map(c => c.id).join(', ')}`);
        }
        
        response = await axios.post(`${API_BASE}/api/course/addLearnerToCourse`, {
          course_id: selectedCourse,
          learnerIds: selectedUsers
        }, {
          headers: {
            'Authorization': `Bearer ${token}`,
            'Content-Type': 'application/json',
          },
          withCredentials: true,
        });
      }
    
       else if (filterRole === "admin") {
        // Add admins to course
        // console.log('🔄 Adding admins to course:', { course_id: selectedCourse, learnerIds: selectedUsers });
        // console.log('📋 Available courses:', courses.map(c => ({ id: c.id, title: c.title })));
        // console.log('🎯 Selected course details:', courses.find(c => c.id === selectedCourse));
        
        // Check if the selected course actually exists
        const selectedCourseData = courses.find(c => c.id === selectedCourse);
        if (!selectedCourseData) {
          throw new Error(`Course with ID "${selectedCourse}" not found. Available courses: ${courses.map(c => c.id).join(', ')}`);
        }
        
        response = await axios.post(`${API_BASE}/api/course/addLearnerToCourse`, {
          course_id: selectedCourse,
          learnerIds: selectedUsers
        }, {
          headers: {
            'Authorization': `Bearer ${token}`,
            'Content-Type': 'application/json',
          },
          withCredentials: true,
        });
      }

      if (response.data && (response.data.success || response.data.code === 200 || response.data.code === 201)) {
        // Get the selected course title
        const selectedCourseData = courses.find(course => course.id === selectedCourse);
        const courseTitle = selectedCourseData ? selectedCourseData.title : selectedCourse;
        
        // Get the selected users data
        const addedUsers = users.filter(user => selectedUsers.includes(user.id));
        
        // Set success data and show success modal
        setSuccessData({
          courseTitle: courseTitle,
          addedUsers: addedUsers
        });
        setShowSuccessModal(true);
        
        // Close course selection modal and reset course selection
        setShowCourseModal(false);
        setSelectedCourse("");
        // Don't clear selectedUsers here - keep them selected for potential "Add to More Courses"
        
        // After successful addition, verify the users are actually in the course
        try {
          const verifyResponse = await axios.get(`${API_BASE}/api/course/${selectedCourse}/getAllUsersByCourseId`, {
            headers: {
              'Authorization': `Bearer ${token}`,
              'Content-Type': 'application/json',
            },
            withCredentials: true,
          });
          
          // console.log('✅ Course users verification response:', verifyResponse.data);
          // console.log('📋 Users in course after addition:', verifyResponse.data?.data || []);
          
          // Check if our added users are actually in the course
          const courseUsers = verifyResponse.data?.data || [];
          const addedUserIds = selectedUsers;
          const foundUsers = courseUsers.filter(cu => addedUserIds.includes(cu.user_id));
          
          // console.log('🔍 Verification results:', {
          //   expectedUsers: addedUserIds,
          //   foundUsers: foundUsers.map(fu => fu.user_id),
          //   missingUsers: addedUserIds.filter(id => !foundUsers.some(fu => fu.user_id === id))
          // });
          
          if (foundUsers.length !== addedUserIds.length) {
            // console.warn('⚠️ Some users were not found in course after addition!');
            // console.warn('📋 Missing users:', addedUserIds.filter(id => !foundUsers.some(fu => fu.user_id === id)));
          } else {
            // console.log('✅ All users successfully verified in course!');
          }
        } catch (verifyError) {
          console.error('❌ Error verifying course users:', verifyError);
        }
        
        // Refresh users list to get updated course information
        await fetchUsers();
        
        // console.log(`${filterRole}s added to course successfully`);
      } else {
        throw new Error(response.data?.message || `Failed to add ${filterRole}s to course`);
      }
    } catch (error) {
      console.error(`Error adding ${filterRole}s to course:`, error);
      console.error('❌ Error details:', {
        status: error.response?.status,
        statusText: error.response?.statusText,
        data: error.response?.data,
        message: error.message,
        url: error.config?.url,
        method: error.config?.method,
        payload: error.config?.data
      });
      
      // Handle specific error cases
      if (error.response?.status === 409) {
        // 409 means some users are already assigned, but this is not a complete failure
        // console.log('⚠️ 409 Conflict - Some users already assigned to course:', error.response.data);
        // console.log('🔍 Full 409 response analysis:', {
        //   status: error.response.status,
        //   data: error.response.data,
        //   error: error.response.data?.error,
        //   message: error.response.data?.message
        // });
        
        // Get the selected course title
        const selectedCourseData = courses.find(course => course.id === selectedCourse);
        const courseTitle = selectedCourseData ? selectedCourseData.title : selectedCourse;
        
        // Extract error message from backend response
        const errorMessage = error.response.data?.error || error.response.data?.message || 'Unknown error';
        
        // console.log('📋 Backend error message:', errorMessage);
        
        // Parse the error message to extract user IDs if present
        // Backend returns: "Users fc78ddd2-d389-4844-a387-53d257fb04a0 are already instructors for this course"
        const userMatch = errorMessage.match(/Users\s+([^,\s]+(?:\s*,\s*[^,\s]+)*)\s+are already/);
        
        if (userMatch) {
          const existingUserIds = userMatch[1].split(',').map(id => id.trim());
          // console.log('🔍 Found existing user IDs in error message:', existingUserIds);
          
          // Check which users are already assigned vs. which are new
          const alreadyAssignedIds = existingUserIds;
          const newUserIds = selectedUsers.filter(id => !alreadyAssignedIds.includes(id));
          
          // console.log('📋 User analysis:', {
          //   selectedUsers,
          //   alreadyAssignedIds,
          //   newUserIds
          // });
          
          if (newUserIds.length > 0) {
            // Some users are new and should be added
            // console.log('✅ Some users are new, attempting to add them individually...');
            
            // Try to add each new user individually
            const successfulAdds = [];
            const failedAdds = [];
            
            for (const userId of newUserIds) {
              try {
                // console.log(`🔄 Attempting to add user ${userId} individually...`);
                
                const individualResponse = await axios.post(`${API_BASE}/api/course/addInstructor/${selectedCourse}`, {
                  instructorIds: [userId]
                }, {
                  headers: {
                    'Authorization': `Bearer ${token}`,
                    'Content-Type': 'application/json',
                  },
                  withCredentials: true,
                });
                
                if (individualResponse.status >= 200 && individualResponse.status < 300) {
                  successfulAdds.push(userId);
                  // console.log(`✅ Successfully added user ${userId}`);
                }
              } catch (individualError) {
                // console.log(`❌ Failed to add user ${userId}:`, individualError.response?.data);
                failedAdds.push(userId);
              }
            }
            
            // Show results
            if (successfulAdds.length > 0) {
              const addedUsersData = users.filter(user => successfulAdds.includes(user.id));
              
              // console.log('✅ Showing success modal for individually added users:', addedUsersData);
              
              setSuccessData({
                courseTitle: courseTitle,
                addedUsers: addedUsersData
              });
              setShowSuccessModal(true);
              
              // Close course selection modal and reset
              setShowCourseModal(false);
              setSelectedCourse("");
              setSelectedUsers([]);
              
              // Refresh users list to get updated course information
              await fetchUsers();
            } else {
              // All users failed to be added individually
              setError(`All selected ${filterRole}s are already assigned to the course "${courseTitle}".`);
              setShowCourseModal(false);
              setSelectedCourse("");
              setSelectedUsers([]);
            }
          } else {
            // All users are already assigned
            // console.log('ℹ️ All users already assigned, showing info message');
            setError(`All selected ${filterRole}s are already assigned to the course "${courseTitle}".`);
            setShowCourseModal(false);
            setSelectedCourse("");
            setSelectedUsers([]);
          }
        } else {
          // Generic 409 message - couldn't parse user IDs
          // console.log('⚠️ Generic 409 response, showing default message');
          setError(`Some ${filterRole}s are already assigned to this course. This is normal and won't affect their access.`);
          setShowCourseModal(false);
          setSelectedCourse("");
          setSelectedUsers([]);
        }
      } else if (error.response?.status === 400) {
        setError('Invalid request. Please check your selection and try again.');
      } else if (error.response?.status === 401) {
        setError('Authentication failed. Please log in again.');
      } else if (error.response?.status === 500) {
        setError(`Server error: ${error.response?.data?.message || 'Internal server error occurred. Please try again.'}`);
      } else {
        setError(`Failed to add ${filterRole}s to course. Please try again.`);
      }
    } finally {
      setAddingToCourse(false);
    }
  };

  const handleMakeInstructor = async () => {
    if (selectedUsers.length === 0) return;
    
    try {
      setUpdatingRole(true);
      setError("");
      
      const token = localStorage.getItem('token') || document.cookie.split('token=')[1]?.split(';')[0];
      
      if (!token) {
        throw new Error('No authentication token found. Please log in again.');
      }
      
      // console.log('🔄 Making instructor API call:', {
      //   url: `${API_BASE}/api/user/make-instructors`,
      //   payload: { user_ids: selectedUsers },
      //   selectedUsers
      // });
      
      // Make API call to make users instructors using the correct endpoint and payload
      const response = await axios.post(`${API_BASE}/api/user/make-instructors`, {
        user_ids: selectedUsers
      }, {
        headers: {
          'Authorization': `Bearer ${token}`,
          'Content-Type': 'application/json',
        },
        withCredentials: true,
      });

      // Detailed analysis of the response
      // console.log('🔍 Detailed response analysis:', {
      //   hasData: !!response.data,
      //   dataType: typeof response.data,
      //   dataKeys: response.data ? Object.keys(response.data) : [],
      //   success: response.data?.success,
      //   code: response.data?.code,
      //   message: response.data?.message,
      //   updatedUsers: response.data?.updatedUsers || response.data?.data,
      //   fullResponse: response.data
      // });

      // Check if the request was successful (HTTP 200-299)
      if (response.status >= 200 && response.status < 300) {
        // Get the selected users data
        const updatedUsers = users.filter(user => selectedUsers.includes(user.id));
        
        // Since backend doesn't return updated user data, we need to manually update local state
        // console.log('🎯 Backend response:', response.data);
        // console.log('📋 Backend updated users count:', response.data?.message);
        
        // Manually update the local state to reflect the role change
        setUsers(prevUsers => {
          const newUsers = prevUsers.map(user => {
            if (selectedUsers.includes(user.id)) {
              // Check if user already has instructor role
              const hasInstructorRole = user.user_roles?.some(role => role.role === 'instructor');
              
              if (!hasInstructorRole) {
                // Replace all roles with instructor role (single role system)
                const updatedUser = {
                  ...user,
                  user_roles: [
                    { role: 'instructor' }
                  ]
                };
                
                return updatedUser;
              } else {
                // console.log('ℹ️ User already has instructor role:', {
                //   id: user.id,
                //   name: `${user.first_name} ${user.last_name}`,
                //   roles: user.user_roles
                // });
                return user;
              }
            }
            return user;
          });
          
          return newUsers;
        });
        
        // Reset selection first
        setSelectedUsers([]);
        
        // Automatically enroll new instructors in all courses
        // console.log('🎓 Automatically enrolling new instructors in all courses...');
        // console.log('📋 Available courses:', courses.map(c => ({ id: c.id, title: c.title })));
        // console.log('👥 New instructors to enroll:', selectedUsers);
        
        try {
          // Set initial enrollment progress
          setEnrollmentProgress({ current: 0, total: courses.length });
          
          // Enroll each new instructor in all courses
          const enrollmentPromises = courses.map(async (course, index) => {
            try {
              // console.log(`🔄 Enrolling instructors in course: ${course.title} (${course.id})`);
              
              const enrollmentResponse = await axios.post(`${API_BASE}/api/course/addLearnerToCourse`, {
                course_id: course.id,
                learnerIds: selectedUsers
              }, {
                headers: {
                  'Authorization': `Bearer ${token}`,
                  'Content-Type': 'application/json',
                },
                withCredentials: true,
              });
              
              return { course, success: true, response: enrollmentResponse.data };
            } catch (enrollmentError) {
              // console.log(`⚠️ Failed to enroll instructors in course: ${course.title}`, enrollmentError.response?.data);
              return { course, success: false, error: enrollmentError.response?.data };
            }
          });
          
          const enrollmentResults = await Promise.all(enrollmentPromises);
          const successfulEnrollments = enrollmentResults.filter(result => result.success);
          const failedEnrollments = enrollmentResults.filter(result => !result.success);
          
          // Show success message with enrollment information
          const enrollmentMessage = successfulEnrollments.length > 0 
            ? ` and enrolled them in ${successfulEnrollments.length} course(s)`
            : '';
          
        setSuccessData({
          courseTitle: "Role Update",
            addedUsers: updatedUsers,
            enrollmentInfo: {
              successful: successfulEnrollments.length,
              total: courses.length,
              message: enrollmentMessage
            }
        });
        setShowSuccessModal(true);
          
        } catch (enrollmentError) {
          console.error('❌ Error during automatic course enrollment:', enrollmentError);
          // Still show success for role update, but log enrollment error
          setSuccessData({
            courseTitle: "Role Update",
            addedUsers: updatedUsers,
            enrollmentInfo: {
              successful: 0,
              total: courses.length,
              message: ' (course enrollment failed)'
            }
          });
          setShowSuccessModal(true);
        }
        
        // Wait a moment for backend to process, then refresh
        // console.log('🔄 Waiting for backend to process role update...');
        
        setTimeout(async () => {
          // console.log('🔄 Refreshing users list to get updated roles...');
          await fetchUsers();
          
          // Check if the roles were actually updated
          // const refreshedUsers = await fetchUsers();
          // console.log('🔄 Checking if roles were updated in backend...');
          
          // Log the current state of users after refresh
          // console.log('📋 Current users after refresh:', users.map(user => ({
          //   id: user.id,
          //   name: `${user.first_name} ${user.last_name}`,
          //   role: getUserRole(user),
          //   user_roles: u.user_roles
          // })));
        }, 2000);
      } else {
        // console.error('❌ API returned non-success status:', response.status);
        throw new Error(response.data?.message || `API returned status ${response.status}`);
      }
    } catch (error) {
      console.error('❌ Error making users instructors:', error);
      console.error('❌ Error details:', {
        status: error.response?.status,
        statusText: error.response?.statusText,
        data: error.response?.data,
        message: error.message,
        url: error.config?.url,
        method: error.config?.method,
        payload: error.config?.data
      });
      
      // Handle specific error cases
      if (error.response?.status === 400) {
        setError('Invalid request. Please check your selection and try again.');
      } else if (error.response?.status === 401) {
        setError('Authentication failed. Please log in again.');
      } else if (error.response?.status === 403) {
        setError('You do not have permission to perform this action.');
      } else if (error.response?.status === 500) {
        setError(`Server error: ${error.response?.data?.message || 'Internal server error occurred. Please try again.'}`);
      } else {
        setError('Failed to update user roles. Please try again.');
      }
    } finally {
      setUpdatingRole(false);
    }
  };

  const handleMakeAdmin = async () => {
    if (selectedUsers.length === 0) return;
    
    try {
      setUpdatingRole(true);
      setError("");
      
      const token = localStorage.getItem('token') || document.cookie.split('token=')[1]?.split(';')[0];
      
      if (!token) {
        throw new Error('No authentication token found. Please log in again.');
      }
      
      // console.log('🔄 Making admin API call:', {
      //   url: `${API_BASE}/api/user/make-admins`,
      //   payload: { user_ids: selectedUsers },
      //   selectedUsers
      // });
      
      // Make API call to make users admins
      const response = await axios.post(`${API_BASE}/api/user/make-admins`, {
        user_ids: selectedUsers
      }, {
        headers: {
          'Authorization': `Bearer ${token}`,
          'Content-Type': 'application/json',
        },
        withCredentials: true,
      });

      // Check if the request was successful (HTTP 200-299)
      if (response.status >= 200 && response.status < 300) {
        // Get the selected users data
        const updatedUsers = users.filter(user => selectedUsers.includes(user.id));
        
        // Manually update the local state to reflect the role change
        setUsers(prevUsers => {
          const newUsers = prevUsers.map(user => {
            if (selectedUsers.includes(user.id)) {
              // Check if user already has admin role
              const hasAdminRole = user.user_roles?.some(role => role.role === 'admin');
              
              if (!hasAdminRole) {
                // Replace all roles with admin role (single role system)
                const updatedUser = {
                  ...user,
                  user_roles: [
                    { role: 'admin' }
                  ]
                };
                
                return updatedUser;
              } else {
                // console.log('ℹ️ User already has admin role:', {
                //   id: user.id,
                //   name: `${user.first_name} ${user.last_name}`,
                //   roles: user.user_roles
                // });
                return user;
              }
            }
            return user;
          });
          
          return newUsers;
        });
        
        // Reset selection first
        setSelectedUsers([]);
        
        // Show success message immediately
        setSuccessData({
          courseTitle: "Admin Role Update",
          addedUsers: updatedUsers
        });
        setShowSuccessModal(true);
        
        // Wait a moment for backend to process, then refresh
        setTimeout(async () => {
          // console.log('🔄 Refreshing users list to get updated admin roles...');
          await fetchUsers();
        }, 2000);
      } else {
        // console.error('❌ API returned non-success status:', response.status);
        throw new Error(response.data?.message || `API returned status ${response.status}`);
      }
    } catch (error) {
      console.error('❌ Error making users admins:', error);
      
      // Handle specific error cases
      if (error.response?.status === 400) {
        setError('Invalid request. Please check your selection and try again.');
      } else if (error.response?.status === 401) {
        setError('Authentication failed. Please log in again.');
      } else if (error.response?.status === 403) {
        setError('You do not have permission to perform this action.');
      } else if (error.response?.status === 500) {
        setError(`Server error: ${error.response?.data?.message || 'Internal server error occurred. Please try again.'}`);
      } else {
        setError('Failed to update user roles. Please try again.');
      }
    } finally {
      setUpdatingRole(false);
    }
  };

  const handleMakeUser = async () => {
    if (selectedUsers.length === 0) return;
    
    try {
      setUpdatingRole(true); // Reuse the same loading state
      setError("");
      
      const token = localStorage.getItem('token') || document.cookie.split('token=')[1]?.split(';')[0];
      
      if (!token) {
        throw new Error('No authentication token found. Please log in again.');
      }
      
      // console.log('🔄 Making user API call:', {
      //   url: `${API_BASE}/api/user/make-users`,
      //   payload: { user_ids: selectedUsers },
      //   selectedUsers
      // });
      
      // Make API call to make users regular users
      const response = await axios.post(`${API_BASE}/api/user/make-users`, {
        user_ids: selectedUsers
      }, {
        headers: {
          'Authorization': `Bearer ${token}`,
          'Content-Type': 'application/json',
        },
        withCredentials: true,
      });

      // Check if the request was successful (HTTP 200-299)
      if (response.status >= 200 && response.status < 300) {
        // Get the selected users data
        const updatedUsers = users.filter(user => selectedUsers.includes(user.id));
        
        // Manually update the local state to reflect the role change
        setUsers(prevUsers => {
          const newUsers = prevUsers.map(user => {
            if (selectedUsers.includes(user.id)) {
              // Check if user already has user role
              const hasUserRole = user.user_roles?.some(role => role.role === 'user');
              
              if (!hasUserRole) {
                // Replace all roles with user role (single role system)
                const updatedUser = {
                  ...user,
                  user_roles: [
                    { role: 'user' }
                  ]
                };
                
                return updatedUser;
              } else {
                // console.log('ℹ️ User already has user role:', {
                //   id: user.id,
                //   name: `${user.first_name} ${user.last_name}`,
                //   roles: user.user_roles
                // });
                return user;
              }
            }
            return user;
          });
          
          return newUsers;
        });
        
        // Reset selection first
        setSelectedUsers([]);
        
        // Show success message immediately
        setSuccessData({
          courseTitle: "User Role Update",
          addedUsers: updatedUsers
        });
        setShowSuccessModal(true);
        
        // Wait a moment for backend to process, then refresh
        setTimeout(async () => {
          // console.log('🔄 Refreshing users list to get updated user roles...');
          await fetchUsers();
        }, 2000);
      } else {
        // console.error('❌ API returned non-success status:', response.status);
        throw new Error(response.data?.message || `API returned status ${response.status}`);
      }
    } catch (error) {
      console.error('❌ Error making users regular users:', error);
      
      // Handle specific error cases
      if (error.response?.status === 400) {
        setError('Invalid request. Please check your selection and try again.');
      } else if (error.response?.status === 401) {
        setError('Authentication failed. Please log in again.');
      } else if (error.response?.status === 403) {
        setError('You do not have permission to perform this action.');
      } else if (error.response?.status === 500) {
        setError(`Server error: ${error.response?.data?.message || 'Internal server error occurred. Please try again.'}`);
      } else {
        setError('Failed to update user roles. Please try again.');
      }
    } finally {
      setUpdatingRole(false);
    }
  };

  const handleDeleteUser = async () => {
    if (!userToDelete) return;
    
    try {
      setDeletingUser(true);
      setError("");
      
      const token = localStorage.getItem('token') || document.cookie.split('token=')[1]?.split(';')[0];
      
      if (!token) {
        throw new Error('No authentication token found. Please log in again.');
      }
      
      // console.log('🗑️ Deleting user:', {
      //   userId: userToDelete.id,
      //   userName: `${userToDelete.first_name} ${userToDelete.last_name}`,
      //   userRole: getUserRole(userToDelete),
      //   apiUrl: `${API_BASE}/api/user/${userToDelete.id}`
      // });
      
      // Make API call to delete user using the correct endpoint format
      const response = await axios.delete(`${API_BASE}/api/user/${userToDelete.id}`, {
        headers: {
          'Authorization': `Bearer ${token}`,
          'Content-Type': 'application/json',
        },
        withCredentials: true,
      });

      if (response.data && (response.data.success || response.data.code === 200 || response.data.code === 201)) {
        // console.log('✅ User deleted successfully');
        
        // Close delete modal
        setShowDeleteModal(false);
        setUserToDelete(null);
        
        // Show temporary success message
        setError(""); // Clear any existing errors
        setSuccessMessage(`User ${userToDelete.first_name} ${userToDelete.last_name} has been successfully deleted.`);
        
        // Clear success message after 3 seconds
        setTimeout(() => {
          setSuccessMessage("");
        }, 3000);
        
        // Refresh users list to get updated data
        await fetchUsers();
      } else {
        throw new Error(response.data?.message || 'Failed to delete user');
      }
    } catch (error) {
      console.error('Error deleting user:', error);
      console.error('❌ Error details:', {
        status: error.response?.status,
        statusText: error.response?.statusText,
        data: error.response?.data,
        message: error.message,
        url: error.config?.url,
        method: error.config?.method
      });
      
      // Handle specific error cases
      if (error.response?.status === 400) {
        setError('Invalid request. Please check your selection and try again.');
      } else if (error.response?.status === 401) {
        setError('Authentication failed. Please log in again.');
      } else if (error.response?.status === 403) {
        setError('You do not have permission to perform this action.');
      } else if (error.response?.status === 404) {
        setError('User not found or already deleted.');
      } else if (error.response?.status === 500) {
        setError(`Server error: ${error.response?.data?.message || 'Internal server error occurred. Please try again.'}`);
      } else {
        setError('Failed to delete user. Please try again.');
      }
    } finally {
      setDeletingUser(false);
    }
  };

  const handleDeleteClick = (user) => {
    // Check if current user is admin
    if (!hasRole('admin')) {
      setError('Only administrators can delete users, instructors, and admins.');
      return;
    }
    
    setUserToDelete(user);
    setShowDeleteModal(true);
  };

  const handleAddToMoreCourses = () => {
    // Close the success modal
    setShowSuccessModal(false);
    
    // Show the course selection modal again
    setShowCourseModal(true);
    
    // Keep the selected users (they're already selected)
    // Reset the course selection
    setSelectedCourse("");
    
    // console.log('🔄 Opening course selection modal for additional enrollments');
    // console.log('📋 Selected users for additional courses:', selectedUsers);
  };

  // Function to manually check course users
  const checkCourseUsers = async (courseId) => {
    try {
      // console.log('🔍 Manually checking course users for course:', courseId);
      
      const token = localStorage.getItem('token') || document.cookie.split('token=')[1]?.split(';')[0];
      
      if (!token) {
        throw new Error('No authentication token found. Please log in again.');
      }
      
      const response = await axios.get(`${API_BASE}/api/course/${courseId}/getAllUsersByCourseId`, {
        headers: {
          'Authorization': `Bearer ${token}`,
          'Content-Type': 'application/json',
        },
        withCredentials: true,
      });
      
      // console.log('✅ Course users check response:', response.data);
      // console.log('📋 All users in course:', response.data?.data || []);
      
      // Show the results in an alert for easy viewing
      const courseUsers = response.data?.data || [];
      const userList = courseUsers.map(cu => {
        let roleDisplay = 'No role';
        if (cu.user?.user_roles && cu.user.user_roles.length > 0) {
          const roles = cu.user.user_roles.map(r => r.role);
          const priorityRoles = ['admin', 'instructor', 'user'];
          const highestRole = priorityRoles.find(role => roles.includes(role)) || 'user';
          roleDisplay = highestRole;
        }
        return `${cu.user?.first_name} ${cu.user?.last_name} (${cu.user?.email}) - Role: ${roleDisplay}`;
      }).join('\n');
      
      alert(`Course Users for ${courseId}:\n\n${userList || 'No users found'}`);
      
    } catch (error) {
      console.error('❌ Error checking course users:', error);
      alert(`Error checking course users: ${error.message}`);
    }
  };

  if (loading) {
    return (
      <div className="space-y-4">
        {[...Array(5)].map((_, i) => (
          <div key={i} className="animate-pulse">
            <div className="h-16 bg-gray-200 rounded-lg"></div>
          </div>
        ))}
      </div>
    );
  }

  return (
    <div className="space-y-6">
      {/* Error Message */}
      {error && (
        <div className="bg-red-50 border border-red-200 rounded-lg p-4">
          <div className="flex items-center gap-2">
            <svg className="w-5 h-5 text-red-500" fill="none" stroke="currentColor" viewBox="0 0 24 24">
              <path strokeLinecap="round" strokeLinejoin="round" strokeWidth={2} d="M12 8v4m0 4h.01M21 12a9 9 0 11-18 0 9 9 0 0118 0z" />
            </svg>
            <span className="text-sm text-red-700">{error}</span>
          </div>
        </div>
      )}

      {/* Success Message */}
      {successMessage && (
        <div className="bg-green-50 border border-green-200 rounded-lg p-4">
          <div className="flex items-center gap-2">
            <svg className="w-5 h-5 text-green-500" fill="none" stroke="currentColor" viewBox="0 0 24 24">
              <path strokeLinecap="round" strokeLinejoin="round" strokeWidth={2} d="M5 13l4 4L19 7" />
            </svg>
            <span className="text-sm text-green-700">{successMessage}</span>
          </div>
        </div>
      )}

      {/* Admin Notice */}
      {!hasRole('admin') && (
        <div className="bg-yellow-50 border border-yellow-200 rounded-lg p-4">
          <div className="flex items-center gap-2">
            <svg className="w-5 h-5 text-yellow-500" fill="none" stroke="currentColor" viewBox="0 0 24 24">
              <path strokeLinecap="round" strokeLinejoin="round" strokeWidth={2} d="M12 9v2m0 4h.01m-6.938 4h13.856c1.54 0 2.502-1.667 1.732-2.5L13.732 4c-.77-.833-1.964-.833-2.732 0L3.732 16.5c-.77.833.192 2.5 1.732 2.5z" />
            </svg>
            <span className="text-sm text-yellow-700">
              Only administrators can delete users, instructors, and admins. You are currently logged in as a {userRole}.
            </span>
          </div>
        </div>
      )}

      {/* Header with Search and Filters */}
      <div className="flex flex-col sm:flex-row gap-4 items-start sm:items-center justify-between">
        <div className="flex-1 max-w-md">
          <div className="relative">
            <input
              type="text"
              placeholder="Search users..."
              value={searchTerm}
              onChange={(e) => setSearchTerm(e.target.value)}
              className="w-full pl-10 pr-4 py-2 border border-gray-300 rounded-lg focus:ring-2 focus:ring-blue-500 focus:border-transparent"
            />
            <svg className="absolute left-3 top-2.5 h-5 w-5 text-gray-400" fill="none" stroke="currentColor" viewBox="0 0 24 24">
              <path strokeLinecap="round" strokeLinejoin="round" strokeWidth={2} d="M21 21l-6-6m2-5a7 7 0 11-14 0 7 7 0 0114 0z" />
            </svg>
          </div>
        </div>
        
        <div className="flex flex-col sm:flex-row gap-2 items-start sm:items-center">
          {apiCallTime && (
            <div className="flex items-center gap-2 text-xs text-gray-500 mb-2 sm:mb-0">
              <span>Last updated: {apiCallTime.toLocaleTimeString()}</span>
              <button
                onClick={fetchUsers}
                disabled={loading}
                className="p-1 hover:bg-gray-100 rounded transition-colors disabled:opacity-50"
                title="Refresh data"
              >
                <svg className="w-3 h-3" fill="none" stroke="currentColor" viewBox="0 0 24 24">
                  <path strokeLinecap="round" strokeLinejoin="round" strokeWidth={2} d="M4 4v5h.582m15.356 2A8.001 8.001 0 004.582 9m0 0H9m11 11v-5h-.581m0 0a8.003 8.003 0 01-15.357-2m15.357 2H15" />
                </svg>
              </button>
            </div>
          )}
          <div className="flex gap-2">
            <button
              onClick={() => setFilterRole("user")}
              className={`px-4 py-2 rounded-lg text-sm font-medium transition-all duration-200 ${
                filterRole === "user"
                  ? "bg-blue-600 text-white shadow-md"
                  : "bg-gray-100 text-gray-700 hover:bg-gray-200"
              }`}
            >
              User
            </button>
            <button
              onClick={() => setFilterRole("instructor")}
              className={`px-4 py-2 rounded-lg text-sm font-medium transition-all duration-200 ${
                filterRole === "instructor"
                  ? "bg-blue-600 text-white shadow-md"
                  : "bg-gray-100 text-gray-700 hover:bg-gray-200"
              }`}
            >
              Instructor
            </button>
            <button
              onClick={() => setFilterRole("admin")}
              className={`px-4 py-2 rounded-lg text-sm font-medium transition-all duration-200 ${
                filterRole === "admin"
                  ? "bg-blue-600 text-white shadow-md"
                  : "bg-gray-100 text-gray-700 hover:bg-gray-200"
              }`}
            >
              Admin
            </button>
          </div>
        </div>
      </div>

      {/* Add to Course Action */}
      {selectedUsers.length > 0 && (
        <div className="bg-blue-50 border border-blue-200 rounded-lg p-4">
          <div className="flex items-center justify-between">
            <span className="text-sm font-medium text-blue-800">
              {selectedUsers.length} {filterRole}(s) selected
            </span>
            <div className="flex gap-2">
              {/* Role Management Buttons */}
              {filterRole === "user" && (
                <button
                  onClick={handleMakeInstructor}
                  disabled={updatingRole}
                  className="px-4 py-2 bg-blue-600 text-white text-sm rounded-lg hover:bg-blue-700 transition-colors flex items-center gap-2 disabled:opacity-50 disabled:cursor-not-allowed"
                  title="Promote to Instructor (replaces all existing roles)"
                >
                  <svg className="w-4 h-4" fill="none" stroke="currentColor" viewBox="0 0 24 24">
                    <path strokeLinecap="round" strokeLinejoin="round" strokeWidth={2} d="M16 7a4 4 0 11-8 0 4 4 0 018 0zM12 14a7 7 0 00-7 7h14a7 7 0 00-7-7z" />
                  </svg>
                  {updatingRole 
                    ? enrollmentProgress.total > 0 
                      ? `Updating & Enrolling... (${enrollmentProgress.current}/${enrollmentProgress.total})`
                      : 'Updating & Enrolling...'
                    : 'Make Instructor'
                  }
                </button>
              )}
              {filterRole === "instructor" && (
                <div className="text-sm text-gray-500 italic">
                  {/* No role changes available for instructors */}
                </div>
              )}
              <button
                onClick={() => setShowCourseModal(true)}
                className="px-4 py-2 bg-blue-600 text-white text-sm rounded-lg hover:bg-blue-700 transition-colors flex items-center gap-2"
              >
                <svg className="w-4 h-4" fill="none" stroke="currentColor" viewBox="0 0 24 24">
                  <path strokeLinecap="round" strokeLinejoin="round" strokeWidth={2} d="M12 6v6m0 0v6m0-6h6m-6 0H6" />
                </svg>
                Add to Course
              </button>
            </div>
          </div>
        </div>
      )}

      {/* Course Selection Modal */}
      {showCourseModal && (
        <div className="fixed inset-0 z-50 flex items-center justify-center bg-black bg-opacity-40">
          <div className="bg-white rounded-xl shadow-lg p-6 max-w-md w-full mx-4">
            <div className="flex items-center justify-between mb-4">
              <h3 className="text-lg font-semibold text-gray-800">Add {filterRole.charAt(0).toUpperCase() + filterRole.slice(1)}s to Course</h3>
              <button
                onClick={() => {
                  setShowCourseModal(false);
                  setError("");
                  // Clear selected users when manually closing
                  setSelectedUsers([]);
                }}
                className="text-gray-500 hover:text-gray-700 text-xl font-bold"
              >
                &times;
              </button>
            </div>
            
            <div className="mb-4">
              <label className="block text-sm font-medium text-gray-700 mb-2">
                Select Course
              </label>
              <select
                value={selectedCourse}
                onChange={(e) => setSelectedCourse(e.target.value)}
                className="w-full px-3 py-2 border border-gray-300 rounded-lg focus:ring-2 focus:ring-blue-500 focus:border-transparent"
              >
                <option value="">Choose a course...</option>
                {courses.map((course) => (
                  <option key={course.id} value={course.id}>
                    {course.title}
                  </option>
                ))}
              </select>
            </div>
            
            <div className="flex gap-3 justify-end">
              <button
                onClick={() => {
                  setShowCourseModal(false);
                  setError("");
                  // Clear selected users when manually canceling
                  setSelectedUsers([]);
                }}
                className="px-4 py-2 text-gray-600 hover:text-gray-800 transition-colors"
              >
                Cancel
              </button>
              <button
                onClick={handleAddToCourse}
                disabled={!selectedCourse || addingToCourse}
                className="px-4 py-2 bg-blue-600 text-white rounded-lg hover:bg-blue-700 transition-colors disabled:opacity-50 disabled:cursor-not-allowed"
              >
                {addingToCourse ? 'Adding...' : 'Add to Course'}
              </button>
            </div>
          </div>
        </div>
      )}

      {/* Success Modal */}
      {showSuccessModal && (
        <div className="fixed inset-0 z-50 flex items-center justify-center bg-black bg-opacity-40">
          <div className="bg-white rounded-xl shadow-lg p-6 max-w-lg w-full mx-4">
            <div className="flex items-center justify-between mb-4">
              <h3 className="text-lg font-semibold text-gray-800 flex items-center gap-2">
                <svg className="w-6 h-6 text-green-500" fill="none" stroke="currentColor" viewBox="0 0 24 24">
                  <path strokeLinecap="round" strokeLinejoin="round" strokeWidth={2} d="M5 13l4 4L19 7" />
                </svg>
                Successfully Added!
              </h3>
              <button
                onClick={() => {
                  setShowSuccessModal(false);
                  // Clear selected users when closing the modal
                  setSelectedUsers([]);
                }}
                className="text-gray-500 hover:text-gray-700 text-xl font-bold"
              >
                &times;
              </button>
            </div>
            
            <div className="mb-4">
              <p className="text-sm text-gray-600 mb-3">
                {successData.courseTitle === "Role Update" 
                  ? <>You have successfully updated <span className="font-semibold text-gray-800">{successData.addedUsers.length} user(s)</span> to instructor role{successData.enrollmentInfo?.message || ''}. They will now appear in the Instructor section.</>
                  : successData.courseTitle === "User Deleted"
                  ? <>You have successfully deleted {getUserRole(successData.addedUsers[0])} <span className="font-semibold text-gray-800">{successData.addedUsers[0]?.first_name} {successData.addedUsers[0]?.last_name}</span> from the system.</>
                  : <>You have successfully added <span className="font-semibold text-gray-800">{successData.addedUsers.length} {filterRole}(s)</span> to the course:</>
                }
              </p>
              {successData.courseTitle !== "Role Update" && successData.courseTitle !== "User Deleted" && (
                <div className="bg-blue-50 border border-blue-200 rounded-lg p-3 mb-4">
                  <p className="text-sm font-medium text-blue-800">{successData.courseTitle}</p>
                </div>
              )}
              
              {/* Course Enrollment Information */}
              {successData.courseTitle === "Role Update" && successData.enrollmentInfo && (
                <div className="bg-green-50 border border-green-200 rounded-lg p-3 mb-4">
                  <div className="flex items-center gap-2 mb-2">
                    <svg className="w-4 h-4 text-green-600" fill="none" stroke="currentColor" viewBox="0 0 24 24">
                      <path strokeLinecap="round" strokeLinejoin="round" strokeWidth={2} d="M12 6.253v13m0-13C10.832 5.477 9.246 5 7.5 5S4.168 5.477 3 6.253v13C4.168 18.477 5.754 18 7.5 18s3.332.477 4.5 1.253m0-13C13.168 5.477 14.754 5 16.5 5c1.746 0 3.332.477 4.5 1.253v13C19.832 18.477 18.246 18 16.5 18c-1.746 0-3.332.477-4.5 1.253" />
                    </svg>
                    <p className="text-sm font-medium text-green-800">Course Enrollment Status</p>
                  </div>
                  <p className="text-sm text-green-700">
                    Successfully enrolled in <span className="font-semibold">{successData.enrollmentInfo.successful}</span> out of <span className="font-semibold">{successData.enrollmentInfo.total}</span> courses.
                  </p>
                  {successData.enrollmentInfo.successful < successData.enrollmentInfo.total && (
                    <p className="text-xs text-green-600 mt-1">
                      Some courses may have failed due to existing enrollments or permissions.
                    </p>
                  )}
                </div>
              )}
              
              <div className="max-h-48 overflow-y-auto">
                <p className="text-sm font-medium text-gray-700 mb-2">
                  {successData.courseTitle === "Role Update" ? "Updated users:" : 
                   successData.courseTitle === "User Deleted" ? "Deleted member:" : 
                   `Added ${filterRole}s:`}
                </p>
                <div className="space-y-2">
                  {successData.addedUsers.map((user) => (
                    <div key={user.id} className="flex items-center gap-3 p-2 bg-gray-50 rounded-lg">
                      <div className="h-8 w-8 rounded-full bg-gray-300 flex items-center justify-center">
                        <span className="text-xs font-medium text-gray-700">
                          {user.first_name?.[0]}{user.last_name?.[0]}
                        </span>
                      </div>
                      <div>
                        <p className="text-sm font-medium text-gray-900">
                          {user.first_name} {user.last_name}
                        </p>
                        <p className="text-xs text-gray-500">{user.email}</p>
                      </div>
                    </div>
                  ))}
                </div>
              </div>
            </div>
            
            <div className="flex justify-end gap-3">
              {/* Show "Add to More Courses" button only for course addition operations */}
              {successData.courseTitle !== "Role Update" && successData.courseTitle !== "User Deleted" && (
                <button
                  onClick={handleAddToMoreCourses}
                  className="px-4 py-2 bg-gradient-to-r from-blue-500 to-blue-600 text-white rounded-lg hover:from-blue-600 hover:to-blue-700 transition-all duration-200 flex items-center gap-2 shadow-md hover:shadow-lg transform hover:scale-105"
                >
                  <svg className="w-4 h-4" fill="none" stroke="currentColor" viewBox="0 0 24 24">
                    <path strokeLinecap="round" strokeLinejoin="round" strokeWidth={2} d="M12 6v6m0 0v6m0-6h6m-6 0H6" />
                  </svg>
                  <span className="font-medium">Add to More Courses</span>
                </button>
              )}
              
              <button
                onClick={() => {
                  setShowSuccessModal(false);
                  // Clear selected users when closing the modal
                  setSelectedUsers([]);
                }}
                className="px-4 py-2 bg-blue-600 text-white rounded-lg hover:bg-blue-700 transition-colors"
              >
                Close
              </button>
            </div>
          </div>
        </div>
      )}

      {/* Users Table */}
      <div className="bg-white rounded-lg border border-gray-200 overflow-hidden">
        <div className="overflow-x-auto">
          <table className="min-w-full divide-y divide-gray-200">
            <thead className="bg-gray-50">
              <tr>
                <th className="px-6 py-3 text-left">
                  <input
                    type="checkbox"
                    checked={selectedUsers.length === currentUsers.length && currentUsers.length > 0}
                    onChange={handleSelectAll}
                    className="rounded border-gray-300 text-blue-600 focus:ring-blue-500"
                  />
                </th>
                <th className="px-6 py-3 text-left text-xs font-medium text-gray-500 uppercase tracking-wider">
                  User
                </th>
                <th className="px-6 py-3 text-left text-xs font-medium text-gray-500 uppercase tracking-wider">
                  Role
                </th>
                <th className="px-6 py-3 text-left text-xs font-medium text-gray-500 uppercase tracking-wider">
                  Last Visited
                </th>
                <th className="px-6 py-3 text-left text-xs font-medium text-gray-500 uppercase tracking-wider">
                  {hasRole('admin') ? 'Actions' : 'Actions (Admin Only)'}
                </th>
              </tr>
            </thead>
            <tbody className="bg-white divide-y divide-gray-200">
              {currentUsers.map((user) => (
                <tr key={user.id} className="hover:bg-gray-50">
                  <td className="px-6 py-4 whitespace-nowrap">
                    <input
                      type="checkbox"
                      checked={selectedUsers.includes(user.id)}
                      onChange={() => handleSelectUser(user.id)}
                      className="rounded border-gray-300 text-blue-600 focus:ring-blue-500"
                    />
                  </td>
                  <td className="px-6 py-4 whitespace-nowrap">
                    <div className="flex items-center">
                      <div className="h-10 w-10 rounded-full bg-gray-300 flex items-center justify-center">
                        <span className="text-sm font-medium text-gray-700">
                          {user.first_name?.[0]}{user.last_name?.[0]}
                        </span>
                      </div>
                      <div className="ml-4">
                        <div className="text-sm font-medium text-gray-900">
                          {user.first_name} {user.last_name}
                        </div>
                        <div className="text-sm text-gray-500">{user.email}</div>
                      </div>
                    </div>
                  </td>
                  <td className="px-6 py-4 whitespace-nowrap">
                    <span className={`inline-flex px-2 py-1 text-xs font-semibold rounded-full ${
                      getUserRole(user) === 'admin' ? 'bg-purple-100 text-purple-800' :
                      getUserRole(user) === 'instructor' ? 'bg-blue-100 text-blue-800' :
                      'bg-green-100 text-green-800'
                    }`}>
                      {getUserRole(user)}
                    </span>
                  </td>
                  <td className="px-6 py-4 whitespace-nowrap text-sm text-gray-500">
                    {getLastVisited(user) || 'Never'}
                  </td>
                  <td className="px-6 py-4 whitespace-nowrap text-sm font-medium">
                    {hasRole('admin') && (
                      <button
                        onClick={() => handleDeleteClick(user)}
                        className="text-red-600 hover:text-red-900"
                        title={`Delete ${getUserRole(user)}`}
                      >
                        <svg className="w-5 h-5" fill="none" stroke="currentColor" viewBox="0 0 24 24">
                          <path strokeLinecap="round" strokeLinejoin="round" strokeWidth={2} d="M19 7l-.867 12.142A2 2 0 0116.138 21H7.862a2 2 0 01-1.995-1.858L5 7m5 4v6m4-6v6m1-10V4a1 1 0 00-1-1h-4a1 1 0 00-1 1v3M4 7h16" />
                        </svg>
                      </button>
                    )}
                  </td>
                </tr>
              ))}
            </tbody>
          </table>
        </div>
        
        {currentUsers.length === 0 && (
          <div className="text-center py-12">
            <svg className="mx-auto h-12 w-12 text-gray-400" fill="none" stroke="currentColor" viewBox="0 0 24 24">
              <path strokeLinecap="round" strokeLinejoin="round" strokeWidth={2} d="M12 4.354a4 4 0 110 5.292M15 21H3v-1a6 6 0 0112 0v1zm0 0h6v-1a6 6 0 00-9-5.197m13.5-9a2.5 2.5 0 11-5 0 2.5 2.5 0 015 0z" />
            </svg>
            <h3 className="mt-2 text-sm font-medium text-gray-900">No users found</h3>
            <p className="mt-1 text-sm text-gray-500">
              {searchTerm 
                ? 'Try adjusting your search.' 
                : `No ${filterRole}s found.`}
            </p>
          </div>
        )}
      </div>

      {/* Pagination Controls */}
      {totalPages > 1 && (
        <div className="bg-white px-4 py-3 flex items-center justify-center border-t border-gray-200">
          <div className="flex items-center space-x-4">
            <button
              onClick={() => setCurrentPage(prev => Math.max(prev - 1, 1))}
              disabled={currentPage === 1}
              className={`px-4 py-2 rounded-md text-sm font-medium transition-colors ${
                currentPage === 1
                  ? 'bg-gray-100 border border-gray-200 text-gray-400 cursor-not-allowed'
                  : 'bg-white border border-gray-300 text-gray-700 hover:bg-gray-50'
              }`}
            >
              Previous
            </button>
            
            <span className="text-sm text-gray-700 font-medium">
              Page {currentPage} of {totalPages}
            </span>
            
            <button
              onClick={() => setCurrentPage(prev => Math.min(prev + 1, totalPages))}
              disabled={currentPage === totalPages}
              className={`px-4 py-2 rounded-md text-sm font-medium transition-colors ${
                currentPage === totalPages
                  ? 'bg-gray-100 border border-gray-200 text-gray-400 cursor-not-allowed'
                  : 'bg-white border border-gray-300 text-gray-700 hover:bg-gray-50'
              }`}
            >
              Next
            </button>
          </div>
        </div>
      )}

      {/* Delete Confirmation Modal */}
      {showDeleteModal && userToDelete && (
        <div className="fixed inset-0 z-50 flex items-center justify-center bg-black bg-opacity-40">
          <div className="bg-white rounded-xl shadow-lg p-6 max-w-md w-full mx-4">
            <div className="flex items-center justify-between mb-4">
              <h3 className="text-lg font-semibold text-gray-800">Confirm Deletion</h3>
              <button
                onClick={() => {
                  setShowDeleteModal(false);
                  setUserToDelete(null);
                }}
                className="text-gray-500 hover:text-gray-700 text-xl font-bold"
              >
                &times;
              </button>
            </div>
            
            <p className="text-sm text-gray-600 mb-4">
              Are you sure you want to delete {getUserRole(userToDelete)} <span className="font-semibold text-gray-800">{userToDelete.first_name} {userToDelete.last_name}</span>? This action cannot be undone.
            </p>
            
            <div className="flex justify-end gap-3">
              <button
                onClick={() => {
                  setShowDeleteModal(false);
                  setUserToDelete(null);
                }}
                className="px-4 py-2 text-gray-600 hover:text-gray-800 transition-colors"
              >
                Cancel
              </button>
              <button
                onClick={handleDeleteUser}
                disabled={deletingUser}
                className="px-4 py-2 bg-red-600 text-white rounded-lg hover:bg-red-700 transition-colors disabled:opacity-50 disabled:cursor-not-allowed"
              >
                {deletingUser ? 'Deleting...' : 'Delete User'}
              </button>
            </div>
          </div>
        </div>
      )}
    </div>
  );
};

export default ManageUsers; <|MERGE_RESOLUTION|>--- conflicted
+++ resolved
@@ -170,10 +170,6 @@
 
   // Helper function to get user role from user_roles array
   const getUserRole = (user) => {
-<<<<<<< HEAD
-    
-=======
->>>>>>> ec382dda
     if (user.user_roles && user.user_roles.length > 0) {
       // Priority order: admin > instructor > user (single role system)
       const roles = user.user_roles.map(r => r.role);
