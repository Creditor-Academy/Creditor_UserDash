--- conflicted
+++ resolved
@@ -33,10 +33,7 @@
   const [successData, setSuccessData] = useState({
     courseTitle: '',
     addedUsers: [],
-<<<<<<< HEAD
-=======
     roleType: '',
->>>>>>> 97798924
   });
 
   // Password change modal state
@@ -1010,87 +1007,6 @@
         // Reset selection first
         setSelectedUsers([]);
 
-<<<<<<< HEAD
-        // Automatically enroll new instructors in all courses
-        // console.log('🎓 Automatically enrolling new instructors in all courses...');
-        // console.log('📋 Available courses:', courses.map(c => ({ id: c.id, title: c.title })));
-        // console.log('👥 New instructors to enroll:', selectedUsers);
-
-        try {
-          // Set initial enrollment progress
-          setEnrollmentProgress({ current: 0, total: courses.length });
-
-          // Enroll each new instructor in all courses
-          const enrollmentPromises = courses.map(async (course, index) => {
-            try {
-              // console.log(`🔄 Enrolling instructors in course: ${course.title} (${course.id})`);
-
-              const enrollmentResponse = await axios.post(
-                `${API_BASE}/api/course/addLearnerToCourse`,
-                {
-                  course_id: course.id,
-                  learnerIds: selectedUsers,
-                },
-                getAuthConfig()
-              );
-
-              return {
-                course,
-                success: true,
-                response: enrollmentResponse.data,
-              };
-            } catch (enrollmentError) {
-              // console.log(`⚠️ Failed to enroll instructors in course: ${course.title}`, enrollmentError.response?.data);
-              return {
-                course,
-                success: false,
-                error: enrollmentError.response?.data,
-              };
-            }
-          });
-
-          const enrollmentResults = await Promise.all(enrollmentPromises);
-          const successfulEnrollments = enrollmentResults.filter(
-            result => result.success
-          );
-          const failedEnrollments = enrollmentResults.filter(
-            result => !result.success
-          );
-
-          // Show success message with enrollment information
-          const enrollmentMessage =
-            successfulEnrollments.length > 0
-              ? ` and enrolled them in ${successfulEnrollments.length} course(s)`
-              : '';
-
-          setSuccessData({
-            courseTitle: 'Role Update',
-            addedUsers: updatedUsers,
-            enrollmentInfo: {
-              successful: successfulEnrollments.length,
-              total: courses.length,
-              message: enrollmentMessage,
-            },
-          });
-          setShowSuccessModal(true);
-        } catch (enrollmentError) {
-          console.error(
-            '❌ Error during automatic course enrollment:',
-            enrollmentError
-          );
-          // Still show success for role update, but log enrollment error
-          setSuccessData({
-            courseTitle: 'Role Update',
-            addedUsers: updatedUsers,
-            enrollmentInfo: {
-              successful: 0,
-              total: courses.length,
-              message: ' (course enrollment failed)',
-            },
-          });
-          setShowSuccessModal(true);
-        }
-=======
         // Clear any previous enrollment progress indicators
         setEnrollmentProgress({ current: 0, total: 0 });
 
@@ -1101,7 +1017,6 @@
           roleType: 'instructor',
         });
         setShowSuccessModal(true);
->>>>>>> 97798924
 
         // Wait a moment for backend to process, then refresh
         // console.log('🔄 Waiting for backend to process role update...');
@@ -1162,24 +1077,12 @@
   const handleMakeAdmin = async () => {
     if (selectedUsers.length === 0) return;
 
-<<<<<<< HEAD
-=======
     const selectedUserIds = [...selectedUsers];
 
->>>>>>> 97798924
     try {
       setUpdatingRole(true);
       setError('');
 
-<<<<<<< HEAD
-      // console.log('🔄 Making admin API call:', {
-      //   url: `${API_BASE}/api/user/make-admins`,
-      //   payload: { user_ids: selectedUsers },
-      //   selectedUsers
-      // });
-
-=======
->>>>>>> 97798924
       // Make API call to convert selected users/instructors to admin
       const response = await axios.put(
         `${API_BASE}/api/user/convert-to-admin`,
@@ -1191,11 +1094,7 @@
       if (response.status >= 200 && response.status < 300) {
         // Get the selected users data
         const updatedUsers = users.filter(user =>
-<<<<<<< HEAD
-          selectedUsers.includes(user.id)
-=======
           selectedUserIds.includes(user.id)
->>>>>>> 97798924
         );
 
         // Manually update the local state to reflect the role change
@@ -1213,18 +1112,6 @@
                   ...user,
                   user_roles: [{ role: 'admin' }],
                 };
-<<<<<<< HEAD
-
-                return updatedUser;
-              } else {
-                // console.log('ℹ️ User already has admin role:', {
-                //   id: user.id,
-                //   name: `${user.first_name} ${user.last_name}`,
-                //   roles: user.user_roles
-                // });
-                return user;
-=======
->>>>>>> 97798924
               }
             }
             return user;
@@ -1236,12 +1123,6 @@
         // Reset selection first
         setSelectedUsers([]);
 
-<<<<<<< HEAD
-        // Show success message immediately
-        setSuccessData({
-          courseTitle: 'Admin Role Update',
-          addedUsers: updatedUsers,
-=======
         // Identify published courses that the new admins should access
         const publishedCoursesWithIds = courses
           .filter(
@@ -1310,7 +1191,6 @@
                   total: 0,
                   message: ' (no published courses available to assign)',
                 },
->>>>>>> 97798924
         });
         setShowSuccessModal(true);
 
@@ -1319,10 +1199,6 @@
           await fetchUsers();
         }, 2000);
       } else {
-<<<<<<< HEAD
-        // console.error('❌ API returned non-success status:', response.status);
-=======
->>>>>>> 97798924
         throw new Error(
           response.data?.message || `API returned status ${response.status}`
         );
