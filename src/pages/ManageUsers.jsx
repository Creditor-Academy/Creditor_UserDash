--- conflicted
+++ resolved
@@ -54,16 +54,6 @@
   const [userToDelete, setUserToDelete] = useState(null);
   const [deletingUser, setDeletingUser] = useState(false);
   const [forceUpdate, setForceUpdate] = useState(0);
-<<<<<<< HEAD
-  const [enrollmentProgress, setEnrollmentProgress] = useState({ current: 0, total: 0 });
-  
-  // Internal notes state
-  const [showNotesModal, setShowNotesModal] = useState(false);
-  const [currentNoteUser, setCurrentNoteUser] = useState(null);
-  const [currentNote, setCurrentNote] = useState("");
-  const [userNotes, setUserNotes] = useState({});
-  
-=======
   const [enrollmentProgress, setEnrollmentProgress] = useState({
     current: 0,
     total: 0,
@@ -75,7 +65,6 @@
   const [currentNote, setCurrentNote] = useState('');
   const [userNotes, setUserNotes] = useState({});
 
->>>>>>> e5858ea8
   // User details modal state
   const [showUserDetailsModal, setShowUserDetailsModal] = useState(false);
   const [selectedUserForDetails, setSelectedUserForDetails] = useState(null);
@@ -107,14 +96,10 @@
       const notesObject = {};
       users.forEach(user => {
         if (user.private_note) {
-<<<<<<< HEAD
-          console.log(`📝 Found note for user ${user.first_name} ${user.last_name}:`, user.private_note);
-=======
           console.log(
             `📝 Found note for user ${user.first_name} ${user.last_name}:`,
             user.private_note
           );
->>>>>>> e5858ea8
           notesObject[user.id] = user.private_note;
         }
       });
@@ -130,14 +115,6 @@
     try {
       console.log('💾 Saving note for user:', userId);
       console.log('📝 Note text:', noteText);
-<<<<<<< HEAD
-      console.log('🔗 API URL:', `${API_BASE}/api/instructor/user-management/user/${userId}/private-note`);
-      
-      const response = await axios.post(
-        `${API_BASE}/api/instructor/user-management/user/${userId}/private-note`,
-        { 
-          private_note: noteText.trim() 
-=======
       console.log(
         '🔗 API URL:',
         `${API_BASE}/api/instructor/user-management/user/${userId}/private-note`
@@ -147,7 +124,6 @@
         `${API_BASE}/api/instructor/user-management/user/${userId}/private-note`,
         {
           private_note: noteText.trim(),
->>>>>>> e5858ea8
         },
         {
           headers: {
@@ -157,15 +133,9 @@
           withCredentials: true,
         }
       );
-<<<<<<< HEAD
-      
+
       console.log('✅ Save note response:', response.data);
-      
-=======
-
-      console.log('✅ Save note response:', response.data);
-
->>>>>>> e5858ea8
+
       if (response.data) {
         // Update local state
         const updatedNotes = { ...userNotes };
@@ -175,41 +145,25 @@
           delete updatedNotes[userId];
         }
         setUserNotes(updatedNotes);
-<<<<<<< HEAD
-        
-        // Also update the user in the users array
-        setUsers(prevUsers => 
-          prevUsers.map(user => 
-            user.id === userId 
-=======
 
         // Also update the user in the users array
         setUsers(prevUsers =>
           prevUsers.map(user =>
             user.id === userId
->>>>>>> e5858ea8
               ? { ...user, private_note: noteText.trim() || null }
               : user
           )
         );
-<<<<<<< HEAD
-        
-=======
-
->>>>>>> e5858ea8
+
         return true;
       }
       return false;
     } catch (error) {
       console.error('❌ Error saving user note:', error);
       console.error('Error details:', error.response?.data);
-<<<<<<< HEAD
-      setError(`Failed to save note: ${error.response?.data?.message || error.message}`);
-=======
       setError(
         `Failed to save note: ${error.response?.data?.message || error.message}`
       );
->>>>>>> e5858ea8
       return false;
     }
   };
@@ -356,11 +310,7 @@
 
       if (response.data && response.data.code === 200) {
         const fetchedUsers = response.data.data || [];
-<<<<<<< HEAD
-        
-=======
-
->>>>>>> e5858ea8
+
         // Debug: Check if private_note field exists
         console.log('👥 Fetched users count:', fetchedUsers.length);
         const usersWithNotes = fetchedUsers.filter(u => u.private_note);
@@ -368,17 +318,10 @@
         if (usersWithNotes.length > 0) {
           console.log('📋 Sample user with note:', {
             name: `${usersWithNotes[0].first_name} ${usersWithNotes[0].last_name}`,
-<<<<<<< HEAD
-            note: usersWithNotes[0].private_note
-          });
-        }
-        
-=======
             note: usersWithNotes[0].private_note,
           });
         }
 
->>>>>>> e5858ea8
         setUsers(fetchedUsers);
       } else {
         throw new Error('Failed to fetch users');
@@ -511,11 +454,6 @@
   };
 
   // Helper to get createdAt timestamp (ms) for sorting "just added"
-<<<<<<< HEAD
-  const getCreatedAtTimestamp = (user) => {
-    // Prioritize created_at since that's what the API returns
-    const created = user?.created_at || user?.createdAt || user?.created_on || user?.createdDate;
-=======
   const getCreatedAtTimestamp = user => {
     // Prioritize created_at since that's what the API returns
     const created =
@@ -523,27 +461,12 @@
       user?.createdAt ||
       user?.created_on ||
       user?.createdDate;
->>>>>>> e5858ea8
     if (!created) return null;
     const t = new Date(created).getTime();
     return isNaN(t) ? null : t;
   };
 
   // Helper to check if user was enrolled in the last 30 days
-<<<<<<< HEAD
-  const isEnrolledThisMonth = (user) => {
-    // Prioritize created_at since that's what the API returns
-    const created = user?.created_at || user?.createdAt || user?.created_on || user?.createdDate;
-    if (!created) return false;
-    
-    const createdDate = new Date(created);
-    const now = new Date();
-    
-    // Calculate 30 days ago from now
-    const thirtyDaysAgo = new Date();
-    thirtyDaysAgo.setDate(now.getDate() - 30);
-    
-=======
   const isEnrolledThisMonth = user => {
     // Prioritize created_at since that's what the API returns
     const created =
@@ -560,7 +483,6 @@
     const thirtyDaysAgo = new Date();
     thirtyDaysAgo.setDate(now.getDate() - 30);
 
->>>>>>> e5858ea8
     // Check if user was created within the last 30 days
     return createdDate >= thirtyDaysAgo && createdDate <= now;
   };
@@ -638,18 +560,6 @@
           return bCreated - aCreated; // newest first
         });
         break;
-<<<<<<< HEAD
-      case "enrolled_this_month":
-        // Filter users enrolled this month and sort by newest first
-        return arr.filter(user => isEnrolledThisMonth(user)).sort((a, b) => {
-          const aCreated = getCreatedAtTimestamp(a);
-          const bCreated = getCreatedAtTimestamp(b);
-          if (aCreated === null && bCreated === null) return 0;
-          if (aCreated === null) return 1;
-          if (bCreated === null) return -1;
-          return bCreated - aCreated; // newest first
-        });
-=======
       case 'enrolled_this_month':
         // Filter users enrolled this month and sort by newest first
         return arr
@@ -662,7 +572,6 @@
             if (bCreated === null) return -1;
             return bCreated - aCreated; // newest first
           });
->>>>>>> e5858ea8
       default:
         break;
     }
@@ -1245,11 +1154,7 @@
       //   payload: { user_ids: selectedUsers },
       //   selectedUsers
       // });
-<<<<<<< HEAD
-      
-=======
-
->>>>>>> e5858ea8
+
       // Make API call to convert selected users/instructors to admin
       const response = await axios.put(
         `${API_BASE}/api/user/convert-to-admin`,
@@ -1541,34 +1446,15 @@
   };
 
   // Handle opening notes modal
-<<<<<<< HEAD
-  const handleNotesClick = (user) => {
-    setCurrentNoteUser(user);
-    setCurrentNote(userNotes[user.id] || "");
-=======
   const handleNotesClick = user => {
     setCurrentNoteUser(user);
     setCurrentNote(userNotes[user.id] || '');
->>>>>>> e5858ea8
     setShowNotesModal(true);
   };
 
   // Handle saving note
   const handleSaveNote = async () => {
     if (!currentNoteUser) return;
-<<<<<<< HEAD
-    
-    const success = await saveUserNote(currentNoteUser.id, currentNote);
-    
-    if (success) {
-      setShowNotesModal(false);
-      setCurrentNoteUser(null);
-      setCurrentNote("");
-      // Show success message
-      setSuccessMessage('Note saved successfully!');
-      setTimeout(() => {
-        setSuccessMessage("");
-=======
 
     const success = await saveUserNote(currentNoteUser.id, currentNote);
 
@@ -1580,7 +1466,6 @@
       setSuccessMessage('Note saved successfully!');
       setTimeout(() => {
         setSuccessMessage('');
->>>>>>> e5858ea8
       }, 2000);
     }
   };
@@ -1588,19 +1473,6 @@
   // Handle clearing note
   const handleClearNote = async () => {
     if (!currentNoteUser) return;
-<<<<<<< HEAD
-    
-    const success = await saveUserNote(currentNoteUser.id, "");
-    
-    if (success) {
-      setShowNotesModal(false);
-      setCurrentNoteUser(null);
-      setCurrentNote("");
-      // Show success message
-      setSuccessMessage('Note cleared successfully!');
-      setTimeout(() => {
-        setSuccessMessage("");
-=======
 
     const success = await saveUserNote(currentNoteUser.id, '');
 
@@ -1612,7 +1484,6 @@
       setSuccessMessage('Note cleared successfully!');
       setTimeout(() => {
         setSuccessMessage('');
->>>>>>> e5858ea8
       }, 2000);
     }
   };
@@ -1621,11 +1492,7 @@
   const handleCloseNotesModal = () => {
     setShowNotesModal(false);
     setCurrentNoteUser(null);
-<<<<<<< HEAD
-    setCurrentNote("");
-=======
     setCurrentNote('');
->>>>>>> e5858ea8
   };
 
   const handleAddToMoreCourses = () => {
@@ -1960,36 +1827,13 @@
             </span>
             <div className="flex gap-2">
               {/* Role Management Buttons */}
-<<<<<<< HEAD
-              {filterRole === "user" && (
-=======
               {filterRole === 'user' && (
->>>>>>> e5858ea8
                 <div className="flex gap-2">
                   <button
                     onClick={handleMakeInstructor}
                     disabled={updatingRole}
                     className="px-4 py-2 bg-blue-600 text-white text-sm rounded-lg hover:bg-blue-700 transition-colors flex items-center gap-2 disabled:opacity-50 disabled:cursor-not-allowed"
                     title="Promote to Instructor (replaces all existing roles)"
-<<<<<<< HEAD
-                  >
-                    <svg className="w-4 h-4" fill="none" stroke="currentColor" viewBox="0 0 24 24">
-                      <path strokeLinecap="round" strokeLinejoin="round" strokeWidth={2} d="M16 7a4 4 0 11-8 0 4 4 0 018 0zM12 14a7 7 0 00-7 7h14a7 7 0 00-7-7z" />
-                    </svg>
-                    {updatingRole 
-                      ? enrollmentProgress.total > 0 
-                        ? `Updating & Enrolling... (${enrollmentProgress.current}/${enrollmentProgress.total})`
-                        : 'Updating & Enrolling...'
-                      : 'Make Instructor'
-                    }
-                  </button>
-                  <button
-                    onClick={handleMakeAdmin}
-                    disabled={updatingRole || !hasRole('admin')}
-                    className="px-4 py-2 bg-blue-600 text-white text-sm rounded-lg hover:bg-blue-700 transition-colors flex items-center gap-2 disabled:opacity-50 disabled:cursor-not-allowed"
-                    title={hasRole('admin') ? "Promote to Admin (replaces all existing roles)" : "Admin only - You don't have permission"}
-=======
->>>>>>> e5858ea8
                   >
                     <svg
                       className="w-4 h-4"
@@ -2037,22 +1881,12 @@
                   </button>
                 </div>
               )}
-<<<<<<< HEAD
-              {filterRole === "instructor" && (
-=======
               {filterRole === 'instructor' && (
->>>>>>> e5858ea8
                 <div className="flex gap-2">
                   <button
                     onClick={handleMakeAdmin}
                     disabled={updatingRole || !hasRole('admin')}
                     className="px-4 py-2 bg-blue-600 text-white text-sm rounded-lg hover:bg-blue-700 transition-colors flex items-center gap-2 disabled:opacity-50 disabled:cursor-not-allowed"
-<<<<<<< HEAD
-                    title={hasRole('admin') ? "Promote to Admin (replaces all existing roles)" : "Admin only - You don't have permission"}
-                  >
-                    <svg className="w-4 h-4" fill="none" stroke="currentColor" viewBox="0 0 24 24">
-                      <path strokeLinecap="round" strokeLinejoin="round" strokeWidth={2} d="M9 12l2 2 4-4m5.618-4.016A11.955 11.955 0 0112 2.944a11.955 11.955 0 01-8.618 3.04A12.02 12.02 0 003 9c0 5.591 3.824 10.29 9 11.622 5.176-1.332 9-6.03 9-11.622 0-1.042-.133-2.052-.382-3.016z" />
-=======
                     title={
                       hasRole('admin')
                         ? 'Promote to Admin (replaces all existing roles)'
@@ -2071,7 +1905,6 @@
                         strokeWidth={2}
                         d="M9 12l2 2 4-4m5.618-4.016A11.955 11.955 0 0112 2.944a11.955 11.955 0 01-8.618 3.04A12.02 12.02 0 003 9c0 5.591 3.824 10.29 9 11.622 5.176-1.332 9-6.03 9-11.622 0-1.042-.133-2.052-.382-3.016z"
                       />
->>>>>>> e5858ea8
                     </svg>
                     {updatingRole ? 'Updating...' : 'Make Admin'}
                   </button>
@@ -2916,16 +2749,6 @@
                     <button
                       onClick={() => handleNotesClick(user)}
                       className={`inline-flex items-center gap-2 px-3 py-1.5 rounded-lg text-xs font-medium transition-all duration-200 ${
-<<<<<<< HEAD
-                        userNotes[user.id] 
-                          ? 'bg-blue-50 text-blue-700 border border-blue-200 hover:bg-blue-100' 
-                          : 'bg-gray-50 text-gray-600 border border-gray-200 hover:bg-gray-100'
-                      }`}
-                      title={userNotes[user.id] ? "View/Edit Note" : "Add Note"}
-                    >
-                      <svg className="w-4 h-4" fill="none" stroke="currentColor" viewBox="0 0 24 24">
-                        <path strokeLinecap="round" strokeLinejoin="round" strokeWidth={2} d="M7 8h10M7 12h4m1 8l-4-4H5a2 2 0 01-2-2V6a2 2 0 012-2h14a2 2 0 012 2v8a2 2 0 01-2 2h-3l-4 4z" />
-=======
                         userNotes[user.id]
                           ? 'bg-blue-50 text-blue-700 border border-blue-200 hover:bg-blue-100'
                           : 'bg-gray-50 text-gray-600 border border-gray-200 hover:bg-gray-100'
@@ -2944,7 +2767,6 @@
                           strokeWidth={2}
                           d="M7 8h10M7 12h4m1 8l-4-4H5a2 2 0 01-2-2V6a2 2 0 012-2h14a2 2 0 012 2v8a2 2 0 01-2 2h-3l-4 4z"
                         />
->>>>>>> e5858ea8
                       </svg>
                       {userNotes[user.id] ? (
                         <>
@@ -3105,10 +2927,6 @@
             <div className="flex items-center justify-between mb-4">
               <div>
                 <h3 className="text-lg font-semibold text-gray-800 flex items-center gap-2">
-<<<<<<< HEAD
-                  <svg className="w-5 h-5 text-blue-600" fill="none" stroke="currentColor" viewBox="0 0 24 24">
-                    <path strokeLinecap="round" strokeLinejoin="round" strokeWidth={2} d="M11 5H6a2 2 0 00-2 2v11a2 2 0 002 2h11a2 2 0 002-2v-5m-1.414-9.414a2 2 0 112.828 2.828L11.828 15H9v-2.828l8.586-8.586z" />
-=======
                   <svg
                     className="w-5 h-5 text-blue-600"
                     fill="none"
@@ -3121,19 +2939,14 @@
                       strokeWidth={2}
                       d="M11 5H6a2 2 0 00-2 2v11a2 2 0 002 2h11a2 2 0 002-2v-5m-1.414-9.414a2 2 0 112.828 2.828L11.828 15H9v-2.828l8.586-8.586z"
                     />
->>>>>>> e5858ea8
                   </svg>
                   Internal Notes
                 </h3>
                 <p className="text-sm text-gray-600 mt-1">
-<<<<<<< HEAD
-                  Notes for: <span className="font-semibold text-gray-800">{currentNoteUser.first_name} {currentNoteUser.last_name}</span>
-=======
                   Notes for:{' '}
                   <span className="font-semibold text-gray-800">
                     {currentNoteUser.first_name} {currentNoteUser.last_name}
                   </span>
->>>>>>> e5858ea8
                 </p>
               </div>
               <button
@@ -3143,22 +2956,14 @@
                 &times;
               </button>
             </div>
-<<<<<<< HEAD
-            
-=======
-
->>>>>>> e5858ea8
+
             <div className="mb-4">
               <label className="block text-sm font-medium text-gray-700 mb-2">
                 Internal Notes
               </label>
               <textarea
                 value={currentNote}
-<<<<<<< HEAD
-                onChange={(e) => setCurrentNote(e.target.value)}
-=======
                 onChange={e => setCurrentNote(e.target.value)}
->>>>>>> e5858ea8
                 placeholder="Write your internal notes about this user here... (visible to all instructors and admins)"
                 className="w-full h-48 px-3 py-2 border border-gray-300 rounded-lg focus:outline-none focus:ring-2 focus:ring-blue-500 focus:border-blue-500 resize-none"
               />
@@ -3166,11 +2971,7 @@
                 💡 These notes are visible to all instructors and admins
               </p>
             </div>
-<<<<<<< HEAD
-            
-=======
-
->>>>>>> e5858ea8
+
             <div className="flex justify-between items-center gap-3">
               <div>
                 {userNotes[currentNoteUser?.id] && (
@@ -3178,10 +2979,6 @@
                     onClick={handleClearNote}
                     className="px-4 py-2 text-red-600 hover:text-red-800 hover:bg-red-50 rounded-lg transition-colors flex items-center gap-2 border border-red-200"
                   >
-<<<<<<< HEAD
-                    <svg className="w-4 h-4" fill="none" stroke="currentColor" viewBox="0 0 24 24">
-                      <path strokeLinecap="round" strokeLinejoin="round" strokeWidth={2} d="M19 7l-.867 12.142A2 2 0 0116.138 21H7.862a2 2 0 01-1.995-1.858L5 7m5 4v6m4-6v6m1-10V4a1 1 0 00-1-1h-4a1 1 0 00-1 1v3M4 7h16" />
-=======
                     <svg
                       className="w-4 h-4"
                       fill="none"
@@ -3194,7 +2991,6 @@
                         strokeWidth={2}
                         d="M19 7l-.867 12.142A2 2 0 0116.138 21H7.862a2 2 0 01-1.995-1.858L5 7m5 4v6m4-6v6m1-10V4a1 1 0 00-1-1h-4a1 1 0 00-1 1v3M4 7h16"
                       />
->>>>>>> e5858ea8
                     </svg>
                     Clear Note
                   </button>
@@ -3211,10 +3007,6 @@
                   onClick={handleSaveNote}
                   className="px-4 py-2 bg-blue-600 text-white rounded-lg hover:bg-blue-700 transition-colors flex items-center gap-2"
                 >
-<<<<<<< HEAD
-                  <svg className="w-4 h-4" fill="none" stroke="currentColor" viewBox="0 0 24 24">
-                    <path strokeLinecap="round" strokeLinejoin="round" strokeWidth={2} d="M5 13l4 4L19 7" />
-=======
                   <svg
                     className="w-4 h-4"
                     fill="none"
@@ -3227,7 +3019,6 @@
                       strokeWidth={2}
                       d="M5 13l4 4L19 7"
                     />
->>>>>>> e5858ea8
                   </svg>
                   Save Note
                 </button>
