--- conflicted
+++ resolved
@@ -1,25 +1,16 @@
 import React, { useState, useEffect } from "react";
 import { Input } from "@/components/ui/input";
 import { Button } from "@/components/ui/button";
-<<<<<<< HEAD
-import { BookOpen, Search, Loader2, FolderOpen, Star, Gem, Video, Award, ShoppingCart } from "lucide-react";
-=======
 import { BookOpen, Search, Loader2, FolderOpen, Star, Gem, Video, Award, ShoppingCart, CheckCircle } from "lucide-react";
->>>>>>> cd423917
 import { Link } from "react-router-dom";
 import { fetchAllCatalogs as fetchAllCatalogsPrimary } from "@/services/catalogService";
 import { fetchUserCourses } from "@/services/courseService";
 import { getCatalogCourses, fetchAllCatalogs as fetchAllCatalogsFallback } from "@/services/instructorCatalogService";
-<<<<<<< HEAD
-import CreditPurchaseModal from '@/components/credits/CreditPurchaseModal';
-import { useCredits } from '@/contexts/CreditsContext';
-=======
 import { getUnlockedModulesByUser } from "@/services/modulesService";
 import CreditPurchaseModal from '@/components/credits/CreditPurchaseModal';
 import { useCredits } from '@/contexts/CreditsContext';
 import { useUser } from '@/contexts/UserContext';
 import api from '@/services/apiClient';
->>>>>>> cd423917
 
 export function CatalogPage() {
   const [catalogs, setCatalogs] = useState([]);
@@ -35,12 +26,9 @@
   const [buyDetailsOpen, setBuyDetailsOpen] = useState(false);
   const [purchaseNotice, setPurchaseNotice] = useState("");
   const [isPurchasing, setIsPurchasing] = useState(false);
-<<<<<<< HEAD
-=======
   const [unlockedModules, setUnlockedModules] = useState([]);
   const [isDescriptionExpanded, setIsDescriptionExpanded] = useState(false);
   const { userProfile } = useUser();
->>>>>>> cd423917
   const { balance: creditsBalance, credits: creditsAlt, unlockContent, refreshBalance } = (typeof useCredits === 'function' ? useCredits() : {}) || {};
 
   useEffect(() => {
@@ -104,8 +92,6 @@
     fetchUserCoursesData();
   }, []);
 
-<<<<<<< HEAD
-=======
 
   // Fetch unlocked modules to check for individual lesson purchases
   useEffect(() => {
@@ -127,7 +113,6 @@
     fetchUnlockedModules();
   }, [userProfile?.id]);
 
->>>>>>> cd423917
   const categories = Array.from(new Set((catalogs || []).map(catalog => catalog.category || "General")));
 
   const filteredCatalogs = (catalogs || []).filter(catalog => {
@@ -139,20 +124,6 @@
     return matchesSearch && matchesCategory;
   });
 
-<<<<<<< HEAD
-  // Helper function to check if user is enrolled in catalog
-  const isEnrolledInCatalog = (catalog) => {
-    // Buy should appear only if user is enrolled in NONE of the courses in this catalog
-    const userCourseIds = new Set((userCourses || []).map(c => c?.id || c?._id || c?.courseId || c?.course_id).filter(Boolean));
-    const catalogCourseIds = catalogCourseIdsMap[catalog.id] || new Set();
-    for (const id of catalogCourseIds) {
-      if (userCourseIds.has(id)) {
-        // User has at least one course → do NOT show buy
-        return true;
-      }
-    }
-    // No overlap → user not enrolled in any course of this catalog
-=======
   // Helper function to check if user has purchased the entire catalog (enrolled in ALL courses)
   const hasPurchasedEntireCatalog = (catalog) => {
     const userCourseIds = new Set((userCourses || []).map(c => c?.id || c?._id || c?.courseId || c?.course_id).filter(Boolean));
@@ -213,17 +184,11 @@
     }
     
     console.log(`[DEBUG] No enrollment or lesson purchases - showing buy button`);
->>>>>>> cd423917
     return false;
   };
 
   // Helper function to calculate catalog price in credits
   const getCatalogPriceCredits = (catalog) => {
-<<<<<<< HEAD
-    // Free catalogs should never show a price or buy button
-    if (isFreeCourse(catalog)) return 0;
-    // Flat price per catalog
-=======
     // Free catalogs and class recordings should never show a price or buy button
     if (isFreeCourse(catalog) || isClassRecording(catalog)) return 0;
     
@@ -244,7 +209,6 @@
     }
     
     // Default price for all other catalogs
->>>>>>> cd423917
     return 2800;
   };
 
@@ -272,10 +236,7 @@
     setShowInsufficientCreditsModal(false);
     setSelectedCatalogToBuy(null);
     setIsPurchasing(false);
-<<<<<<< HEAD
-=======
     setIsDescriptionExpanded(false);
->>>>>>> cd423917
   };
 
   // 1. Free Courses
@@ -390,10 +351,7 @@
 
   const CatalogCard = ({ catalog, badgeColor, badgeText, gradientFrom, gradientTo, buttonClass }) => {
     const isEnrolled = isEnrolledInCatalog(catalog);
-<<<<<<< HEAD
-=======
     const hasPurchasedEntire = hasPurchasedEntireCatalog(catalog);
->>>>>>> cd423917
     const catalogPrice = getCatalogPriceCredits(catalog);
     const currentBalance = Number.isFinite(creditsBalance) ? creditsBalance : (creditsAlt ?? 0);
     const canAfford = currentBalance >= catalogPrice && catalogPrice > 0;
@@ -436,28 +394,17 @@
                  catalog.courseCount || 0
                 )} courses</span>
             </span>
-<<<<<<< HEAD
-            {catalogPrice > 0 && (
-              <span className="flex items-center gap-1 text-blue-600 font-medium">
-                <ShoppingCart className="h-4 w-4" />
-                {catalogPrice}
-=======
             {catalogPrice > 0 && !isMasterClass(catalog) && (
               <span className="flex items-center gap-1 text-blue-600 font-medium">
                 <span>{catalogPrice}</span>
                 <span className="text-[10px] leading-4 px-1.5 py-0.5 rounded-md border border-blue-200 bg-blue-50 text-blue-600 font-semibold tracking-wider">CP</span>
->>>>>>> cd423917
               </span>
             )}
           </div>
 
           <div className="flex gap-2">
             <Button 
-<<<<<<< HEAD
-              className={`flex-1 h-11 ${buttonClass}`}
-=======
               className={`flex-1 h-11 ${buttonClass} ${hasPurchasedEntire ? 'ring-2 ring-offset-2 ring-emerald-400' : ''}`}
->>>>>>> cd423917
               asChild
             >
               <Link 
@@ -465,13 +412,6 @@
                 state={{ catalog: catalog }}
                 className="flex items-center justify-center"
               >
-<<<<<<< HEAD
-                Explore Catalog
-              </Link>
-            </Button>
-            
-            {catalogPrice > 0 && !isEnrolled && (
-=======
                 {hasPurchasedEntire ? (
                   <>
                     <CheckCircle className="h-4 w-4 mr-2" />
@@ -484,7 +424,6 @@
             </Button>
             
             {catalogPrice > 0 && !isEnrolled && !isMasterClass(catalog) && (
->>>>>>> cd423917
               <Button
                 onClick={(e) => {
                   e.preventDefault();
@@ -672,18 +611,6 @@
       {buyDetailsOpen && selectedCatalogToBuy && (
         <div className="fixed inset-0 z-50 flex items-center justify-center">
           <div className="absolute inset-0 bg-black/40" onClick={closeAllModals} />
-<<<<<<< HEAD
-          <div className="relative bg-white rounded-xl shadow-lg border border-gray-200 w-full max-w-md p-5">
-            <div className="mb-2">
-              <h3 className="text-lg font-semibold text-gray-900">Confirm Catalog Purchase</h3>
-            </div>
-            <div className="text-sm text-gray-700 mb-4">
-              <div className="mb-1"><span className="font-medium">Catalog:</span> {selectedCatalogToBuy.name}</div>
-              <div className="mb-1"><span className="font-medium">Price:</span> {selectedCatalogToBuy.priceCredits || 0}</div>
-              <div className="mb-1"><span className="font-medium">Your balance:</span> {Number.isFinite(creditsBalance) ? creditsBalance : (creditsAlt ?? 0)}</div>
-              <div className="mb-1"><span className="font-medium">Courses included:</span> {selectedCatalogToBuy.coursesCount ?? (selectedCatalogToBuy.courses?.length || 0)} courses</div>
-              <p className="mt-3 text-xs text-gray-600">Buying the catalog will unlock all courses in this catalog at once.</p>
-=======
           <div className="relative bg-white rounded-xl shadow-lg border border-gray-200 w-full max-w-lg p-6">
             <div className="mb-4">
               <div className="flex items-center mb-3">
@@ -770,7 +697,6 @@
                   </p>
                 </div>
               </div>
->>>>>>> cd423917
             </div>
             <div className="flex justify-end gap-2">
               <button onClick={closeAllModals} className="px-4 py-2 rounded-md border hover:bg-gray-50 text-sm">Cancel</button>
@@ -790,8 +716,6 @@
                       await refreshBalance();
                     }
                     
-<<<<<<< HEAD
-=======
                     // Refresh user courses to update enrollment status
                     try {
                       const updatedCourses = await fetchUserCourses();
@@ -810,7 +734,6 @@
                       console.error('Error refreshing unlocked modules after purchase:', err);
                     }
                     
->>>>>>> cd423917
                     // Show success notice
                     setPurchaseNotice(`Successfully purchased catalog: ${selectedCatalogToBuy.name}. All included courses are now unlocked.`);
                     closeAllModals();
