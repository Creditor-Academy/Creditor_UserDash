import React, { useState, useEffect } from "react";
import { useParams, useSearchParams, useNavigate, useLocation } from "react-router-dom";
import { Button } from "@/components/ui/button";
import { Card, CardContent, CardHeader, CardTitle } from "@/components/ui/card";
import { Badge } from "@/components/ui/badge";
import { Checkbox } from "@/components/ui/checkbox";
import { Label } from "@/components/ui/label";
<<<<<<< HEAD
import { ChevronLeft, Clock, BookOpen, AlertTriangle, Loader2, CheckCircle } from "lucide-react";
import { getModuleQuizById, getModuleQuizQuestions } from "@/services/quizService";
=======
import { ChevronLeft, Clock, BookOpen, AlertTriangle, Loader2, CheckCircle, Award, BarChart2 } from "lucide-react";
import { getModuleQuizById, startQuiz } from "@/services/quizService";
>>>>>>> 6502bcd0
import { toast } from "sonner";

function QuizInstructionPage() {
  const { quizId } = useParams();
  const [searchParams] = useSearchParams();
  const navigate = useNavigate();
  const location = useLocation();
  const moduleId = searchParams.get('module');
  const category = searchParams.get('category');
  
  const [agreed, setAgreed] = useState(false);
  const [isLoading, setIsLoading] = useState(true);
<<<<<<< HEAD
=======
  const [isStarting, setIsStarting] = useState(false);
>>>>>>> 6502bcd0
  const [quizData, setQuizData] = useState(null);
  const [error, setError] = useState("");

  useEffect(() => {
    const fetchQuizData = async () => {
      try {
        setIsLoading(true);
        // Prefer quiz data passed via navigation state
        if (location.state && location.state.quiz) {
          setQuizData(location.state.quiz);
        } else {
          const data = await getModuleQuizById(moduleId, quizId);
          setQuizData(data);
        }
      } catch (err) {
        console.error('Error fetching quiz:', err);
        setError('Failed to load quiz data');
        toast.error('Failed to load quiz instructions');
      } finally {
        setIsLoading(false);
      }
    };
<<<<<<< HEAD

    if (quizId && moduleId) {
      fetchQuizData();
    }
  }, [quizId, moduleId, location.state]);
=======
>>>>>>> 6502bcd0

    if (quizId && moduleId) {
      fetchQuizData();
    }
  }, [quizId, moduleId, location.state]);

  // Consolidated instructions
  const instructions = [
<<<<<<< HEAD
    "Read each question carefully before selecting your answer.",
    `You have ${quizData?.timeLimit || 25} minutes to complete all ${quizData?.questionCount || 'questions'}.`,
    "Each question has different scoring based on its type and difficulty.",
    "Multiple Choice Questions (MCQ) - Select the best answer from given options.",
    "Single Choice Questions (SCQ) - Choose only one correct answer.",
    "True/False Questions - Determine if the statement is correct or incorrect.",
    "Fill-up Questions - Complete the sentence with appropriate words.",
    "Matching Questions - Connect related items from two columns.",
    "One Word Questions - Provide a single word answer.",
    "Descriptive Questions - Write detailed explanations in your own words.",
    "You can navigate between questions using Next/Previous buttons.",
    "Your progress will be saved automatically.",
    "Once submitted, you cannot change your answers.",
    `You must score at least ${quizData?.passingScore || 70}% to pass this quiz.`,
    `You have ${quizData?.maxAttempts || 3} attempts to complete this quiz successfully.`
=======
    ` Time Limit: ${quizData?.timeLimit || 25} minutes`,
    ` Questions: ${quizData?.questionCount || 'Multiple'} questions of various types`,
    ` Passing Score: ${quizData?.passingScore || 70}% required`,
    ` Attempts: ${quizData?.maxAttempts || 3} attempts allowed`,
    " Your progress will be saved automatically",
    " No changes allowed after submission"
>>>>>>> 6502bcd0
  ];

  const handleStartQuiz = async () => {
    if (!agreed) {
      toast.error('Please agree to the terms before starting the quiz.');
      return;
    }
    try {
<<<<<<< HEAD
      // Fetch quiz questions for this module/quiz
      const questions = await getModuleQuizQuestions(moduleId, quizId);
      // Optionally: pass questions to the quiz page via state/context, or just navigate
      navigate(`/dashboard/quiz/take/${quizId}?module=${moduleId}&category=${category}`, { state: { questions } });
    } catch (err) {
      toast.error('Failed to load quiz questions.');
=======
      setIsStarting(true);
      
      // Start the quiz session - this should return quiz data including questions
      const startResponse = await startQuiz(quizId);
      console.log('Quiz started - Full response:', startResponse);
      console.log('Response structure:', {
        hasQuestions: !!startResponse.questions,
        hasQuiz: !!startResponse.quiz,
        hasData: !!startResponse.data,
        keys: Object.keys(startResponse || {}),
        questionsType: typeof startResponse?.questions,
        questionsLength: startResponse?.questions?.length
      });
      
      // Try to get questions from multiple possible sources
      let questions = [];
      
      // 1. Check if questions are in the start response
      if (startResponse.questions && Array.isArray(startResponse.questions)) {
        questions = startResponse.questions;
        console.log('Questions found in start response');
      } else if (startResponse.quiz && startResponse.quiz.questions) {
        questions = startResponse.quiz.questions;
        console.log('Questions found in start response.quiz');
      } else if (startResponse.data && startResponse.data.questions) {
        questions = startResponse.data.questions;
        console.log('Questions found in start response.data');
      }
      
      // 2. If no questions in start response, try to get from existing quiz data
      if (questions.length === 0 && quizData?.questions) {
        questions = quizData.questions;
        console.log('Questions found in existing quiz data');
      }
      
      // 3. If still no questions, try to fetch them from the module quiz endpoint
      if (questions.length === 0) {
        try {
          console.log('Attempting to fetch questions from module quiz endpoint...');
          const moduleQuizData = await getModuleQuizById(moduleId, quizId);
          if (moduleQuizData?.questions) {
            questions = moduleQuizData.questions;
            console.log('Questions found in module quiz data');
          }
        } catch (moduleError) {
          console.log('Module quiz endpoint failed:', moduleError);
        }
      }
      
      // 4. Final check - if we still have no questions, show error
      if (questions.length === 0) {
        console.error('No questions found in any source:', {
          startResponse,
          quizData,
          moduleId,
          quizId
        });
        toast.error('Unable to load quiz questions. Please contact support or try again later.');
        return;
      }
      
      console.log('Quiz questions loaded successfully:', questions.length, 'questions');
      
      // Navigate to quiz take page with questions data
      navigate(`/dashboard/quiz/take/${quizId}?module=${moduleId}&category=${category}`, { 
        state: { 
          questions,
          quizSession: startResponse,
          startedAt: new Date().toISOString()
        } 
      });
    } catch (err) {
      console.error('Error starting quiz:', err);
      toast.error('Failed to start quiz. Please try again.');
    } finally {
      setIsStarting(false);
>>>>>>> 6502bcd0
    }
  };

  if (isLoading) {
    return (
      <div className="flex items-center justify-center min-h-screen">
<<<<<<< HEAD
        <div className="text-center">
          <Loader2 className="animate-spin rounded-full h-12 w-12 border-b-2 border-blue-600 mx-auto mb-4" />
          <p className="text-gray-600">Loading quiz instructions...</p>
=======
        <div className="text-center space-y-4">
          <Loader2 className="animate-spin rounded-full h-12 w-12 border-t-2 border-b-2 border-indigo-600 mx-auto" />
          <p className="text-gray-600 text-lg">Loading quiz instructions...</p>
          <p className="text-sm text-gray-500">Preparing your assessment</p>
>>>>>>> 6502bcd0
        </div>
      </div>
    );
  }

  if (error || !quizData) {
    return (
      <div className="flex items-center justify-center min-h-screen">
<<<<<<< HEAD
        <div className="text-center">
          <AlertTriangle className="h-12 w-12 text-red-500 mx-auto mb-4" />
          <h3 className="text-lg font-medium mb-2">Failed to load quiz</h3>
          <p className="text-gray-600 mb-4">{error || 'Quiz not found'}</p>
          <Button onClick={() => navigate(-1)}>Go Back</Button>
=======
        <div className="text-center space-y-4 max-w-md">
          <div className="inline-flex items-center justify-center w-16 h-16 bg-red-100 rounded-full mb-4 mx-auto">
            <AlertTriangle className="h-10 w-10 text-red-600" />
          </div>
          <h3 className="text-xl font-medium text-gray-900">Failed to load quiz</h3>
          <p className="text-gray-600 mb-6">{error || 'Quiz not found'}</p>
          <div className="space-x-3">
            <Button onClick={() => navigate(-1)}>Go Back</Button>
            <Button variant="outline" onClick={() => window.location.reload()}>
              Try Again
            </Button>
          </div>
>>>>>>> 6502bcd0
        </div>
      </div>
    );
  }

  return (
    <div className="container py-8 max-w-4xl mx-auto">
      {/* Header */}
<<<<<<< HEAD
      <div className="flex items-center gap-2 mb-6">
        <Button variant="ghost" size="sm" onClick={() => navigate(-1)}>
          <ChevronLeft size={16} />
=======
      <div className="flex items-center justify-between mb-8">
        <Button variant="outline" onClick={() => navigate(-1)} className="border-gray-300">
          <ChevronLeft className="mr-2 h-4 w-4" />
>>>>>>> 6502bcd0
          Back to Assessments
        </Button>
        <Badge variant={category === 'general' ? 'outline' : 'default'} className="px-4 py-1.5">
          {category === 'general' ? 'Practice Quiz' : 'Assessment Quiz'}
        </Badge>
      </div>

      {/* Quiz Info Card */}
<<<<<<< HEAD
      <Card className="mb-8 overflow-hidden shadow-xl border-0">
        <CardContent className="p-6 bg-gradient-to-r from-blue-50 to-indigo-50">
          <div className="flex items-start gap-4">
            <div className="flex-shrink-0 p-3 bg-gradient-to-br from-blue-500 to-indigo-600 rounded-xl shadow-md">
              <BookOpen className="h-8 w-8 text-white" />
            </div>
            <div className="flex-1">
              <h1 className="text-3xl font-bold text-gray-900 mb-3 leading-tight">
                {quizData.title || `Quiz ${quizId}`}
              </h1>
              <p className="text-gray-700 text-lg leading-relaxed mb-4">
=======
      <Card className="mb-6 overflow-hidden shadow-sm border border-gray-200">
        <CardContent className="p-6 bg-gradient-to-r from-indigo-50 to-blue-50">
          <div className="flex flex-col md:flex-row gap-6">
            <div className="flex-shrink-0 w-16 h-16 bg-gradient-to-br from-indigo-600 to-blue-600 rounded-lg shadow-sm flex items-center justify-center">
              <BookOpen className="h-8 w-8 text-white" />
            </div>
            <div className="flex-1">
              <h1 className="text-2xl font-bold text-gray-900 mb-2">
                {quizData.title || `Quiz ${quizId}`}
              </h1>
              <p className="text-gray-700 mb-4">
>>>>>>> 6502bcd0
                {quizData.description || 'Test your knowledge with this comprehensive quiz'}
              </p>
              
              {/* Quiz Details */}
<<<<<<< HEAD
              <div className="grid grid-cols-1 md:grid-cols-3 gap-4">
                <div className="flex items-center gap-2 p-3 bg-white/70 rounded-lg">
                  <Clock className="h-5 w-5 text-blue-600" />
                  <div>
                    <p className="text-sm font-medium text-gray-600">Duration</p>
                    <p className="text-lg font-bold text-gray-900">{quizData.timeLimit || 25} min</p>
                  </div>
                </div>
                <div className="flex items-center gap-2 p-3 bg-white/70 rounded-lg">
                  <BookOpen className="h-5 w-5 text-green-600" />
                  <div>
                    <p className="text-sm font-medium text-gray-600">Questions</p>
                    <p className="text-lg font-bold text-gray-900">{quizData.questionCount || 'Multiple'}</p>
                  </div>
                </div>
                <div className="flex items-center gap-2 p-3 bg-white/70 rounded-lg">
                  <CheckCircle className="h-5 w-5 text-purple-600" />
                  <div>
                    <p className="text-sm font-medium text-gray-600">Passing Score</p>
                    <p className="text-lg font-bold text-gray-900">{quizData.passingScore || 70}%</p>
=======
              <div className="grid grid-cols-2 md:grid-cols-4 gap-3">
                <div className="flex items-center gap-2 p-3 bg-white rounded-lg border border-gray-200">
                  <Clock className="h-5 w-5 text-indigo-600" />
                  <div>
                    <p className="text-sm text-gray-600">Duration</p>
                    <p className="font-bold">{quizData.timeLimit || 25} min</p>
                  </div>
                </div>
                <div className="flex items-center gap-2 p-3 bg-white rounded-lg border border-gray-200">
                  <BookOpen className="h-5 w-5 text-blue-600" />
                  <div>
                    <p className="text-sm text-gray-600">Questions</p>
                    <p className="font-bold">{quizData.questionCount || 'Multiple'}</p>
                  </div>
                </div>
                <div className="flex items-center gap-2 p-3 bg-white rounded-lg border border-gray-200">
                  <Award className="h-5 w-5 text-green-600" />
                  <div>
                    <p className="text-sm text-gray-600">Passing</p>
                    <p className="font-bold">{quizData.passingScore || 70}%</p>
                  </div>
                </div>
                <div className="flex items-center gap-2 p-3 bg-white rounded-lg border border-gray-200">
                  <BarChart2 className="h-5 w-5 text-purple-600" />
                  <div>
                    <p className="text-sm text-gray-600">Attempts</p>
                    <p className="font-bold">{quizData.maxAttempts || 3}</p>
>>>>>>> 6502bcd0
                  </div>
                </div>
              </div>
            </div>
          </div>
        </CardContent>
      </Card>

      {/* Instructions */}
<<<<<<< HEAD
      <Card className="mb-8">
        <CardHeader>
          <CardTitle className="text-2xl font-bold flex items-center gap-2">
            <BookOpen className="h-6 w-6 text-blue-600" />
            Quiz Instructions
          </CardTitle>
        </CardHeader>
        <CardContent>
          <div className="space-y-4">
            {instructions.map((instruction, index) => (
              <div key={index} className="flex items-start gap-3 p-3 bg-gray-50 rounded-lg">
                <div className="flex-shrink-0 w-6 h-6 bg-blue-600 text-white rounded-full flex items-center justify-center text-sm font-bold mt-0.5">
                  {index + 1}
                </div>
                <p className="text-gray-700 leading-relaxed">{instruction}</p>
=======
      <Card className="mb-6 border border-gray-200">
        <CardHeader className="pb-3">
          <CardTitle className="text-xl font-bold flex items-center gap-2">
            <BookOpen className="h-5 w-5 text-indigo-600" />
            Quick Instructions
          </CardTitle>
        </CardHeader>
        <CardContent className="pt-0">
          <div className="grid grid-cols-1 md:grid-cols-2 gap-3">
            {instructions.map((instruction, index) => (
              <div key={index} className="flex items-start gap-3 p-3 bg-gray-50 rounded-lg border border-gray-200">
                <div className="flex-shrink-0 w-5 h-5 bg-indigo-600 text-white rounded-full flex items-center justify-center text-xs font-bold mt-0.5">
                  {index + 1}
                </div>
                <p className="text-gray-700 text-sm">{instruction}</p>
>>>>>>> 6502bcd0
              </div>
            ))}
          </div>
        </CardContent>
      </Card>

      {/* Terms Agreement */}
<<<<<<< HEAD
      <Card className="mb-8">
=======
      <Card className="mb-6 border border-gray-200">
>>>>>>> 6502bcd0
        <CardContent className="p-6">
          <div className="flex items-start gap-3">
            <Checkbox
              id="terms"
              checked={agreed}
              onCheckedChange={(checked) => setAgreed(checked)}
<<<<<<< HEAD
              className="mt-1"
            />
            <Label htmlFor="terms" className="text-sm leading-relaxed cursor-pointer">
              I have read and understood all the instructions above. I agree to follow the quiz rules and understand that 
              once submitted, I cannot change my answers. I also confirm that I will complete this quiz independently 
              without any external assistance.
            </Label>
          </div>
        </CardContent>
      </Card>

      {/* Action Buttons */}
      <div className="flex items-center justify-between">
        <Button variant="outline" onClick={() => navigate(-1)}>
          <ChevronLeft className="mr-2 h-4 w-4" />
          Back to Assessments
        </Button>
        
        <Button 
          onClick={handleStartQuiz}
          disabled={!agreed}
          className="bg-gradient-to-r from-blue-600 to-indigo-600 hover:from-blue-700 hover:to-indigo-700 text-white px-8 py-3 text-lg font-semibold"
        >
          <BookOpen className="mr-2 h-5 w-5" />
          Start Quiz Now
        </Button>
      </div>

      {/* Warning */}
      {!agreed && (
        <div className="mt-6 p-4 bg-yellow-50 border border-yellow-200 rounded-lg">
          <div className="flex items-center gap-2 text-yellow-800">
            <AlertTriangle className="h-5 w-5" />
            <span className="font-medium">Please read and agree to the terms before starting the quiz.</span>
          </div>
=======
              className="mt-0.5"
            />
            <Label htmlFor="terms" className="text-sm leading-relaxed cursor-pointer">
              I agree to complete this quiz independently without any external assistance and understand 
              that my answers cannot be changed after submission.
            </Label>
          </div>
        </CardContent>
      </Card>

      {/* Action Buttons */}
      <div className="flex flex-col-reverse md:flex-row items-center justify-between gap-4">
        <Button variant="outline" onClick={() => navigate(-1)} className="w-full md:w-auto">
          <ChevronLeft className="mr-2 h-4 w-4" />
          Back to Assessments
        </Button>
        
        <Button 
          onClick={handleStartQuiz}
          disabled={!agreed || isStarting}
          className="w-full md:w-auto bg-gradient-to-r from-indigo-600 to-blue-600 hover:from-indigo-700 hover:to-blue-700 text-white px-6 py-3 font-medium shadow-sm"
        >
          {isStarting ? (
            <>
              <Loader2 className="mr-2 h-4 w-4 animate-spin" />
              Starting Quiz...
            </>
          ) : (
            <>
              <BookOpen className="mr-2 h-4 w-4" />
              Start Quiz Now
            </>
          )}
        </Button>
      </div>

      {/* Warning */}
      {!agreed && (
        <div className="mt-4 p-3 bg-yellow-50 border border-yellow-200 rounded-lg flex items-center gap-2 text-yellow-800">
          <AlertTriangle className="h-4 w-4 flex-shrink-0" />
          <span className="text-sm">Please agree to the terms before starting the quiz.</span>
>>>>>>> 6502bcd0
        </div>
      )}
    </div>
  );
}

export default QuizInstructionPage;<|MERGE_RESOLUTION|>--- conflicted
+++ resolved
@@ -5,13 +5,8 @@
 import { Badge } from "@/components/ui/badge";
 import { Checkbox } from "@/components/ui/checkbox";
 import { Label } from "@/components/ui/label";
-<<<<<<< HEAD
-import { ChevronLeft, Clock, BookOpen, AlertTriangle, Loader2, CheckCircle } from "lucide-react";
-import { getModuleQuizById, getModuleQuizQuestions } from "@/services/quizService";
-=======
 import { ChevronLeft, Clock, BookOpen, AlertTriangle, Loader2, CheckCircle, Award, BarChart2 } from "lucide-react";
 import { getModuleQuizById, startQuiz } from "@/services/quizService";
->>>>>>> 6502bcd0
 import { toast } from "sonner";
 
 function QuizInstructionPage() {
@@ -24,10 +19,7 @@
   
   const [agreed, setAgreed] = useState(false);
   const [isLoading, setIsLoading] = useState(true);
-<<<<<<< HEAD
-=======
   const [isStarting, setIsStarting] = useState(false);
->>>>>>> 6502bcd0
   const [quizData, setQuizData] = useState(null);
   const [error, setError] = useState("");
 
@@ -50,46 +42,20 @@
         setIsLoading(false);
       }
     };
-<<<<<<< HEAD
 
     if (quizId && moduleId) {
       fetchQuizData();
     }
   }, [quizId, moduleId, location.state]);
-=======
->>>>>>> 6502bcd0
-
-    if (quizId && moduleId) {
-      fetchQuizData();
-    }
-  }, [quizId, moduleId, location.state]);
 
   // Consolidated instructions
   const instructions = [
-<<<<<<< HEAD
-    "Read each question carefully before selecting your answer.",
-    `You have ${quizData?.timeLimit || 25} minutes to complete all ${quizData?.questionCount || 'questions'}.`,
-    "Each question has different scoring based on its type and difficulty.",
-    "Multiple Choice Questions (MCQ) - Select the best answer from given options.",
-    "Single Choice Questions (SCQ) - Choose only one correct answer.",
-    "True/False Questions - Determine if the statement is correct or incorrect.",
-    "Fill-up Questions - Complete the sentence with appropriate words.",
-    "Matching Questions - Connect related items from two columns.",
-    "One Word Questions - Provide a single word answer.",
-    "Descriptive Questions - Write detailed explanations in your own words.",
-    "You can navigate between questions using Next/Previous buttons.",
-    "Your progress will be saved automatically.",
-    "Once submitted, you cannot change your answers.",
-    `You must score at least ${quizData?.passingScore || 70}% to pass this quiz.`,
-    `You have ${quizData?.maxAttempts || 3} attempts to complete this quiz successfully.`
-=======
     ` Time Limit: ${quizData?.timeLimit || 25} minutes`,
     ` Questions: ${quizData?.questionCount || 'Multiple'} questions of various types`,
     ` Passing Score: ${quizData?.passingScore || 70}% required`,
     ` Attempts: ${quizData?.maxAttempts || 3} attempts allowed`,
     " Your progress will be saved automatically",
     " No changes allowed after submission"
->>>>>>> 6502bcd0
   ];
 
   const handleStartQuiz = async () => {
@@ -98,14 +64,6 @@
       return;
     }
     try {
-<<<<<<< HEAD
-      // Fetch quiz questions for this module/quiz
-      const questions = await getModuleQuizQuestions(moduleId, quizId);
-      // Optionally: pass questions to the quiz page via state/context, or just navigate
-      navigate(`/dashboard/quiz/take/${quizId}?module=${moduleId}&category=${category}`, { state: { questions } });
-    } catch (err) {
-      toast.error('Failed to load quiz questions.');
-=======
       setIsStarting(true);
       
       // Start the quiz session - this should return quiz data including questions
@@ -182,23 +140,16 @@
       toast.error('Failed to start quiz. Please try again.');
     } finally {
       setIsStarting(false);
->>>>>>> 6502bcd0
     }
   };
 
   if (isLoading) {
     return (
       <div className="flex items-center justify-center min-h-screen">
-<<<<<<< HEAD
-        <div className="text-center">
-          <Loader2 className="animate-spin rounded-full h-12 w-12 border-b-2 border-blue-600 mx-auto mb-4" />
-          <p className="text-gray-600">Loading quiz instructions...</p>
-=======
         <div className="text-center space-y-4">
           <Loader2 className="animate-spin rounded-full h-12 w-12 border-t-2 border-b-2 border-indigo-600 mx-auto" />
           <p className="text-gray-600 text-lg">Loading quiz instructions...</p>
           <p className="text-sm text-gray-500">Preparing your assessment</p>
->>>>>>> 6502bcd0
         </div>
       </div>
     );
@@ -207,13 +158,6 @@
   if (error || !quizData) {
     return (
       <div className="flex items-center justify-center min-h-screen">
-<<<<<<< HEAD
-        <div className="text-center">
-          <AlertTriangle className="h-12 w-12 text-red-500 mx-auto mb-4" />
-          <h3 className="text-lg font-medium mb-2">Failed to load quiz</h3>
-          <p className="text-gray-600 mb-4">{error || 'Quiz not found'}</p>
-          <Button onClick={() => navigate(-1)}>Go Back</Button>
-=======
         <div className="text-center space-y-4 max-w-md">
           <div className="inline-flex items-center justify-center w-16 h-16 bg-red-100 rounded-full mb-4 mx-auto">
             <AlertTriangle className="h-10 w-10 text-red-600" />
@@ -226,7 +170,6 @@
               Try Again
             </Button>
           </div>
->>>>>>> 6502bcd0
         </div>
       </div>
     );
@@ -235,15 +178,9 @@
   return (
     <div className="container py-8 max-w-4xl mx-auto">
       {/* Header */}
-<<<<<<< HEAD
-      <div className="flex items-center gap-2 mb-6">
-        <Button variant="ghost" size="sm" onClick={() => navigate(-1)}>
-          <ChevronLeft size={16} />
-=======
       <div className="flex items-center justify-between mb-8">
         <Button variant="outline" onClick={() => navigate(-1)} className="border-gray-300">
           <ChevronLeft className="mr-2 h-4 w-4" />
->>>>>>> 6502bcd0
           Back to Assessments
         </Button>
         <Badge variant={category === 'general' ? 'outline' : 'default'} className="px-4 py-1.5">
@@ -252,19 +189,6 @@
       </div>
 
       {/* Quiz Info Card */}
-<<<<<<< HEAD
-      <Card className="mb-8 overflow-hidden shadow-xl border-0">
-        <CardContent className="p-6 bg-gradient-to-r from-blue-50 to-indigo-50">
-          <div className="flex items-start gap-4">
-            <div className="flex-shrink-0 p-3 bg-gradient-to-br from-blue-500 to-indigo-600 rounded-xl shadow-md">
-              <BookOpen className="h-8 w-8 text-white" />
-            </div>
-            <div className="flex-1">
-              <h1 className="text-3xl font-bold text-gray-900 mb-3 leading-tight">
-                {quizData.title || `Quiz ${quizId}`}
-              </h1>
-              <p className="text-gray-700 text-lg leading-relaxed mb-4">
-=======
       <Card className="mb-6 overflow-hidden shadow-sm border border-gray-200">
         <CardContent className="p-6 bg-gradient-to-r from-indigo-50 to-blue-50">
           <div className="flex flex-col md:flex-row gap-6">
@@ -276,33 +200,10 @@
                 {quizData.title || `Quiz ${quizId}`}
               </h1>
               <p className="text-gray-700 mb-4">
->>>>>>> 6502bcd0
                 {quizData.description || 'Test your knowledge with this comprehensive quiz'}
               </p>
               
               {/* Quiz Details */}
-<<<<<<< HEAD
-              <div className="grid grid-cols-1 md:grid-cols-3 gap-4">
-                <div className="flex items-center gap-2 p-3 bg-white/70 rounded-lg">
-                  <Clock className="h-5 w-5 text-blue-600" />
-                  <div>
-                    <p className="text-sm font-medium text-gray-600">Duration</p>
-                    <p className="text-lg font-bold text-gray-900">{quizData.timeLimit || 25} min</p>
-                  </div>
-                </div>
-                <div className="flex items-center gap-2 p-3 bg-white/70 rounded-lg">
-                  <BookOpen className="h-5 w-5 text-green-600" />
-                  <div>
-                    <p className="text-sm font-medium text-gray-600">Questions</p>
-                    <p className="text-lg font-bold text-gray-900">{quizData.questionCount || 'Multiple'}</p>
-                  </div>
-                </div>
-                <div className="flex items-center gap-2 p-3 bg-white/70 rounded-lg">
-                  <CheckCircle className="h-5 w-5 text-purple-600" />
-                  <div>
-                    <p className="text-sm font-medium text-gray-600">Passing Score</p>
-                    <p className="text-lg font-bold text-gray-900">{quizData.passingScore || 70}%</p>
-=======
               <div className="grid grid-cols-2 md:grid-cols-4 gap-3">
                 <div className="flex items-center gap-2 p-3 bg-white rounded-lg border border-gray-200">
                   <Clock className="h-5 w-5 text-indigo-600" />
@@ -330,7 +231,6 @@
                   <div>
                     <p className="text-sm text-gray-600">Attempts</p>
                     <p className="font-bold">{quizData.maxAttempts || 3}</p>
->>>>>>> 6502bcd0
                   </div>
                 </div>
               </div>
@@ -340,23 +240,6 @@
       </Card>
 
       {/* Instructions */}
-<<<<<<< HEAD
-      <Card className="mb-8">
-        <CardHeader>
-          <CardTitle className="text-2xl font-bold flex items-center gap-2">
-            <BookOpen className="h-6 w-6 text-blue-600" />
-            Quiz Instructions
-          </CardTitle>
-        </CardHeader>
-        <CardContent>
-          <div className="space-y-4">
-            {instructions.map((instruction, index) => (
-              <div key={index} className="flex items-start gap-3 p-3 bg-gray-50 rounded-lg">
-                <div className="flex-shrink-0 w-6 h-6 bg-blue-600 text-white rounded-full flex items-center justify-center text-sm font-bold mt-0.5">
-                  {index + 1}
-                </div>
-                <p className="text-gray-700 leading-relaxed">{instruction}</p>
-=======
       <Card className="mb-6 border border-gray-200">
         <CardHeader className="pb-3">
           <CardTitle className="text-xl font-bold flex items-center gap-2">
@@ -372,7 +255,6 @@
                   {index + 1}
                 </div>
                 <p className="text-gray-700 text-sm">{instruction}</p>
->>>>>>> 6502bcd0
               </div>
             ))}
           </div>
@@ -380,54 +262,13 @@
       </Card>
 
       {/* Terms Agreement */}
-<<<<<<< HEAD
-      <Card className="mb-8">
-=======
       <Card className="mb-6 border border-gray-200">
->>>>>>> 6502bcd0
         <CardContent className="p-6">
           <div className="flex items-start gap-3">
             <Checkbox
               id="terms"
               checked={agreed}
               onCheckedChange={(checked) => setAgreed(checked)}
-<<<<<<< HEAD
-              className="mt-1"
-            />
-            <Label htmlFor="terms" className="text-sm leading-relaxed cursor-pointer">
-              I have read and understood all the instructions above. I agree to follow the quiz rules and understand that 
-              once submitted, I cannot change my answers. I also confirm that I will complete this quiz independently 
-              without any external assistance.
-            </Label>
-          </div>
-        </CardContent>
-      </Card>
-
-      {/* Action Buttons */}
-      <div className="flex items-center justify-between">
-        <Button variant="outline" onClick={() => navigate(-1)}>
-          <ChevronLeft className="mr-2 h-4 w-4" />
-          Back to Assessments
-        </Button>
-        
-        <Button 
-          onClick={handleStartQuiz}
-          disabled={!agreed}
-          className="bg-gradient-to-r from-blue-600 to-indigo-600 hover:from-blue-700 hover:to-indigo-700 text-white px-8 py-3 text-lg font-semibold"
-        >
-          <BookOpen className="mr-2 h-5 w-5" />
-          Start Quiz Now
-        </Button>
-      </div>
-
-      {/* Warning */}
-      {!agreed && (
-        <div className="mt-6 p-4 bg-yellow-50 border border-yellow-200 rounded-lg">
-          <div className="flex items-center gap-2 text-yellow-800">
-            <AlertTriangle className="h-5 w-5" />
-            <span className="font-medium">Please read and agree to the terms before starting the quiz.</span>
-          </div>
-=======
               className="mt-0.5"
             />
             <Label htmlFor="terms" className="text-sm leading-relaxed cursor-pointer">
@@ -469,7 +310,6 @@
         <div className="mt-4 p-3 bg-yellow-50 border border-yellow-200 rounded-lg flex items-center gap-2 text-yellow-800">
           <AlertTriangle className="h-4 w-4 flex-shrink-0" />
           <span className="text-sm">Please agree to the terms before starting the quiz.</span>
->>>>>>> 6502bcd0
         </div>
       )}
     </div>
