import React, { useState, useEffect, useMemo, useRef } from 'react';
import { useNavigate } from 'react-router-dom';
import { currentUserId } from '@/data/currentUser';
import { createModule, fetchAllCourses } from '@/services/courseService';
import { CreateModuleDialog } from '@/components/courses/CreateModuleDialog';
import { CreateLessonDialog } from '@/components/courses/CreateLessonDialog';
import { Button } from '@/components/ui/button';
import { Card, CardContent, CardHeader, CardTitle } from '@/components/ui/card';
import { Badge } from '@/components/ui/badge';
import {
  Search,
  Clock,
  ChevronLeft,
  Play,
  Eye,
  Upload,
  Trash2,
  FileText,
  Plus,
  List,
  BookOpen,
  Download,
} from 'lucide-react';
import { Input } from '@/components/ui/input';
import { api } from '@/services/apiClient';

const COURSES_PER_PAGE = 6;

const CourseLessonsPage = () => {
  const [courses, setCourses] = useState([]);
  const [searchTerm, setSearchTerm] = useState('');
  const [currentPage, setCurrentPage] = useState(1);
  const [expandedCourseId, setExpandedCourseId] = useState(null);
  const [showCreateModuleDialog, setShowCreateModuleDialog] = useState(false);
  const [selectedCourseForModule, setSelectedCourseForModule] = useState(null);
  const [showDeleteDialog, setShowDeleteDialog] = useState(null);
  const [moduleDialogMode, setModuleDialogMode] = useState('create');
  const [editModuleData, setEditModuleData] = useState(null);
  const [showCreateLessonDialog, setShowCreateLessonDialog] = useState(false);
  const [selectedCourseForLesson, setSelectedCourseForLesson] = useState(null);
  const [selectedModuleForLesson, setSelectedModuleForLesson] = useState(null);
  const [isLoading, setIsLoading] = useState(true);
  const [isExporting, setIsExporting] = useState(false);
<<<<<<< HEAD
=======
  const exportInProgressRef = useRef(false);
>>>>>>> 97798924
  const navigate = useNavigate();

  const isAllowed = true;

  useEffect(() => {
    if (!isAllowed) return;
    const fetchCoursesData = async () => {
      setIsLoading(true);
      try {
        const coursesData = await fetchAllCourses();
        console.log(
          '✅ OPTIMIZATION: Using module count from course data instead of fetching modules for each course'
        );

        // Use module count from course data instead of fetching modules for each course
        const coursesWithModules = coursesData.map(course => {
          // Use the module count from _count.modules instead of fetching actual modules
          const moduleCount = course._count?.modules || 0;
          console.log(
            `Course "${course.title}" has ${moduleCount} modules (from _count.modules)`
          );

          return {
            ...course,
            moduleCount, // Add module count for display
            modules: [], // Don't fetch actual modules unless needed for specific functionality
          };
        });
        setCourses(coursesWithModules);
      } catch (err) {
        console.error('Error fetching courses:', err);
      } finally {
        setIsLoading(false);
      }
    };
    fetchCoursesData();
  }, [isAllowed]);

  // Filtered and paginated courses
  const filteredCourses = useMemo(() => {
    if (!searchTerm.trim()) return courses;
    const lower = searchTerm.toLowerCase();
    return courses.filter(
      course =>
        course.title.toLowerCase().includes(lower) ||
        course.description?.toLowerCase().includes(lower)
    );
  }, [courses, searchTerm]);

  const totalPages = Math.ceil(filteredCourses.length / COURSES_PER_PAGE) || 1;
  const paginatedCourses = filteredCourses.slice(
    (currentPage - 1) * COURSES_PER_PAGE,
    currentPage * COURSES_PER_PAGE
  );

  // Reset to page 1 if search changes
  useEffect(() => {
    setCurrentPage(1);
  }, [searchTerm]);

  const handleExpandCourse = courseId => {
    setExpandedCourseId(expandedCourseId === courseId ? null : courseId);
  };

  const handleCreateModuleClick = courseId => {
    setSelectedCourseForModule(courseId);
    setEditModuleData(null);
    setModuleDialogMode('create');
    setShowCreateModuleDialog(true);
  };

  const handleEditModuleClick = (courseId, module) => {
    setSelectedCourseForModule(courseId);
    setEditModuleData(module);
    setModuleDialogMode('edit');
    setShowCreateModuleDialog(true);
  };

  // Use the same logic as Course Management for saving modules
  const handleModuleSaved = async moduleData => {
    try {
      if (moduleDialogMode === 'edit' && editModuleData) {
        // Optionally implement updateModule logic here
        // await updateModule(selectedCourseForModule, editModuleData.id, moduleData);
      } else {
        await createModule(selectedCourseForModule, moduleData);
      }
      // Refresh modules after creation
      const updatedModules = await fetchCourseModules(selectedCourseForModule);
      const modulesWithLessons = updatedModules.map(module => {
        if (module.title === 'Introduction machine learning') {
          return {
            ...module,
            lessons: [
              {
                id: `lesson-${module.id}-1`,
                title: `Intro: What is Machine Learning?`,
                description: 'A beginner-friendly introduction to ML concepts.',
                status: 'PUBLISHED',
                duration: 20,
                order: 1,
                createdAt: new Date().toISOString(),
              },
              {
                id: `lesson-${module.id}-2`,
                title: `Supervised vs Unsupervised Learning`,
                description: 'Understanding the two main types of ML.',
                status: 'DRAFT',
                duration: 25,
                order: 2,
                createdAt: new Date().toISOString(),
              },
            ],
          };
        } else {
          return { ...module, lessons: [] };
        }
      });
      setCourses(prev =>
        prev.map(course =>
          course.id === selectedCourseForModule
            ? { ...course, modules: modulesWithLessons }
            : course
        )
      );
      setShowCreateModuleDialog(false);
    } catch (err) {
      alert('Failed to save module: ' + err.message);
    }
  };

  const handleAddLesson = (courseId, moduleId) => {
    setSelectedCourseForLesson(courseId);
    setSelectedModuleForLesson(moduleId);
    setShowCreateLessonDialog(true);
  };

  const handleLessonCreated = lessonData => {
    const newLesson = {
      id: `lesson-${Date.now()}`,
      title: lessonData.title,
      description: lessonData.description,
      lessonNumber: lessonData.lessonNumber,
      status: lessonData.status,
      duration: 0,
      order: lessonData.lessonNumber,
      createdAt: lessonData.createdAt,
    };

    setCourses(prev =>
      prev.map(course =>
        course.id === selectedCourseForLesson
          ? {
              ...course,
              modules: course.modules.map(module =>
                module.id === selectedModuleForLesson
                  ? {
                      ...module,
                      lessons: [...(module.lessons || []), newLesson],
                    }
                  : module
              ),
            }
          : course
      )
    );

    setShowCreateLessonDialog(false);
    setSelectedCourseForLesson(null);
    setSelectedModuleForLesson(null);
  };

  const handleEditLesson = lessonId => {
    // Navigate to edit lesson page
    navigate(`/instructor/edit-lesson/${lessonId}`);
  };

  const handleDeleteLesson = lesson => {
    setShowDeleteDialog(lesson);
  };

  const confirmDelete = async () => {
    if (!showDeleteDialog) return;

    try {
      // Simulate API call to delete lesson
      await new Promise(resolve => setTimeout(resolve, 1000));

      // Remove lesson from local state
      setCourses(prev =>
        prev.map(course => ({
          ...course,
          modules: course.modules.map(module => ({
            ...module,
            lessons: module.lessons.filter(
              lesson => lesson.id !== showDeleteDialog.id
            ),
          })),
        }))
      );

      setShowDeleteDialog(null);
    } catch (error) {
      console.error('Error deleting lesson:', error);
    }
  };

  // Helper function to format duration
  const formatDuration = duration => {
    if (!duration) return '00:00:00';

    // If duration is a string (e.g., "4 weeks", "3 months"), return it as-is
    if (typeof duration === 'string') {
      return duration;
    }

    // If duration is a number, treat it as minutes and format as HH:MM:SS
    const minutes = Number(duration);
    if (isNaN(minutes)) return '00:00:00';

    const hours = Math.floor(minutes / 60);
    const remainingMinutes = minutes % 60;
    return `${hours.toString().padStart(2, '0')}:${remainingMinutes.toString().padStart(2, '0')}:00`;
  };

  const handleExportScorm = async () => {
<<<<<<< HEAD
    try {
      setIsExporting(true);
=======
    if (exportInProgressRef.current) {
      return;
    }

    try {
      setIsExporting(true);
      exportInProgressRef.current = true;
>>>>>>> 97798924
      const response = await api.get('/api/export/modules-scorm', {
        responseType: 'blob',
      });

      const contentDisposition = response.headers['content-disposition'];
      let fileName = 'scorm-data.xlsx';

      if (contentDisposition) {
        const match = contentDisposition.match(/filename="?([^";]+)"?/i);
        if (match && match[1]) {
          fileName = match[1];
        }
      }

      const blob = new Blob([response.data], {
        type:
          response.headers['content-type'] ||
          'application/vnd.openxmlformats-officedocument.spreadsheetml.sheet',
      });
      const url = window.URL.createObjectURL(blob);
      const link = document.createElement('a');
      link.href = url;
      link.download = fileName;
      document.body.appendChild(link);
      link.click();
      link.remove();
      window.URL.revokeObjectURL(url);
    } catch (error) {
      console.error('Error exporting modules as SCORM:', error);
      alert('Failed to export SCORM package. Please try again.');
    } finally {
      setIsExporting(false);
<<<<<<< HEAD
=======
      exportInProgressRef.current = false;
>>>>>>> 97798924
    }
  };

  if (!isAllowed) {
    return (
      <div className="flex items-center justify-center min-h-screen bg-gray-50 p-4">
        <div className="max-w-md w-full bg-white rounded-lg shadow-sm border border-gray-200 p-6 text-center">
          <h2 className="text-xl font-semibold text-gray-800 mb-2">
            Access Denied
          </h2>
          <p className="text-gray-600 mb-4">
            You don't have permission to access this page.
          </p>
          <Button onClick={() => navigate('/dashboard')} variant="outline">
            <ChevronLeft className="w-4 h-4 mr-2" /> Back to Dashboard
          </Button>
        </div>
      </div>
    );
  }

  if (isLoading) {
    return (
      <div className="max-w-7xl mx-auto py-8 px-4">
        <div className="mb-8">
          <h1 className="text-3xl font-bold text-gray-900 mb-2">
            Course Lessons Management
          </h1>
          <p className="text-gray-600">
            Manage lesson content for your course modules
          </p>
        </div>

        <div className="mb-6 flex items-center gap-2">
          <div className="h-10 bg-gray-200 rounded-md w-full max-w-md animate-pulse"></div>
        </div>

        <div className="grid grid-cols-1 md:grid-cols-2 lg:grid-cols-3 gap-6">
          {[1, 2, 3, 4, 5, 6].map(index => (
            <Card key={index} className="overflow-hidden flex flex-col h-full">
              {/* Shimmer Image */}
              <div className="w-full h-48 bg-gray-200 animate-pulse"></div>

              {/* Shimmer Content */}
              <div className="flex-1 p-6 flex flex-col">
                <div className="flex-1 space-y-4">
                  {/* Title shimmer */}
                  <div className="h-6 bg-gray-200 rounded w-3/4 animate-pulse"></div>

                  {/* Description shimmer */}
                  <div className="space-y-2">
                    <div className="h-4 bg-gray-200 rounded w-full animate-pulse"></div>
                    <div className="h-4 bg-gray-200 rounded w-4/5 animate-pulse"></div>
                  </div>

                  {/* Stats shimmer */}
                  <div className="flex items-center gap-4">
                    <div className="h-4 bg-gray-200 rounded w-20 animate-pulse"></div>
                    <div className="h-4 bg-gray-200 rounded w-24 animate-pulse"></div>
                  </div>
                </div>

                {/* Button shimmer */}
                <div className="h-10 w-full bg-gray-200 rounded-lg animate-pulse mt-4"></div>
              </div>
            </Card>
          ))}
        </div>
      </div>
    );
  }

  return (
    <div className="max-w-7xl mx-auto py-8 px-4">
      <div className="mb-8 flex flex-col gap-4 md:flex-row md:items-center md:justify-between">
        <div>
          <h1 className="text-3xl font-bold text-gray-900 mb-2">
            Course Lessons Management
          </h1>
          <p className="text-gray-600">
            Manage lesson content for your course modules
          </p>
        </div>
        <Button
          onClick={handleExportScorm}
          disabled={isExporting}
          className="self-start md:self-auto bg-blue-600 hover:bg-blue-700 text-white"
        >
          <Download className="h-4 w-4 mr-2" />
          {isExporting ? 'Exporting...' : 'Export SCORM'}
        </Button>
      </div>

      <div className="mb-6 flex items-center gap-2">
        <Input
          type="text"
          placeholder="Search by course or module title..."
          value={searchTerm}
          onChange={e => setSearchTerm(e.target.value)}
          className="w-full max-w-md"
        />
      </div>

      {paginatedCourses.length === 0 ? (
        <div className="text-center py-12">
          <div className="text-gray-400 mb-4">
            <FileText className="mx-auto h-12 w-12" />
          </div>
          <h3 className="text-lg font-medium text-gray-900 mb-2">
            No courses found
          </h3>
          <p className="text-gray-500">Try a different search term.</p>
        </div>
      ) : (
        <div className="grid grid-cols-1 md:grid-cols-2 lg:grid-cols-3 gap-6">
          {paginatedCourses.map(course => (
            <div key={course.id} className="space-y-4">
              {/* Course Card */}
              <Card className="overflow-hidden hover:shadow-lg transition-shadow duration-200 flex flex-col h-full">
                {/* Course Image */}
                <div className="w-full h-48 flex-shrink-0">
                  <img
                    src={
                      course.thumbnail ||
                      'https://images.unsplash.com/photo-1522202176988-66273c2fd55f?ixlib=rb-4.0.3&ixid=MnwxMjA3fDB8MHxwaG90by1wYWdlfHx8fGVufDB8fHx8&auto=format&fit=crop&w=1471&q=80'
                    }
                    alt={course.title}
                    className="w-full h-full object-cover"
                  />
                </div>

                {/* Course Content */}
                <div className="flex-1 p-6 flex flex-col">
                  <div className="flex-1">
                    <h3 className="text-xl font-bold text-gray-900 mb-2">
                      {course.title}
                    </h3>
                    <p className="text-gray-600 text-sm mb-4 line-clamp-2">
                      {course.description}
                    </p>

                    {/* Course Stats */}
                    <div className="flex items-center gap-4 mb-4">
                      <div className="flex items-center gap-2 text-sm text-gray-600">
                        <Clock className="h-4 w-4" />
                        <span>
                          {formatDuration(course.estimated_duration || 60)}
                        </span>
                      </div>
                      <div className="flex items-center gap-2 text-sm text-gray-600">
                        <BookOpen className="h-4 w-4" />
                        <span>{course.moduleCount || 0} modules</span>
                      </div>
                    </div>
                  </div>

                  {/* View Modules Button */}
                  <Button
                    onClick={() =>
                      navigate(`/instructor/courses/${course.id}/modules`, {
                        state: {
                          courseData: {
                            id: course.id,
                            title: course.title,
                            description: course.description,
                            estimated_duration: course.estimated_duration,
                            course_level: course.course_level,
                            course_status: course.course_status,
                            thumbnail: course.thumbnail,
                            moduleCount: course.moduleCount,
                          },
                        },
                      })
                    }
                    className="w-full px-6 py-2 bg-purple-600 hover:bg-purple-700 text-white font-medium rounded-lg shadow-sm transition-all duration-200 hover:shadow-md"
                  >
                    View Modules
                  </Button>
                </div>
              </Card>

              {/* Modules Section */}
              {expandedCourseId === course.id && (
                <div className="col-span-full space-y-4">
                  <div className="flex items-center justify-between">
                    <h4 className="text-lg font-semibold text-gray-800">
                      Course Modules
                    </h4>
                    <Button
                      onClick={() => handleCreateModuleClick(course.id)}
                      className="px-4 py-2 bg-green-600 hover:bg-green-700 text-white text-sm font-medium rounded-lg shadow-sm transition-all duration-200 hover:shadow-md"
                    >
                      <Plus size={16} className="mr-2" />
                      Create Module
                    </Button>
                  </div>

                  {course.moduleCount === 0 ? (
                    <div className="text-center py-8 bg-gray-50 rounded-lg">
                      <BookOpen className="mx-auto h-12 w-12 text-gray-400 mb-4" />
                      <h5 className="text-lg font-medium text-gray-900 mb-2">
                        No modules yet
                      </h5>
                      <p className="text-gray-500 mb-4">
                        Start building your course by creating the first module.
                      </p>
                      <Button
                        onClick={() => handleCreateModuleClick(course.id)}
                        className="px-4 py-2 bg-green-600 hover:bg-green-700 text-white text-sm font-medium rounded-lg shadow-sm transition-all duration-200 hover:shadow-md"
                      >
                        <Plus size={16} className="mr-2" />
                        Create First Module
                      </Button>
                    </div>
                  ) : (
                    <div className="grid grid-cols-1 md:grid-cols-2 lg:grid-cols-3 gap-4">
                      {course.modules.map(module => (
                        <Card
                          key={module.id}
                          className="hover:shadow-md transition-shadow duration-200"
                        >
                          <CardHeader className="pb-3">
                            <div className="flex items-start justify-between">
                              <div className="flex-1">
                                <CardTitle className="text-base font-semibold text-gray-900 mb-2">
                                  {module.title}
                                </CardTitle>
                                <p className="text-sm text-gray-600 line-clamp-2 mb-3">
                                  {module.description}
                                </p>

                                {/* Module Stats */}
                                <div className="flex items-center gap-4 text-xs text-gray-500">
                                  <span>
                                    Duration: {module.estimated_duration || 0}{' '}
                                    min
                                  </span>
                                  <span>
                                    {(() => {
                                      const title = (
                                        module.title ||
                                        module.name ||
                                        ''
                                      ).toLowerCase();
                                      const isIntroModule =
                                        title.includes('why you must exit') &&
                                        (title.includes('llc') ||
                                          title.includes('corporation')) &&
                                        title.includes('structure');
                                      return isIntroModule
                                        ? 'Intro Module'
                                        : `Order: ${module.order || 'N/A'}`;
                                    })()}
                                  </span>
                                </div>

                                {/* Module Status */}
                                <div className="mt-3">
                                  <span
                                    className={`inline-flex items-center px-2 py-1 rounded-full text-xs font-medium ${
                                      module.module_status === 'PUBLISHED'
                                        ? 'bg-green-100 text-green-800'
                                        : module.module_status === 'DRAFT'
                                          ? 'bg-yellow-100 text-yellow-800'
                                          : 'bg-gray-100 text-gray-800'
                                    }`}
                                  >
                                    {module.module_status}
                                  </span>
                                </div>
                              </div>
                            </div>
                          </CardHeader>

                          <CardContent className="pt-0">
                            <div className="flex gap-2">
                              <Button
                                onClick={() =>
                                  handleEditModuleClick(course.id, module)
                                }
                                variant="outline"
                                size="sm"
                                className="flex-1"
                              >
                                <Eye size={14} className="mr-2" />
                                Edit
                              </Button>
                              <Button
                                onClick={() =>
                                  handleAddLesson(course.id, module.id)
                                }
                                variant="outline"
                                size="sm"
                                className="flex-1"
                              >
                                <Plus size={14} className="mr-2" />
                                Add Lesson
                              </Button>
                            </div>

                            {/* Lessons Count */}
                            {module.lessons && module.lessons.length > 0 && (
                              <div className="mt-3 pt-3 border-t border-gray-100">
                                <div className="flex items-center justify-between text-sm">
                                  <span className="text-gray-600">
                                    {module.lessons.length} lesson
                                    {module.lessons.length !== 1 ? 's' : ''}
                                  </span>
                                  <Button
                                    variant="ghost"
                                    size="sm"
                                    className="text-blue-600 hover:text-blue-700 p-0 h-auto"
                                  >
                                    View Lessons
                                  </Button>
                                </div>
                              </div>
                            )}
                          </CardContent>
                        </Card>
                      ))}
                    </div>
                  )}
                </div>
              )}
            </div>
          ))}
        </div>
      )}

      {totalPages > 1 && (
        <div className="flex justify-center items-center gap-4 mt-8">
          <Button
            onClick={() => setCurrentPage(p => Math.max(1, p - 1))}
            disabled={currentPage === 1}
            variant="outline"
          >
            Previous
          </Button>
          <span className="text-sm text-gray-700">
            Page {currentPage} of {totalPages}
          </span>
          <Button
            onClick={() => setCurrentPage(p => Math.min(totalPages, p + 1))}
            disabled={currentPage === totalPages}
            variant="outline"
          >
            Next
          </Button>
        </div>
      )}

      <CreateModuleDialog
        isOpen={showCreateModuleDialog}
        onClose={() => setShowCreateModuleDialog(false)}
        courseId={selectedCourseForModule}
        onModuleCreated={() => {}}
        existingModules={
          courses.find(c => c.id === selectedCourseForModule)?.modules || []
        }
        initialData={editModuleData}
        mode={moduleDialogMode}
        onSave={handleModuleSaved}
      />

      <CreateLessonDialog
        isOpen={showCreateLessonDialog}
        onClose={() => setShowCreateLessonDialog(false)}
        moduleId={selectedModuleForLesson}
        onLessonCreated={handleLessonCreated}
        existingLessons={
          courses
            .find(c => c.id === selectedCourseForLesson)
            ?.modules.find(m => m.id === selectedModuleForLesson)?.lessons || []
        }
        courseId={selectedCourseForLesson}
      />

      {showDeleteDialog && (
        <div className="fixed inset-0 z-50 flex items-center justify-center bg-black bg-opacity-50">
          <div className="bg-white rounded-lg shadow-xl p-6 max-w-md w-full">
            <h3 className="text-lg font-semibold mb-4">Confirm Deletion</h3>
            <p className="text-sm text-gray-600 mb-6">
              Are you sure you want to delete the lesson "
              {showDeleteDialog.title}"? This action cannot be undone.
            </p>
            <div className="flex justify-end gap-2">
              <Button
                variant="outline"
                onClick={() => setShowDeleteDialog(null)}
              >
                Cancel
              </Button>
              <Button variant="destructive" onClick={confirmDelete}>
                Delete
              </Button>
            </div>
          </div>
        </div>
      )}
    </div>
  );
};

export default CourseLessonsPage;<|MERGE_RESOLUTION|>--- conflicted
+++ resolved
@@ -41,10 +41,7 @@
   const [selectedModuleForLesson, setSelectedModuleForLesson] = useState(null);
   const [isLoading, setIsLoading] = useState(true);
   const [isExporting, setIsExporting] = useState(false);
-<<<<<<< HEAD
-=======
   const exportInProgressRef = useRef(false);
->>>>>>> 97798924
   const navigate = useNavigate();
 
   const isAllowed = true;
@@ -271,10 +268,6 @@
   };
 
   const handleExportScorm = async () => {
-<<<<<<< HEAD
-    try {
-      setIsExporting(true);
-=======
     if (exportInProgressRef.current) {
       return;
     }
@@ -282,7 +275,6 @@
     try {
       setIsExporting(true);
       exportInProgressRef.current = true;
->>>>>>> 97798924
       const response = await api.get('/api/export/modules-scorm', {
         responseType: 'blob',
       });
@@ -315,10 +307,7 @@
       alert('Failed to export SCORM package. Please try again.');
     } finally {
       setIsExporting(false);
-<<<<<<< HEAD
-=======
       exportInProgressRef.current = false;
->>>>>>> 97798924
     }
   };
 
