import React, { useState, useEffect, useMemo, useContext } from "react";
import { useParams, useNavigate } from "react-router-dom";
import { Button } from "@/components/ui/button";
import { Card, CardContent, CardHeader, CardTitle, CardFooter } from "@/components/ui/card";
import { Badge } from "@/components/ui/badge";
import { ChevronLeft, Clock, Play, FileText, Loader2, AlertCircle, Search, RefreshCw } from "lucide-react";
import { Input } from "@/components/ui/input";
import { useToast } from "@/hooks/use-toast";
import axios from "axios";
import { getAuthHeader } from "@/services/authHeader";
import { SidebarContext } from "@/layouts/DashboardLayout";

const LessonView = () => {
  const { courseId, moduleId } = useParams();
  const navigate = useNavigate(); 
  const { toast } = useToast();
  const { setSidebarCollapsed } = useContext(SidebarContext);
  
  console.log('LessonView rendered with params:', { courseId, moduleId });
  
  const [lessons, setLessons] = useState([]);
  const [loading, setLoading] = useState(true);
  const [error, setError] = useState(null);
  const [moduleDetails, setModuleDetails] = useState(null);
  const [searchQuery, setSearchQuery] = useState("");

  // Fetch module and lessons data
  useEffect(() => {
    console.log('LessonView component mounted with courseId:', courseId, 'moduleId:', moduleId);
    if (courseId && moduleId) {
      fetchModuleLessons();
    }
  }, [courseId, moduleId]);

  const fetchModuleLessons = async () => {
    try {
      setLoading(true);
      console.log('Fetching lessons for courseId:', courseId, 'moduleId:', moduleId);
      
      // Fetch both module details and lessons
      const [moduleResponse, lessonsResponse] = await Promise.all([
        axios.get(
          `${import.meta.env.VITE_API_BASE_URL}/api/course/${courseId}/modules/${moduleId}/view`,
          {
            headers: getAuthHeader(),
            withCredentials: true,
          }
        ),
        axios.get(
          `${import.meta.env.VITE_API_BASE_URL}/api/course/${courseId}/modules/${moduleId}/lesson/all-lessons`,
          {
            headers: getAuthHeader(),
            withCredentials: true,
          }
        )
      ]);

      console.log('Module response:', moduleResponse.data);
      console.log('Lessons response:', lessonsResponse.data);

      // Handle module details response
      const moduleData = moduleResponse.data.data || moduleResponse.data;
      setModuleDetails({
        title: moduleData.title || moduleData.module_title || 'Module',
        description: moduleData.description || moduleData.module_description || '',
        totalModules: moduleData.total_modules || 0,
        duration: moduleData.duration || moduleData.total_duration || 0
      });
      
      // Handle lessons response
      let lessonsData = [];
      if (Array.isArray(lessonsResponse.data)) {
        lessonsData = lessonsResponse.data;
      } else if (lessonsResponse.data?.data) {
        lessonsData = Array.isArray(lessonsResponse.data.data) 
          ? lessonsResponse.data.data 
          : [lessonsResponse.data.data];
      } else if (lessonsResponse.data?.lessons) {
        lessonsData = Array.isArray(lessonsResponse.data.lessons)
          ? lessonsResponse.data.lessons
          : [lessonsResponse.data.lessons];
      }
      
      // Normalize lesson data to ensure consistent field names
      const normalizedLessons = lessonsData.map(lesson => ({
        id: lesson.id || lesson.lesson_id,
        title: lesson.title || lesson.lesson_title || 'Untitled Lesson',
        description: lesson.description || lesson.lesson_description || 'No description available.',
        order: lesson.order || lesson.lesson_order || 0,
        status: lesson.status || lesson.lesson_status || 'DRAFT',
        duration: lesson.duration || lesson.lesson_duration || '0 min',
        thumbnail: lesson.thumbnail || lesson.lesson_thumbnail || null,
        updatedAt: lesson.updatedAt || lesson.updated_at || lesson.createdAt || lesson.created_at,
        type: lesson.type || lesson.lesson_type || 'text'
      }));
      
      // Filter to only show published lessons
      const publishedLessons = normalizedLessons.filter(lesson => 
        lesson.status && lesson.status.toUpperCase() === 'PUBLISHED'
      );
      
      // Sort lessons by order
      publishedLessons.sort((a, b) => (a.order || 0) - (b.order || 0));
      
      setLessons(publishedLessons);
      
    } catch (err) {
      console.error("Error fetching module lessons:", err);
      setError("Failed to load module lessons. Please try again later.");
      toast({
        title: "Error",
        description: "Failed to load lessons. Please try again.",
        variant: "destructive",
      });
    } finally {
      setLoading(false);
    }
<<<<<<< HEAD
  };
=======
  }; 
>>>>>>> e4a442f3

  const filteredLessons = useMemo(() => {
    if (!lessons || !Array.isArray(lessons) || lessons.length === 0) {
      return [];
    }
    
    const query = searchQuery.toLowerCase().trim();
    if (!query) return lessons;
    
    return lessons.filter(lesson => {
      if (!lesson) return false;
      const title = (lesson.title || '').toLowerCase();
      const description = (lesson.description || '').toLowerCase();
      return title.includes(query) || description.includes(query);
    });
  }, [lessons, searchQuery]);

  const handleViewLesson = (lesson) => {
    // Close the sidebar before navigating
    if (setSidebarCollapsed) {
      setSidebarCollapsed(true);
    }
    // Navigate to individual lesson content view
    navigate(`/dashboard/courses/${courseId}/modules/${moduleId}/lesson/${lesson.id}/content`);
  };

  const getStatusColor = (status) => {
    switch (status?.toUpperCase()) {
      case 'PUBLISHED':
        return 'default';
      case 'DRAFT':
        return 'secondary';
      case 'COMPLETED':
        return 'success';
      default:
        return 'secondary';
    }
  };

  const getStatusIcon = (status) => {
    switch (status?.toUpperCase()) {
      case 'PUBLISHED':
        return <Play className="h-4 w-4" />;
      case 'COMPLETED':
        return <Clock className="h-4 w-4" />;
      default:
        return <FileText className="h-4 w-4" />;
    }
  };

  return (
    <div className="container mx-auto px-4 py-8">
      {/* Header with Back Button */}
      <div className="mb-6 flex items-center gap-4">
        <Button 
          variant="outline" 
          size="sm" 
          onClick={() => navigate(-1)}
          className="flex items-center gap-2"
        >
          <ChevronLeft className="h-4 w-4" /> Back to courses
        </Button>
      </div>

      {/* Module Header */}
      <div className="mb-8">
        <h1 className="text-3xl font-bold text-gray-900 mb-2">
          {moduleDetails?.title || 'Module Lessons'}
        </h1>
        {moduleDetails?.description && (
          <p className="text-gray-600 text-lg mb-4">{moduleDetails.description}</p>
        )}
        
        {/* Module Stats */}
        <div className="flex flex-wrap gap-4 mb-6">
          <div className="flex items-center gap-2 bg-green-50 px-4 py-2 rounded-lg">
            <div className="w-8 h-8 bg-green-500 rounded-lg flex items-center justify-center text-white font-semibold text-sm">
              {lessons.length}
            </div>
            <div>
              <div className="text-sm font-medium text-green-700">Total Lessons</div>
              <div className="text-xs text-green-600">{lessons.length}</div>
            </div>
          </div>
          
          <div className="flex items-center gap-2 bg-purple-50 px-4 py-2 rounded-lg">
            <div className="w-8 h-8 bg-purple-500 rounded-lg flex items-center justify-center text-white font-semibold text-sm">
              <Clock className="h-4 w-4" />
            </div>
            <div>
              <div className="text-sm font-medium text-purple-700">Duration</div>
              <div className="text-xs text-purple-600">{moduleDetails?.duration || '0'} hr</div>
            </div>
          </div>
        </div>
      </div>

      {/* Search and Total Count */}
      <div className="mb-6 flex flex-col sm:flex-row justify-between items-start sm:items-center gap-4">
        <div className="flex items-center gap-2 text-gray-600">
          <Clock className="h-5 w-5" />
          <span>Total Lessons: {filteredLessons.length}</span>
        </div>
        
        <div className="relative w-full sm:w-96">
          <Search className="absolute left-3 top-1/2 -translate-y-1/2 h-4 w-4 text-gray-400" />
          <Input
            type="text"
            placeholder="Search lessons..."
            className="pl-10 w-full"
            value={searchQuery}
            onChange={(e) => setSearchQuery(e.target.value)}
          />
        </div>
      </div>

      {/* Loading State */}
      {loading ? (
        <div className="flex items-center justify-center min-h-[200px]">
          <Loader2 className="h-8 w-8 animate-spin text-primary" />
          <span className="ml-2">Loading lessons...</span>
        </div>
      ) : error ? (
        <div className="text-center p-6 bg-red-50 rounded-lg">
          <AlertCircle className="h-12 w-12 text-red-500 mx-auto mb-4" />
          <h3 className="text-lg font-medium text-red-900 mb-2">Error Loading Lessons</h3>
          <p className="text-red-700 mb-4">{error}</p>
          <Button variant="outline" onClick={fetchModuleLessons}>
            <RefreshCw className="mr-2 h-4 w-4" /> Try Again
          </Button>
        </div>
      ) : filteredLessons.length > 0 ? (
        <div className="grid gap-6 md:grid-cols-2 lg:grid-cols-3">
          {filteredLessons.map((lesson, index) => (
            <Card key={lesson.id || `lesson-${index}`} className="hover:shadow-lg transition-shadow duration-200 overflow-hidden">
              {/* Lesson Thumbnail */}
              <div className="relative h-48 bg-gradient-to-br from-blue-500 to-purple-600">
                {lesson.thumbnail ? (
                  <img 
                    src={lesson.thumbnail} 
                    alt={lesson.title}
                    className="w-full h-full object-cover"
                  />
                ) : (
                  <div className="w-full h-full flex items-center justify-center">
                    <div className="text-white text-center">
                      <div className="text-4xl font-bold mb-2">LESSON {lesson.order}</div>
                      <div className="text-sm opacity-80">{lesson.type?.toUpperCase() || 'LESSON'}</div>
                    </div>
                  </div>
                )}
                
                {/* Status Badge */}
                <div className="absolute top-3 right-3">
                  <Badge variant={getStatusColor(lesson.status)} className="flex items-center gap-1">
                    {getStatusIcon(lesson.status)}
                    {lesson.status || 'DRAFT'}
                  </Badge>
                </div>
              </div>

              <CardHeader className="pb-3">
                <CardTitle className="text-lg line-clamp-2">
                  {lesson.title}
                </CardTitle>
              </CardHeader>
              
              <CardContent className="pb-4">
                <p className="text-sm text-gray-600 line-clamp-3 mb-4">
                  {lesson.description}
                </p>
                
                <div className="flex items-center justify-between text-xs text-gray-500 mb-4">
                  <span className="flex items-center gap-1">
                    <FileText className="h-3 w-3" />
                    Order: {lesson.order}
                  </span>
                  <span className="flex items-center gap-1">
                    <Clock className="h-3 w-3" />
                    {lesson.duration}
                  </span>
                </div>
                
                {lesson.updatedAt && (
                  <div className="text-xs text-gray-400">
                    Updated: {new Date(lesson.updatedAt).toLocaleDateString()}
                  </div>
                )}
              </CardContent>
              
              <CardFooter className="pt-0">
                <Button 
                  className="w-full flex items-center justify-center gap-2"
                  onClick={() => handleViewLesson(lesson)}
                >
                  <Play className="h-4 w-4" /> Start Lesson
                </Button>
              </CardFooter>
            </Card>
          ))}
        </div>
      ) : (
        <div className="text-center py-12 bg-gradient-to-br from-blue-50 to-indigo-50 rounded-lg border border-dashed border-blue-200">
          <div className="mb-6">
            <div className="w-20 h-20 bg-gradient-to-br from-blue-500 to-purple-600 rounded-full flex items-center justify-center mx-auto mb-4">
              <FileText className="h-10 w-10 text-white" />
            </div>
          </div>
          <h3 className="text-xl font-semibold text-gray-900 mb-3">
            {searchQuery ? 'No matching lessons found' : 'Lessons Coming Soon!'}
          </h3>
          <p className="text-gray-600 mb-6 max-w-md mx-auto">
            {searchQuery 
              ? 'Try a different search term to find the lessons you\'re looking for.' 
              : 'We\'re working hard to bring you amazing lessons. Check back soon for exciting new content!'}
          </p>
          {searchQuery ? (
            <Button variant="outline" onClick={() => setSearchQuery('')} className="bg-white hover:bg-gray-50">
              Clear Search
            </Button>
          ) : (
            <div className="flex items-center justify-center gap-2 text-sm text-blue-600">
              <div className="w-2 h-2 bg-blue-600 rounded-full animate-pulse"></div>
              <span>Stay tuned for updates</span>
            </div>
          )}
        </div>
      )}
    </div>
  );
};

export default LessonView;<|MERGE_RESOLUTION|>--- conflicted
+++ resolved
@@ -115,11 +115,7 @@
     } finally {
       setLoading(false);
     }
-<<<<<<< HEAD
-  };
-=======
   }; 
->>>>>>> e4a442f3
 
   const filteredLessons = useMemo(() => {
     if (!lessons || !Array.isArray(lessons) || lessons.length === 0) {
