import React, { useState, useEffect, useMemo, useContext } from "react";
import { useParams, useNavigate, useLocation } from "react-router-dom";
import { Button } from "@/components/ui/button";
import { Card, CardContent, CardHeader, CardTitle, CardFooter } from "@/components/ui/card";
import { Badge } from "@/components/ui/badge";
import { ChevronLeft, Clock, Play, FileText, Loader2, AlertCircle, Search, RefreshCw, ArrowLeft, ChevronRight } from "lucide-react";
import { Input } from "@/components/ui/input";
import { useToast } from "@/hooks/use-toast";
import { fetchCourseById, fetchCourseModules } from "@/services/courseService";
import { getAuthHeader } from "@/services/authHeader";
import { SidebarContext } from "@/layouts/DashboardLayout";
import axios from "axios";

const LessonView = () => {
  const { courseId, moduleId } = useParams();
  const navigate = useNavigate(); 
  const location = useLocation();
  const { toast } = useToast();
  const { setSidebarCollapsed } = useContext(SidebarContext);
  
  console.log('LessonView rendered with params:', { courseId, moduleId });
  
  const [lessons, setLessons] = useState([]);
  const [loading, setLoading] = useState(true);
  const [error, setError] = useState(null);
  const [moduleDetails, setModuleDetails] = useState(null);
  const [courseDetails, setCourseDetails] = useState(null);
  const [searchQuery, setSearchQuery] = useState("");
  const [loadingLesson, setLoadingLesson] = useState(null); // Track which lesson is being loaded

  // Fetch module and lessons data
  useEffect(() => {
    console.log('LessonView component mounted with courseId:', courseId, 'moduleId:', moduleId);
    
    // Check if we have data from navigation state (OPTIMIZATION)
    const navigationState = location.state;
    if (navigationState?.moduleData && navigationState?.courseData) {
      console.log('Using navigation state data - avoiding 2 API calls!');
      
      // Use passed data instead of API calls
      setCourseDetails(navigationState.courseData);
      setModuleDetails(navigationState.moduleData);
      
      // Only fetch lessons (1 API call instead of 3)
      if (courseId && moduleId) {
        fetchLessonsOnly();
      }
    } else {
      console.log('No navigation state data - falling back to full API calls');
      // Fallback to current approach if no state data
      if (courseId && moduleId) {
        fetchModuleLessons();
      }
    }
  }, [courseId, moduleId, location.state]);

  const fetchModuleLessons = async () => {
    try {
      setLoading(true);
      console.log('Fetching lessons for courseId:', courseId, 'moduleId:', moduleId);
      
      // Use the same API pattern as CourseView.jsx
      const [courseData, modulesData] = await Promise.all([
        fetchCourseById(courseId),
        fetchCourseModules(courseId)
      ]);
      
      console.log('Course data:', courseData);
      console.log('Modules data:', modulesData);
      
      // Set course details
      setCourseDetails({
        title: courseData.title || courseData.course_title || courseData.name || 'Course',
        description: courseData.description || courseData.course_description || ''
      });
      
      // Find the specific module from the modules data
      const currentModule = modulesData.find(module => 
        module.id?.toString() === moduleId?.toString() ||
        module.module_id?.toString() === moduleId?.toString()
      );
      
      console.log('Current module:', currentModule);
      
      if (currentModule) {
        setModuleDetails({
          title: currentModule.title || currentModule.module_title || currentModule.name || 'Module',
          description: currentModule.description || currentModule.module_description || '',
          totalModules: modulesData.length || 0,
          duration: currentModule.estimated_duration || currentModule.duration || 0
        });
      } else {
        setModuleDetails({
          title: 'Module',
          description: '',
          totalModules: 0,
          duration: 0
        });
      }
      
      // Fetch lessons using the same pattern
      const lessonsResponse = await axios.get(
        `${import.meta.env.VITE_API_BASE_URL}/api/course/${courseId}/modules/${moduleId}/lesson/all-lessons`,
        {
          headers: getAuthHeader(),
          withCredentials: true,
        }
      );
      
      console.log('Lessons response:', lessonsResponse.data);
      
      // Handle lessons response
      let lessonsData = [];
      if (Array.isArray(lessonsResponse.data)) {
        lessonsData = lessonsResponse.data;
      } else if (lessonsResponse.data?.data) {
        lessonsData = Array.isArray(lessonsResponse.data.data) 
          ? lessonsResponse.data.data 
          : [lessonsResponse.data.data];
      } else if (lessonsResponse.data?.lessons) {
        lessonsData = Array.isArray(lessonsResponse.data.lessons)
          ? lessonsResponse.data.lessons
          : [lessonsResponse.data.lessons];
      }
      
      // Normalize lesson data to ensure consistent field names
      const normalizedLessons = lessonsData.map(lesson => ({
        id: lesson.id || lesson.lesson_id,
        title: lesson.title || lesson.lesson_title || 'Untitled Lesson',
        description: lesson.description || lesson.lesson_description || 'No description available.',
        order: lesson.order || lesson.lesson_order || 0,
        status: lesson.status || lesson.lesson_status || 'DRAFT',
        duration: lesson.duration || lesson.lesson_duration || '0 min',
        thumbnail: lesson.thumbnail || lesson.lesson_thumbnail || null,
        updatedAt: lesson.updatedAt || lesson.updated_at || lesson.createdAt || lesson.created_at,
        type: lesson.type || lesson.lesson_type || 'text'
      }));
      
      // Filter to only show published lessons
      const publishedLessons = normalizedLessons.filter(lesson => 
        lesson.status && lesson.status.toUpperCase() === 'PUBLISHED'
      );
      
      // Sort lessons by order
      publishedLessons.sort((a, b) => (a.order || 0) - (b.order || 0));
      
      setLessons(publishedLessons);
      
    } catch (err) {
      console.error("Error fetching module lessons:", err);
      setError("Failed to load module lessons. Please try again later.");
      toast({
        title: "Error",
        description: "Failed to load lessons. Please try again.",
        variant: "destructive",
      });
    } finally {
      setLoading(false);
    }
  }; 

  // Optimized function to fetch only lessons (1 API call instead of 3)
  const fetchLessonsOnly = async () => {
    try {
      setLoading(true);
      console.log('Fetching lessons only for courseId:', courseId, 'moduleId:', moduleId);
      
      // Only fetch lessons (1 API call)
      const lessonsResponse = await axios.get(
        `${import.meta.env.VITE_API_BASE_URL}/api/course/${courseId}/modules/${moduleId}/lesson/all-lessons`,
        {
          headers: getAuthHeader(),
          withCredentials: true,
        }
      );
      
      console.log('Lessons response:', lessonsResponse.data);
      
      // Handle lessons response (same logic as fetchModuleLessons)
      let lessonsData = [];
      if (Array.isArray(lessonsResponse.data)) {
        lessonsData = lessonsResponse.data;
      } else if (lessonsResponse.data?.data) {
        lessonsData = Array.isArray(lessonsResponse.data.data) 
          ? lessonsResponse.data.data 
          : [lessonsResponse.data.data];
      } else if (lessonsResponse.data?.lessons) {
        lessonsData = Array.isArray(lessonsResponse.data.lessons)
          ? lessonsResponse.data.lessons
          : [lessonsResponse.data.lessons];
      }
      
      // Normalize lesson data to ensure consistent field names
      const normalizedLessons = lessonsData.map(lesson => ({
        id: lesson.id || lesson.lesson_id,
        title: lesson.title || lesson.lesson_title || 'Untitled Lesson',
        description: lesson.description || lesson.lesson_description || 'No description available.',
        order: lesson.order || lesson.lesson_order || 0,
        status: lesson.status || lesson.lesson_status || 'DRAFT',
        duration: lesson.duration || lesson.lesson_duration || '0 min',
        thumbnail: lesson.thumbnail || lesson.lesson_thumbnail || null,
        updatedAt: lesson.updatedAt || lesson.updated_at || lesson.createdAt || lesson.created_at,
        type: lesson.type || lesson.lesson_type || 'text'
      }));
      
      // Filter to only show published lessons
      const publishedLessons = normalizedLessons.filter(lesson => 
        lesson.status && lesson.status.toUpperCase() === 'PUBLISHED'
      );
      
      // Sort lessons by order
      publishedLessons.sort((a, b) => (a.order || 0) - (b.order || 0));
      
      setLessons(publishedLessons);
      
    } catch (err) {
      console.error("Error fetching lessons:", err);
      setError("Failed to load lessons. Please try again later.");
      toast({
        title: "Error",
        description: "Failed to load lessons. Please try again.",
        variant: "destructive",
      });
    } finally {
      setLoading(false);
    }
  };

  const filteredLessons = useMemo(() => {
    if (!lessons || !Array.isArray(lessons) || lessons.length === 0) {
      return [];
    }
    
    const query = searchQuery.toLowerCase().trim();
    if (!query) return lessons;
    
    return lessons.filter(lesson => {
      if (!lesson) return false;
      const title = (lesson.title || '').toLowerCase();
      const description = (lesson.description || '').toLowerCase();
      return title.includes(query) || description.includes(query);
    });
  }, [lessons, searchQuery]);

  const handleViewLesson = async (lesson) => {
    try {
      // Set loading state for this specific lesson
      setLoadingLesson(lesson.id);

      // Close the sidebar before navigating
      if (setSidebarCollapsed) {
        setSidebarCollapsed(true);
      }

      // Fetch lesson content to check for SCORM URL
      const baseUrl = import.meta.env.VITE_API_BASE_URL || 'http://localhost:9000';
      const response = await fetch(`${baseUrl}/api/lessoncontent/${lesson.id}`, {
        method: 'GET',
        headers: {
          'Content-Type': 'application/json',
          'Authorization': `Bearer ${localStorage.getItem('token')}`,
        },
      });

      if (!response.ok) {
        throw new Error(`Failed to fetch lesson content: ${response.status}`);
      }

      const responseData = await response.json();
      console.log('Lesson content response:', responseData);
      
      // Extract the actual data from the API response
      const data = responseData.data || responseData;
      
      // Check if there's a SCORM URL
      const scormUrl = data.scorm_url || data.scormUrl || data.lesson?.scorm_url;
      
      if (scormUrl && scormUrl.trim()) {
        // If SCORM URL exists, open it in a new tab
        console.log('Opening SCORM URL in new tab:', scormUrl);
        window.open(scormUrl, '_blank', 'noopener,noreferrer');
        
        toast({
          title: "Opening SCORM Content",
          description: "The lesson will open in a new tab.",
        });
      } else {
        // If no SCORM URL, navigate to lesson preview (regardless of content)
        console.log('No SCORM URL found, navigating to preview page');
        navigate(`/courses/${courseId}/modules/${moduleId}/lessons/${lesson.id}/preview`);
      }

    } catch (error) {
      console.error('Error fetching lesson content:', error);
      toast({
        title: "Error",
        description: "Failed to load lesson content. Please try again.",
        variant: "destructive",
      });
    } finally {
      // Clear loading state
      setLoadingLesson(null);
    }
  };

  // const getStatusColor = (status) => {
  //   switch (status?.toUpperCase()) {
  //     case 'PUBLISHED':
  //       return 'default';
  //     case 'DRAFT':
  //       return 'secondary';
  //     case 'COMPLETED':
  //       return 'success';
  //     default:
  //       return 'secondary';
  //   }
  // };

  // const getStatusIcon = (status) => {
  //   switch (status?.toUpperCase()) {
  //     case 'PUBLISHED':
  //       return <Play className="h-4 w-4" />;
  //     case 'COMPLETED':
  //       return <Clock className="h-4 w-4" />;
  //     default:
  //       return <FileText className="h-4 w-4" />;
  //   }
  // };

  return (
    <div className="container mx-auto px-4 py-8">
      {/* Breadcrumb Navigation */}
      <div className="flex items-center gap-2 mb-6">
        <Button 
          variant="ghost" 
          size="sm" 
          onClick={() => navigate('/dashboard/courses')}
          className="flex items-center gap-2 text-muted-foreground hover:text-foreground"
        >
          <ArrowLeft size={16} />
          Back to Courses
        </Button>
        <ChevronRight size={16} className="text-muted-foreground" />
        <Button 
          variant="ghost" 
          size="sm" 
          onClick={() => navigate(`/dashboard/courses/${courseId}`)}
          className="text-muted-foreground hover:text-foreground text-sm"
        >
          {courseDetails?.title || 'Course'}
        </Button>
        <ChevronRight size={16} className="text-muted-foreground" />
        <span className="text-sm font-medium">
          {moduleDetails?.title || 'Module Lessons'}
        </span>
      </div>

      {/* Module Header */}
      <div className="mb-8">
        <h1 className="text-3xl font-bold text-gray-900 mb-2">
          {moduleDetails?.title || 'Module Lessons'}
        </h1>
        {moduleDetails?.description && (
          <p className="text-gray-600 text-lg mb-4">{moduleDetails.description}</p>
        )}
        
        {/* Module Stats */}
        <div className="flex flex-wrap gap-4 mb-6">
          <div className="flex items-center gap-2 bg-green-50 px-4 py-2 rounded-lg">
            <div className="w-8 h-8 bg-green-500 rounded-lg flex items-center justify-center text-white font-semibold text-sm">
              {lessons.length}
            </div>
            <div>
              <div className="text-sm font-medium text-green-700">Total Lessons</div>
              <div className="text-xs text-green-600">{lessons.length}</div>
            </div>
          </div>
          
          <div className="flex items-center gap-2 bg-purple-50 px-4 py-2 rounded-lg">
            <div className="w-8 h-8 bg-purple-500 rounded-lg flex items-center justify-center text-white font-semibold text-sm">
              <Clock className="h-4 w-4" />
            </div>
            <div>
              <div className="text-sm font-medium text-purple-700">Duration</div>
              <div className="text-xs text-purple-600">{moduleDetails?.duration || '0'} hr</div>
            </div>
          </div>
        </div>
      </div>

      {/* Search and Total Count */}
      <div className="mb-6 flex flex-col sm:flex-row justify-between items-start sm:items-center gap-4">
        <div className="flex items-center gap-2 text-gray-600">
          <Clock className="h-5 w-5" />
          <span>Total Lessons: {filteredLessons.length}</span>
        </div>
        
        <div className="relative w-full sm:w-96">
          <Search className="absolute left-3 top-1/2 -translate-y-1/2 h-4 w-4 text-gray-400" />
          <Input
            type="text"
            placeholder="Search lessons..."
            className="pl-10 w-full"
            value={searchQuery}
            onChange={(e) => setSearchQuery(e.target.value)}
          />
        </div>
      </div>

      {/* Loading State */}
      {loading ? (
        <div className="flex items-center justify-center min-h-[200px]">
          <Loader2 className="h-8 w-8 animate-spin text-primary" />
          <span className="ml-2">Loading lessons...</span>
        </div>
      ) : error ? (
        <div className="text-center p-6 bg-red-50 rounded-lg">
          <AlertCircle className="h-12 w-12 text-red-500 mx-auto mb-4" />
          <h3 className="text-lg font-medium text-red-900 mb-2">Error Loading Lessons</h3>
          <p className="text-red-700 mb-4">{error}</p>
          <Button variant="outline" onClick={fetchModuleLessons}>
            <RefreshCw className="mr-2 h-4 w-4" /> Try Again
          </Button>
        </div>
      ) : filteredLessons.length > 0 ? (
        <div className="grid gap-6 md:grid-cols-2 lg:grid-cols-3">
          {filteredLessons.map((lesson, index) => (
            <Card key={lesson.id || `lesson-${index}`} className="hover:shadow-lg transition-shadow duration-200 overflow-hidden">
              {/* Lesson Thumbnail */}
              <div className="relative h-48 bg-gradient-to-br from-blue-500 to-purple-600">
                {lesson.thumbnail ? (
                  <img 
                    src={lesson.thumbnail} 
                    alt={lesson.title}
                    className="w-full h-full object-cover"
                  />
                ) : (
                  <div className="w-full h-full flex items-center justify-center">
                    <div className="text-white text-center">
                      <div className="text-4xl font-bold mb-2">LESSON {lesson.order}</div>
                      <div className="text-sm opacity-80">{lesson.type?.toUpperCase() || 'LESSON'}</div>
                    </div>
                  </div>
                )}
                
                {/* Status Badge */}
                
              </div>

              <CardHeader className="pb-3">
                <CardTitle className="text-lg line-clamp-2">
                  {lesson.title}
                </CardTitle>
              </CardHeader>
              
              <CardContent className="pb-4">
                <p className="text-sm text-gray-600 line-clamp-3 mb-4">
                  {lesson.description}
                </p>
                
                {/* <div className="flex items-center justify-between text-xs text-gray-500 mb-4">
                  <span className="flex items-center gap-1">
                    <FileText className="h-3 w-3" />
                    Order: {lesson.order}
                  </span>
                  <span className="flex items-center gap-1">
                    <Clock className="h-3 w-3" />
                    {lesson.duration}
                  </span>
                </div> */}
                
                {/* {lesson.updatedAt && (
                  <div className="text-xs text-gray-400">
                    Updated: {new Date(lesson.updatedAt).toLocaleDateString()}
                  </div>
                )} */}
              </CardContent>
              
              <CardFooter className="pt-0">
                <Button 
                  className="w-full flex items-center justify-center gap-2"
<<<<<<< HEAD
                  // onClick={() => handleViewLesson(lesson)}
=======
                 onClick={() => handleViewLesson(lesson)}
>>>>>>> 73885ec9
                >
                  <Play className="h-4 w-4" /> Start Lesson
                </Button>
              </CardFooter>
            </Card>
          ))}
        </div>
      ) : (
        <div className="text-center py-12 bg-gradient-to-br from-blue-50 to-indigo-50 rounded-lg border border-dashed border-blue-200">
          <div className="mb-6">
            <div className="w-20 h-20 bg-gradient-to-br from-blue-500 to-purple-600 rounded-full flex items-center justify-center mx-auto mb-4">
              <FileText className="h-10 w-10 text-white" />
            </div>
          </div>
          <h3 className="text-xl font-semibold text-gray-900 mb-3">
            {searchQuery ? 'No matching lessons found' : 'Lessons Coming Soon!'}
          </h3>
          <p className="text-gray-600 mb-6 max-w-md mx-auto">
            {searchQuery 
              ? 'Try a different search term to find the lessons you\'re looking for.' 
              : 'We\'re working hard to bring you amazing lessons. Check back soon for exciting new content!'}
          </p>
          {searchQuery ? (
            <Button variant="outline" onClick={() => setSearchQuery('')} className="bg-white hover:bg-gray-50">
              Clear Search
            </Button>
          ) : (
            <div className="flex items-center justify-center gap-2 text-sm text-blue-600">
              <div className="w-2 h-2 bg-blue-600 rounded-full animate-pulse"></div>
              <span>Stay tuned for updates</span>
            </div>
          )}
        </div>
      )}
    </div>
  );
};

export default LessonView;<|MERGE_RESOLUTION|>--- conflicted
+++ resolved
@@ -479,11 +479,7 @@
               <CardFooter className="pt-0">
                 <Button 
                   className="w-full flex items-center justify-center gap-2"
-<<<<<<< HEAD
-                  // onClick={() => handleViewLesson(lesson)}
-=======
                  onClick={() => handleViewLesson(lesson)}
->>>>>>> 73885ec9
                 >
                   <Play className="h-4 w-4" /> Start Lesson
                 </Button>
