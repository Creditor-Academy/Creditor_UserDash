--- conflicted
+++ resolved
@@ -484,22 +484,9 @@
               <CardFooter className="pt-0">
                 <Button 
                   className="w-full flex items-center justify-center gap-2"
-<<<<<<< HEAD
-                  onClick={() => handleViewLesson(lesson)}
-                  disabled={loadingLesson === lesson.id}
-=======
                  onClick={() => handleViewLesson(lesson)}
->>>>>>> d718a9b4
                 >
-                  {loadingLesson === lesson.id ? (
-                    <>
-                      <Loader2 className="h-4 w-4 animate-spin" /> Loading...
-                    </>
-                  ) : (
-                    <>
-                      <Play className="h-4 w-4" /> Start Lesson
-                    </>
-                  )}
+                  <Play className="h-4 w-4" /> Start Lesson
                 </Button>
               </CardFooter>
             </Card>
