import React, { useState, useEffect, useMemo, useContext } from "react";
import { useParams, useNavigate } from "react-router-dom";
import { Button } from "@/components/ui/button";
import { Card, CardContent, CardHeader, CardTitle, CardFooter } from "@/components/ui/card";
import { Badge } from "@/components/ui/badge";
import { ChevronLeft, Clock, Play, FileText, Loader2, AlertCircle, Search, RefreshCw, ArrowLeft, ChevronRight } from "lucide-react";
import { Input } from "@/components/ui/input";
import { useToast } from "@/hooks/use-toast";
import { fetchCourseById, fetchCourseModules } from "@/services/courseService";
import { getAuthHeader } from "@/services/authHeader";
import { SidebarContext } from "@/layouts/DashboardLayout";
import axios from "axios";

const LessonView = () => {
  const { courseId, moduleId } = useParams();
  const navigate = useNavigate(); 
  const { toast } = useToast();
  const { setSidebarCollapsed } = useContext(SidebarContext);
  
  console.log('LessonView rendered with params:', { courseId, moduleId });
  
  const [lessons, setLessons] = useState([]);
  const [loading, setLoading] = useState(true);
  const [error, setError] = useState(null);
  const [moduleDetails, setModuleDetails] = useState(null);
  const [courseDetails, setCourseDetails] = useState(null);
  const [searchQuery, setSearchQuery] = useState("");

  // Fetch module and lessons data
  useEffect(() => {
    console.log('LessonView component mounted with courseId:', courseId, 'moduleId:', moduleId);
    if (courseId && moduleId) {
      fetchModuleLessons();
    }
  }, [courseId, moduleId]);

  const fetchModuleLessons = async () => {
    try {
      setLoading(true);
      console.log('Fetching lessons for courseId:', courseId, 'moduleId:', moduleId);
      
      // Use the same API pattern as CourseView.jsx
      const [courseData, modulesData] = await Promise.all([
        fetchCourseById(courseId),
        fetchCourseModules(courseId)
      ]);
      
      console.log('Course data:', courseData);
      console.log('Modules data:', modulesData);
      
      // Set course details
      setCourseDetails({
        title: courseData.title || courseData.course_title || courseData.name || 'Course',
        description: courseData.description || courseData.course_description || ''
      });
      
      // Find the specific module from the modules data
      const currentModule = modulesData.find(module => 
        module.id?.toString() === moduleId?.toString() ||
        module.module_id?.toString() === moduleId?.toString()
      );
      
      console.log('Current module:', currentModule);
      
      if (currentModule) {
        setModuleDetails({
          title: currentModule.title || currentModule.module_title || currentModule.name || 'Module',
          description: currentModule.description || currentModule.module_description || '',
          totalModules: modulesData.length || 0,
          duration: currentModule.estimated_duration || currentModule.duration || 0
        });
      } else {
        setModuleDetails({
          title: 'Module',
          description: '',
          totalModules: 0,
          duration: 0
        });
      }
      
      // Fetch lessons using the same pattern
      const lessonsResponse = await axios.get(
        `${import.meta.env.VITE_API_BASE_URL}/api/course/${courseId}/modules/${moduleId}/lesson/all-lessons`,
        {
          headers: getAuthHeader(),
          withCredentials: true,
        }
      );
      
      console.log('Lessons response:', lessonsResponse.data);
      
      // Handle lessons response
      let lessonsData = [];
      if (Array.isArray(lessonsResponse.data)) {
        lessonsData = lessonsResponse.data;
      } else if (lessonsResponse.data?.data) {
        lessonsData = Array.isArray(lessonsResponse.data.data) 
          ? lessonsResponse.data.data 
          : [lessonsResponse.data.data];
      } else if (lessonsResponse.data?.lessons) {
        lessonsData = Array.isArray(lessonsResponse.data.lessons)
          ? lessonsResponse.data.lessons
          : [lessonsResponse.data.lessons];
      }
      
      // Normalize lesson data to ensure consistent field names
      const normalizedLessons = lessonsData.map(lesson => ({
        id: lesson.id || lesson.lesson_id,
        title: lesson.title || lesson.lesson_title || 'Untitled Lesson',
        description: lesson.description || lesson.lesson_description || 'No description available.',
        order: lesson.order || lesson.lesson_order || 0,
        status: lesson.status || lesson.lesson_status || 'DRAFT',
        duration: lesson.duration || lesson.lesson_duration || '0 min',
        thumbnail: lesson.thumbnail || lesson.lesson_thumbnail || null,
        updatedAt: lesson.updatedAt || lesson.updated_at || lesson.createdAt || lesson.created_at,
        type: lesson.type || lesson.lesson_type || 'text'
      }));
      
      // Filter to only show published lessons
      const publishedLessons = normalizedLessons.filter(lesson => 
        lesson.status && lesson.status.toUpperCase() === 'PUBLISHED'
      );
      
      // Sort lessons by order
      publishedLessons.sort((a, b) => (a.order || 0) - (b.order || 0));
      
      setLessons(publishedLessons);
      
    } catch (err) {
      console.error("Error fetching module lessons:", err);
      setError("Failed to load module lessons. Please try again later.");
      toast({
        title: "Error",
        description: "Failed to load lessons. Please try again.",
        variant: "destructive",
      });
    } finally {
      setLoading(false);
    }
  }; 

  const filteredLessons = useMemo(() => {
    if (!lessons || !Array.isArray(lessons) || lessons.length === 0) {
      return [];
    }
    
    const query = searchQuery.toLowerCase().trim();
    if (!query) return lessons;
    
    return lessons.filter(lesson => {
      if (!lesson) return false;
      const title = (lesson.title || '').toLowerCase();
      const description = (lesson.description || '').toLowerCase();
      return title.includes(query) || description.includes(query);
    });
  }, [lessons, searchQuery]);

  const handleViewLesson = async (lesson) => {
    try {
      // Close the sidebar before navigating
      if (setSidebarCollapsed) {
        setSidebarCollapsed(true);
      }

      // Fetch lesson content to check for SCORM URL
      const lessonContentResponse = await axios.get(
        `${import.meta.env.VITE_API_BASE_URL}/api/lessoncontent/${lesson.id}`,
        {
          headers: getAuthHeader(),
          withCredentials: true,
        }
      );

      console.log('Lesson content response:', lessonContentResponse.data);

      const lessonData = lessonContentResponse.data?.data || lessonContentResponse.data;

      // Check if SCORM URL exists
      if (lessonData.scorm_url) {
        console.log('Opening SCORM content in new tab:', lessonData.scorm_url);
        // Open SCORM URL in new tab
        window.open(lessonData.scorm_url, '_blank', 'noopener,noreferrer');
        return;
      }

      // Check if content array has data
      if (lessonData.content && Array.isArray(lessonData.content) && lessonData.content.length > 0) {
        console.log('Opening lesson preview with content:', lessonData.content.length, 'blocks');
        // Navigate to lesson preview
        navigate(`/courses/${courseId}/modules/${moduleId}/lessons/${lesson.id}/preview`);
        return;
      }

      // If no SCORM URL and no content, show message
      toast({
        title: "No Content Available",
        description: "This lesson doesn't have any content yet. Please check back later.",
        variant: "destructive",
      });

    } catch (error) {
      console.error('Error fetching lesson content:', error);
      toast({
        title: "Error",
        description: "Failed to load lesson content. Please try again.",
        variant: "destructive",
      });
    }
  };

  const getStatusColor = (status) => {
    switch (status?.toUpperCase()) {
      case 'PUBLISHED':
        return 'default';
      case 'DRAFT':
        return 'secondary';
      case 'COMPLETED':
        return 'success';
      default:
        return 'secondary';
    }
  };

  const getStatusIcon = (status) => {
    switch (status?.toUpperCase()) {
      case 'PUBLISHED':
        return <Play className="h-4 w-4" />;
      case 'COMPLETED':
        return <Clock className="h-4 w-4" />;
      default:
        return <FileText className="h-4 w-4" />;
    }
  };

  return (
    <div className="container mx-auto px-4 py-8">
      {/* Breadcrumb Navigation */}
      <div className="flex items-center gap-2 mb-6">
        <Button 
          variant="ghost" 
          size="sm" 
          onClick={() => navigate('/dashboard/courses')}
          className="flex items-center gap-2 text-muted-foreground hover:text-foreground"
        >
          <ArrowLeft size={16} />
          Back to Courses
        </Button>
        <ChevronRight size={16} className="text-muted-foreground" />
        <Button 
          variant="ghost" 
          size="sm" 
          onClick={() => navigate(`/dashboard/courses/${courseId}`)}
          className="text-muted-foreground hover:text-foreground text-sm"
        >
          {courseDetails?.title || 'Course'}
        </Button>
        <ChevronRight size={16} className="text-muted-foreground" />
        <span className="text-sm font-medium">
          {moduleDetails?.title || 'Module Lessons'}
        </span>
      </div>

      {/* Module Header */}
      <div className="mb-8">
        <h1 className="text-3xl font-bold text-gray-900 mb-2">
          {moduleDetails?.title || 'Module Lessons'}
        </h1>
        {moduleDetails?.description && (
          <p className="text-gray-600 text-lg mb-4">{moduleDetails.description}</p>
        )}
        
        {/* Module Stats */}
        <div className="flex flex-wrap gap-4 mb-6">
          <div className="flex items-center gap-2 bg-green-50 px-4 py-2 rounded-lg">
            <div className="w-8 h-8 bg-green-500 rounded-lg flex items-center justify-center text-white font-semibold text-sm">
              {lessons.length}
            </div>
            <div>
              <div className="text-sm font-medium text-green-700">Total Lessons</div>
              <div className="text-xs text-green-600">{lessons.length}</div>
            </div>
          </div>
          
          <div className="flex items-center gap-2 bg-purple-50 px-4 py-2 rounded-lg">
            <div className="w-8 h-8 bg-purple-500 rounded-lg flex items-center justify-center text-white font-semibold text-sm">
              <Clock className="h-4 w-4" />
            </div>
            <div>
              <div className="text-sm font-medium text-purple-700">Duration</div>
              <div className="text-xs text-purple-600">{moduleDetails?.duration || '0'} hr</div>
            </div>
          </div>
        </div>
      </div>

      {/* Search and Total Count */}
      <div className="mb-6 flex flex-col sm:flex-row justify-between items-start sm:items-center gap-4">
        <div className="flex items-center gap-2 text-gray-600">
          <Clock className="h-5 w-5" />
          <span>Total Lessons: {filteredLessons.length}</span>
        </div>
        
        <div className="relative w-full sm:w-96">
          <Search className="absolute left-3 top-1/2 -translate-y-1/2 h-4 w-4 text-gray-400" />
          <Input
            type="text"
            placeholder="Search lessons..."
            className="pl-10 w-full"
            value={searchQuery}
            onChange={(e) => setSearchQuery(e.target.value)}
          />
        </div>
      </div>

      {/* Loading State */}
      {loading ? (
        <div className="flex items-center justify-center min-h-[200px]">
          <Loader2 className="h-8 w-8 animate-spin text-primary" />
          <span className="ml-2">Loading lessons...</span>
        </div>
      ) : error ? (
        <div className="text-center p-6 bg-red-50 rounded-lg">
          <AlertCircle className="h-12 w-12 text-red-500 mx-auto mb-4" />
          <h3 className="text-lg font-medium text-red-900 mb-2">Error Loading Lessons</h3>
          <p className="text-red-700 mb-4">{error}</p>
          <Button variant="outline" onClick={fetchModuleLessons}>
            <RefreshCw className="mr-2 h-4 w-4" /> Try Again
          </Button>
        </div>
      ) : filteredLessons.length > 0 ? (
        <div className="grid gap-6 md:grid-cols-2 lg:grid-cols-3">
          {filteredLessons.map((lesson, index) => (
            <Card key={lesson.id || `lesson-${index}`} className="hover:shadow-lg transition-shadow duration-200 overflow-hidden">
              {/* Lesson Thumbnail */}
              <div className="relative h-48 bg-gradient-to-br from-blue-500 to-purple-600">
                {lesson.thumbnail ? (
                  <img 
                    src={lesson.thumbnail} 
                    alt={lesson.title}
                    className="w-full h-full object-cover"
                  />
                ) : (
                  <div className="w-full h-full flex items-center justify-center">
                    <div className="text-white text-center">
                      <div className="text-4xl font-bold mb-2">LESSON {lesson.order}</div>
                      <div className="text-sm opacity-80">{lesson.type?.toUpperCase() || 'LESSON'}</div>
                    </div>
                  </div>
                )}
                
                {/* Status Badge */}
                <div className="absolute top-3 right-3">
                  <Badge variant={getStatusColor(lesson.status)} className="flex items-center gap-1">
                    {getStatusIcon(lesson.status)}
                    {lesson.status || 'DRAFT'}
                  </Badge>
                </div>
              </div>

              <CardHeader className="pb-3">
                <CardTitle className="text-lg line-clamp-2">
                  {lesson.title}
                </CardTitle>
              </CardHeader>
              
              <CardContent className="pb-4">
                <p className="text-sm text-gray-600 line-clamp-3 mb-4">
                  {lesson.description}
                </p>
                
                <div className="flex items-center justify-between text-xs text-gray-500 mb-4">
                  <span className="flex items-center gap-1">
                    <FileText className="h-3 w-3" />
                    Order: {lesson.order}
                  </span>
                  <span className="flex items-center gap-1">
                    <Clock className="h-3 w-3" />
                    {lesson.duration}
                  </span>
                </div>
                
                {lesson.updatedAt && (
                  <div className="text-xs text-gray-400">
                    Updated: {new Date(lesson.updatedAt).toLocaleDateString()}
                  </div>
                )}
              </CardContent>
              
              <CardFooter className="pt-0">
                <Button 
                  className="w-full flex items-center justify-center gap-2"
<<<<<<< HEAD
                 // onClick={() => handleViewLesson(lesson)}
=======
                 onClick={() => handleViewLesson(lesson)}
>>>>>>> 6ebb2bf4
                >
                  <Play className="h-4 w-4" /> Start Lesson
                </Button>
              </CardFooter>
            </Card>
          ))}
        </div>
      ) : (
        <div className="text-center py-12 bg-gradient-to-br from-blue-50 to-indigo-50 rounded-lg border border-dashed border-blue-200">
          <div className="mb-6">
            <div className="w-20 h-20 bg-gradient-to-br from-blue-500 to-purple-600 rounded-full flex items-center justify-center mx-auto mb-4">
              <FileText className="h-10 w-10 text-white" />
            </div>
          </div>
          <h3 className="text-xl font-semibold text-gray-900 mb-3">
            {searchQuery ? 'No matching lessons found' : 'Lessons Coming Soon!'}
          </h3>
          <p className="text-gray-600 mb-6 max-w-md mx-auto">
            {searchQuery 
              ? 'Try a different search term to find the lessons you\'re looking for.' 
              : 'We\'re working hard to bring you amazing lessons. Check back soon for exciting new content!'}
          </p>
          {searchQuery ? (
            <Button variant="outline" onClick={() => setSearchQuery('')} className="bg-white hover:bg-gray-50">
              Clear Search
            </Button>
          ) : (
            <div className="flex items-center justify-center gap-2 text-sm text-blue-600">
              <div className="w-2 h-2 bg-blue-600 rounded-full animate-pulse"></div>
              <span>Stay tuned for updates</span>
            </div>
          )}
        </div>
      )}
    </div>
  );
};

export default LessonView;<|MERGE_RESOLUTION|>--- conflicted
+++ resolved
@@ -389,11 +389,7 @@
               <CardFooter className="pt-0">
                 <Button 
                   className="w-full flex items-center justify-center gap-2"
-<<<<<<< HEAD
-                 // onClick={() => handleViewLesson(lesson)}
-=======
                  onClick={() => handleViewLesson(lesson)}
->>>>>>> 6ebb2bf4
                 >
                   <Play className="h-4 w-4" /> Start Lesson
                 </Button>
