--- conflicted
+++ resolved
@@ -3,14 +3,6 @@
 import { Button } from "@/components/ui/button";
 import { Card, CardContent, CardHeader, CardTitle, CardFooter } from "@/components/ui/card";
 import { Badge } from "@/components/ui/badge";
-<<<<<<< HEAD
-import { ChevronLeft, Clock, Play, FileText, Loader2, AlertCircle, Search, RefreshCw } from "lucide-react";
-import { Input } from "@/components/ui/input";
-import { useToast } from "@/hooks/use-toast";
-import axios from "axios";
-import { getAuthHeader } from "@/services/authHeader";
-import { SidebarContext } from "@/layouts/DashboardLayout";
-=======
 import { ChevronLeft, Clock, Play, FileText, Loader2, AlertCircle, Search, RefreshCw, ArrowLeft, ChevronRight } from "lucide-react";
 import { Input } from "@/components/ui/input";
 import { useToast } from "@/hooks/use-toast";
@@ -18,7 +10,6 @@
 import { getAuthHeader } from "@/services/authHeader";
 import { SidebarContext } from "@/layouts/DashboardLayout";
 import axios from "axios";
->>>>>>> 2ed2e7e4
 
 const LessonView = () => {
   const { courseId, moduleId } = useParams();
@@ -32,10 +23,7 @@
   const [loading, setLoading] = useState(true);
   const [error, setError] = useState(null);
   const [moduleDetails, setModuleDetails] = useState(null);
-<<<<<<< HEAD
-=======
   const [courseDetails, setCourseDetails] = useState(null);
->>>>>>> 2ed2e7e4
   const [searchQuery, setSearchQuery] = useState("");
 
   // Fetch module and lessons data
@@ -45,94 +33,6 @@
       fetchModuleLessons();
     }
   }, [courseId, moduleId]);
-<<<<<<< HEAD
-
-  const fetchModuleLessons = async () => {
-    try {
-      setLoading(true);
-      console.log('Fetching lessons for courseId:', courseId, 'moduleId:', moduleId);
-      
-      // Fetch both module details and lessons
-      const [moduleResponse, lessonsResponse] = await Promise.all([
-        axios.get(
-          `${import.meta.env.VITE_API_BASE_URL}/api/course/${courseId}/modules/${moduleId}/view`,
-          {
-            headers: getAuthHeader(),
-            withCredentials: true,
-          }
-        ),
-        axios.get(
-          `${import.meta.env.VITE_API_BASE_URL}/api/course/${courseId}/modules/${moduleId}/lesson/all-lessons`,
-          {
-            headers: getAuthHeader(),
-            withCredentials: true,
-          }
-        )
-      ]);
-
-      console.log('Module response:', moduleResponse.data);
-      console.log('Lessons response:', lessonsResponse.data);
-
-      // Handle module details response
-      const moduleData = moduleResponse.data.data || moduleResponse.data;
-      setModuleDetails({
-        title: moduleData.title || moduleData.module_title || 'Module',
-        description: moduleData.description || moduleData.module_description || '',
-        totalModules: moduleData.total_modules || 0,
-        duration: moduleData.duration || moduleData.total_duration || 0
-      });
-      
-      // Handle lessons response
-      let lessonsData = [];
-      if (Array.isArray(lessonsResponse.data)) {
-        lessonsData = lessonsResponse.data;
-      } else if (lessonsResponse.data?.data) {
-        lessonsData = Array.isArray(lessonsResponse.data.data) 
-          ? lessonsResponse.data.data 
-          : [lessonsResponse.data.data];
-      } else if (lessonsResponse.data?.lessons) {
-        lessonsData = Array.isArray(lessonsResponse.data.lessons)
-          ? lessonsResponse.data.lessons
-          : [lessonsResponse.data.lessons];
-      }
-      
-      // Normalize lesson data to ensure consistent field names
-      const normalizedLessons = lessonsData.map(lesson => ({
-        id: lesson.id || lesson.lesson_id,
-        title: lesson.title || lesson.lesson_title || 'Untitled Lesson',
-        description: lesson.description || lesson.lesson_description || 'No description available.',
-        order: lesson.order || lesson.lesson_order || 0,
-        status: lesson.status || lesson.lesson_status || 'DRAFT',
-        duration: lesson.duration || lesson.lesson_duration || '0 min',
-        thumbnail: lesson.thumbnail || lesson.lesson_thumbnail || null,
-        updatedAt: lesson.updatedAt || lesson.updated_at || lesson.createdAt || lesson.created_at,
-        type: lesson.type || lesson.lesson_type || 'text'
-      }));
-      
-      // Filter to only show published lessons
-      const publishedLessons = normalizedLessons.filter(lesson => 
-        lesson.status && lesson.status.toUpperCase() === 'PUBLISHED'
-      );
-      
-      // Sort lessons by order
-      publishedLessons.sort((a, b) => (a.order || 0) - (b.order || 0));
-      
-      setLessons(publishedLessons);
-      
-    } catch (err) {
-      console.error("Error fetching module lessons:", err);
-      setError("Failed to load module lessons. Please try again later.");
-      toast({
-        title: "Error",
-        description: "Failed to load lessons. Please try again.",
-        variant: "destructive",
-      });
-    } finally {
-      setLoading(false);
-    }
-  }; 
-
-=======
 
   const fetchModuleLessons = async () => {
     try {
@@ -239,7 +139,6 @@
     }
   }; 
 
->>>>>>> 2ed2e7e4
   const filteredLessons = useMemo(() => {
     if (!lessons || !Array.isArray(lessons) || lessons.length === 0) {
       return [];
@@ -291,18 +190,6 @@
 
   return (
     <div className="container mx-auto px-4 py-8">
-<<<<<<< HEAD
-      {/* Header with Back Button */}
-      <div className="mb-6 flex items-center gap-4">
-        <Button 
-          variant="outline" 
-          size="sm" 
-          onClick={() => navigate(-1)}
-          className="flex items-center gap-2"
-        >
-          <ChevronLeft className="h-4 w-4" /> Back to courses
-        </Button>
-=======
       {/* Breadcrumb Navigation */}
       <div className="flex items-center gap-2 mb-6">
         <Button 
@@ -327,7 +214,6 @@
         <span className="text-sm font-medium">
           {moduleDetails?.title || 'Module Lessons'}
         </span>
->>>>>>> 2ed2e7e4
       </div>
 
       {/* Module Header */}
