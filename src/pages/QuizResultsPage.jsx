import React, { useState, useEffect } from "react";
<<<<<<< HEAD
import { useParams, useSearchParams, useNavigate } from "react-router-dom";
=======
import { useParams, useSearchParams, useNavigate, useLocation } from "react-router-dom";
>>>>>>> 6502bcd0
import { Button } from "@/components/ui/button";
import { Card, CardContent, CardHeader, CardTitle } from "@/components/ui/card";
import { Badge } from "@/components/ui/badge";
import { Progress } from "@/components/ui/progress";
import { CheckCircle, XCircle, Clock, BookOpen, Trophy, AlertTriangle, Loader2 } from "lucide-react";
<<<<<<< HEAD
import { getQuizResults, getQuizById } from "@/services/quizService";
=======
>>>>>>> 6502bcd0
import { toast } from "sonner";

function QuizResultsPage() {
  const { quizId } = useParams();
  const [searchParams] = useSearchParams();
  const navigate = useNavigate();
<<<<<<< HEAD
  const moduleId = searchParams.get('module');
  const category = searchParams.get('category');
  const score = parseInt(searchParams.get('score') || '0');
  const answered = parseInt(searchParams.get('answered') || '0');
=======
  const location = useLocation();
  const moduleId = searchParams.get('module');
  const category = searchParams.get('category');
  
  // Get results data from navigation state
  const { quizResults, answers, quizSession, startedAt } = location.state || {};
>>>>>>> 6502bcd0
  
  const [isLoading, setIsLoading] = useState(true);
  const [quizData, setQuizData] = useState(null);
  const [results, setResults] = useState(null);
  const [error, setError] = useState("");

  useEffect(() => {
<<<<<<< HEAD
    const fetchResults = async () => {
      try {
        setIsLoading(true);
        
        // Fetch quiz data and results in parallel
        const [quizResponse, resultsResponse] = await Promise.all([
          getQuizById(quizId),
          getQuizResults(quizId)
        ]);
        
        setQuizData(quizResponse);
        setResults(resultsResponse);
      } catch (err) {
        console.error('Error fetching results:', err);
=======
    const initializeResults = async () => {
      try {
        setIsLoading(true);
        
        // Check if we have results data from navigation state
        if (!quizResults) {
          console.error('No quiz results found in navigation state');
          setError('No quiz results found. Please complete the quiz first.');
          return;
        }
        
        // Set the data from navigation state
        setQuizData(quizSession);
        setResults(quizResults);
        
        console.log('Quiz results loaded:', {
          quizResults,
          answers,
          quizSession,
          startedAt
        });
        
        // Validate that we have the expected data
        if (!quizResults.score && !quizResults.data?.score) {
          console.warn('Quiz results missing score data:', quizResults);
        }
        
      } catch (err) {
        console.error('Error initializing results:', err);
>>>>>>> 6502bcd0
        setError('Failed to load quiz results');
        toast.error('Failed to load quiz results');
      } finally {
        setIsLoading(false);
      }
    };

<<<<<<< HEAD
    if (quizId) {
      fetchResults();
    }
  }, [quizId]);
=======
    initializeResults();
  }, [quizResults, quizSession, answers, startedAt]);
>>>>>>> 6502bcd0

  const getScoreColor = (score) => {
    if (score >= 90) return 'text-green-600';
    if (score >= 80) return 'text-blue-600';
    if (score >= 70) return 'text-yellow-600';
    return 'text-red-600';
  };

  const getScoreIcon = (score) => {
    if (score >= 90) return <Trophy className="h-8 w-8 text-yellow-500" />;
    if (score >= 80) return <CheckCircle className="h-8 w-8 text-green-500" />;
    if (score >= 70) return <CheckCircle className="h-8 w-8 text-blue-500" />;
    return <XCircle className="h-8 w-8 text-red-500" />;
  };

  const getScoreMessage = (score) => {
    if (score >= 90) return "Excellent! Outstanding performance!";
    if (score >= 80) return "Great job! Well done!";
    if (score >= 70) return "Good work! You passed!";
    return "Keep practicing! You'll do better next time.";
  };

<<<<<<< HEAD
  const isPassed = score >= (quizData?.passingScore || 70);
=======
  // Extract score and other data from results
  let score = 0;
  let grade = 'N/A';
  
  if (results?.score) {
    // Backend returns score as "85 (B)" format
    const scoreMatch = results.score.toString().match(/(\d+)\s*\(([A-Z])\)/);
    if (scoreMatch) {
      score = parseInt(scoreMatch[1]);
      grade = scoreMatch[2];
    } else {
      // Try to extract just the number
      const numMatch = results.score.toString().match(/(\d+)/);
      if (numMatch) {
        score = parseInt(numMatch[1]);
      }
    }
  }
  
  const remarks = results?.remarks || '';
  const passed = results?.passed || false;
  const answered = Object.keys(answers || {}).length;
  
  // Debug logging to see what we received
  console.log('Quiz Results Page - Data received:', {
    quizResults: results,
    answers: answers,
    quizSession: quizData,
    startedAt: startedAt,
    extractedData: {
      score,
      grade,
      remarks,
      passed,
      answered
    }
  });
  
  const isPassed = passed || score >= (quizData?.passingScore || 70);
>>>>>>> 6502bcd0

  if (isLoading) {
    return (
      <div className="flex items-center justify-center min-h-screen">
        <div className="text-center">
          <Loader2 className="animate-spin rounded-full h-12 w-12 border-b-2 border-blue-600 mx-auto mb-4" />
          <p className="text-gray-600">Loading quiz results...</p>
        </div>
      </div>
    );
  }

  if (error || !quizData) {
    return (
      <div className="flex items-center justify-center min-h-screen">
        <div className="text-center">
          <AlertTriangle className="h-12 w-12 text-red-500 mx-auto mb-4" />
          <h3 className="text-lg font-medium mb-2">Failed to load results</h3>
          <p className="text-gray-600 mb-4">{error || 'Quiz not found'}</p>
          <Button onClick={() => navigate(-1)}>Go Back</Button>
        </div>
      </div>
    );
  }

  return (
    <div className="container py-6 max-w-6xl mx-auto">
      {/* Header */}
      <div className="flex items-center gap-2 mb-6">
        <Button variant="ghost" size="sm" onClick={() => navigate(-1)}>
          <BookOpen size={16} />
          Back to Quiz
        </Button>
        <Badge variant={category === 'general' ? 'outline' : 'default'}>
          {category === 'general' ? 'Practice Quiz' : 'Assessment Quiz'}
        </Badge>
      </div>

<<<<<<< HEAD
      {/* Results Header */}
      <Card className="mb-8 overflow-hidden shadow-xl border-0">
        <CardContent className="p-8 bg-gradient-to-r from-blue-50 to-indigo-50">
          <div className="text-center">
            <div className="flex justify-center mb-4">
              {getScoreIcon(score)}
            </div>
            <h1 className="text-4xl font-bold text-gray-900 mb-4">
              Quiz Results
            </h1>
            <p className="text-xl text-gray-700 mb-6">
              {getScoreMessage(score)}
            </p>
            
            {/* Score Display */}
            <div className="inline-block bg-white rounded-2xl p-6 shadow-lg border border-blue-200">
              <div className="text-6xl font-bold mb-2">
                <span className={getScoreColor(score)}>{score}%</span>
              </div>
              <div className="text-lg text-gray-600">
                {isPassed ? 'PASSED' : 'NOT PASSED'}
              </div>
            </div>
          </div>
        </CardContent>
      </Card>

      {/* Quiz Details */}
      <Card className="mb-8">
        <CardHeader>
          <CardTitle className="text-2xl font-bold flex items-center gap-2">
            <BookOpen className="h-6 w-6 text-blue-600" />
            Quiz Information
          </CardTitle>
        </CardHeader>
        <CardContent>
          <div className="grid grid-cols-1 md:grid-cols-2 gap-6">
            <div className="space-y-4">
              <div className="flex items-center gap-3">
                <BookOpen className="h-5 w-5 text-blue-600" />
                <div>
                  <p className="text-sm font-medium text-gray-600">Quiz Title</p>
                  <p className="text-lg font-semibold text-gray-900">{quizData.title || `Quiz ${quizId}`}</p>
                </div>
              </div>
              
              <div className="flex items-center gap-3">
                <Clock className="h-5 w-5 text-green-600" />
                <div>
                  <p className="text-sm font-medium text-gray-600">Duration</p>
                  <p className="text-lg font-semibold text-gray-900">{quizData.timeLimit || 25} minutes</p>
                </div>
              </div>
              
              <div className="flex items-center gap-3">
                <CheckCircle className="h-5 w-5 text-purple-600" />
                <div>
                  <p className="text-sm font-medium text-gray-600">Passing Score</p>
                  <p className="text-lg font-semibold text-gray-900">{quizData.passingScore || 70}%</p>
                </div>
              </div>
            </div>
            
            <div className="space-y-4">
              <div className="flex items-center gap-3">
                <BookOpen className="h-5 w-5 text-indigo-600" />
                <div>
                  <p className="text-sm font-medium text-gray-600">Questions Answered</p>
                  <p className="text-lg font-semibold text-gray-900">{answered}</p>
                </div>
              </div>
              
              <div className="flex items-center gap-3">
                <Trophy className="h-5 w-5 text-yellow-600" />
                <div>
                  <p className="text-sm font-medium text-gray-600">Your Score</p>
                  <p className={`text-lg font-semibold ${getScoreColor(score)}`}>{score}%</p>
                </div>
              </div>
              
              <div className="flex items-center gap-3">
                {isPassed ? (
                  <CheckCircle className="h-5 w-5 text-green-600" />
                ) : (
                  <XCircle className="h-5 w-5 text-red-600" />
                )}
                <div>
                  <p className="text-sm font-medium text-gray-600">Status</p>
                  <p className={`text-lg font-semibold ${isPassed ? 'text-green-600' : 'text-red-600'}`}>
                    {isPassed ? 'PASSED' : 'FAILED'}
                  </p>
=======
      {/* Main Results Card - Quiz Info Left, Score Right */}
      <Card className="mb-8 shadow-lg border-0 bg-gradient-to-br from-white to-blue-50">
        <CardContent className="p-0">
          <div className="grid grid-cols-1 lg:grid-cols-2 min-h-[400px]">
            {/* Left Side - Quiz Information */}
            <div className="p-8 border-r border-gray-200">
              <div className="flex items-center gap-3 mb-6">
                
                <div>
                  <h1 className="text-3xl font-bold text-gray-900">Quiz Results</h1>
                  <p className="text-lg text-gray-600">{getScoreMessage(score)}</p>
                </div>
              </div>

              <div className="space-y-6">
                <div className="space-y-4">
                  <div className="flex items-center gap-3 p-3 bg-white rounded-lg border border-gray-100">
                    <BookOpen className="h-6 w-6 text-blue-600" />
                    <div>
                      <p className="text-sm font-medium text-gray-600">Quiz Title</p>
                      <p className="text-lg font-semibold text-gray-900">{quizData?.quiz?.title || quizData?.title || `Quiz ${quizId}`}</p>
                    </div>
                  </div>
                  
                  <div className="flex items-center gap-3 p-3 bg-white rounded-lg border border-gray-100">
                    <Clock className="h-6 w-6 text-green-600" />
                    <div>
                      <p className="text-sm font-medium text-gray-600">Duration</p>
                      <p className="text-lg font-semibold text-gray-900">{quizData?.quiz?.time_limit || quizData?.timeLimit || 25} minutes</p>
                    </div>
                  </div>
                  
                  <div className="flex items-center gap-3 p-3 bg-white rounded-lg border border-gray-100">
                    <CheckCircle className="h-6 w-6 text-purple-600" />
                    <div>
                      <p className="text-sm font-medium text-gray-600">Passing Score</p>
                      <p className="text-lg font-semibold text-gray-900">{quizData?.quiz?.min_score || quizData?.passingScore || 70}%</p>
                    </div>
                  </div>
                  
                  <div className="flex items-center gap-3 p-3 bg-white rounded-lg border border-gray-100">
                    <BookOpen className="h-6 w-6 text-indigo-600" />
                    <div>
                      <p className="text-sm font-medium text-gray-600">Questions Answered</p>
                      <p className="text-lg font-semibold text-gray-900">{answered}</p>
                    </div>
                  </div>
                </div>

                {/* Remarks Display */}
                {remarks && (
                  <div className="p-4 bg-blue-50 border border-blue-200 rounded-lg">
                    <p className="text-lg font-medium text-blue-800">
                      {remarks}
                    </p>
                  </div>
                )}
              </div>
            </div>

            {/* Right Side - Score Display */}
            <div className="p-8 bg-gradient-to-br from-blue-50 to-indigo-50 flex flex-col justify-center items-center">
              <div className="text-center">
                {/* Score Circle */}
                <div className="relative mb-6">
                  <div className="w-48 h-48 rounded-full bg-white shadow-xl border-8 border-gray-100 flex items-center justify-center">
                    <div className="text-center">
                      <div className={`text-5xl font-bold mb-2 ${getScoreColor(score)}`}>
                        {score}%
                      </div>
                      <div className="text-lg text-gray-600 font-medium">
                        {isPassed ? 'PASSED' : 'NOT PASSED'}
                      </div>
                    </div>
                  </div>
                  {/* Status Icon Overlay */}
                  
                </div>

                {/* Grade Display */}
                {grade && grade !== 'N/A' && (
                  <div className="mb-4">
                    <div className="inline-block bg-yellow-100 text-yellow-800 px-4 py-2 rounded-full font-bold text-xl">
                      Grade: {grade}
                    </div>
                  </div>
                )}

                {/* Status Badge */}
                <div className="mb-4">
                  <Badge 
                    variant={isPassed ? "default" : "destructive"}
                    className={`text-lg px-6 py-2 ${isPassed ? 'bg-green-100 text-green-800 hover:bg-green-200' : 'bg-red-100 text-red-800 hover:bg-red-200'}`}
                  >
                    {isPassed ? 'PASSED' : 'FAILED'}
                  </Badge>
                </div>

                {/* Score Breakdown */}
                <div className="bg-white rounded-lg p-4 shadow-sm">
                  <div className="flex items-center justify-between mb-2">
                    <span className="text-gray-600">Correct Answers</span>
                    <span className="font-semibold text-green-600">
                      {Math.round((score / 100) * answered)} / {answered}
                    </span>
                  </div>
                  <Progress value={score} className="h-3" />
>>>>>>> 6502bcd0
                </div>
              </div>
            </div>
          </div>
        </CardContent>
      </Card>

      {/* Performance Analysis */}
      {results && (
        <Card className="mb-8">
          <CardHeader>
            <CardTitle className="text-2xl font-bold flex items-center gap-2">
              <Trophy className="h-6 w-6 text-yellow-600" />
              Performance Analysis
            </CardTitle>
          </CardHeader>
          <CardContent>
            <div className="space-y-6">
<<<<<<< HEAD
              {/* Score Breakdown */}
              <div>
                <h4 className="font-semibold mb-3">Score Breakdown</h4>
                <div className="space-y-3">
                  <div className="flex items-center justify-between">
                    <span className="text-gray-600">Correct Answers</span>
                    <span className="font-semibold text-green-600">
                      {Math.round((score / 100) * answered)} / {answered}
                    </span>
                  </div>
                  <Progress value={score} className="h-2" />
                </div>
              </div>
=======
              {/* Question Review */}
              {quizData?.questions && (
                <div>
                  <h4 className="font-semibold mb-3">Question Review</h4>
                  <div className="space-y-4">
                    {quizData.questions.map((question, index) => {
                      const userAnswer = answers?.[question.id];
                      const isCorrect = score > 0; // This is simplified - you might want to add correct answer tracking
                      
                      return (
                        <div key={question.id} className="p-4 border rounded-lg">
                          <div className="flex items-start gap-3">
                            <div className={`w-6 h-6 rounded-full flex items-center justify-center text-sm font-bold ${
                              isCorrect ? 'bg-green-100 text-green-600' : 'bg-red-100 text-red-600'
                            }`}>
                              {index + 1}
                            </div>
                            <div className="flex-1">
                              <p className="font-medium mb-2">{question.text}</p>
                              <div className="space-y-2">
                                {question.options?.map((option) => (
                                  <div key={option.id} className={`flex items-center gap-2 p-2 rounded ${
                                    userAnswer === option.id ? 'bg-blue-50 border border-blue-200' : ''
                                  }`}>
                                    <input
                                      type="radio"
                                      checked={userAnswer === option.id}
                                      disabled
                                      className="w-4 h-4"
                                    />
                                    <span className={userAnswer === option.id ? 'font-medium' : ''}>
                                      {option.text}
                                    </span>
                                    {userAnswer === option.id && (
                                      <span className="text-sm text-gray-500">(Your answer)</span>
                                    )}
                                  </div>
                                ))}
                              </div>
                            </div>
                          </div>
                        </div>
                      );
                    })}
                  </div>
                </div>
              )}
>>>>>>> 6502bcd0
              
              {/* Time Analysis */}
              {results.timeSpent && (
                <div>
                  <h4 className="font-semibold mb-3">Time Analysis</h4>
                  <div className="grid grid-cols-1 md:grid-cols-2 gap-4">
                    <div className="p-3 bg-blue-50 rounded-lg">
                      <p className="text-sm text-blue-600">Time Spent</p>
                      <p className="text-lg font-semibold text-blue-800">{results.timeSpent}</p>
                    </div>
                    <div className="p-3 bg-green-50 rounded-lg">
                      <p className="text-sm text-green-600">Time Remaining</p>
                      <p className="text-lg font-semibold text-green-800">{results.timeRemaining || 'N/A'}</p>
                    </div>
                  </div>
                </div>
              )}
              
              {/* Attempt History */}
              {results.attempts && (
                <div>
                  <h4 className="font-semibold mb-3">Attempt History</h4>
                  <div className="p-3 bg-gray-50 rounded-lg">
                    <p className="text-sm text-gray-600">This was attempt #{results.attempts.current} of {results.attempts.max}</p>
                    {results.attempts.previous && (
                      <p className="text-sm text-gray-600 mt-1">
                        Previous best: {results.attempts.previous}%
                      </p>
                    )}
                  </div>
                </div>
              )}
            </div>
          </CardContent>
        </Card>
      )}

      {/* Action Buttons */}
      <div className="flex items-center justify-between">
        <Button variant="outline" onClick={() => navigate(-1)}>
          <BookOpen className="mr-2 h-4 w-4" />
          Back to Quiz
        </Button>
        
        <div className="flex gap-3">
          <Button 
            variant="outline"
            onClick={() => navigate(`/dashboard/courses/${moduleId}/modules/${moduleId}/assessments`)}
          >
            <BookOpen className="mr-2 h-4 w-4" />
            View All Assessments
          </Button>
          
          <Button 
            onClick={() => navigate(`/dashboard/quiz/take/${quizId}?module=${moduleId}&category=${category}`)}
            className="bg-blue-600 hover:bg-blue-700"
          >
            <Trophy className="mr-2 h-4 w-4" />
            Retake Quiz
          </Button>
        </div>
      </div>

      {/* Congratulations or Encouragement */}
      {isPassed ? (
        <div className="mt-8 p-6 bg-green-50 border border-green-200 rounded-lg text-center">
          <Trophy className="h-12 w-12 text-green-600 mx-auto mb-3" />
          <h3 className="text-xl font-bold text-green-800 mb-2">Congratulations!</h3>
          <p className="text-green-700">
            You've successfully completed this quiz. Keep up the great work and continue learning!
          </p>
        </div>
      ) : (
        <div className="mt-8 p-6 bg-yellow-50 border border-yellow-200 rounded-lg text-center">
          <AlertTriangle className="h-12 w-12 text-yellow-600 mx-auto mb-3" />
          <h3 className="text-xl font-bold text-yellow-800 mb-2">Keep Learning!</h3>
          <p className="text-yellow-700">
            Don't worry about this attempt. Review the material and try again. Every attempt is a learning opportunity!
          </p>
        </div>
      )}
    </div>
  );
}

export default QuizResultsPage;<|MERGE_RESOLUTION|>--- conflicted
+++ resolved
@@ -1,37 +1,22 @@
 import React, { useState, useEffect } from "react";
-<<<<<<< HEAD
-import { useParams, useSearchParams, useNavigate } from "react-router-dom";
-=======
 import { useParams, useSearchParams, useNavigate, useLocation } from "react-router-dom";
->>>>>>> 6502bcd0
 import { Button } from "@/components/ui/button";
 import { Card, CardContent, CardHeader, CardTitle } from "@/components/ui/card";
 import { Badge } from "@/components/ui/badge";
 import { Progress } from "@/components/ui/progress";
 import { CheckCircle, XCircle, Clock, BookOpen, Trophy, AlertTriangle, Loader2 } from "lucide-react";
-<<<<<<< HEAD
-import { getQuizResults, getQuizById } from "@/services/quizService";
-=======
->>>>>>> 6502bcd0
 import { toast } from "sonner";
 
 function QuizResultsPage() {
   const { quizId } = useParams();
   const [searchParams] = useSearchParams();
   const navigate = useNavigate();
-<<<<<<< HEAD
-  const moduleId = searchParams.get('module');
-  const category = searchParams.get('category');
-  const score = parseInt(searchParams.get('score') || '0');
-  const answered = parseInt(searchParams.get('answered') || '0');
-=======
   const location = useLocation();
   const moduleId = searchParams.get('module');
   const category = searchParams.get('category');
   
   // Get results data from navigation state
   const { quizResults, answers, quizSession, startedAt } = location.state || {};
->>>>>>> 6502bcd0
   
   const [isLoading, setIsLoading] = useState(true);
   const [quizData, setQuizData] = useState(null);
@@ -39,22 +24,6 @@
   const [error, setError] = useState("");
 
   useEffect(() => {
-<<<<<<< HEAD
-    const fetchResults = async () => {
-      try {
-        setIsLoading(true);
-        
-        // Fetch quiz data and results in parallel
-        const [quizResponse, resultsResponse] = await Promise.all([
-          getQuizById(quizId),
-          getQuizResults(quizId)
-        ]);
-        
-        setQuizData(quizResponse);
-        setResults(resultsResponse);
-      } catch (err) {
-        console.error('Error fetching results:', err);
-=======
     const initializeResults = async () => {
       try {
         setIsLoading(true);
@@ -84,7 +53,6 @@
         
       } catch (err) {
         console.error('Error initializing results:', err);
->>>>>>> 6502bcd0
         setError('Failed to load quiz results');
         toast.error('Failed to load quiz results');
       } finally {
@@ -92,15 +60,8 @@
       }
     };
 
-<<<<<<< HEAD
-    if (quizId) {
-      fetchResults();
-    }
-  }, [quizId]);
-=======
     initializeResults();
   }, [quizResults, quizSession, answers, startedAt]);
->>>>>>> 6502bcd0
 
   const getScoreColor = (score) => {
     if (score >= 90) return 'text-green-600';
@@ -123,9 +84,6 @@
     return "Keep practicing! You'll do better next time.";
   };
 
-<<<<<<< HEAD
-  const isPassed = score >= (quizData?.passingScore || 70);
-=======
   // Extract score and other data from results
   let score = 0;
   let grade = 'N/A';
@@ -165,7 +123,6 @@
   });
   
   const isPassed = passed || score >= (quizData?.passingScore || 70);
->>>>>>> 6502bcd0
 
   if (isLoading) {
     return (
@@ -204,99 +161,6 @@
         </Badge>
       </div>
 
-<<<<<<< HEAD
-      {/* Results Header */}
-      <Card className="mb-8 overflow-hidden shadow-xl border-0">
-        <CardContent className="p-8 bg-gradient-to-r from-blue-50 to-indigo-50">
-          <div className="text-center">
-            <div className="flex justify-center mb-4">
-              {getScoreIcon(score)}
-            </div>
-            <h1 className="text-4xl font-bold text-gray-900 mb-4">
-              Quiz Results
-            </h1>
-            <p className="text-xl text-gray-700 mb-6">
-              {getScoreMessage(score)}
-            </p>
-            
-            {/* Score Display */}
-            <div className="inline-block bg-white rounded-2xl p-6 shadow-lg border border-blue-200">
-              <div className="text-6xl font-bold mb-2">
-                <span className={getScoreColor(score)}>{score}%</span>
-              </div>
-              <div className="text-lg text-gray-600">
-                {isPassed ? 'PASSED' : 'NOT PASSED'}
-              </div>
-            </div>
-          </div>
-        </CardContent>
-      </Card>
-
-      {/* Quiz Details */}
-      <Card className="mb-8">
-        <CardHeader>
-          <CardTitle className="text-2xl font-bold flex items-center gap-2">
-            <BookOpen className="h-6 w-6 text-blue-600" />
-            Quiz Information
-          </CardTitle>
-        </CardHeader>
-        <CardContent>
-          <div className="grid grid-cols-1 md:grid-cols-2 gap-6">
-            <div className="space-y-4">
-              <div className="flex items-center gap-3">
-                <BookOpen className="h-5 w-5 text-blue-600" />
-                <div>
-                  <p className="text-sm font-medium text-gray-600">Quiz Title</p>
-                  <p className="text-lg font-semibold text-gray-900">{quizData.title || `Quiz ${quizId}`}</p>
-                </div>
-              </div>
-              
-              <div className="flex items-center gap-3">
-                <Clock className="h-5 w-5 text-green-600" />
-                <div>
-                  <p className="text-sm font-medium text-gray-600">Duration</p>
-                  <p className="text-lg font-semibold text-gray-900">{quizData.timeLimit || 25} minutes</p>
-                </div>
-              </div>
-              
-              <div className="flex items-center gap-3">
-                <CheckCircle className="h-5 w-5 text-purple-600" />
-                <div>
-                  <p className="text-sm font-medium text-gray-600">Passing Score</p>
-                  <p className="text-lg font-semibold text-gray-900">{quizData.passingScore || 70}%</p>
-                </div>
-              </div>
-            </div>
-            
-            <div className="space-y-4">
-              <div className="flex items-center gap-3">
-                <BookOpen className="h-5 w-5 text-indigo-600" />
-                <div>
-                  <p className="text-sm font-medium text-gray-600">Questions Answered</p>
-                  <p className="text-lg font-semibold text-gray-900">{answered}</p>
-                </div>
-              </div>
-              
-              <div className="flex items-center gap-3">
-                <Trophy className="h-5 w-5 text-yellow-600" />
-                <div>
-                  <p className="text-sm font-medium text-gray-600">Your Score</p>
-                  <p className={`text-lg font-semibold ${getScoreColor(score)}`}>{score}%</p>
-                </div>
-              </div>
-              
-              <div className="flex items-center gap-3">
-                {isPassed ? (
-                  <CheckCircle className="h-5 w-5 text-green-600" />
-                ) : (
-                  <XCircle className="h-5 w-5 text-red-600" />
-                )}
-                <div>
-                  <p className="text-sm font-medium text-gray-600">Status</p>
-                  <p className={`text-lg font-semibold ${isPassed ? 'text-green-600' : 'text-red-600'}`}>
-                    {isPassed ? 'PASSED' : 'FAILED'}
-                  </p>
-=======
       {/* Main Results Card - Quiz Info Left, Score Right */}
       <Card className="mb-8 shadow-lg border-0 bg-gradient-to-br from-white to-blue-50">
         <CardContent className="p-0">
@@ -404,7 +268,6 @@
                     </span>
                   </div>
                   <Progress value={score} className="h-3" />
->>>>>>> 6502bcd0
                 </div>
               </div>
             </div>
@@ -423,21 +286,6 @@
           </CardHeader>
           <CardContent>
             <div className="space-y-6">
-<<<<<<< HEAD
-              {/* Score Breakdown */}
-              <div>
-                <h4 className="font-semibold mb-3">Score Breakdown</h4>
-                <div className="space-y-3">
-                  <div className="flex items-center justify-between">
-                    <span className="text-gray-600">Correct Answers</span>
-                    <span className="font-semibold text-green-600">
-                      {Math.round((score / 100) * answered)} / {answered}
-                    </span>
-                  </div>
-                  <Progress value={score} className="h-2" />
-                </div>
-              </div>
-=======
               {/* Question Review */}
               {quizData?.questions && (
                 <div>
@@ -485,7 +333,6 @@
                   </div>
                 </div>
               )}
->>>>>>> 6502bcd0
               
               {/* Time Analysis */}
               {results.timeSpent && (
