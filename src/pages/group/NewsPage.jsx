--- conflicted
+++ resolved
@@ -156,14 +156,6 @@
         // Fallback name sources
         const fallbackName = (userObj && (userObj.name || userObj.display_name || userObj.full_name || userObj.username || [userObj.first_name, userObj.last_name].filter(Boolean).join(" "))) 
           || (dirUser && (dirUser.name || dirUser.display_name || dirUser.full_name || dirUser.username || [dirUser.first_name, dirUser.last_name].filter(Boolean).join(" "))) 
-<<<<<<< HEAD
-          || "User";
-        let resolvedName = (first || last) ? `${first} ${last}`.trim() : fallbackName;
-        let resolvedAvatar = (userObj && (userObj.image || userObj.avatar || userObj.photo || userObj.picture || userObj.profile_picture || userObj.image_url || userObj.avatar_url || userObj.avatarUrl || userObj.photoURL)) 
-                       || (dirUser && (dirUser.image || dirUser.avatar || dirUser.photo || dirUser.picture || dirUser.profile_picture || dirUser.image_url || dirUser.avatar_url || dirUser.avatarUrl || dirUser.photoURL)) 
-                       || "";
-        return { name: resolvedName, avatar: resolvedAvatar };
-=======
           || `User ${userId || 'Unknown'}`;
         
         const name = (first || last) ? `${first} ${last}`.trim() : fallbackName;
@@ -174,7 +166,6 @@
                        || "";
         
         return { name, avatar };
->>>>>>> 821bb5d4
       };
       // derive like state
       const likesArray = Array.isArray(p.likes) ? p.likes : [];
