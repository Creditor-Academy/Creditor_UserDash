import React, { useState, useEffect } from "react";
import { Card, CardContent } from "@/components/ui/card";
import { Button } from "@/components/ui/button";
import { Input } from "@/components/ui/input";
import { Badge } from "@/components/ui/badge";
import { useParams } from "react-router-dom";
import { professionalAvatars } from "@/lib/avatar-utils";
<<<<<<< HEAD
import getSocket, { reconnectSocket } from "@/services/socketClient";
=======
import { } from "@/services/socketClient";
import { useGroupChatSocket } from "@/hooks/useGroupChatSocket";
>>>>>>> 1bc0978f

import { ChatMessagesList } from "@/components/group/ChatMessagesList";
import { ChatInput } from "@/components/group/ChatInput";
import { Users, X, Loader2, Search, Shield, GraduationCap, User } from "lucide-react";
import { toast } from "@/hooks/use-toast";
import { getGroupById, getGroupMembers, getGroupMessages, sendGroupMessage, deleteGroupMessage, editGroupMessage } from "@/services/groupService";
import { useUser } from "@/contexts/UserContext";

const initialMessages = [
  {
    id: 1,
    senderId: 1,
    senderName: "Sarah Adams",
    senderAvatar: professionalAvatars.female[0].url,
    content: "Hi everyone, let's start the call soon 😊",
    timestamp: "10:30 AM",
    type: 'text'
  },
  {
    id: 2,
    senderId: 2,
    senderName: "Kate Johnson",
    senderAvatar: professionalAvatars.male[1].url,
    content: "Recently I saw properties in a great location that I did not pay attention to before 😊",
    timestamp: "10:24 AM",
    type: 'text'
  },
  {
    id: 3,
    senderId: 3,
    senderName: "Evan Scott",
    senderAvatar: professionalAvatars.male[0].url,
    content: "Ops, why don't you say something more",
    timestamp: "10:26 AM",
    type: 'text'
  },
  {
    id: 4,
    senderId: 1,
    senderName: "Sarah Adams",
    senderAvatar: professionalAvatars.female[0].url,
    content: "@Kate 😊",
    timestamp: "10:27 AM",
    type: 'text'
  },
  {
    id: 5,
    senderId: 0,
    senderName: "You",
    senderAvatar: "",
    content: "She creates an atmosphere of mystery 😊",
    timestamp: "11:26 AM",
    type: 'text'
  },
  {
    id: 6,
    senderId: 0,
    senderName: "You",
    senderAvatar: "",
    content: "😎 😊",
    timestamp: "11:26 AM",
    type: 'text'
  },
  {
    id: 7,
    senderId: 3,
    senderName: "Evan Scott",
    senderAvatar: professionalAvatars.male[0].url,
    content: "Kate, don't be like that and say something more :) 😊",
    timestamp: "11:34 AM",
    type: 'text'
  }
];

export function ChatPage() {
  const [messages, setMessages] = useState([]);
  const [newMessage, setNewMessage] = useState("");
  const [isSending, setIsSending] = useState(false);
  const [showVoiceRecorder, setShowVoiceRecorder] = useState(false);
  const seenMessageIdsRef = React.useRef(new Set());

  const [showMembers, setShowMembers] = useState(false);
  const [groupMembers, setGroupMembers] = useState([]);
  const [loadingMembers, setLoadingMembers] = useState(false);
  const [groupInfo, setGroupInfo] = useState(null);
  const [loadingGroup, setLoadingGroup] = useState(true);
  const [searchTerm, setSearchTerm] = useState("");
  const { groupId } = useParams();
  const { userProfile } = useUser();
  const currentUserId = userProfile?.id || 0;

  // Fetch group information and members on component mount
  useEffect(() => {
    fetchGroupInfo();
    // Preload members to show accurate count in header without opening the modal
    fetchGroupMembers({ openModal: false, silent: true });
    // load messages
    loadMessages();
<<<<<<< HEAD

    // If user not identified yet, skip socket room join for now
    if (!groupId || !currentUserId) {
      console.warn('[chat] skip join: missing groupId or currentUserId');
      return;
    }

    // Realtime: join group room
    const socket = getSocket();
    const uid = currentUserId;
    
    // Wait for socket to be connected before joining
    const joinGroupWhenReady = () => {
      if (socket.connected) {
        console.log('[socket][emit] joinGroup', { groupId, userId: uid });
        socket.emit('joinGroup', { groupId, userId: uid });
      } else {
        // Wait for connection, but with timeout
        const connectTimeout = setTimeout(() => {
          console.warn('[socket] Connection timeout, skipping group join');
        }, 5000);
        
        socket.once('connect', () => {
          clearTimeout(connectTimeout);
          console.log('[socket][emit] joinGroup', { groupId, userId: uid });
          socket.emit('joinGroup', { groupId, userId: uid });
        });
      }
    };

    // Initial join attempt
    joinGroupWhenReady();

    // Re-join on reconnect to handle network hiccups
    const onConnect = () => {
      console.log('[socket] connected. re-joining', { groupId, userId: uid });
      socket.emit('joinGroup', { groupId, userId: uid });
    };
    socket.on('connect', onConnect);

    const sameGroup = (gid) => String(gid) === String(groupId);
    
    // Handle new group messages
    const onNewMessage = (payload) => {
      console.log('[socket][on] newGroupMessage', payload);
      // Backend sends message with group_id field
      const inThisGroup = sameGroup(payload?.group_id);
      if (inThisGroup) {
        setMessages(prev => {
          // If message already exists by id, skip
          if (payload?.id && prev.some(m => m.id === payload.id)) return prev;

          const normalized = {
            id: payload.id,
            senderId: payload.sender_id,
            senderName: payload.sender?.first_name || 'Member',
            senderAvatar: payload.sender?.image || '',
            content: payload.content,
            timestamp: payload.timeStamp ? new Date(payload.timeStamp).toLocaleTimeString([], { hour: '2-digit', minute: '2-digit' }) : '',
            type: (payload.type || 'TEXT').toLowerCase() === 'voice' ? 'voice' : (payload.mime_type ? 'file' : 'text'),
          };

          // Try to replace a matching optimistic message (same sender and content)
          const idx = prev.findIndex(m => String(m.id).startsWith('tmp-') && m.senderId === payload.sender_id && m.content === payload.content);
          if (idx !== -1) {
            const clone = [...prev];
            clone[idx] = normalized;
            return clone;
          }
          return [...prev, normalized];
        });
      }
    };
    socket.on('newGroupMessage', onNewMessage);

    // Listen for user join/leave notifications
    const onUserJoined = (data) => {
      console.log('[socket][on] userJoinedGroup', data);
      if (sameGroup(data.groupId)) {
        console.log('[socket] User joined:', data.message);
        // Optimistically refresh members count without forcing modal
        fetchGroupMembers({ openModal: false, silent: true });
      }
    };
    const onUserLeft = (data) => {
      console.log('[socket][on] userLeftGroup', data);
      if (sameGroup(data.groupId)) {
        console.log('[socket] User left:', data.message);
        fetchGroupMembers({ openModal: false, silent: true });
      }
    };
    socket.on('userJoinedGroup', onUserJoined);
    socket.on('userLeftGroup', onUserLeft);

    // Group membership and info management
    const onMemberAdded = (member) => {
      console.log('[socket][on] memberAdded', member);
      if (sameGroup(member?.group_id || member?.groupId)) {
        // Update list if visible; otherwise keep count fresh
        setGroupMembers((prev) => {
          // Avoid duplicates by id
          const exists = prev.some(m => (m.id || m.user?.id) === (member.id || member.user?.id));
          if (exists) return prev;
          return [...prev, member];
        });
      }
    };
    const onMemberRemoved = (payload) => {
      console.log('[socket][on] memberRemoved', payload);
      if (sameGroup(payload?.groupId)) {
        const removedId = payload?.userId;
        setGroupMembers((prev) => prev.filter(m => (m.user?.id ?? m.id) !== removedId));
      }
    };
    const onGroupInfoUpdated = (updated) => {
      console.log('[socket][on] groupInfoUpdated', updated);
      if (sameGroup(updated?.id)) {
        setGroupInfo((prev) => ({ ...prev, ...updated }));
      }
    };
    socket.on('memberAdded', onMemberAdded);
    socket.on('memberRemoved', onMemberRemoved);
    socket.on('groupInfoUpdated', onGroupInfoUpdated);

    // Server error channel
    const onServerError = (err) => {
      console.warn('[socket][on] error', err);
      if (!err) return;
      
      // Only show toast for critical errors, not authentication issues
      // Authentication errors are handled by connect_error
      if (err.message && !err.message.includes('Authentication error') && !err.message.includes('Invalid token')) {
        try {
          toast({
            title: 'Socket error',
            description: err.message || 'An error occurred',
            variant: 'destructive'
          });
        } catch {}
      }
    };
    socket.on('error', onServerError);

    // Connection diagnostics to help identify realtime issues
    const onConnectError = (err) => {
      try {
        console.warn('[socket] connect_error', err?.message || err);
        // Only show toast for authentication errors, and only once
        if (err?.message?.includes('Authentication error') && !socket._authErrorShown) {
          socket._authErrorShown = true; // Prevent multiple toasts
          toast({ 
            title: 'Real-time features unavailable', 
            description: 'Socket connection failed. Messages will still work normally.', 
            variant: 'default' 
          });
        }
      } catch {}
    };
    const onDisconnect = (reason) => {
      try {
        console.warn('[socket] disconnected', reason);
      } catch {}
    };
    socket.on('connect_error', onConnectError);
    socket.on('disconnect', onDisconnect);

    return () => {
      socket.emit('leaveGroup', { groupId, userId: uid });
      socket.off('connect', onConnect);
      socket.off('newGroupMessage', onNewMessage);
      socket.off('userJoinedGroup', onUserJoined);
      socket.off('userLeftGroup', onUserLeft);
      socket.off('memberAdded', onMemberAdded);
      socket.off('memberRemoved', onMemberRemoved);
      socket.off('groupInfoUpdated', onGroupInfoUpdated);
      socket.off('error', onServerError);
      socket.off('connect_error', onConnectError);
      socket.off('disconnect', onDisconnect);
    };
  }, [groupId, currentUserId]);
=======
  }, [groupId]);
>>>>>>> 1bc0978f

  // Realtime chat socket wiring
  const { sendMessage, sendTyping } = useGroupChatSocket({
    groupId,
    onMessage: (payload) => {
      if (String(payload?.group_id || payload?.groupId) !== String(groupId)) return;
        const realId = payload.id;
        if (realId && seenMessageIdsRef.current.has(realId)) return;
        if (realId) seenMessageIdsRef.current.add(realId);
        setMessages(prev => {
          const withoutTmp = prev.filter(m => !(String(m.senderId) === String(payload.sender_id || payload.senderId) && m.content === payload.content && String(m.id).startsWith('tmp-')));
          return [...withoutTmp, {
            id: payload.id,
            senderId: payload.sender_id || payload.senderId,
            senderName: payload.sender?.first_name || payload.sender?.name || 'Member',
            senderAvatar: payload.sender?.image || '',
            content: payload.content,
            timestamp: payload.timeStamp ? new Date(payload.timeStamp).toLocaleTimeString([], { hour: '2-digit', minute: '2-digit' }) : '',
            type: (payload.type || 'TEXT').toLowerCase() === 'voice' ? 'voice' : (payload.mime_type ? 'file' : 'text'),
          }];
        });
    },
    onTyping: () => {}
  });

  const loadMessages = async () => {
    try {
      const res = await getGroupMessages(groupId, 1, 100);
      const list = res?.data?.messages || res?.messages || [];
      const normalized = list.map(m => ({
        id: m.id,
        senderId: m.sender_id || m.senderId,
        senderName: m.sender?.first_name || m.sender?.name || 'Member',
        senderAvatar: m.sender?.image || '',
        content: m.content,
        timestamp: m.timeStamp ? new Date(m.timeStamp).toLocaleTimeString([], { hour: '2-digit', minute: '2-digit' }) : '',
        type: (m.type || 'TEXT').toLowerCase() === 'voice' ? 'voice' : (m.mime_type ? 'file' : 'text'),
      }));
      setMessages(normalized);
    } catch (e) {
      console.warn('Failed to load messages', e);
    }
  };

  const fetchGroupInfo = async () => {
    try {
      setLoadingGroup(true);
      // Fetch group details from backend using groupService
      const response = await getGroupById(groupId);
      if (response.success) {
        setGroupInfo(response.data);
      } else {
        console.error('Failed to fetch group info:', response.message);
        // Fallback to default group name
        setGroupInfo({ name: `Group ${groupId}` });
      }
    } catch (error) {
      console.error('Error fetching group info:', error);
      // Fallback to default group name
      setGroupInfo({ name: `Group ${groupId}` });
      
      // Show error toast only if it's not a network error
      if (error.response?.status !== 404) {
        toast({
          title: "Warning",
          description: "Could not fetch group name. Using default name.",
          variant: "default"
        });
      }
    } finally {
      setLoadingGroup(false);
    }
  };

  const fetchGroupMembers = async ({ openModal = true, silent = false } = {}) => {
    try {
      setLoadingMembers(true);
      // Fetch group members using groupService
      const response = await getGroupMembers(groupId);
      
      if (response.success) {
        setGroupMembers(response.data || []);
        if (openModal) {
          setShowMembers(true);
        }
        if (!silent) {
          toast({
            title: "Success",
            description: `Fetched ${response.data?.length || 0} group members`,
          });
        }
      } else {
        toast({
          title: "Error",
          description: response.message || "Failed to fetch group members",
          variant: "destructive"
        });
      }
    } catch (error) {
      console.error('Error fetching group members:', error);
      
      // Handle specific error cases
      if (error.response?.status === 404) {
        toast({
          title: "Error",
          description: "Group not found or you don't have access to it",
          variant: "destructive"
        });
      } else if (error.response?.status === 403) {
        toast({
          title: "Error",
          description: "You don't have permission to view group members",
          variant: "destructive"
        });
      } else if (error.response?.status === 401) {
        toast({
          title: "Error",
          description: "Please log in to view group members",
          variant: "destructive"
        });
      } else {
        toast({
          title: "Error",
          description: "Failed to fetch group members. Please try again.",
          variant: "destructive"
        });
      }
    } finally {
      setLoadingMembers(false);
    }
  };

  const handleSendMessage = async () => {
    if (!newMessage.trim()) return;
    const toSend = newMessage;
    setNewMessage("");
    setIsSending(true);

    const tempId = `tmp-${Date.now()}`;
    const optimistic = {
      id: tempId,
      senderId: currentUserId,
      senderName: "You",
      senderAvatar: "",
      content: toSend,
      timestamp: new Date().toLocaleTimeString([], { hour: '2-digit', minute: '2-digit' }),
      type: 'text',
      pending: true,
    };
    setMessages(prev => [...prev, optimistic]);
<<<<<<< HEAD
    const toSend = newMessage;
    setNewMessage("");
    
    try {
      const socket = getSocket();
      
      // Only emit via socket if connected and authenticated, otherwise rely on REST API
      if (socket.connected && !socket._authErrorShown) {
        const payload = {
          groupId, 
          userId: currentUserId, 
          content: toSend,
          type: 'TEXT'
        };
        console.log('[socket][emit] sendGroupMessage', payload);
        socket.emit('sendGroupMessage', payload);
      } else {
        console.warn('[socket] not connected or auth failed, using REST API only');
      }

      // Always call REST API as fallback/primary method
=======

    try {
      sendMessage({ content: toSend, senderId: currentUserId, type: 'TEXT' });
>>>>>>> 1bc0978f
      const res = await sendGroupMessage(groupId, { content: toSend, type: 'TEXT' });
      const m = res?.data || res;
      if (m?.id) {
        if (seenMessageIdsRef.current.has(m.id)) {
          setMessages(prev => prev.filter(x => x.id !== tempId));
        } else {
          seenMessageIdsRef.current.add(m.id);
          setMessages(prev => prev.map(x => x.id === tempId ? {
            id: m.id,
            senderId: m.sender_id || currentUserId,
            senderName: m.sender?.first_name || 'You',
            senderAvatar: m.sender?.image || '',
            content: m.content,
            timestamp: m.timeStamp ? new Date(m.timeStamp).toLocaleTimeString([], { hour: '2-digit', minute: '2-digit' }) : optimistic.timestamp,
            type: (m.type || 'TEXT').toLowerCase() === 'voice' ? 'voice' : (m.mime_type ? 'file' : 'text'),
          } : x));
        }
      }
    } catch (e) {
<<<<<<< HEAD
      console.error('Error sending message:', e);
      // rollback optimistic update
      setMessages(prev => prev.filter(x => x.id !== optimistic.id));
      toast({
        title: 'Error',
        description: 'Failed to send message. Please try again.',
        variant: 'destructive'
      });
=======
      setMessages(prev => prev.filter(x => x.id !== tempId));
    } finally {
      setIsSending(false);
>>>>>>> 1bc0978f
    }
  };

  const handleSendVoiceMessage = (audioBlob, duration) => {
    const message = {
      id: Date.now(),
      senderId: currentUserId,
      senderName: "You",
      senderAvatar: "",
      timestamp: new Date().toLocaleTimeString([], { 
        hour: '2-digit', 
        minute: '2-digit' 
      }),
      type: 'voice',
      audioBlob,
      duration
    };

    setMessages([...messages, message]);
    setShowVoiceRecorder(false);
  };

  // Edit/Delete message handlers
  const handleEditMessage = async (messageId, newContent) => {
    const snapshot = messages;
    setMessages(prev => prev.map(m => m.id === messageId ? { ...m, content: newContent } : m));
    try {
      await editGroupMessage(groupId, messageId, { content: newContent });
<<<<<<< HEAD
      // Note: Backend doesn't have edit/delete socket events, so we rely on REST API only
=======
>>>>>>> 1bc0978f
    } catch (e) {
      setMessages(snapshot);
    }
  };

  const handleDeleteMessage = async (messageId) => {
    // optimistic remove
    const snapshot = messages;
    setMessages(prev => prev.filter(m => m.id !== messageId));
    try {
      await deleteGroupMessage(groupId, messageId);
      // Note: Backend doesn't have edit/delete socket events, so we rely on REST API only
    } catch (e) {
      // restore on failure
      setMessages(snapshot);
    }
  };

  const handleFileSelect = (event) => {
    const file = event.target.files?.[0];
    if (file) {
      const message = {
        id: Date.now(),
        senderId: currentUserId,
        senderName: "You",
        senderAvatar: "",
        fileName: file.name,
        fileUrl: URL.createObjectURL(file),
        timestamp: new Date().toLocaleTimeString([], { 
          hour: '2-digit', 
          minute: '2-digit' 
        }),
        type: 'file'
      };
      setMessages([...messages, message]);
    }
  };

  const getGroupName = () => {
    if (loadingGroup) {
      return "Loading...";
    }
    return groupInfo?.name || `Group ${groupId}`;
  };

  const getMemberCount = () => {
    return groupMembers.length || 0;
  };

  const isCurrentUserAdmin = () => {
    // If groupMembers have role info, check current user or groupInfo.created_by
    try {
      const me = groupMembers.find(m => (m.user?.id ?? m.id) === currentUserId);
      if (me && me.role === 'ADMIN') return true;
      if (groupInfo?.created_by && groupInfo.created_by === currentUserId) return true;
      return false;
    } catch {
      return false;
    }
  };

  // Filter members based on search term
  const filteredMembers = groupMembers.filter(member => {
    const searchLower = searchTerm.toLowerCase();
    const firstName = member.first_name || '';
    const lastName = member.last_name || '';
    const name = member.name || '';
    const email = member.email || '';
    
    return firstName.toLowerCase().includes(searchLower) ||
           lastName.toLowerCase().includes(searchLower) ||
           name.toLowerCase().includes(searchLower) ||
           email.toLowerCase().includes(searchLower);
  });

  // Get role badge color and text
  const getRoleBadge = (member) => {
    if (member.role === "ADMIN") {
      return { color: "bg-red-100 text-red-800 border-red-200", text: "Admin", icon: <Shield className="w-3 h-3" /> };
    } else if (member.role === "INSTRUCTOR") {
      return { color: "bg-blue-100 text-blue-800 border-blue-200", text: "Instructor", icon: <GraduationCap className="w-3 h-3" /> };
    } else if (member.role === "LEARNER") {
      return { color: "bg-green-100 text-green-800 border-green-200", text: "Learner", icon: <User className="w-3 h-3" /> };
    } else {
      return { color: "bg-gray-100 text-gray-800 border-gray-200", text: member.role || "Member", icon: <User className="w-3 h-3" /> };
    }
  };

  // Format join date
  const formatJoinDate = (dateString) => {
    if (!dateString) return "Recently joined";
    try {
      const date = new Date(dateString);
      const now = new Date();
      const diffTime = Math.abs(now - date);
      const diffDays = Math.ceil(diffTime / (1000 * 60 * 60 * 24));
      
      if (diffDays < 7) {
        return `Joined ${diffDays} day${diffDays !== 1 ? 's' : ''} ago`;
      } else {
        return `Joined ${date.toLocaleDateString('en-US', { 
          month: 'short', 
          day: 'numeric', 
          year: 'numeric' 
        })}`;
      }
    } catch {
      return "Recently joined";
    }
  };

  // Helper functions for extracting member data from nested user object
  const getMemberDisplayName = (member) => {
    if (member.user?.first_name && member.user?.last_name) {
      return `${member.user.first_name} ${member.user.last_name}`;
    } else if (member.user?.first_name) {
      return member.user.first_name;
    } else if (member.user?.name) {
      return member.user.name;
    } else {
      return "Unknown Member";
    }
  };

  const getMemberEmail = (member) => {
    return member.user?.email || 'No email provided';
  };

  const getMemberAvatar = (member) => {
    if (member.user?.image) {
      return member.user.image;
    }
    // Generate initials from name
    const name = getMemberDisplayName(member);
    const initials = name.split(' ').map(n => n[0]).join('').toUpperCase();
    return initials;
  };

  // Calculate role statistics
  const roleStats = {
    admin: groupMembers.filter(m => m.role === "ADMIN").length,
    instructor: groupMembers.filter(m => m.role === "INSTRUCTOR").length,
    learner: groupMembers.filter(m => m.role === "LEARNER").length,
    other: groupMembers.filter(m => !["ADMIN", "INSTRUCTOR", "LEARNER"].includes(m.role)).length
  };

  return (
    <div className="max-w-6xl mx-auto p-6">
      <Card className="shadow-lg border-0 bg-white h-[700px] flex flex-col">

        
        <CardContent className="flex-1 flex flex-col p-0 overflow-hidden">
          {/* Single Group Information Card - NO DUPLICATES */}
          <div className="bg-white border-b border-gray-200 p-4">
            <div className="flex items-center justify-between">
              <div>
                <h2 className="text-lg font-semibold text-gray-900">
                  {getGroupName()}
                </h2>
                <div className="flex items-center gap-2 mt-1">
                  <Users className="w-4 h-4 text-gray-600" />
                  <span className="text-sm text-gray-600">
                    {getMemberCount()} participants
                  </span>
                  <Button
                    variant="ghost"
                    size="sm"
                    onClick={() => fetchGroupMembers()}
                    disabled={loadingMembers}
                    className="text-blue-600 hover:text-blue-700 hover:bg-blue-50 p-1 h-auto flex items-center gap-1"
                  >
                    <Users className="w-4 h-4" />
                    {loadingMembers ? (
                      <Loader2 className="w-4 h-4 animate-spin" />
                    ) : (
                      <span className="text-sm">View members</span>
                    )}
                  </Button>
                </div>
              </div>
              <div className="flex items-center gap-2">
                <span className="inline-flex items-center px-2.5 py-0.5 rounded-full text-xs font-medium bg-green-100 text-green-800">
                  Active
                </span>
              </div>
            </div>
          </div>

          <ChatMessagesList 
            messages={messages} 
            currentUserId={currentUserId}
            onEditMessage={handleEditMessage}
            onDeleteMessage={handleDeleteMessage}
            isAdmin={isCurrentUserAdmin()}
          />

          <ChatInput
            newMessage={newMessage}
            setNewMessage={setNewMessage}
            onSendMessage={handleSendMessage}
            onSendVoiceMessage={handleSendVoiceMessage}
            onFileSelect={handleFileSelect}
            showVoiceRecorder={showVoiceRecorder}
            setShowVoiceRecorder={setShowVoiceRecorder}
            isSending={isSending}
          />
        </CardContent>
      </Card>

      {/* Enhanced Members Modal */}
      {showMembers && (
        <div className="fixed inset-0 z-50 flex items-center justify-center p-4 bg-black bg-opacity-50">
          <div className="bg-white rounded-xl shadow-xl w-full max-w-4xl max-h-[90vh] overflow-hidden flex flex-col">
            {/* Header */}
            <div className="flex items-center justify-between p-6 border-b border-gray-200 bg-white">
              <div>
                <h2 className="text-xl font-semibold text-gray-900">{getGroupName()}</h2>
                <p className="text-sm text-gray-600 mt-1">
                  {getMemberCount()} member{getMemberCount() !== 1 ? 's' : ''} • {roleStats.admin} admin{roleStats.admin !== 1 ? 's' : ''}
                </p>
              </div>
              <button
                onClick={() => {
                  setShowMembers(false);
                  setSearchTerm("");
                }}
                className="p-2 rounded-lg hover:bg-gray-100 transition-colors"
              >
                <X className="h-5 w-5 text-gray-500" />
              </button>
            </div>

            {/* Search and Stats */}
            <div className="p-6 pb-4 border-b border-gray-100 bg-gray-50">
              <div className="flex flex-col md:flex-row gap-4">
                <div className="flex-1 relative">
                  <Search className="absolute left-3 top-1/2 transform -translate-y-1/2 h-4 w-4 text-gray-400" />
                  <Input
                    placeholder="Search members by name or email"
                    value={searchTerm}
                    onChange={(e) => setSearchTerm(e.target.value)}
                    className="pl-10 pr-4 py-2 w-full"
                  />
                </div>
                
                <div className="flex items-center gap-4 text-sm">
                  <div className="flex items-center gap-1">
                    <div className="w-3 h-3 rounded-full bg-red-500"></div>
                    <span className="text-gray-700">{roleStats.admin} Admin</span>
                  </div>
                  <div className="flex items-center gap-1">
                    <div className="w-3 h-3 rounded-full bg-blue-500"></div>
                    <span className="text-gray-700">{roleStats.instructor} Instructor</span>
                  </div>
                  <div className="flex items-center gap-1">
                    <div className="w-3 h-3 rounded-full bg-green-500"></div>
                    <span className="text-gray-700">{roleStats.learner} Learner</span>
                  </div>
                </div>
              </div>
            </div>

            {/* Members List */}
            <div className="flex-1 overflow-y-auto p-6">
              {filteredMembers.length === 0 ? (
                <div className="text-center py-12">
                  <Users className="h-12 w-12 text-gray-300 mx-auto mb-4" />
                  <h3 className="text-lg font-medium text-gray-900 mb-1">
                    {searchTerm ? 'No members found' : 'No members in this group yet'}
                  </h3>
                  <p className="text-sm text-gray-500">
                    {searchTerm ? 'Try adjusting your search terms' : 'Members will appear here once they join'}
                  </p>
                </div>
              ) : (
                <div className="grid grid-cols-1 md:grid-cols-2 gap-4">
                  {filteredMembers.map((member, index) => {
                    const roleBadge = getRoleBadge(member);
                    const memberName = getMemberDisplayName(member);
                    const memberEmail = getMemberEmail(member);
                    const memberAvatar = getMemberAvatar(member);
                    
                    return (
                      <div key={member.id || index} className="flex items-center p-4 rounded-lg border border-gray-200 hover:bg-gray-50 transition-colors">
                        <div className="flex-shrink-0 mr-4">
                          <div className="w-12 h-12 rounded-full bg-gradient-to-r from-blue-400 to-purple-500 flex items-center justify-center text-white font-semibold text-lg">
                            {member.user?.image ? (
                              <img 
                                src={member.user.image} 
                                alt={memberName} 
                                className="w-12 h-12 rounded-full object-cover"
                              />
                            ) : (
                              <span>{memberAvatar}</span>
                            )}
                          </div>
                        </div>
                        
                        <div className="flex-1 min-w-0">
                          <div className="flex items-center gap-2 mb-1">
                            <h4 className="font-medium text-gray-900 truncate">{memberName}</h4>
                            <Badge 
                              variant="outline" 
                              className={`${roleBadge.color} flex items-center gap-1 py-0.5 text-xs`}
                            >
                              {roleBadge.icon}
                              {roleBadge.text}
                            </Badge>
                          </div>
                          
                          <p className="text-sm text-gray-600 truncate">{memberEmail}</p>
                          <p className="text-xs text-gray-500 mt-1">{formatJoinDate(member.joined_at)}</p>
                        </div>
                      </div>
                    );
                  })}
                </div>
              )}
            </div>

            {/* Footer */}
            <div className="p-4 border-t border-gray-200 bg-gray-50 flex justify-end">
              <Button 
                onClick={() => {
                  setShowMembers(false);
                  setSearchTerm("");
                }}
              >
                Close
              </Button>
            </div>
          </div>
        </div>
      )}
    </div>
  );
}

export default ChatPage;<|MERGE_RESOLUTION|>--- conflicted
+++ resolved
@@ -5,12 +5,7 @@
 import { Badge } from "@/components/ui/badge";
 import { useParams } from "react-router-dom";
 import { professionalAvatars } from "@/lib/avatar-utils";
-<<<<<<< HEAD
 import getSocket, { reconnectSocket } from "@/services/socketClient";
-=======
-import { } from "@/services/socketClient";
-import { useGroupChatSocket } from "@/hooks/useGroupChatSocket";
->>>>>>> 1bc0978f
 
 import { ChatMessagesList } from "@/components/group/ChatMessagesList";
 import { ChatInput } from "@/components/group/ChatInput";
@@ -109,7 +104,6 @@
     fetchGroupMembers({ openModal: false, silent: true });
     // load messages
     loadMessages();
-<<<<<<< HEAD
 
     // If user not identified yet, skip socket room join for now
     if (!groupId || !currentUserId) {
@@ -290,33 +284,6 @@
       socket.off('disconnect', onDisconnect);
     };
   }, [groupId, currentUserId]);
-=======
-  }, [groupId]);
->>>>>>> 1bc0978f
-
-  // Realtime chat socket wiring
-  const { sendMessage, sendTyping } = useGroupChatSocket({
-    groupId,
-    onMessage: (payload) => {
-      if (String(payload?.group_id || payload?.groupId) !== String(groupId)) return;
-        const realId = payload.id;
-        if (realId && seenMessageIdsRef.current.has(realId)) return;
-        if (realId) seenMessageIdsRef.current.add(realId);
-        setMessages(prev => {
-          const withoutTmp = prev.filter(m => !(String(m.senderId) === String(payload.sender_id || payload.senderId) && m.content === payload.content && String(m.id).startsWith('tmp-')));
-          return [...withoutTmp, {
-            id: payload.id,
-            senderId: payload.sender_id || payload.senderId,
-            senderName: payload.sender?.first_name || payload.sender?.name || 'Member',
-            senderAvatar: payload.sender?.image || '',
-            content: payload.content,
-            timestamp: payload.timeStamp ? new Date(payload.timeStamp).toLocaleTimeString([], { hour: '2-digit', minute: '2-digit' }) : '',
-            type: (payload.type || 'TEXT').toLowerCase() === 'voice' ? 'voice' : (payload.mime_type ? 'file' : 'text'),
-          }];
-        });
-    },
-    onTyping: () => {}
-  });
 
   const loadMessages = async () => {
     try {
@@ -443,7 +410,6 @@
       pending: true,
     };
     setMessages(prev => [...prev, optimistic]);
-<<<<<<< HEAD
     const toSend = newMessage;
     setNewMessage("");
     
@@ -465,11 +431,6 @@
       }
 
       // Always call REST API as fallback/primary method
-=======
-
-    try {
-      sendMessage({ content: toSend, senderId: currentUserId, type: 'TEXT' });
->>>>>>> 1bc0978f
       const res = await sendGroupMessage(groupId, { content: toSend, type: 'TEXT' });
       const m = res?.data || res;
       if (m?.id) {
@@ -489,7 +450,6 @@
         }
       }
     } catch (e) {
-<<<<<<< HEAD
       console.error('Error sending message:', e);
       // rollback optimistic update
       setMessages(prev => prev.filter(x => x.id !== optimistic.id));
@@ -498,11 +458,6 @@
         description: 'Failed to send message. Please try again.',
         variant: 'destructive'
       });
-=======
-      setMessages(prev => prev.filter(x => x.id !== tempId));
-    } finally {
-      setIsSending(false);
->>>>>>> 1bc0978f
     }
   };
 
@@ -531,10 +486,7 @@
     setMessages(prev => prev.map(m => m.id === messageId ? { ...m, content: newContent } : m));
     try {
       await editGroupMessage(groupId, messageId, { content: newContent });
-<<<<<<< HEAD
       // Note: Backend doesn't have edit/delete socket events, so we rely on REST API only
-=======
->>>>>>> 1bc0978f
     } catch (e) {
       setMessages(snapshot);
     }
