import React, { useState, useEffect } from "react";
import { Card, CardContent } from "@/components/ui/card";
import { Button } from "@/components/ui/button";
import { Input } from "@/components/ui/input";
import { Badge } from "@/components/ui/badge";
import { useParams } from "react-router-dom";
import { professionalAvatars } from "@/lib/avatar-utils";
import getSocket, { reconnectSocket } from "@/services/socketClient";

import { ChatMessagesList } from "@/components/group/ChatMessagesList";
import { ChatMessage } from "@/components/group/ChatMessage";
import PollMessage from "@/components/group/PollMessage";
import { ChatInput } from "@/components/group/ChatInput";
import { Users, X, Loader2, Search, Shield, GraduationCap, User } from "lucide-react";
import { toast } from "@/hooks/use-toast";
import { getGroupById, getGroupMembers, getGroupMessages, sendGroupMessage, deleteGroupMessage, editGroupMessage, createGroupPoll, voteGroupPoll, getGroupPoll, pinGroupMessage, pinGroupPoll, getPinnedPolls } from "@/services/groupService";
import { useUser } from "@/contexts/UserContext";

const initialMessages = [
  {
    id: 1,
    senderId: 1,
    senderName: "Sarah Adams",
    senderAvatar: professionalAvatars.female[0].url,
    content: "Hi everyone, let's start the call soon 😊",
    timestamp: "10:30 AM",
    type: 'text'
  },
  {
    id: 2,
    senderId: 2,
    senderName: "Kate Johnson",
    senderAvatar: professionalAvatars.male[1].url,
    content: "Recently I saw properties in a great location that I did not pay attention to before 😊",
    timestamp: "10:24 AM",
    type: 'text'
  },
  {
    id: 3,
    senderId: 3,
    senderName: "Evan Scott",
    senderAvatar: professionalAvatars.male[0].url,
    content: "Ops, why don't you say something more",
    timestamp: "10:26 AM",
    type: 'text'
  },
  {
    id: 4,
    senderId: 1,
    senderName: "Sarah Adams",
    senderAvatar: professionalAvatars.female[0].url,
    content: "@Kate 😊",
    timestamp: "10:27 AM",
    type: 'text'
  },
  {
    id: 5,
    senderId: 0,
    senderName: "You",
    senderAvatar: "",
    content: "She creates an atmosphere of mystery 😊",
    timestamp: "11:26 AM",
    type: 'text'
  },
  {
    id: 6,
    senderId: 0,
    senderName: "You",
    senderAvatar: "",
    content: "😎 😊",
    timestamp: "11:26 AM",
    type: 'text'
  },
  {
    id: 7,
    senderId: 3,
    senderName: "Evan Scott",
    senderAvatar: professionalAvatars.male[0].url,
    content: "Kate, don't be like that and say something more :) 😊",
    timestamp: "11:34 AM",
    type: 'text'
  }
];

export function ChatPage() {
  const [messages, setMessages] = useState([]);
  const [newMessage, setNewMessage] = useState("");
  const [isSending, setIsSending] = useState(false);
  const [selectedImage, setSelectedImage] = useState(null);
  const [isSendingImage, setIsSendingImage] = useState(false);
  const seenMessageIdsRef = React.useRef(new Set());
  const pendingImageRef = React.useRef(null);
  const joinedRef = React.useRef(false);

  const [showMembers, setShowMembers] = useState(false);
  const [groupMembers, setGroupMembers] = useState([]);
  const [loadingMembers, setLoadingMembers] = useState(false);
  const [groupInfo, setGroupInfo] = useState(null);
  const [loadingGroup, setLoadingGroup] = useState(true);
  const [searchTerm, setSearchTerm] = useState("");
  const { groupId } = useParams();
  const { userProfile } = useUser();
  const currentUserId = userProfile?.id || 0;

  // Fetch group information and members on component mount
  useEffect(() => {
    fetchGroupInfo();
    // Preload members to show accurate count in header without opening the modal
    fetchGroupMembers({ openModal: false, silent: true });
    // load messages
    loadMessages();

    // If user not identified yet, skip socket room join for now
    if (!groupId || !currentUserId) {
      console.warn('[chat] skip join: missing groupId or currentUserId');
      return;
    }

    // Realtime: join group room
    const socket = getSocket();
    const uid = currentUserId;
    
    // Wait for socket to be connected before joining
    const joinGroupWhenReady = () => {
      if (socket.connected && !joinedRef.current) {
        console.log('[socket][emit] joinGroup', { groupId, userId: uid });
        socket.emit('joinGroup', { groupId, userId: uid });
        joinedRef.current = true;
      }
    };

    // Initial join attempt
    joinGroupWhenReady();

    // Re-join on reconnect to handle network hiccups
    const onConnect = () => {
      console.log('[socket] connected. ensuring joined', { groupId, userId: uid });
      if (!joinedRef.current) {
        socket.emit('joinGroup', { groupId, userId: uid });
        joinedRef.current = true;
      }
    };
    socket.on('connect', onConnect);

    const sameGroup = (gid) => String(gid) === String(groupId);
    
    // Handle new group messages
    const onNewMessage = (payload) => {
      console.log('[socket][on] newGroupMessage', payload);
      // Backend sends message with group_id field
      const inThisGroup = sameGroup(payload?.group_id);
      if (inThisGroup) {
        setMessages(prev => {
          // If message already exists by id, skip
          if (payload?.id && prev.some(m => m.id === payload.id)) return prev;

          const isImage = (payload?.mime_type || payload?.mimeType || '').startsWith('image/');
          const isPoll = (payload?.type || '').toLowerCase() === 'poll' || Boolean(payload?.poll_question || payload?.poll);
          const derivedImageUrl = (payload?.media_url || payload?.image_url || payload?.imageUrl || (isImage ? payload?.content : undefined));
          
          // Check if this is a duplicate of a pending image we just sent
          if (isImage && pendingImageRef.current && 
              payload.sender_id === currentUserId && 
              Date.now() - pendingImageRef.current.timestamp < 5000) {
            console.log('[socket] Ignoring duplicate image message from socket');
            return prev;
          }
          
          // Build votes map if provided
          const votesMap = (() => {
            try {
              const options = payload?.poll_options || [];
              const v = {};
              options.forEach((o, idx) => { v[idx] = (o?.votes || []).map(x => x.user_id); });
              return v;
            } catch { return {}; }
          })();

          const hasVotesMap = Object.values(votesMap || {}).some(arr => (arr || []).length > 0);
          const normalized = {
            id: payload.id,
            senderId: payload.sender_id,
            senderName: String(payload.sender_id) === String(currentUserId)
              ? 'You'
              : (payload.sender?.first_name || 'Member'),
            senderAvatar: payload.sender?.image || '',
            content: (isImage || isPoll) ? '' : payload.content,
            imageUrl: derivedImageUrl,
            timestamp: payload.timeStamp ? new Date(payload.timeStamp).toLocaleTimeString([], { hour: '2-digit', minute: '2-digit' }) : '',
            type: isPoll ? 'poll' : ((payload.type || 'TEXT').toLowerCase() === 'voice' ? 'voice' : 
                  (isImage ? 'image' : (payload.mime_type ? 'file' : 'text'))),
            poll: isPoll ? (payload.poll || {
              question: payload.poll_question || payload.question,
              options: (payload.poll_options || payload.options || []).map(o => (o.option_text || o.text || o)),
              optionIds: (payload.poll_options || []).map(o => (o.id || o.option_id || null)),
              allowMultiple: Boolean(payload.poll_allow_multiple || payload.allowMultiple),
              votes: hasVotesMap ? votesMap : (payload.votes || {}),
              closesAt: payload.poll_expires_at || payload.closesAt,
              closedAt: payload.closedAt,
            }) : undefined,
            isPinned: Boolean(payload.is_pinned || payload.isPinned),
          };

          // Try to replace a matching optimistic message
          // For images, match by sender and imageUrl; for text, match by sender and content
          const idx = prev.findIndex(m => {
            if (!String(m.id).startsWith('tmp-') || m.senderId !== payload.sender_id) return false;
            
            if (isImage) {
              // For images, match by imageUrl or if both are images
              return m.type === 'image' && (m.imageUrl === derivedImageUrl || m.imageUrl);
            } else {
              // For text messages, match by content
              return m.content === payload.content;
            }
          });
          
          if (idx !== -1) {
            const clone = [...prev];
            clone[idx] = normalized;
            return clone;
          }
          return [...prev, normalized];
        });
      }
    };
    socket.on('newGroupMessage', onNewMessage);

    // Backend-specific poll events
    const onPollCreatedSocket = (payload) => {
      try {
        const poll = payload?.poll || payload?.data || payload;
        if (!poll || String(poll.group_id) !== String(groupId)) return;
        setMessages(prev => {
          // If a message with the real id already exists, do nothing
          if (prev.some(m => m.id === poll.id)) return prev;

          const normalized = {
            id: poll.id,
            senderId: poll.sender_id,
            senderName: String(poll.sender_id) === String(currentUserId)
              ? 'You'
              : (poll.sender?.first_name || 'Member'),
            senderAvatar: poll.sender?.image || '',
            content: '',
            imageUrl: undefined,
            timestamp: poll.timeStamp ? new Date(poll.timeStamp).toLocaleTimeString([], { hour: '2-digit', minute: '2-digit' }) : '',
            type: 'poll',
            poll: {
              question: poll.poll_question || poll.content || '',
              options: (poll.poll_options || []).map(o => o.option_text),
              optionIds: (poll.poll_options || []).map(o => o.id),
              allowMultiple: Boolean(poll.poll_allow_multiple),
              votes: (() => {
                const v = {};
                (poll.poll_options || []).forEach((o, idx) => {
                  v[idx] = (o.votes || []).map(x => x.user_id);
                });
                return v;
              })(),
              closesAt: poll.poll_expires_at || null,
              closedAt: null,
            },
            isPinned: Boolean(poll.is_pinned),
          };
          // Try to replace a matching optimistic temp poll from the same sender
          const tmpIdx = prev.findIndex(m => String(m.id).startsWith('tmp-poll-') && m.type === 'poll' && m.senderId === poll.sender_id);
          if (tmpIdx !== -1) {
            const clone = [...prev];
            clone[tmpIdx] = normalized;
            return clone;
          }
          return [...prev, normalized];
        });
      } catch {}
    };
    socket.on('pollCreated', onPollCreatedSocket);

    const onPollUpdatedSocket = (evt) => {
      try {
        const pollId = evt?.pollId || evt?.id;
        if (!pollId) return;
        setMessages(prev => prev.map(m => {
          if (m.id !== pollId) return m;
          const options = (evt?.updated?.poll_options || []).map(o => o.option_text);
          const optionIds = (evt?.updated?.poll_options || []).map(o => o.id);
          const votes = {};
          (evt?.updated?.poll_options || []).forEach((o, idx) => { votes[idx] = (o.votes || []).map(v => v.user_id); });
          return {
            ...m,
            poll: {
              ...m.poll,
              options: options.length ? options : m.poll?.options,
              optionIds: optionIds.length ? optionIds : m.poll?.optionIds,
              votes: Object.keys(votes).length ? votes : m.poll?.votes,
            }
          };
        }));
      } catch {}
    };
    socket.on('pollUpdated', onPollUpdatedSocket);

    const onPollUpdated = (evt) => {
      if (!sameGroup(evt?.group_id)) return;
      setMessages(prev => prev.map(m => {
        if (m.id !== (evt.message_id || evt.id)) return m;
        return {
          ...m,
          poll: {
            ...(m.poll || {}),
            ...(evt.poll || {}),
            votes: evt.votes || evt.poll?.votes || m.poll?.votes || {},
            closedAt: evt.closedAt || evt.poll?.closedAt || m.poll?.closedAt,
            closesAt: evt.closesAt || evt.poll?.closesAt || m.poll?.closesAt,
          }
        };
      }));
    };
    socket.on('groupPollUpdated', onPollUpdated);

    const onMessagePinned = (evt) => {
      if (!sameGroup(evt?.group_id)) return;
      setMessages(prev => prev.map(m => m.id === (evt.message_id || evt.id) ? { ...m, isPinned: Boolean(evt.isPinned ?? evt.pinned ?? true) } : m));
    };
    socket.on('groupMessagePinned', onMessagePinned);

    const onPollPinned = (evt) => {
      try {
        const pollId = evt?.pollId || evt?.id;
        if (!pollId) return;
        setMessages(prev => prev.map(m => {
          if (m.id !== pollId) return m;
          return {
            ...m,
            isPinned: Boolean(evt.isPinned ?? evt.pinned ?? true),
            poll: {
              ...m.poll,
              isPinned: Boolean(evt.isPinned ?? evt.pinned ?? true)
            }
          };
        }));
      } catch {}
    };
    socket.on('pollPinned', onPollPinned);

    // Listen for user join/leave notifications
    const onUserJoined = (data) => {
      console.log('[socket][on] userJoinedGroup', data);
      if (sameGroup(data.groupId)) {
        // Append a lightweight system message in the chat
        const systemText = (data?.message || 'A member joined the chat').replace('group', 'chat');
        setMessages(prev => ([
          ...prev,
          {
            id: `sys-join-${Date.now()}`,
            senderId: 0,
            senderName: 'System',
            senderAvatar: '',
            content: systemText,
            timestamp: new Date().toLocaleTimeString([], { hour: '2-digit', minute: '2-digit' }),
            type: 'text',
            isSystem: true,
          }
        ]));

        // Keep member count fresh without opening modal
        fetchGroupMembers({ openModal: false, silent: true });
      }
    };
    const onUserLeft = (data) => {
      console.log('[socket][on] userLeftGroup', data);
      if (sameGroup(data.groupId)) {
        const systemText = (data?.message || 'A member left the chat').replace('group', 'chat');
        setMessages(prev => ([
          ...prev,
          {
            id: `sys-leave-${Date.now()}`,
            senderId: 0,
            senderName: 'System',
            senderAvatar: '',
            content: systemText,
            timestamp: new Date().toLocaleTimeString([], { hour: '2-digit', minute: '2-digit' }),
            type: 'text',
            isSystem: true,
          }
        ]));

        fetchGroupMembers({ openModal: false, silent: true });
      }
    };
    socket.on('userJoinedGroup', onUserJoined);
    socket.on('userLeftGroup', onUserLeft);

    // Group membership and info management
    const onMemberAdded = (member) => {
      console.log('[socket][on] memberAdded', member);
      if (sameGroup(member?.group_id || member?.groupId)) {
        // Update list if visible; otherwise keep count fresh
        setGroupMembers((prev) => {
          // Avoid duplicates by id
          const exists = prev.some(m => (m.id || m.user?.id) === (member.id || member.user?.id));
          if (exists) return prev;
          return [...prev, member];
        });
      }
    };
    const onMemberRemoved = (payload) => {
      console.log('[socket][on] memberRemoved', payload);
      if (sameGroup(payload?.groupId)) {
        const removedId = payload?.userId;
        setGroupMembers((prev) => prev.filter(m => (m.user?.id ?? m.id) !== removedId));
      }
    };
    const onGroupInfoUpdated = (updated) => {
      console.log('[socket][on] groupInfoUpdated', updated);
      if (sameGroup(updated?.id)) {
        setGroupInfo((prev) => ({ ...prev, ...updated }));
      }
    };
    socket.on('memberAdded', onMemberAdded);
    socket.on('memberRemoved', onMemberRemoved);
    socket.on('groupInfoUpdated', onGroupInfoUpdated);

    // Server error channel
    const onServerError = (err) => {
      console.warn('[socket][on] error', err);
      // Don't show any socket error toasts since messages work via REST API
      // Just log for debugging
    };
    socket.on('error', onServerError);

    // Real-time edits/deletes
    const onMessageEdited = (payload) => {
      try {
        const gid = String(payload?.groupId ?? payload?.group_id ?? payload?.group?.id ?? '');
        if (gid !== String(groupId)) return;
        const messageId = payload?.messageId ?? payload?.id ?? payload?.message?.id;
        const newContent = payload?.content ?? payload?.message?.content;
        if (!messageId) return;
        setMessages(prev => prev.map(m => m.id === messageId ? { ...m, content: newContent } : m));
      } catch {}
    };
    const onMessageDeleted = (payload) => {
      if (!payload || String(payload.groupId) !== String(groupId)) return;
      setMessages(prev => prev.filter(m => m.id !== payload.messageId));
    };
    socket.on('groupMessageEdited', onMessageEdited);
    socket.on('groupMessageUpdated', onMessageEdited);
    socket.on('messageEdited', onMessageEdited);
    socket.on('groupMessageDeleted', onMessageDeleted);

    // Connection diagnostics to help identify realtime issues
    const onConnectError = (err) => {
      try {
        console.warn('[socket] connect_error', err?.message || err);
        // Only show toast for authentication errors, and only once
        if (err?.message?.includes('Authentication error') && !socket._authErrorShown) {
          socket._authErrorShown = true; // Prevent multiple toasts
          toast({ 
            title: 'Real-time features unavailable', 
            description: 'Socket connection failed. Messages will still work normally.', 
            variant: 'default' 
          });
        }
      } catch {}
    };
    const onDisconnect = (reason) => {
      try {
        console.warn('[socket] disconnected', reason);
      } catch {}
    };
    socket.on('connect_error', onConnectError);
    socket.on('disconnect', onDisconnect);

    return () => {
      if (joinedRef.current) {
        socket.emit('leaveGroup', { groupId, userId: uid });
        joinedRef.current = false;
      }
      socket.off('connect', onConnect);
      socket.off('newGroupMessage', onNewMessage);
      socket.off('userJoinedGroup', onUserJoined);
      socket.off('userLeftGroup', onUserLeft);
      socket.off('memberAdded', onMemberAdded);
      socket.off('memberRemoved', onMemberRemoved);
      socket.off('groupInfoUpdated', onGroupInfoUpdated);
      socket.off('error', onServerError);
      socket.off('connect_error', onConnectError);
      socket.off('disconnect', onDisconnect);
      socket.off('groupMessageEdited', onMessageEdited);
      socket.off('groupMessageUpdated', onMessageEdited);
      socket.off('messageEdited', onMessageEdited);
      socket.off('groupMessageDeleted', onMessageDeleted);
      socket.off('pollCreated', onPollCreatedSocket);
      socket.off('pollUpdated', onPollUpdatedSocket);
      socket.off('groupPollUpdated', onPollUpdated);
      socket.off('groupMessagePinned', onMessagePinned);
      socket.off('pollPinned', onPollPinned);
    };
  }, [groupId, currentUserId]);

  const loadMessages = async () => {
    try {
      const res = await getGroupMessages(groupId, 1, 100);
      const list = res?.data?.messages || res?.messages || [];
      const normalized = list.map(m => {
        const isImage = (m?.mime_type || '').startsWith('image/');
        const isPoll = (m?.type || '').toLowerCase() === 'poll' || Boolean(m?.poll_question || m?.poll);
        return ({
          id: m.id,
          senderId: m.sender_id || m.senderId,
          senderName: String(m.sender_id || m.senderId) === String(currentUserId)
            ? 'You'
            : (m.sender?.first_name || m.sender?.name || 'Member'),
          senderAvatar: m.sender?.image || '',
          content: (isImage || isPoll) ? '' : m.content,
          imageUrl: (m.media_url || m.image_url || m.imageUrl || (isImage ? m.content : undefined)),
          timestamp: m.timeStamp ? new Date(m.timeStamp).toLocaleTimeString([], { hour: '2-digit', minute: '2-digit' }) : '',
          type: isPoll ? 'poll' : ((m.type || 'TEXT').toLowerCase() === 'voice' ? 'voice' : 
                (isImage ? 'image' : (m.mime_type ? 'file' : 'text'))),
          poll: isPoll ? (m.poll || {
            question: m.poll_question || m.question || m.content,
            options: (m.poll_options || m.options || []).map(o => (o.option_text || o.text || o)),
            optionIds: (m.poll_options || []).map(o => (o.id || o.option_id || null)),
            allowMultiple: Boolean(m.poll_allow_multiple || m.allowMultiple),
            votes: m.votes || {},
            closesAt: m.poll_expires_at || m.closesAt,
            closedAt: m.closedAt,
          }) : undefined,
          isPinned: Boolean(m.is_pinned || m.isPinned),
        });
      });
      setMessages(normalized);

      // Background refresh for polls missing optionIds (receiver side)
      const pollsNeedingDetails = normalized.filter(x => x.type === 'poll' && (!x.poll?.optionIds || x.poll.optionIds.length === 0));
      for (const p of pollsNeedingDetails) {
        try {
          const res = await getGroupPoll(groupId, p.id);
          const data = res?.data || res;
          if (data?.id) {
            setMessages(prev => prev.map(m => {
              if (m.id !== p.id) return m;
              const options = (data.poll_options || []).map(o => o.option_text);
              const optionIds = (data.poll_options || []).map(o => o.id);
              const votes = {};
              (data.poll_options || []).forEach((o, idx) => { votes[idx] = (o.votes || []).map(v => v.user_id); });
              return { ...m, poll: { ...m.poll, options, optionIds, votes, allowMultiple: Boolean(data.poll_allow_multiple), closesAt: data.poll_expires_at || m.poll?.closesAt } };
            }));
          }
        } catch {}
      }
      // Merge pinned polls from server so pinned state persists across reloads
      try {
        const pinnedRes = await getPinnedPolls(groupId);
        const pinned = pinnedRes?.data || pinnedRes || [];
        const pinnedIds = new Set((pinned || []).map(p => p.id || p.message_id));
        if (pinnedIds.size > 0) {
          setMessages(prev => prev.map(m => pinnedIds.has(m.id) ? { ...m, isPinned: true, poll: { ...(m.poll || {}), isPinned: true } } : m));
          // For any pinned poll not in the list, append a normalized version
          const missing = (pinned || []).filter(p => !normalized.some(m => m.id === p.id));
          if (missing.length) {
            setMessages(prev => ([
              ...prev,
              ...missing.map(p => ({
                id: p.id,
                senderId: p.sender_id,
                senderName: (p.sender?.first_name || 'Member'),
                senderAvatar: p.sender?.image || '',
                content: '',
                imageUrl: undefined,
                timestamp: p.timeStamp ? new Date(p.timeStamp).toLocaleTimeString([], { hour: '2-digit', minute: '2-digit' }) : '',
                type: 'poll',
                poll: {
                  question: p.poll_question || p.content || '',
                  options: (p.poll_options || []).map(o => o.option_text),
                  optionIds: (p.poll_options || []).map(o => o.id),
                  allowMultiple: Boolean(p.poll_allow_multiple),
                  votes: (() => { const v = {}; (p.poll_options || []).forEach((o, idx) => { v[idx] = (o.votes || []).map(x => x.user_id); }); return v; })(),
                  closesAt: p.poll_expires_at || null,
                  closedAt: null,
                  isPinned: true,
                },
                isPinned: true,
              }))
            ]));
          }
        }
      } catch {}
    } catch (e) {
      console.warn('Failed to load messages', e);
    }
  };

  const fetchGroupInfo = async () => {
    try {
      setLoadingGroup(true);
      // Fetch group details from backend using groupService
      const response = await getGroupById(groupId);
      if (response.success) {
        setGroupInfo(response.data);
      } else {
        console.error('Failed to fetch group info:', response.message);
        // Fallback to default group name
        setGroupInfo({ name: `Group ${groupId}` });
      }
    } catch (error) {
      console.error('Error fetching group info:', error);
      // Fallback to default group name
      setGroupInfo({ name: `Group ${groupId}` });
      
      // Show error toast only if it's not a network error
      if (error.response?.status !== 404) {
        toast({
          title: "Warning",
          description: "Could not fetch group name. Using default name.",
          variant: "default"
        });
      }
    } finally {
      setLoadingGroup(false);
    }
  };

  const fetchGroupMembers = async ({ openModal = true, silent = false } = {}) => {
    try {
      setLoadingMembers(true);
      // Fetch group members using groupService
      const response = await getGroupMembers(groupId);
      
      if (response.success) {
        setGroupMembers(response.data || []);
        if (openModal) {
          setShowMembers(true);
        }
        if (!silent) {
          toast({
            title: "Success",
            description: `Fetched ${response.data?.length || 0} group members`,
          });
        }
      } else {
        toast({
          title: "Error",
          description: response.message || "Failed to fetch group members",
          variant: "destructive"
        });
      }
    } catch (error) {
      console.error('Error fetching group members:', error);
      
      // Handle specific error cases
      if (error.response?.status === 404) {
        toast({
          title: "Error",
          description: "Group not found or you don't have access to it",
          variant: "destructive"
        });
      } else if (error.response?.status === 403) {
        toast({
          title: "Error",
          description: "You don't have permission to view group members",
          variant: "destructive"
        });
      } else if (error.response?.status === 401) {
        toast({
          title: "Error",
          description: "Please log in to view group members",
          variant: "destructive"
        });
      } else {
        toast({
          title: "Error",
          description: "Failed to fetch group members. Please try again.",
          variant: "destructive"
        });
      }
    } finally {
      setLoadingMembers(false);
    }
  };

  const handleSendMessage = async () => {
    // Check if we have an image to send
    if (selectedImage) {
      await handleSendImage(selectedImage);
      return;
    }
    
    // Handle text message
    if (!newMessage.trim()) return;
    const toSend = newMessage;
    setNewMessage("");
    setIsSending(true);

    const tempId = `tmp-${Date.now()}`;
    const optimistic = {
      id: tempId,
      senderId: currentUserId,
      senderName: "You",
      senderAvatar: "",
      content: toSend,
      timestamp: new Date().toLocaleTimeString([], { hour: '2-digit', minute: '2-digit' }),
      type: 'text',
      pending: true,
    };
    setMessages(prev => [...prev, optimistic]);
    
    try {
      const socket = getSocket();
      
      // Only emit via socket if connected and authenticated, otherwise rely on REST API
      if (socket.connected && !socket._authErrorShown) {
        const payload = {
          groupId, 
          userId: currentUserId, 
          content: toSend,
          type: 'TEXT'
        };
        console.log('[socket][emit] sendGroupMessage', payload);
        socket.emit('sendGroupMessage', payload);
      } else {
        console.warn('[socket] not connected or auth failed, using REST API only');
      }

      // Always call REST API as fallback/primary method
      const res = await sendGroupMessage(groupId, { content: toSend, type: 'TEXT' });
      const m = res?.data || res;
      if (m?.id) {
        if (seenMessageIdsRef.current.has(m.id)) {
          setMessages(prev => prev.filter(x => x.id !== tempId));
        } else {
          seenMessageIdsRef.current.add(m.id);
          setMessages(prev => prev.map(x => x.id === tempId ? {
            id: m.id,
            senderId: m.sender_id || currentUserId,
            senderName: m.sender?.first_name || 'You',
            senderAvatar: m.sender?.image || '',
            content: m.content,
            timestamp: m.timeStamp ? new Date(m.timeStamp).toLocaleTimeString([], { hour: '2-digit', minute: '2-digit' }) : optimistic.timestamp,
            type: (m.type || 'TEXT').toLowerCase() === 'voice' ? 'voice' : (m.mime_type ? 'file' : 'text'),
          } : x));
        }
      }
    } catch (e) {
      console.error('Error sending message:', e);
      // rollback optimistic update
      setMessages(prev => prev.filter(x => x.id !== tempId));
      // No toast - just log the error
    } finally {
      setIsSending(false);
    }
  };


  // Edit/Delete message handlers
  const handleEditMessage = async (messageId, newContent) => {
    const snapshot = messages;
    setMessages(prev => prev.map(m => m.id === messageId ? { ...m, content: newContent } : m));
    try {
      await editGroupMessage(groupId, messageId, { content: newContent });
      // Notify others in real-time if backend relays socket events
      try {
        const socket = getSocket();
        socket.emit('editGroupMessage', { groupId, messageId, content: newContent });
      } catch {}
    } catch (e) {
      setMessages(snapshot);
    }
  };

  const handleDeleteMessage = async (messageId) => {
    // optimistic remove
    const snapshot = messages;
    setMessages(prev => prev.filter(m => m.id !== messageId));
    try {
      await deleteGroupMessage(groupId, messageId);
      try {
        const socket = getSocket();
        socket.emit('deleteGroupMessage', { groupId, messageId });
      } catch {}
    } catch (e) {
      // restore on failure
      setMessages(snapshot);
    }
  };

  const handleImageSelect = (file) => {
    if (!file) return;
    // Just store the selected image, don't send it yet
    setSelectedImage(file);
  };

  const handleSendImage = async (file) => {
    if (!file) return;
    
    setIsSendingImage(true);
    const tempId = `tmp-${Date.now()}`;
    const imageUrl = URL.createObjectURL(file);
    
    // Track this pending image to prevent duplicates
    pendingImageRef.current = {
      tempId,
      imageUrl,
      timestamp: Date.now()
    };
    
    const optimistic = {
      id: tempId,
      senderId: currentUserId,
      senderName: "You",
      senderAvatar: "",
      imageUrl: imageUrl,
      content: '', // Don't show URL in content
      timestamp: new Date().toLocaleTimeString([], { hour: '2-digit', minute: '2-digit' }),
      type: 'image',
      pending: true,
    };
    
    setMessages(prev => [...prev, optimistic]);
    setSelectedImage(null); // Clear selected image

    try {
      // Create FormData for file upload (backend expects `req.file` named 'media')
      const formData = new FormData();
      formData.append('media', file);
      formData.append('type', 'IMAGE');
      
      // Send image via API
      const res = await sendGroupMessage(groupId, formData, true); // true for multipart
      const m = res?.data || res;
      
      if (m?.id) {
        if (seenMessageIdsRef.current.has(m.id)) {
          setMessages(prev => prev.filter(x => x.id !== tempId));
        } else {
          seenMessageIdsRef.current.add(m.id);
          setMessages(prev => prev.map(x => x.id === tempId ? {
            id: m.id,
            senderId: m.sender_id || currentUserId,
            senderName: m.sender?.first_name || 'You',
            senderAvatar: m.sender?.image || '',
            imageUrl: m.media_url || m.image_url || m.imageUrl || imageUrl,
            content: '', // Don't show URL in content
            timestamp: m.timeStamp ? new Date(m.timeStamp).toLocaleTimeString([], { hour: '2-digit', minute: '2-digit' }) : optimistic.timestamp,
            type: 'image',
          } : x));
        }
      }
    } catch (e) {
      console.error('Failed to send image:', e);
      setMessages(prev => prev.filter(x => x.id !== tempId));
      toast({
        title: "Error",
        description: "Failed to send image. Please try again.",
        variant: "destructive"
      });
    } finally {
      setIsSendingImage(false);
      // Clear pending image after a short delay to allow socket event to be processed
      setTimeout(() => {
        pendingImageRef.current = null;
      }, 1000);
    }
  };


  const handleFileSelect = (event) => {
    const file = event.target.files?.[0];
    if (file) {
      const message = {
        id: Date.now(),
        senderId: currentUserId,
        senderName: "You",
        senderAvatar: "",
        fileName: file.name,
        fileUrl: URL.createObjectURL(file),
        timestamp: new Date().toLocaleTimeString([], { 
          hour: '2-digit', 
          minute: '2-digit' 
        }),
        type: 'file'
      };
      setMessages([...messages, message]);
    }
  };

  const handleCreatePoll = async (poll) => {
    try {
      const tempId = `tmp-poll-${Date.now()}`;
      const optimistic = {
        id: tempId,
        senderId: currentUserId,
        senderName: "You",
        senderAvatar: "",
        content: '',
        timestamp: new Date().toLocaleTimeString([], { hour: '2-digit', minute: '2-digit' }),
        type: 'poll',
        poll: { ...poll, votes: {} },
      };
      setMessages(prev => [...prev, optimistic]);

      const res = await createGroupPoll(groupId, poll);
      const m = res?.data || res;
      if (m?.id) {
        setMessages(prev => {
          // If socket already added the poll with the real id, just drop the temp
          if (prev.some(x => x.id === m.id)) {
            return prev.filter(x => x.id === m.id || !String(x.id).startsWith('tmp-poll-'));
          }
          return prev.map(x => x.id === tempId ? {
          id: m.id,
          senderId: m.sender_id || currentUserId,
          senderName: m.sender?.first_name || 'You',
          senderAvatar: m.sender?.image || '',
          content: '',
          timestamp: m.timeStamp ? new Date(m.timeStamp).toLocaleTimeString([], { hour: '2-digit', minute: '2-digit' }) : optimistic.timestamp,
          type: 'poll',
          poll: {
            question: m.poll_question || m.content || '',
            options: (m.poll_options || []).map(o => (o.option_text || o.text || o)),
            optionIds: (m.poll_options || []).map(o => (o.id || o.option_id || null)),
            allowMultiple: Boolean(m.poll_allow_multiple),
            votes: {},
            closesAt: m.poll_expires_at || null,
            closedAt: null,
          },
          isPinned: Boolean(m.is_pinned || m.isPinned),
        } : x);
        });

        // Hint backend to broadcast in real-time (mirrors text flow)
        try {
          const socket = getSocket();
          if (socket?.connected && !socket._authErrorShown) {
            socket.emit('sendGroupMessage', { groupId, userId: currentUserId, type: 'POLL', messageId: m.id });
          }
        } catch {}
      }
    } catch (e) {
      const status = e?.response?.status;
      const msg = e?.response?.data?.message || e?.message || 'Failed to create poll';
      console.error('Failed to create poll:', status, msg);
      toast({ title: `Create poll failed${status ? ` (${status})` : ''}`, description: msg, variant: 'destructive' });
      setMessages(prev => prev.filter(m => !String(m.id).startsWith('tmp-poll-')));
    }
  };

  const handleVotePoll = async (messageId, optionIndex, multiple) => {
    try {
      const optionId = mOptionId(messageId, optionIndex);
      if (!optionId) {
        toast({ title: 'Please wait', description: 'Poll is still loading. Try again in a moment.', variant: 'default' });
        return;
      }
      setMessages(prev => prev.map(m => {
        if (m.id !== messageId) return m;
        const votes = { ...(m.poll?.votes || {}) };
        if (multiple) {
          const set = new Set(votes[optionIndex] || []);
          if (set.has(currentUserId)) set.delete(currentUserId); else set.add(currentUserId);
          votes[optionIndex] = Array.from(set);
          return { ...m, poll: { ...m.poll, votes } };
        } else {
          const cleared = {};
          Object.keys(votes).forEach(k => { cleared[k] = (votes[k] || []).filter(uid => String(uid) !== String(currentUserId)); });
          cleared[optionIndex] = [ ...(cleared[optionIndex] || []), currentUserId ];
          return { ...m, poll: { ...m.poll, votes: cleared } };
        }
      }));
      // Map option index to backend option_id
      const pollId = messageId;
      const voteRes = await voteGroupPoll(groupId, pollId, { messageId, optionId });
      // Prefer immediate merge from vote API response (it returns poll_options with votes)
      try {
        const data = voteRes?.data || voteRes;
        if (data?.id) {
          setMessages(prev => prev.map(m => {
            if (m.id !== messageId) return m;
            const options = (data.poll_options || []).map(o => o.option_text);
            const optionIds = (data.poll_options || []).map(o => o.id);
            const votes = {};
            (data.poll_options || []).forEach((o, idx) => { votes[idx] = (o.votes || []).map(v => v.user_id); });
            if ((data.poll_votes || []).length && optionIds.length) {
              const byOptionId = {};
              optionIds.forEach((id, idx) => { byOptionId[id] = idx; });
              (data.poll_votes || []).forEach(v => {
                const idx = byOptionId[v.option_id];
                if (idx !== undefined) {
                  votes[idx] = votes[idx] || [];
                  votes[idx] = Array.from(new Set([...(votes[idx] || []), v.user_id]));
                }
              });
            }
            const hasVotes = Object.values(votes).some(arr => (arr || []).length > 0);
            return {
              ...m,
              poll: {
                ...m.poll,
                options: options.length ? options : (m.poll?.options || []),
                optionIds: optionIds.length ? optionIds : (m.poll?.optionIds || []),
                allowMultiple: data.poll_allow_multiple ?? m.poll?.allowMultiple,
                closesAt: data.poll_expires_at || m.poll?.closesAt || null,
                votes: hasVotes ? votes : (m.poll?.votes || {}),
              }
            };
          }));
        }
      } catch {}
    } catch (e) {
      const status = e?.response?.status;
      const msg = e?.response?.data?.message || e?.message || 'Vote failed';
      console.error('Failed to vote:', status, msg);
      toast({ title: `Vote failed${status ? ` (${status})` : ''}`, description: msg, variant: 'destructive' });
    }
  };

  const mOptionId = (messageId, idx) => {
    try {
      const msg = messages.find(x => x.id === messageId);
      return msg?.poll?.optionIds?.[idx] || null;
    } catch { return null; }
  };

  const handlePinToggle = async (messageId, pinned) => {
    try {
      setMessages(prev => prev.map(m => m.id === messageId ? { ...m, isPinned: pinned } : m));
      await pinGroupMessage(groupId, messageId, pinned);
      
      // Emit socket event to notify other users in real-time
      try {
        const socket = getSocket();
        if (socket?.connected && !socket._authErrorShown) {
          socket.emit('pinGroupMessage', { groupId, messageId, pinned });
        }
      } catch (socketError) {
        console.warn('Socket emit failed for pin toggle:', socketError);
      }
    } catch (e) {
      console.error('Failed to pin message:', e);
      toast({ title: 'Error', description: 'Pin update failed', variant: 'destructive' });
      setMessages(prev => prev.map(m => m.id === messageId ? { ...m, isPinned: !pinned } : m));
    }
  };

  const handlePollPinToggle = async (pollId, pinned) => {
    try {
      console.log('handlePollPinToggle called:', { pollId, pinned, groupId });
      
      setMessages(prev => prev.map(m => {
        if (m.id !== pollId) return m;
        return {
          ...m,
          isPinned: pinned,
          poll: {
            ...m.poll,
            isPinned: pinned
          }
        };
      }));
      
      await pinGroupPoll(groupId, pollId);
    } catch (e) {
      console.error('Failed to pin poll:', e);
      toast({ 
        title: 'Error', 
        description: `Poll pin update failed: ${e.response?.data?.message || e.message}`, 
        variant: 'destructive' 
      });
      // Roll back UI on failure
      setMessages(prev => prev.map(m => {
        if (m.id !== pollId) return m;
        return {
          ...m,
          isPinned: !pinned,
          poll: { ...m.poll, isPinned: !pinned }
        };
      }));
    }
  };

  const getGroupName = () => {
    if (loadingGroup) {
      return "Loading...";
    }
    return groupInfo?.name || `Group ${groupId}`;
  };

  const getMemberCount = () => {
    return groupMembers.length || 0;
  };

  const isCurrentUserAdmin = () => {
    // If groupMembers have role info, check current user or groupInfo.created_by
    try {
      const me = groupMembers.find(m => (m.user?.id ?? m.id) === currentUserId);
      if (me && me.role === 'ADMIN') return true;
      if (groupInfo?.created_by && groupInfo.created_by === currentUserId) return true;
      return false;
    } catch {
      return false;
    }
  };

  // Filter members based on search term
  const filteredMembers = groupMembers.filter(member => {
    const searchLower = searchTerm.toLowerCase();
    const firstName = member.first_name || '';
    const lastName = member.last_name || '';
    const name = member.name || '';
    const email = member.email || '';
    
    return firstName.toLowerCase().includes(searchLower) ||
           lastName.toLowerCase().includes(searchLower) ||
           name.toLowerCase().includes(searchLower) ||
           email.toLowerCase().includes(searchLower);
  });

  // Get role badge color and text
  const getRoleBadge = (member) => {
    if (member.role === "ADMIN") {
      return { color: "bg-red-100 text-red-800 border-red-200", text: "Admin", icon: <Shield className="w-3 h-3" /> };
    } else if (member.role === "INSTRUCTOR") {
      return { color: "bg-blue-100 text-blue-800 border-blue-200", text: "Instructor", icon: <GraduationCap className="w-3 h-3" /> };
    } else if (member.role === "LEARNER") {
      return { color: "bg-green-100 text-green-800 border-green-200", text: "Learner", icon: <User className="w-3 h-3" /> };
    } else {
      return { color: "bg-gray-100 text-gray-800 border-gray-200", text: member.role || "Member", icon: <User className="w-3 h-3" /> };
    }
  };

  // Format join date
  const formatJoinDate = (dateString) => {
    if (!dateString) return "Recently joined";
    try {
      const date = new Date(dateString);
      const now = new Date();
      const diffTime = Math.abs(now - date);
      const diffDays = Math.ceil(diffTime / (1000 * 60 * 60 * 24));
      
      if (diffDays < 7) {
        return `Joined ${diffDays} day${diffDays !== 1 ? 's' : ''} ago`;
      } else {
        return `Joined ${date.toLocaleDateString('en-US', { 
          month: 'short', 
          day: 'numeric', 
          year: 'numeric' 
        })}`;
      }
    } catch {
      return "Recently joined";
    }
  };

  // Helper functions for extracting member data from nested user object
  const getMemberDisplayName = (member) => {
    if (member.user?.first_name && member.user?.last_name) {
      return `${member.user.first_name} ${member.user.last_name}`;
    } else if (member.user?.first_name) {
      return member.user.first_name;
    } else if (member.user?.name) {
      return member.user.name;
    } else {
      return "Unknown Member";
    }
  };

  const getMemberEmail = (member) => {
    return member.user?.email || 'No email provided';
  };

  const getMemberAvatar = (member) => {
    if (member.user?.image) {
      return member.user.image;
    }
    // Generate initials from name
    const name = getMemberDisplayName(member);
    const initials = name.split(' ').map(n => n[0]).join('').toUpperCase();
    return initials;
  };

  // Calculate role statistics
  const roleStats = {
    admin: groupMembers.filter(m => m.role === "ADMIN").length,
    instructor: groupMembers.filter(m => m.role === "INSTRUCTOR").length,
    learner: groupMembers.filter(m => m.role === "LEARNER").length,
    other: groupMembers.filter(m => !["ADMIN", "INSTRUCTOR", "LEARNER"].includes(m.role)).length
  };

  // Removed local pinned persistence; server is the source of truth via API + sockets

<<<<<<< HEAD
  // Derive pinned polls and remaining messages for display
  const pinnedPolls = React.useMemo(() => (messages || []).filter(m => m.type === 'poll' && m.isPinned), [messages]);
  const nonPinnedMessages = React.useMemo(() => (messages || []).filter(m => !(m.type === 'poll' && m.isPinned)), [messages]);
=======
  // Derive pinned polls for top bar (keep polls also in the chat list)
  const pinnedPolls = React.useMemo(() => (messages || []).filter(m => m.type === 'poll' && m.isPinned), [messages]);
>>>>>>> d1042fcd
  const [activePinnedPoll, setActivePinnedPoll] = React.useState(null);

  return (
    <div className="max-w-6xl mx-auto p-6">
      <Card className="shadow-lg border-0 bg-white h-[700px] flex flex-col">

        
        <CardContent className="flex-1 flex flex-col p-0 overflow-hidden">
          {/* Single Group Information Card - NO DUPLICATES */}
          <div className="bg-white border-b border-gray-200 p-4">
            <div className="flex items-center justify-between">
              <div>
                <h2 className="text-lg font-semibold text-gray-900">
                  {getGroupName()}
                </h2>
                <div className="flex items-center gap-2 mt-1">
                  <Users className="w-4 h-4 text-gray-600" />
                  <span className="text-sm text-gray-600">
                    {getMemberCount()} participants
                  </span>
                  <Button
                    variant="ghost"
                    size="sm"
                    onClick={() => fetchGroupMembers()}
                    disabled={loadingMembers}
                    className="text-blue-600 hover:text-blue-700 hover:bg-blue-50 p-1 h-auto flex items-center gap-1"
                  >
                    <Users className="w-4 h-4" />
                    {loadingMembers ? (
                      <Loader2 className="w-4 h-4 animate-spin" />
                    ) : (
                      <span className="text-sm">View members</span>
                    )}
                  </Button>
                </div>
              </div>
              <div className="flex items-center gap-2">
                <span className="inline-flex items-center px-2.5 py-0.5 rounded-full text-xs font-medium bg-green-100 text-green-800">
                  Active
                </span>
              </div>
            </div>
          </div>

          {/* Pinned polls section */}
          {pinnedPolls.length > 0 && (
            <div className="bg-indigo-50/50 border-b border-indigo-100 px-6 py-2">
              <div className="text-xs font-medium text-indigo-700 mb-1">Pinned polls</div>
              <div className="flex gap-2 overflow-x-auto py-1">
                {pinnedPolls.map(pm => (
                  <div
                    key={`pinned-${pm.id}`}
                    className="flex items-center gap-2 px-2.5 py-1 rounded-full text-xs bg-white border border-indigo-200 text-indigo-700 shadow-sm whitespace-nowrap cursor-pointer hover:bg-indigo-50"
                    title={pm.poll?.question || 'Pinned poll'}
                    onClick={() => setActivePinnedPoll(pm)}
                  >
                    <span className="max-w-[220px] truncate">{pm.poll?.question || 'Pinned poll'}</span>
                    {isCurrentUserAdmin() && (
                      <button
                        className="px-1.5 py-0.5 rounded-full bg-indigo-600 text-white hover:bg-indigo-700"
                        onClick={() => handlePollPinToggle(pm.id, false)}
                      >
                        Unpin
                      </button>
                    )}
                  </div>
                ))}
              </div>
            </div>
          )}

          <ChatMessagesList 
            messages={nonPinnedMessages} 
            currentUserId={currentUserId}
            onEditMessage={handleEditMessage}
            onDeleteMessage={handleDeleteMessage}
            onVotePoll={handleVotePoll}
            onPinToggle={handlePinToggle}
            onPollPinToggle={handlePollPinToggle}
            isAdmin={isCurrentUserAdmin()}
            groupId={groupId}
          />

          <ChatInput
            newMessage={newMessage}
            setNewMessage={setNewMessage}
            onSendMessage={handleSendMessage}
            onFileSelect={handleFileSelect}
            onImageSelect={handleImageSelect}
            onCreatePoll={handleCreatePoll}
            selectedImage={selectedImage}
            isSending={isSending || isSendingImage}
          />
          {activePinnedPoll && (
            <div className="fixed inset-0 z-50 flex items-center justify-center bg-black/50 p-4" onClick={() => setActivePinnedPoll(null)}>
              <div className="bg-white rounded-xl shadow-xl max-w-md w-full p-4" onClick={(e) => e.stopPropagation()}>
                <div className="flex items-center justify-between mb-2">
                  <div className="text-sm font-medium text-gray-800">Pinned poll</div>
                  <button className="text-gray-500 hover:text-gray-700 text-sm" onClick={() => setActivePinnedPoll(null)}>Close</button>
                </div>
                <PollMessage
                  message={activePinnedPoll}
                  currentUserId={currentUserId}
                  onVote={handleVotePoll}
                  onPinToggle={isCurrentUserAdmin() ? handlePollPinToggle : undefined}
                  groupId={groupId}
                />
              </div>
            </div>
          )}
        </CardContent>
      </Card>

      {/* Enhanced Members Modal */}
      {showMembers && (
        <div className="fixed inset-0 z-50 flex items-center justify-center p-4 bg-black bg-opacity-50">
          <div className="bg-white rounded-xl shadow-xl w-full max-w-4xl max-h-[90vh] overflow-hidden flex flex-col">
            {/* Header */}
            <div className="flex items-center justify-between p-6 border-b border-gray-200 bg-white">
              <div>
                <h2 className="text-xl font-semibold text-gray-900">{getGroupName()}</h2>
                <p className="text-sm text-gray-600 mt-1">
                  {getMemberCount()} member{getMemberCount() !== 1 ? 's' : ''} • {roleStats.admin} admin{roleStats.admin !== 1 ? 's' : ''}
                </p>
              </div>
              <button
                onClick={() => {
                  setShowMembers(false);
                  setSearchTerm("");
                }}
                className="p-2 rounded-lg hover:bg-gray-100 transition-colors"
              >
                <X className="h-5 w-5 text-gray-500" />
              </button>
            </div>

            {/* Search and Stats */}
            <div className="p-6 pb-4 border-b border-gray-100 bg-gray-50">
              <div className="flex flex-col md:flex-row gap-4">
                <div className="flex-1 relative">
                  <Search className="absolute left-3 top-1/2 transform -translate-y-1/2 h-4 w-4 text-gray-400" />
                  <Input
                    placeholder="Search members by name or email"
                    value={searchTerm}
                    onChange={(e) => setSearchTerm(e.target.value)}
                    className="pl-10 pr-4 py-2 w-full"
                  />
                </div>
                
                <div className="flex items-center gap-4 text-sm">
                  <div className="flex items-center gap-1">
                    <div className="w-3 h-3 rounded-full bg-red-500"></div>
                    <span className="text-gray-700">{roleStats.admin} Admin</span>
                  </div>
                  <div className="flex items-center gap-1">
                    <div className="w-3 h-3 rounded-full bg-blue-500"></div>
                    <span className="text-gray-700">{roleStats.instructor} Instructor</span>
                  </div>
                  <div className="flex items-center gap-1">
                    <div className="w-3 h-3 rounded-full bg-green-500"></div>
                    <span className="text-gray-700">{roleStats.learner} Learner</span>
                  </div>
                </div>
              </div>
            </div>

            {/* Members List */}
            <div className="flex-1 overflow-y-auto p-6">
              {filteredMembers.length === 0 ? (
                <div className="text-center py-12">
                  <Users className="h-12 w-12 text-gray-300 mx-auto mb-4" />
                  <h3 className="text-lg font-medium text-gray-900 mb-1">
                    {searchTerm ? 'No members found' : 'No members in this group yet'}
                  </h3>
                  <p className="text-sm text-gray-500">
                    {searchTerm ? 'Try adjusting your search terms' : 'Members will appear here once they join'}
                  </p>
                </div>
              ) : (
                <div className="grid grid-cols-1 md:grid-cols-2 gap-4">
                  {filteredMembers.map((member, index) => {
                    const roleBadge = getRoleBadge(member);
                    const memberName = getMemberDisplayName(member);
                    const memberEmail = getMemberEmail(member);
                    const memberAvatar = getMemberAvatar(member);
                    
                    return (
                      <div key={member.id || index} className="flex items-center p-4 rounded-lg border border-gray-200 hover:bg-gray-50 transition-colors">
                        <div className="flex-shrink-0 mr-4">
                          <div className="w-12 h-12 rounded-full bg-gradient-to-r from-blue-400 to-purple-500 flex items-center justify-center text-white font-semibold text-lg">
                            {member.user?.image ? (
                              <img 
                                src={member.user.image} 
                                alt={memberName} 
                                className="w-12 h-12 rounded-full object-cover"
                              />
                            ) : (
                              <span>{memberAvatar}</span>
                            )}
                          </div>
                        </div>
                        
                        <div className="flex-1 min-w-0">
                          <div className="flex items-center gap-2 mb-1">
                            <h4 className="font-medium text-gray-900 truncate">{memberName}</h4>
                            <Badge 
                              variant="outline" 
                              className={`${roleBadge.color} flex items-center gap-1 py-0.5 text-xs`}
                            >
                              {roleBadge.icon}
                              {roleBadge.text}
                            </Badge>
                          </div>
                          
                          <p className="text-sm text-gray-600 truncate">{memberEmail}</p>
                          <p className="text-xs text-gray-500 mt-1">{formatJoinDate(member.joined_at)}</p>
                        </div>
                      </div>
                    );
                  })}
                </div>
              )}
            </div>

            {/* Footer */}
            <div className="p-4 border-t border-gray-200 bg-gray-50 flex justify-end">
              <Button 
                onClick={() => {
                  setShowMembers(false);
                  setSearchTerm("");
                }}
              >
                Close
              </Button>
            </div>
          </div>
        </div>
      )}
    </div>
  );
}

export default ChatPage;<|MERGE_RESOLUTION|>--- conflicted
+++ resolved
@@ -1189,14 +1189,8 @@
 
   // Removed local pinned persistence; server is the source of truth via API + sockets
 
-<<<<<<< HEAD
-  // Derive pinned polls and remaining messages for display
-  const pinnedPolls = React.useMemo(() => (messages || []).filter(m => m.type === 'poll' && m.isPinned), [messages]);
-  const nonPinnedMessages = React.useMemo(() => (messages || []).filter(m => !(m.type === 'poll' && m.isPinned)), [messages]);
-=======
   // Derive pinned polls for top bar (keep polls also in the chat list)
   const pinnedPolls = React.useMemo(() => (messages || []).filter(m => m.type === 'poll' && m.isPinned), [messages]);
->>>>>>> d1042fcd
   const [activePinnedPoll, setActivePinnedPoll] = React.useState(null);
 
   return (
@@ -1269,7 +1263,7 @@
           )}
 
           <ChatMessagesList 
-            messages={nonPinnedMessages} 
+            messages={messages} 
             currentUserId={currentUserId}
             onEditMessage={handleEditMessage}
             onDeleteMessage={handleDeleteMessage}
