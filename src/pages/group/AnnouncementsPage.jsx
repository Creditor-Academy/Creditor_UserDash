--- conflicted
+++ resolved
@@ -23,12 +23,7 @@
 import { useParams } from "react-router-dom";
 import { useUser } from "@/contexts/UserContext";
 import { isInstructorOrAdmin } from "@/services/userService";
-<<<<<<< HEAD
-import CreateAnnouncementModal from "@/components/modals/CreateAnnouncementModal";
-import getSocket from "@/services/socketClient";
-=======
 // Removed create announcement feature
->>>>>>> 4d634900
 
 export function AnnouncementsPage() {
   const { groupId } = useParams();
@@ -61,24 +56,6 @@
         socket.emit('group:leave', { groupId });
       };
     }
-  }, [groupId]);
-
-  // Socket integration for real-time announcements
-  useEffect(() => {
-    const socket = getSocket();
-    
-    // Listen for new announcements
-    const onNewAnnouncement = (announcementData) => {
-      if (announcementData?.group_id === groupId) {
-        setAnnouncements(prev => [announcementData, ...prev]);
-      }
-    };
-    
-    socket.on('groupAnnouncementCreated', onNewAnnouncement);
-    
-    return () => {
-      socket.off('groupAnnouncementCreated', onNewAnnouncement);
-    };
   }, [groupId]);
 
   const checkGroupAdminStatus = async () => {
