import React, { useState, useEffect, useRef } from 'react';
import { FileText, X, Loader2 } from 'lucide-react';
import {
  Dialog,
  DialogContent,
  DialogHeader,
  DialogTitle,
  DialogDescription,
  DialogFooter,
} from '@/components/ui/dialog';
import { Button } from '@/components/ui/button';
import { toast } from 'react-hot-toast';
import { uploadImage } from '@/services/imageUploadService';
import devLogger from '@lessonbuilder/utils/devLogger';

const PDFComponent = ({
  showPdfDialog,
  setShowPdfDialog,
  onPdfUpdate,
  editingPdfBlock,
}) => {
  const [pdfTitle, setPdfTitle] = useState('');
  const [pdfDescription, setPdfDescription] = useState('');
  const [pdfFile, setPdfFile] = useState(null);
  const [pdfPreview, setPdfPreview] = useState('');
  const [pdfUrl, setPdfUrl] = useState('');
  const [pdfUploadMethod, setPdfUploadMethod] = useState('file');
  const [mainPdfUploading, setMainPdfUploading] = useState(false);
  const [uploadError, setUploadError] = useState('');
  const [limitPopupVisible, setLimitPopupVisible] = useState(false);
  const limitPopupTimeoutRef = useRef(null);

  // Reset form when dialog opens/closes or when editing a different block
  useEffect(() => {
    if (showPdfDialog && editingPdfBlock) {
      // Editing mode - populate with existing data
      setPdfTitle(
        editingPdfBlock.pdfTitle || editingPdfBlock.details?.caption || ''
      );
      setPdfDescription(
        editingPdfBlock.pdfDescription ||
          editingPdfBlock.details?.description ||
          ''
      );
      const existingUrl =
        editingPdfBlock.pdfUrl || editingPdfBlock.details?.pdf_url || '';
      setPdfUrl(existingUrl);
      // Determine upload method based on existing data
      const method =
        editingPdfBlock.uploadMethod || (existingUrl ? 'url' : 'file');
      setPdfUploadMethod(method);
      setPdfPreview(existingUrl);
      // Clear file input when editing
      setPdfFile(null);
    } else if (showPdfDialog && !editingPdfBlock) {
      // New PDF mode - reset form
      resetForm();
    }
  }, [showPdfDialog, editingPdfBlock]);

  const resetForm = () => {
    setPdfTitle('');
    setPdfDescription('');
    setPdfFile(null);
    setPdfPreview('');
    setPdfUrl('');
    setPdfUploadMethod('file');
    setUploadError('');
    setLimitPopupVisible(false);
    if (limitPopupTimeoutRef.current) {
      clearTimeout(limitPopupTimeoutRef.current);
      limitPopupTimeoutRef.current = null;
    }
  };

  const handlePdfDialogClose = () => {
    setShowPdfDialog(false);
    setTimeout(() => {
      resetForm();
    }, 100);
  };

  const handlePdfInputChange = e => {
    const { name, value, files } = e.target;
    if (name === 'file' && files && files[0]) {
      setPdfFile(files[0]);
      setPdfPreview(URL.createObjectURL(files[0]));
    } else if (name === 'title') {
      setPdfTitle(value);
    } else if (name === 'description') {
      setPdfDescription(value);
    } else if (name === 'url') {
      setPdfUrl(value);
    }
  };

  const handleAddPdf = async () => {
    // Validate required fields based on upload method
    if (!pdfTitle) {
      toast.error('Please enter a PDF title');
      return;
    }

    // For editing mode, allow keeping existing PDF if no new file/URL is provided
    if (editingPdfBlock) {
      const hasExistingPdf =
        editingPdfBlock.pdfUrl || editingPdfBlock.details?.pdf_url;
      if (pdfUploadMethod === 'file' && !pdfFile && !hasExistingPdf) {
        toast.error('Please select a PDF file');
        return;
      }
      if (pdfUploadMethod === 'url' && !pdfUrl) {
        toast.error('Please enter a PDF URL');
        return;
      }
    } else {
      // For new PDFs, require file or URL
      if (pdfUploadMethod === 'file' && !pdfFile) {
        toast.error('Please select a PDF file');
        return;
      }
      if (pdfUploadMethod === 'url' && !pdfUrl) {
        toast.error('Please enter a PDF URL');
        return;
      }
    }

    setUploadError('');
    setMainPdfUploading(true);

    try {
      // Create PDF URL based on upload method
      let finalPdfUrl = '';
      let uploadedPdfData = null;

      if (pdfUploadMethod === 'file') {
        // If editing and no new file selected, keep existing URL
        if (editingPdfBlock && !pdfFile) {
          finalPdfUrl =
            editingPdfBlock.pdfUrl || editingPdfBlock.details?.pdf_url || '';
          uploadedPdfData = editingPdfBlock.uploadedPdfData || null;
        } else if (pdfFile) {
          // Upload new file
          try {
            const result = await uploadImage(pdfFile, {
              fieldName: 'resource',
              folder: 'lesson-resources',
              public: true,
              type: 'pdf',
            });

            if (result?.success && result?.imageUrl) {
              finalPdfUrl = result.imageUrl;
              uploadedPdfData = result;
              toast.success('PDF uploaded successfully!');
            } else {
              throw new Error('Upload failed - no URL returned');
            }
          } catch (err) {
<<<<<<< HEAD
=======
            const isStorageLimitExceeded =
              err?.code === 'STORAGE_LIMIT_EXCEEDED' ||
              (err?.message &&
                (err.message.toLowerCase().includes('limit exceeded') ||
                  err.message.toLowerCase().includes('storage limit')));

            if (isStorageLimitExceeded) {
              setUploadError(
                'Storage limit exceeded. Please free up space or upgrade before uploading new PDFs.'
              );
              toast.error(
                'Storage limit exceeded. Please free up space or upgrade before uploading new PDFs.'
              );
              setLimitPopupVisible(true);
              if (limitPopupTimeoutRef.current) {
                clearTimeout(limitPopupTimeoutRef.current);
              }
              limitPopupTimeoutRef.current = setTimeout(() => {
                setLimitPopupVisible(false);
                handlePdfDialogClose();
              }, 3000);
              return;
            }

>>>>>>> e8e1e827
            devLogger.error('PDF upload error:', err);
            toast.error(
              err.message || 'Failed to upload PDF. Using local preview.'
            );
            finalPdfUrl = URL.createObjectURL(pdfFile);
          }
        }
      } else {
        finalPdfUrl = pdfUrl;
      }

      const pdfBlock = {
        id: editingPdfBlock?.id || `pdf-${Date.now()}`,
        block_id: editingPdfBlock?.id || `pdf-${Date.now()}`,
        type: 'pdf',
        title: 'PDF',
        pdfTitle: pdfTitle,
        pdfDescription: pdfDescription,
        pdfFile: pdfUploadMethod === 'file' ? pdfFile : null,
        pdfUrl: finalPdfUrl,
        uploadMethod: pdfUploadMethod,
        originalUrl: pdfUploadMethod === 'url' ? pdfUrl : null,
        uploadedPdfData,
        timestamp: new Date().toISOString(),
        details: {
          pdf_url: finalPdfUrl,
          caption: pdfTitle,
          description: pdfDescription,
        },
        html_css: `
          <div class="lesson-pdf">
            ${pdfTitle ? `<h3 class="pdf-title">${pdfTitle}</h3>` : ''}
            ${pdfDescription ? `<p class="pdf-description">${pdfDescription}</p>` : ''}
            <iframe src="${finalPdfUrl}" class="pdf-iframe" style="width: 100%; height: 600px; border: none; border-radius: 12px;"></iframe>
          </div>
        `,
      };

      // Call the parent's onPdfUpdate callback
      onPdfUpdate(pdfBlock);

      // Close dialog and reset
      handlePdfDialogClose();
    } catch (error) {
      devLogger.error('Error in handleAddPdf:', error);
      toast.error('Failed to add PDF. Please try again.');
    } finally {
      setMainPdfUploading(false);
    }
  };

  return (
    <>
      {/* PDF Dialog */}
      <Dialog open={showPdfDialog} onOpenChange={handlePdfDialogClose}>
        <DialogContent className="sm:max-w-2xl max-h-[90vh] overflow-y-auto">
          <DialogHeader>
            <DialogTitle>
              {editingPdfBlock ? 'Edit PDF' : 'Add PDF'}
            </DialogTitle>
            <DialogDescription>
              {editingPdfBlock
                ? 'Update the PDF document details and settings.'
                : 'Upload a PDF document or provide a URL to add it to your lesson.'}
            </DialogDescription>
          </DialogHeader>
          <div className="space-y-4 py-4">
            {uploadError ? (
              <div className="rounded-md border border-red-200 bg-red-50 px-3 py-2 text-sm text-red-700">
                {uploadError}
              </div>
            ) : null}

            <div>
              <label className="block text-sm font-medium text-gray-700 mb-1">
                PDF Title <span className="text-red-500">*</span>
              </label>
              <input
                type="text"
                name="title"
                value={pdfTitle}
                onChange={handlePdfInputChange}
                className="w-full px-3 py-2 border border-gray-300 rounded-md shadow-sm focus:outline-none focus:ring-2 focus:ring-blue-500 focus:border-blue-500"
                placeholder="Enter PDF title"
                required
              />
            </div>

            {/* Upload Method Selection */}
            <div>
              <label className="block text-sm font-medium text-gray-700 mb-2">
                Upload Method <span className="text-red-500">*</span>
              </label>
              <div className="flex space-x-4">
                <label className="flex items-center">
                  <input
                    type="radio"
                    name="pdfUploadMethod"
                    value="file"
                    checked={pdfUploadMethod === 'file'}
                    onChange={e => setPdfUploadMethod(e.target.value)}
                    className="mr-2"
                  />
                  Upload File
                </label>
                <label className="flex items-center">
                  <input
                    type="radio"
                    name="pdfUploadMethod"
                    value="url"
                    checked={pdfUploadMethod === 'url'}
                    onChange={e => setPdfUploadMethod(e.target.value)}
                    className="mr-2"
                  />
                  PDF URL
                </label>
              </div>
            </div>

            {/* File Upload Section */}
            {pdfUploadMethod === 'file' && (
              <div>
                <label className="block text-sm font-medium text-gray-700 mb-1">
                  PDF File <span className="text-red-500">*</span>
                </label>

                {/* Show existing PDF info when editing */}
                {editingPdfBlock && pdfPreview && !pdfFile && (
                  <div className="mb-3 p-3 bg-blue-50 border border-blue-200 rounded-md">
                    <p className="text-sm text-blue-800 font-medium mb-1">
                      Current PDF: {editingPdfBlock.pdfTitle}
                    </p>
                    <p className="text-xs text-blue-600">
                      Upload a new file below to replace it
                    </p>
                  </div>
                )}

                <div className="mt-1 flex justify-center px-6 pt-5 pb-6 border-2 border-gray-300 border-dashed rounded-md">
                  <div className="space-y-1 text-center">
                    <div className="flex text-sm text-gray-600">
                      <label className="relative cursor-pointer bg-white rounded-md font-medium text-blue-600 hover:text-blue-500 focus-within:outline-none focus-within:ring-2 focus-within:ring-offset-2 focus-within:ring-blue-500">
                        <span>
                          {editingPdfBlock && pdfPreview
                            ? 'Upload new file'
                            : 'Upload a file'}
                        </span>
                        <input
                          type="file"
                          name="file"
                          className="sr-only"
                          accept="application/pdf"
                          onChange={handlePdfInputChange}
                        />
                      </label>
                      <p className="pl-1">or drag and drop</p>
                    </div>
                    <p className="text-xs text-gray-500">PDF up to 200MB</p>
                    {pdfFile && (
                      <p className="text-xs text-green-600 font-medium mt-2">
                        New file selected: {pdfFile.name}
                      </p>
                    )}
                  </div>
                </div>
                {pdfPreview && pdfUploadMethod === 'file' && (
                  <div className="mt-4">
                    <p className="text-sm font-medium text-gray-700 mb-1">
                      {pdfFile ? 'New PDF Preview:' : 'Current PDF Preview:'}
                    </p>
                    <embed
                      src={pdfPreview}
                      type="application/pdf"
                      width="100%"
                      height="500"
                      className="rounded-lg border border-gray-200"
                    />
                  </div>
                )}
              </div>
            )}

            {/* URL Input Section */}
            {pdfUploadMethod === 'url' && (
              <div>
                <label className="block text-sm font-medium text-gray-700 mb-1">
                  PDF URL <span className="text-red-500">*</span>
                </label>

                {/* Show existing URL info when editing */}
                {editingPdfBlock && pdfUrl && (
                  <div className="mb-3 p-3 bg-blue-50 border border-blue-200 rounded-md">
                    <p className="text-sm text-blue-800 font-medium mb-1">
                      {editingPdfBlock.pdfUrl === pdfUrl
                        ? 'Current URL'
                        : 'URL Changed'}
                    </p>
                    <p className="text-xs text-blue-600">
                      {editingPdfBlock.pdfUrl === pdfUrl
                        ? 'You can modify the URL below to use a different PDF'
                        : 'The PDF URL has been updated'}
                    </p>
                  </div>
                )}

                <input
                  type="url"
                  value={pdfUrl}
                  onChange={e => setPdfUrl(e.target.value)}
                  className="w-full px-3 py-2 border border-gray-300 rounded-md shadow-sm focus:outline-none focus:ring-2 focus:ring-blue-500 focus:border-blue-500"
                  placeholder="Enter PDF URL (e.g., https://example.com/document.pdf)"
                  required
                />
                {pdfUrl && pdfUploadMethod === 'url' && (
                  <div className="mt-4">
                    <p className="text-sm font-medium text-gray-700 mb-1">
                      Preview:
                    </p>
                    <embed
                      src={pdfUrl}
                      type="application/pdf"
                      width="100%"
                      height="500"
                      className="rounded-lg border border-gray-200"
                      onError={() =>
                        toast.error(
                          'Could not load PDF. Please check the URL and try again.'
                        )
                      }
                    />
                  </div>
                )}
              </div>
            )}

            <div>
              <label className="block text-sm font-medium text-gray-700 mb-1">
                Description (Optional)
              </label>
              <textarea
                name="description"
                value={pdfDescription}
                onChange={handlePdfInputChange}
                rows={3}
                className="w-full px-3 py-2 border border-gray-300 rounded-md shadow-sm focus:outline-none focus:ring-2 focus:ring-blue-500 focus:border-blue-500"
                placeholder="Enter a description for your PDF (optional)"
              />
            </div>
          </div>
          <DialogFooter>
            <Button
              variant="outline"
              onClick={handlePdfDialogClose}
              disabled={mainPdfUploading}
            >
              Cancel
            </Button>
            <Button
              onClick={handleAddPdf}
              disabled={
                mainPdfUploading ||
                !pdfTitle ||
                (pdfUploadMethod === 'file' && !pdfFile && !editingPdfBlock) ||
                (pdfUploadMethod === 'url' && !pdfUrl)
              }
              className="bg-blue-600 hover:bg-blue-700"
            >
              {mainPdfUploading ? (
                <>
                  <Loader2 className="h-4 w-4 mr-2 animate-spin" />
                  {pdfUploadMethod === 'file'
                    ? editingPdfBlock && pdfFile
                      ? 'Uploading New PDF...'
                      : editingPdfBlock
                        ? 'Updating...'
                        : 'Uploading PDF...'
                    : editingPdfBlock
                      ? 'Updating...'
                      : 'Adding PDF...'}
                </>
              ) : editingPdfBlock ? (
                'Update PDF'
              ) : (
                'Add PDF'
              )}
            </Button>
          </DialogFooter>
        </DialogContent>
      </Dialog>
      {limitPopupVisible ? (
        <div className="fixed inset-0 z-[120] flex items-center justify-center bg-black/40">
          <div className="rounded-lg bg-white px-6 py-4 shadow-xl border border-red-200 text-center">
            <div className="text-red-600 font-semibold mb-1">
              Storage limit exceeded
            </div>
            <div className="text-sm text-gray-700">
              Please free up space or upgrade before uploading new PDFs.
            </div>
          </div>
        </div>
      ) : null}
    </>
  );
};

PDFComponent.displayName = 'PDFComponent';

export default PDFComponent;<|MERGE_RESOLUTION|>--- conflicted
+++ resolved
@@ -157,8 +157,6 @@
               throw new Error('Upload failed - no URL returned');
             }
           } catch (err) {
-<<<<<<< HEAD
-=======
             const isStorageLimitExceeded =
               err?.code === 'STORAGE_LIMIT_EXCEEDED' ||
               (err?.message &&
@@ -183,7 +181,6 @@
               return;
             }
 
->>>>>>> e8e1e827
             devLogger.error('PDF upload error:', err);
             toast.error(
               err.message || 'Failed to upload PDF. Using local preview.'
