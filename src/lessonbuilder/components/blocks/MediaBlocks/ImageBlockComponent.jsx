import React, {
  useState,
  useEffect,
  forwardRef,
  useImperativeHandle,
} from 'react';
import { Image, X, Loader2, Crop, Grid3x3, Layout } from 'lucide-react';
import {
  Dialog,
  DialogContent,
  DialogHeader,
  DialogTitle,
  DialogFooter,
} from '@/components/ui/dialog';
import { Button } from '@/components/ui/button';
import { Badge } from '@/components/ui/badge';
import { toast } from 'react-hot-toast';
import { uploadImage } from '@/services/imageUploadService';
import devLogger from '@lessonbuilder/utils/devLogger';
import ReactQuill from 'react-quill';
import 'react-quill/dist/quill.snow.css';
import ImageEditor from './ImageEditor';
import ImageGallery from './ImageGallery';
import ImageTypeSelector from './ImageTypeSelector';

const ImageBlockComponent = forwardRef(
  (
    {
      showImageTemplateSidebar,
      setShowImageTemplateSidebar,
      showImageDialog,
      setShowImageDialog,
      onImageTemplateSelect,
      onImageUpdate,
      editingImageBlock,
      imageUploading,
      setImageUploading,
      contentBlocks,
      setContentBlocks,
<<<<<<< HEAD
      lessonContent,
=======
>>>>>>> e8e1e827
      onAICreation,
    },
    ref
  ) => {
    // Image state
    const [imageTitle, setImageTitle] = useState('');
    const [imageDescription, setImageDescription] = useState('');
    const [imageFile, setImageFile] = useState(null);
    const [imagePreview, setImagePreview] = useState('');
    const [imageTemplateText, setImageTemplateText] = useState('');
    const [imageAlignment, setImageAlignment] = useState('left');
    const [standaloneImageAlignment, setStandaloneImageAlignment] =
      useState('center');
    const [mainImageUploading, setMainImageUploading] = useState(false);
    const [currentBlock, setCurrentBlock] = useState(null);

    // Image Editor state
    const [showImageEditor, setShowImageEditor] = useState(false);
    const [imageToEdit, setImageToEdit] = useState(null);
    const [imageEditorTitle, setImageEditorTitle] = useState('Edit Image');

    // Gallery state
    const [activeTab, setActiveTab] = useState('gallery'); // 'gallery', 'templates'
    const [showTypeSelector, setShowTypeSelector] = useState(false);
    const [pendingGalleryImage, setPendingGalleryImage] = useState(null);

    // Image block templates
    const imageTemplates = [
      {
        id: 'image-text',
        title: 'Image & text',
        description: 'Image with text content side by side',
        icon: <Image className="h-6 w-6" />,
        layout: 'side-by-side',
        alignment: 'left',
        defaultContent: {
          imageUrl:
            'https://images.unsplash.com/photo-1506905925346-21bda4d32df4?ixlib=rb-4.0.3&ixid=M3wxMjA3fDB8MHxwaG90by1wYWdlfHx8fGVufDB8fHx8fA%3D%3D&auto=format&fit=crop&w=1000&q=80',
          text: 'When we show up to the present moment with all of our senses, we invite the world to fill us with joy. The pains of the past are behind us. The future has yet to unfold. But the now is full of beauty always waiting for our attention.',
        },
      },
      {
        id: 'text-on-image',
        title: 'Text on image',
        description: 'Text overlay on background image',
        icon: <Image className="h-6 w-6" />,
        layout: 'overlay',
        defaultContent: {
          imageUrl:
            'https://images.unsplash.com/photo-1469474968028-56623f02e42e?ixlib=rb-4.0.3&ixid=M3wxMjA3fDB8MHxwaG90by1wYWdlfHx8fGVufDB8fHx8fA%3D%3D&auto=format&fit=crop&w=1000&q=80',
          text: 'Daylight in the forest. Light filters through the trees and the forest. Every step is filled with the sounds of nature, and the scent of pine and earth fills the air. This is where peace begins.',
        },
      },
      {
        id: 'image-centered',
        title: 'Image centered',
        description: 'Centered image with optional caption',
        icon: <Image className="h-6 w-6" />,
        layout: 'centered',
        alignment: 'center',
        defaultContent: {
          imageUrl:
            'https://images.unsplash.com/photo-1558618666-fcd25c85cd64?ixlib=rb-4.0.3&ixid=M3wxMjA3fDB8MHxwaG90by1wYWdlfHx8fGVufDB8fHx8fA%3D%3D&auto=format&fit=crop&w=1000&q=80',
          text: 'A peaceful moment captured in time',
        },
      },
      {
        id: 'image-full-width',
        title: 'Image full width',
        description: 'Full width image with text below',
        icon: <Image className="h-6 w-6" />,
        layout: 'full-width',
        defaultContent: {
          imageUrl:
            'https://images.unsplash.com/photo-1506905925346-21bda4d32df4?ixlib=rb-4.0.3&ixid=M3wxMjA3fDB8MHxwaG90by1wYWdlfHx8fGVufDB8fHx8fA%3D%3D&auto=format&fit=crop&w=1200&q=80',
          text: 'When we show up to the present moment with all of our senses, we invite the world to fill us with joy.',
        },
      },
    ];

    // Expose methods to parent if needed
    useImperativeHandle(ref, () => ({
      handleImageFileUpload,
      handleImageBlockEdit,
      saveImageTemplateChanges,
      handleInlineImageFileUpload,
      handleEditImage: blockId => {
        devLogger.debug('🔍 handleEditImage called with blockId:', blockId);
        devLogger.debug('🔍 contentBlocks length:', contentBlocks.length);
        devLogger.debug('🔍 lessonContent exists:', !!lessonContent);
        devLogger.debug(
          '🔍 lessonContent.data.content length:',
          lessonContent?.data?.content?.length || 0
        );

        // Find block from both contentBlocks and lessonContent
        let block = contentBlocks.find(b => {
          const matches = b.id === blockId || b.block_id === blockId;
          if (matches) {
            devLogger.debug('✅ Found block in contentBlocks:', {
              id: b.id,
              block_id: b.block_id,
              type: b.type,
              hasImageUrl: !!b.imageUrl,
              hasDetails: !!b.details,
            });
          }
          return matches;
        });

        // If not found, try to get from lessonContent (for AI-generated blocks from course creation)
        if (!block && lessonContent?.data?.content) {
          block = lessonContent.data.content.find(b => {
            const matches = (b.block_id || b.id) === blockId;
            if (matches) {
              devLogger.debug('✅ Found block in lessonContent:', {
                id: b.id,
                block_id: b.block_id,
                type: b.type,
                hasImageUrl: !!b.imageUrl,
                hasDetails: !!b.details,
                detailsKeys: b.details ? Object.keys(b.details) : [],
              });
            }
            return matches;
          });
        }

        if (!block) {
          devLogger.error('❌ Block not found for editing:', {
            blockId,
            contentBlocksIds: contentBlocks.map(b => b.id || b.block_id),
            lessonContentIds:
              lessonContent?.data?.content?.map(b => b.block_id || b.id) || [],
          });
          toast.error('Block not found. Please try again.');
          return;
        }

        devLogger.debug('📝 Editing image block - FULL BLOCK DATA:', {
          blockId,
          blockType: block.type,
          hasImageUrl: !!block.imageUrl,
          imageUrl: block.imageUrl,
          hasDetails: !!block.details,
          detailsKeys: block.details ? Object.keys(block.details) : [],
          detailsImageUrl: block.details?.image_url,
          hasHtmlCss: !!block.html_css,
          htmlCssLength: block.html_css?.length || 0,
          hasContent: !!block.content,
          contentType: typeof block.content,
          allBlockKeys: Object.keys(block),
        });

        setCurrentBlock(block);

        // Extract image URL from multiple possible locations (for AI-generated blocks)
        const imageUrl =
          block.imageUrl ||
          block.details?.image_url ||
          block.content?.imageUrl ||
          block.content?.url ||
          (() => {
            // Last resort: extract from html_css img src
            if (block.html_css) {
              try {
                const tempDiv = document.createElement('div');
                tempDiv.innerHTML = block.html_css;
                const img = tempDiv.querySelector('img');
                return img?.src || img?.getAttribute('src') || '';
              } catch (e) {
                return '';
              }
            }
            return '';
          })();

        // Extract image title from multiple possible locations
        const imageTitle =
          block.imageTitle ||
          block.details?.alt_text ||
          block.content?.imageTitle ||
          block.title ||
          '';

        // Extract description/caption from multiple possible locations
        const imageDescription =
          block.imageDescription ||
          block.details?.caption ||
          block.content?.caption ||
          block.content?.captionText ||
          '';

        // Extract text/caption HTML from multiple possible locations
        let imageText =
          block.text ||
          block.details?.caption_html ||
          block.content?.captionHtml ||
          block.content?.text ||
          '';

        // CRITICAL: If text is empty but we have html_css, extract text from HTML
        // This handles AI-generated blocks from course creation
        if (!imageText && block.html_css) {
          try {
            const tempDiv = document.createElement('div');
            tempDiv.innerHTML = block.html_css;

            const layout = block.layout || block.details?.layout;
            const isSideBySide =
              layout === 'side-by-side' ||
              block.html_css.includes('side-by-side') ||
              block.html_css.includes('grid md:grid-cols-2');
            const isOverlay =
              layout === 'overlay' ||
              block.html_css.includes('overlay') ||
              block.html_css.includes('absolute inset-0');

            if (isSideBySide) {
              // For side-by-side: find the text div (the one without img)
              const allDivs = tempDiv.querySelectorAll('div[class*="order-"]');
              let textDiv = null;

              for (const div of allDivs) {
                if (!div.querySelector('img')) {
                  textDiv = div;
                  break;
                }
              }

              if (textDiv) {
                imageText = textDiv.innerHTML.trim();
              } else {
                // Fallback: get all text content, remove image alt
                const img = tempDiv.querySelector('img');
                const imgAlt = img?.alt || '';
                const allText = tempDiv.textContent || tempDiv.innerText || '';
                imageText = allText.replace(imgAlt, '').trim();
              }
            } else if (isOverlay) {
              // For overlay: find text in absolute positioned div
              const overlayDiv = tempDiv.querySelector(
                '[class*="absolute"], .text-white'
              );
              if (overlayDiv) {
                imageText = overlayDiv.innerHTML.trim();
              } else {
                // Fallback: get text from any div with white text
                const whiteTextDiv = Array.from(
                  tempDiv.querySelectorAll('div')
                ).find(
                  d =>
                    d.classList.contains('text-white') ||
                    getComputedStyle(d).color.includes('rgb(255')
                );
                if (whiteTextDiv) {
                  imageText = whiteTextDiv.innerHTML.trim();
                }
              }
            } else {
              // For centered or other layouts: extract any text content
              const img = tempDiv.querySelector('img');
              if (img) {
                // Remove the img element and get remaining HTML
                const clone = tempDiv.cloneNode(true);
                clone.querySelector('img')?.remove();
                imageText = clone.innerHTML.trim();
              }
            }

            // If still no text, try to get from caption paragraph
            if (!imageText) {
              const captionP = tempDiv.querySelector('p');
              if (captionP) {
                imageText = captionP.innerHTML.trim();
              }
            }
          } catch (error) {
            devLogger.warn('Failed to extract text from HTML:', error);
          }
        }

        // Also check if description exists but text doesn't - use description as fallback
        if (!imageText && imageDescription) {
          imageText = `<p>${imageDescription}</p>`;
        }

        devLogger.debug('Extracted image block data:', {
          imageUrl,
          imageTitle,
          imageDescription,
          imageTextLength: imageText?.length || 0,
          hasImageUrl: !!imageUrl,
          hasImageText: !!imageText,
        });

        setImageTitle(imageTitle);
        setImageDescription(imageDescription);
        setImageFile(block.imageFile);
        setImagePreview(imageUrl); // CRITICAL: Set preview with the extracted URL
        setImageTemplateText(imageText);

        // Set appropriate alignment and layout based on block structure
        const blockLayout = block.layout || block.details?.layout || 'centered';
        const blockAlignment =
          block.alignment || block.details?.alignment || 'left';

        // Detect layout from html_css if not explicitly set
        let detectedLayout = blockLayout;
        if (block.html_css && !blockLayout) {
          if (
            block.html_css.includes('side-by-side') ||
            block.html_css.includes('grid md:grid-cols-2')
          ) {
            detectedLayout = 'side-by-side';
          } else if (
            block.html_css.includes('overlay') ||
            block.html_css.includes('absolute inset-0')
          ) {
            detectedLayout = 'overlay';
          } else if (
            block.html_css.includes('full-width') ||
            block.html_css.includes('w-full h-')
          ) {
            detectedLayout = 'full-width';
          }
        }

        // Set layout state if needed
        if (detectedLayout === 'side-by-side') {
          setImageAlignment(blockAlignment);
        } else {
          setStandaloneImageAlignment(blockAlignment);
        }

        // Update current block with detected layout
        setCurrentBlock(prev =>
          prev ? { ...prev, layout: detectedLayout } : null
        );

        devLogger.debug('Loading image block for editing:', {
          blockId,
          imageUrl,
          imageTitle,
          imageDescription,
          layout: block.layout || block.details?.layout,
        });

        setShowImageDialog(true);
      },
    }));

    // Reset form when dialog closes
    useEffect(() => {
      if (!showImageDialog) {
        resetForm();
      }
    }, [showImageDialog]);

    const resetForm = () => {
      setImageTitle('');
      setImageDescription('');
      setImageFile(null);
      setImagePreview('');
      setImageTemplateText('');
      setImageAlignment('left');
      setStandaloneImageAlignment('center');
      setCurrentBlock(null);
    };

    const handleImageDialogClose = () => {
      setShowImageDialog(false);
      resetForm();
    };

    const handleImageInputChange = e => {
      const { name, value, files } = e.target;

      if (name === 'file' && files && files[0]) {
        const file = files[0];

        // Check file type
        const validTypes = ['image/jpeg', 'image/png', 'image/jpg'];
        if (!validTypes.includes(file.type)) {
          alert('Please upload only JPG or PNG images');
          return;
        }

        // Check file size (50MB max)
        if (file.size > 50 * 1024 * 1024) {
          alert('Image size should be less than 50MB');
          return;
        }

        // Show image editor instead of directly setting the file
        setImageToEdit(file);
        setImageEditorTitle('Edit Image');
        setShowImageEditor(true);
      } else if (name === 'title') {
        setImageTitle(value);
      } else if (name === 'description') {
        setImageDescription(value);
      }
    };

    const handleImageTemplateSelect = template => {
      const imageUrl = template.defaultContent?.imageUrl || '';
      const imageTitle = template.title;
      const imageText = template.defaultContent?.text || '';
      const textHtml = imageText ? `<p>${imageText}</p>` : '';

      const newBlock = {
        id: `image-${Date.now()}`,
        block_id: `image-${Date.now()}`,
        type: 'image',
        title: template.title,
        layout: template.layout,
        templateType: template.id,
        alignment: template.alignment || 'left',
        imageUrl: imageUrl,
        imageTitle: imageTitle,
        imageDescription: '',
        text: textHtml,
        isEditing: false,
        timestamp: new Date().toISOString(),
        order: 0, // Will be set by parent
        details: {
          image_url: imageUrl,
          caption: imageText,
          caption_html: textHtml,
          alt_text: imageTitle,
          layout: template.layout,
          template: template.id,
          alignment: template.alignment || 'left',
        },
      };

      // Generate HTML content immediately for the new block
      newBlock.html_css = generateImageBlockHtml(newBlock);

      // Call parent callback
      onImageTemplateSelect(newBlock);
      setShowImageTemplateSidebar(false);
    };

    const handleGalleryImageSelect = galleryImage => {
      // Close the sidebar first to avoid dialog stacking issues
      setShowImageTemplateSidebar(false);
      // Show type selector dialog instead of directly creating block
      setPendingGalleryImage(galleryImage);
      // Use setTimeout to ensure sidebar closes before opening type selector
      setTimeout(() => {
        setShowTypeSelector(true);
      }, 100);
    };

    const handleTypeSelectorConfirm = imageWithTemplate => {
      const { template, ...galleryImage } = imageWithTemplate;

      // Create block with selected template
      const newBlock = {
        id: `image-${Date.now()}`,
        block_id: `image-${Date.now()}`,
        type: 'image',
        title: template.title || galleryImage.fileName || 'Image',
        layout: template.layout || 'centered',
        templateType: template.id || 'gallery-image',
        alignment: template.alignment || 'center',
        imageUrl: galleryImage.url,
        imageTitle: galleryImage.fileName || 'Image',
        imageDescription: '',
        text: template.defaultContent?.text
          ? `<p>${template.defaultContent.text}</p>`
          : '',
        isEditing: false,
        timestamp: new Date().toISOString(),
        order: 0, // Will be set by parent
        details: {
          image_url: galleryImage.url,
          caption: template.defaultContent?.text || '',
          caption_html: template.defaultContent?.text
            ? `<p>${template.defaultContent.text}</p>`
            : '',
          alt_text: galleryImage.fileName || 'Image',
          layout: template.layout || 'centered',
          template: template.id || 'gallery-image',
          alignment: template.alignment || 'center',
          source: 'gallery',
          folder: galleryImage.folder,
        },
      };

      // Generate HTML content immediately for the new block
      newBlock.html_css = generateImageBlockHtml(newBlock);

      // Call parent callback
      onImageTemplateSelect(newBlock);
      setShowTypeSelector(false);
      setPendingGalleryImage(null);
      setShowImageTemplateSidebar(false);
    };

    const handleTypeSelectorClose = () => {
      setShowTypeSelector(false);
      setPendingGalleryImage(null);
    };

    const handleImageBlockEdit = (blockId, field, value) => {
      setContentBlocks(prev =>
        prev.map(block => {
          if (block.id !== blockId) return block;

          const updatedBlock = { ...block, [field]: value };

          if (field === 'text') {
            const plainText = getPlainText(value || '');
            updatedBlock.imageDescription = plainText;
            updatedBlock.details = {
              ...(updatedBlock.details || {}),
              caption: plainText,
              caption_html: value,
            };
          }

          if (field === 'imageDescription') {
            updatedBlock.details = {
              ...(updatedBlock.details || {}),
              caption: value,
            };
          }

          // If alignment is being changed, regenerate the HTML
          if (
            field === 'alignment' ||
            field === 'text' ||
            field === 'imageDescription'
          ) {
            updatedBlock.html_css = generateImageBlockHtml(updatedBlock);
          }

          return updatedBlock;
        })
      );
    };

    const handleImageFileUpload = async (blockId, file, retryCount = 0) => {
      if (!file) return;

      // Set loading state for this specific block
      setImageUploading(prev => ({ ...prev, [blockId]: true }));

      try {
        devLogger.debug('Attempting to upload image to AWS S3:', {
          blockId,
          fileName: file.name,
          fileSize: file.size,
          fileType: file.type,
          retryCount,
        });

        // Upload image to API
        const uploadResult = await uploadImage(file, {
          folder: 'lesson-images',
          public: true,
        });

        if (uploadResult.success && uploadResult.imageUrl) {
          // Update the block with the uploaded AWS S3 image URL
          handleImageBlockEdit(blockId, 'imageUrl', uploadResult.imageUrl);
          handleImageBlockEdit(blockId, 'imageFile', file);
          handleImageBlockEdit(blockId, 'uploadedImageData', uploadResult);

          // Clear any local URL flag
          handleImageBlockEdit(blockId, 'isUsingLocalUrl', false);

          devLogger.debug('Image uploaded successfully to AWS S3:', {
            blockId,
            awsUrl: uploadResult.imageUrl,
            uploadResult,
          });

          toast.success('Image uploaded successfully to AWS S3!');
        } else {
          throw new Error('Upload failed - no image URL returned');
        }
      } catch (error) {
        devLogger.error('Error uploading image to AWS S3:', error);
        devLogger.error('Upload error details:', {
          blockId,
          fileName: file.name,
          fileSize: file.size,
          fileType: file.type,
          error: error.message,
          retryCount,
        });

        const isStorageLimitExceeded =
          error?.code === 'STORAGE_LIMIT_EXCEEDED' ||
          (error?.message &&
            (error.message.toLowerCase().includes('limit exceeded') ||
              error.message.toLowerCase().includes('storage limit')));

        if (isStorageLimitExceeded) {
          toast.error(
            'Storage limit exceeded. Please free up space or upgrade before uploading new images.'
          );
          return;
        }

        // Retry up to 2 times for network errors
        if (
          retryCount < 2 &&
          (error.message.includes('network') ||
            error.message.includes('timeout') ||
            error.message.includes('fetch'))
        ) {
          devLogger.debug(`Retrying upload (attempt ${retryCount + 1}/2)...`);
          setTimeout(
            () => {
              handleImageFileUpload(blockId, file, retryCount + 1);
            },
            1000 * (retryCount + 1)
          );
          return;
        }

        toast.error(
          `Failed to upload image to AWS S3: ${error.message || 'Unknown error'}. Using local preview.`
        );

        // Fallback to local URL for immediate preview
        const localImageUrl = URL.createObjectURL(file);
        handleImageBlockEdit(blockId, 'imageUrl', localImageUrl);
        handleImageBlockEdit(blockId, 'imageFile', file);
        handleImageBlockEdit(blockId, 'isUsingLocalUrl', true);

        devLogger.warn('Using local blob URL as fallback:', localImageUrl);
      } finally {
        // Clear loading state
        setImageUploading(prev => ({ ...prev, [blockId]: false }));
      }
    };

    const getPlainText = html => {
      if (typeof html !== 'string') return '';
      if (typeof document === 'undefined') return html;
      const temp = document.createElement('div');
      temp.innerHTML = html || '';
      return temp.textContent || temp.innerText || '';
    };

    const generateImageBlockHtml = block => {
      const layout = block.layout || 'centered';
      const textContentHtml = (
        (block.text ?? block.details?.caption_html ?? '') ||
        ''
      ).toString();
      const fallbackText = (
        block.imageDescription ||
        block.details?.caption ||
        ''
      ).toString();
      const textContent = textContentHtml.trim()
        ? textContentHtml
        : fallbackText;
      const imageUrl = block.imageUrl || '';
      const imageTitle = block.imageTitle || '';
      const alignment = block.alignment || block.details?.alignment || 'left';

      if (!imageUrl) return '';

      if (layout === 'side-by-side') {
        const imageFirst = alignment === 'left';
        const imageOrder = imageFirst ? 'order-1' : 'order-2';
        const textOrder = imageFirst ? 'order-2' : 'order-1';

        return `
        <div class="grid md:grid-cols-2 gap-8 items-center bg-gray-50 rounded-xl p-6">
          <div class="${imageOrder}">
            <img src="${imageUrl}" alt="${imageTitle || 'Image'}" class="w-full max-h-[28rem] object-contain rounded-lg shadow-lg" />
          </div>
          <div class="${textOrder} text-gray-700 text-lg leading-relaxed space-y-3 [&_ol]:list-decimal [&_ol]:pl-5 [&_ul]:list-disc [&_ul]:pl-5">
            ${textContent ? `<div>${textContent}</div>` : ''}
          </div>
        </div>
      `;
      } else if (layout === 'overlay') {
        return `
        <div class="relative rounded-xl overflow-hidden">
          <img src="${imageUrl}" alt="${imageTitle || 'Image'}" class="w-full h-96 object-cover" />
          ${textContent ? `<div class="absolute inset-0 bg-gradient-to-t from-black via-transparent to-transparent flex items-end"><div class="text-white p-8 w-full text-xl font-medium leading-relaxed space-y-3 [&_ol]:list-decimal [&_ol]:pl-5 [&_ul]:list-disc [&_ul]:pl-5"><div>${textContent}</div></div></div>` : ''}
        </div>
      `;
      } else if (layout === 'full-width') {
        return `
        <div class="space-y-3">
          <img src="${imageUrl}" alt="${imageTitle || 'Image'}" class="w-full max-h-[28rem] object-contain rounded" />
          ${textContent ? `<div class="text-sm text-gray-600 leading-relaxed space-y-2 [&_ol]:list-decimal [&_ol]:pl-5 [&_ul]:list-disc [&_ul]:pl-5">${textContent}</div>` : ''}
        </div>
      `;
      } else {
        // centered or default - Handle standalone image alignment
        let alignmentClass = 'text-center';
        if (alignment === 'left') {
          alignmentClass = 'text-left';
        } else if (alignment === 'right') {
          alignmentClass = 'text-right';
        }

        return `
        <div class="${alignmentClass}">
          <img src="${imageUrl}" alt="${imageTitle || 'Image'}" class="max-w-full max-h-[28rem] object-contain rounded-xl shadow-lg ${alignment === 'center' ? 'mx-auto' : ''}" />
          ${textContent ? `<div class="text-gray-600 mt-4 italic text-lg leading-relaxed space-y-2 [&_ol]:list-decimal [&_ol]:pl-5 [&_ul]:list-disc [&_ul]:pl-5">${textContent}</div>` : ''}
        </div>
      `;
      }
    };

    const saveImageTemplateChanges = blockId => {
      setContentBlocks(prev =>
        prev.map(block => {
          if (block.id !== blockId) return block;
          if (block.type === 'image') {
            const captionPlainText = getPlainText(block.text || '');

            // Ensure we're using the uploaded AWS URL, not local URL
            let finalImageUrl =
              block.imageUrl || block.details?.image_url || '';

            // If imageUrl is a local blob URL, try to get the uploaded URL from uploadedImageData
            if (
              finalImageUrl.startsWith('blob:') &&
              block.uploadedImageData?.imageUrl
            ) {
              finalImageUrl = block.uploadedImageData.imageUrl;
              devLogger.debug(
                'Using uploaded AWS URL instead of local blob URL:',
                finalImageUrl
              );
            }

            const updatedDetails = {
              ...(block.details || {}),
              image_url: finalImageUrl,
              caption: captionPlainText || block.details?.caption || '',
              caption_html: block.text || block.details?.caption_html || '',
              alt_text: block.imageTitle || block.details?.alt_text || '',
              layout: block.layout || block.details?.layout,
              template: block.templateType || block.details?.template,
              alignment: block.alignment || block.details?.alignment || 'left',
            };

            // Create updated block with final image URL for HTML generation
            const updatedBlock = {
              ...block,
              imageUrl: finalImageUrl,
              details: updatedDetails,
            };

            // Generate HTML content with the correct AWS URL
            const htmlContent = generateImageBlockHtml(updatedBlock);

            devLogger.debug('Saving image block:', {
              blockId,
              layout: block.layout,
              originalUrl: block.imageUrl,
              finalUrl: finalImageUrl,
              isLocalUrl: finalImageUrl.startsWith('blob:'),
              hasUploadedData: !!block.uploadedImageData,
              isUsingLocalUrl: block.isUsingLocalUrl,
            });

            // Warn if still using local URL
            if (finalImageUrl.startsWith('blob:') || block.isUsingLocalUrl) {
              devLogger.warn(
                'WARNING: Image block is using local URL instead of AWS S3 URL'
              );
              toast.warning(
                'Warning: Image is stored locally and may not be accessible after page refresh. Please re-upload the image.'
              );
            }

            const finalBlock = {
              ...updatedBlock,
              isEditing: false,
              html_css: htmlContent,
              imageDescription: captionPlainText,
              details: updatedDetails,
            };

            // Also update lessonContent if it exists
            if (onImageUpdate && contentBlocks.find(b => b.id === blockId)) {
              // Call parent's handleImageUpdate to sync with lessonContent
              const currentBlock = contentBlocks.find(b => b.id === blockId);
              if (currentBlock) {
                onImageUpdate(finalBlock, currentBlock);
              }
            }

            return finalBlock;
          }
          return { ...block, isEditing: false };
        })
      );
      devLogger.debug('Image template changes saved for block:', blockId);
    };

    const toggleImageBlockEditing = blockId => {
      setContentBlocks(prev =>
        prev.map(block =>
          block.id === blockId
            ? { ...block, isEditing: !block.isEditing }
            : block
        )
      );
    };

    const handleAddImage = async () => {
      if (!imageTitle || (!imageFile && !imagePreview)) {
        alert('Please fill in all required fields');
        return;
      }

      // Set loading state
      setMainImageUploading(true);

      try {
        // Handle both File object and string URL cases
        let imageUrl = '';
        let uploadedImageData = null;

        if (imageFile && typeof imageFile === 'object' && 'name' in imageFile) {
          // It's a File object - upload to API
          try {
            const uploadResult = await uploadImage(imageFile, {
              folder: 'lesson-images',
              public: true,
            });

            if (uploadResult.success && uploadResult.imageUrl) {
              imageUrl = uploadResult.imageUrl;
              uploadedImageData = uploadResult;
              toast.success('Image uploaded successfully!');
            } else {
              throw new Error('Upload failed - no image URL returned');
            }
          } catch (error) {
            devLogger.error('Error uploading image:', error);
            toast.error(
              error.message || 'Failed to upload image. Please try again.'
            );

            // Fallback to local URL for immediate preview
            imageUrl = URL.createObjectURL(imageFile);
          }
        } else if (typeof imageFile === 'string') {
          // It's already a URL string
          imageUrl = imageFile;
        } else if (imagePreview) {
          // Fallback to imagePreview if available
          imageUrl = imagePreview;
        }

        const layout = currentBlock?.layout || null;
        const templateType = currentBlock?.templateType || null;
        const textHtml = (imageTemplateText || '').trim();
        const textPlain = getPlainText(textHtml).trim();

        // Determine which alignment to use based on layout
        const finalAlignment =
          layout === 'side-by-side' ? imageAlignment : standaloneImageAlignment;

        const newBlock = {
          id: currentBlock?.id || `image-${Date.now()}`,
          block_id: currentBlock?.id || `image-${Date.now()}`,
          type: 'image',
          title: imageTitle,
          layout: layout || undefined,
          templateType: templateType || undefined,
          alignment: finalAlignment,
          details: {
            image_url: imageUrl,
            caption: textPlain || '',
            caption_html: textHtml,
            alt_text: imageTitle,
            layout: layout || undefined,
            template: templateType || undefined,
            alignment: finalAlignment,
          },
          imageTitle: imageTitle,
          imageDescription: textPlain,
          text: textHtml,
          imageFile: imageFile,
          imageUrl: imageUrl,
          uploadedImageData: uploadedImageData,
          timestamp: new Date().toISOString(),
          order: 0, // Will be set by parent
        };

        newBlock.html_css = generateImageBlockHtml(newBlock);

        // Call parent callback to update
        onImageUpdate(newBlock, currentBlock);

        handleImageDialogClose();
      } finally {
        setMainImageUploading(false);
      }
    };

    // Image Editor callbacks
    const handleImageEditorSave = editedFile => {
      // Check if this is inline editing (currentBlock has an id)
      if (currentBlock && currentBlock.id) {
        // Inline editing - upload the edited file directly
        handleImageFileUpload(currentBlock.id, editedFile);
      } else {
        // Regular image dialog editing
        setImageFile(editedFile);
        setImagePreview(URL.createObjectURL(editedFile));
      }

      setShowImageEditor(false);
      setImageToEdit(null);
      setCurrentBlock(null);
    };

    const handleImageEditorClose = () => {
      setShowImageEditor(false);
      setImageToEdit(null);
    };

    // Inline image editing with image editor
    const handleInlineImageFileUpload = (blockId, file) => {
      if (!file) return;

      // Check file type
      const validTypes = ['image/jpeg', 'image/png', 'image/jpg'];
      if (!validTypes.includes(file.type)) {
        alert('Please upload only JPG or PNG images');
        return;
      }

      // Check file size (50MB max)
      if (file.size > 50 * 1024 * 1024) {
        alert('Image size should be less than 50MB');
        return;
      }

      // Show image editor for inline editing
      setImageToEdit(file);
      setImageEditorTitle('Edit Image');
      setShowImageEditor(true);

      // Store the block ID for when the editor saves
      setCurrentBlock({ id: blockId });
    };

    return (
      <>
        {/* Image Template Sidebar */}
        {showImageTemplateSidebar && (
          <div className="fixed inset-0 z-50 flex">
            {/* Backdrop */}
            <div
              className="fixed inset-0 bg-black bg-opacity-25 transition-opacity duration-300"
              onClick={() => setShowImageTemplateSidebar(false)}
            />

            {/* Sidebar */}
            <div className="relative bg-white w-[500px] h-full shadow-xl flex flex-col animate-slide-in-left">
              {/* Header */}
              <div className="p-6 border-b border-gray-200 flex-shrink-0">
                <div className="flex items-center justify-between">
                  <h2 className="text-xl font-semibold text-gray-900 flex items-center gap-2">
                    <Image className="h-6 w-6" />
                    Add Image
                  </h2>
                  <Button
                    variant="ghost"
                    size="sm"
                    onClick={() => setShowImageTemplateSidebar(false)}
                    className="h-8 w-8 p-0 hover:bg-gray-100"
                  >
                    <X className="h-4 w-4" />
                  </Button>
                </div>
                <p className="text-sm text-gray-600 mt-2">
                  Choose from gallery or use templates
                </p>
              </div>

              {/* Tabs */}
              <div className="flex border-b border-gray-200 flex-shrink-0">
                <button
                  onClick={() => setActiveTab('gallery')}
                  className={`
                    flex-1 px-4 py-3 text-sm font-medium transition-colors
                    ${
                      activeTab === 'gallery'
                        ? 'text-blue-600 border-b-2 border-blue-600 bg-blue-50'
                        : 'text-gray-600 hover:text-gray-900 hover:bg-gray-50'
                    }
                  `}
                >
                  <div className="flex items-center justify-center gap-2">
                    <Grid3x3 className="h-4 w-4" />
                    <span>Gallery</span>
                  </div>
                </button>
                <button
                  onClick={() => setActiveTab('templates')}
                  className={`
                    flex-1 px-4 py-3 text-sm font-medium transition-colors
                    ${
                      activeTab === 'templates'
                        ? 'text-green-600 border-b-2 border-green-600 bg-green-50'
                        : 'text-gray-600 hover:text-gray-900 hover:bg-gray-50'
                    }
                  `}
                >
                  <div className="flex items-center justify-center gap-2">
                    <Layout className="h-4 w-4" />
                    <span>Templates</span>
                  </div>
                </button>
              </div>

              {/* Tab Content */}
              <div className="flex-1 overflow-hidden">
                {activeTab === 'gallery' && (
                  <div className="h-full">
                    <ImageGallery
                      onSelectImage={handleGalleryImageSelect}
                      onClose={() => setShowImageTemplateSidebar(false)}
                    />
                  </div>
                )}

                {activeTab === 'templates' && (
                  <div className="h-full overflow-y-auto p-6 space-y-4">
                    {/* AI Generation Option */}
                    <div
                      onClick={() => {
                        setShowImageTemplateSidebar(false);
                        if (onAICreation) {
                          onAICreation({ id: 'image', title: 'Image' });
                        }
                      }}
                      className="p-5 border rounded-xl cursor-pointer hover:bg-purple-50 hover:border-purple-300 hover:shadow-md transition-all duration-200 group bg-gradient-to-br from-purple-50 to-pink-50 border-purple-200"
                    >
                      <div className="flex items-start gap-4 mb-4">
                        <div className="text-purple-600 mt-1 group-hover:text-purple-700">
                          <svg
                            className="w-6 h-6"
                            fill="none"
                            stroke="currentColor"
                            viewBox="0 0 24 24"
                          >
                            <path
                              strokeLinecap="round"
                              strokeLinejoin="round"
                              strokeWidth={2}
                              d="M13 10V3L4 14h7v7l9-11h-7z"
                            />
                          </svg>
                        </div>
                        <div className="flex-1">
                          <h3 className="font-semibold text-purple-900 group-hover:text-purple-900 text-base flex items-center gap-2">
                            Generate with AI
                            <span className="text-xs bg-gradient-to-r from-purple-500 to-pink-500 text-white px-2 py-1 rounded-full">
                              Recommended
                            </span>
                          </h3>
                          <p className="text-sm text-purple-700 mt-1">
                            Describe what you want and let AI create
                            professional images instantly
                          </p>
                        </div>
                      </div>

                      {/* Mini Preview */}
                      <div className="bg-white/70 rounded-lg p-3 border border-purple-100">
                        <div className="flex items-center gap-2 text-purple-600">
                          <svg
                            className="w-4 h-4"
                            fill="none"
                            stroke="currentColor"
                            viewBox="0 0 24 24"
                          >
                            <path
                              strokeLinecap="round"
                              strokeLinejoin="round"
                              strokeWidth={2}
                              d="M13 10V3L4 14h7v7l9-11h-7z"
                            />
                          </svg>
                          <span className="text-sm font-medium">
                            AI-powered image generation
                          </span>
                        </div>
                      </div>
                    </div>

                    {imageTemplates.map(template => (
                      <div
                        key={template.id}
                        onClick={() => handleImageTemplateSelect(template)}
                        className="p-5 border rounded-xl cursor-pointer hover:bg-gray-50 hover:border-blue-300 hover:shadow-md transition-all duration-200 group"
                      >
                        <div className="flex items-start gap-4 mb-4">
                          <div className="text-blue-600 mt-1 group-hover:text-blue-700">
                            {template.icon}
                          </div>
                          <div className="flex-1">
                            <h3 className="font-semibold text-gray-900 group-hover:text-blue-900 text-base">
                              {template.title}
                            </h3>
                            <p className="text-sm text-gray-600 mt-1">
                              {template.description}
                            </p>
                          </div>
                        </div>

                        {/* Mini Preview */}
                        <div className="bg-gray-50 rounded-lg p-3">
                          {template.layout === 'side-by-side' && (
                            <div className="flex gap-3 items-start">
                              <div className="w-1/2">
                                <img
                                  src={template.defaultContent.imageUrl}
                                  alt="Preview"
                                  className="w-full h-20 object-cover rounded"
                                />
                              </div>
                              <div className="w-1/2">
                                <p className="text-xs text-gray-600 line-clamp-4">
                                  {template.defaultContent.text.substring(
                                    0,
                                    60
                                  )}
                                  ...
                                </p>
                              </div>
                            </div>
                          )}
                          {template.layout === 'overlay' && (
                            <div className="relative">
                              <img
                                src={template.defaultContent.imageUrl}
                                alt="Preview"
                                className="w-full h-24 object-cover rounded"
                              />
                              <div className="absolute inset-0 bg-black bg-opacity-40 rounded flex items-center justify-center p-2">
                                <p className="text-white text-sm text-center line-clamp-3">
                                  {template.defaultContent.text.substring(
                                    0,
                                    50
                                  )}
                                  ...
                                </p>
                              </div>
                            </div>
                          )}
                          {template.layout === 'centered' && (
                            <div className="text-center space-y-2">
                              <img
                                src={template.defaultContent.imageUrl}
                                alt="Preview"
                                className="mx-auto h-20 object-cover rounded"
                              />
                              <p className="text-xs text-gray-600 italic line-clamp-2">
                                {template.defaultContent.text.substring(0, 40)}
                                ...
                              </p>
                            </div>
                          )}
                          {template.layout === 'full-width' && (
                            <div className="space-y-2">
                              <img
                                src={template.defaultContent.imageUrl}
                                alt="Preview"
                                className="w-full h-24 object-cover rounded"
                              />
                              <p className="text-xs text-gray-600 line-clamp-3">
                                {template.defaultContent.text.substring(0, 60)}
                                ...
                              </p>
                            </div>
                          )}
                        </div>
                      </div>
                    ))}
                  </div>
                )}
              </div>
            </div>
          </div>
        )}

        {/* Image Dialog */}
        <Dialog open={showImageDialog} onOpenChange={handleImageDialogClose}>
          <DialogContent className="max-w-3xl max-h-[90vh] overflow-y-auto">
            <DialogHeader>
              <DialogTitle>
                {editingImageBlock ? 'Edit Image' : 'Add Image'}
              </DialogTitle>
            </DialogHeader>
            <div className="space-y-4">
              <div>
                <label className="block text-sm font-medium text-gray-700 mb-1">
                  Image Title <span className="text-red-500">*</span>
                </label>
                <input
                  type="text"
                  name="title"
                  value={imageTitle}
                  onChange={handleImageInputChange}
                  className="w-full p-2 border rounded"
                  placeholder="Enter image title"
                />
              </div>

              <div>
                <label className="block text-sm font-medium text-gray-700 mb-2">
                  Text on/with Image
                </label>
                <ReactQuill
                  theme="snow"
                  value={imageTemplateText}
                  onChange={setImageTemplateText}
                  modules={{
                    toolbar: [
                      ['bold', 'italic', 'underline'],
                      [{ align: [] }],
                      ['clean'],
                    ],
                  }}
                  style={{ minHeight: '120px' }}
                  placeholder="Enter text to show with or on the image"
                />
              </div>

              {/* Image Alignment Options */}
              <div>
                <label className="block text-sm font-medium text-gray-700 mb-2">
                  Image Alignment
                </label>
                <div className="space-y-2">
                  <div className="text-sm text-gray-600 mb-2">
                    For Image & Text blocks:
                  </div>
                  <div className="flex gap-4">
                    <label className="flex items-center">
                      <input
                        type="radio"
                        name="imageAlignment"
                        value="left"
                        checked={imageAlignment === 'left'}
                        onChange={e => setImageAlignment(e.target.value)}
                        className="mr-2"
                      />
                      <span className="text-sm">Image Left, Text Right</span>
                    </label>
                    <label className="flex items-center">
                      <input
                        type="radio"
                        name="imageAlignment"
                        value="right"
                        checked={imageAlignment === 'right'}
                        onChange={e => setImageAlignment(e.target.value)}
                        className="mr-2"
                      />
                      <span className="text-sm">Image Right, Text Left</span>
                    </label>
                  </div>

                  <div className="text-sm text-gray-600 mb-2 mt-4">
                    For standalone images:
                  </div>
                  <div className="flex gap-4">
                    <label className="flex items-center">
                      <input
                        type="radio"
                        name="standaloneImageAlignment"
                        value="left"
                        checked={standaloneImageAlignment === 'left'}
                        onChange={e =>
                          setStandaloneImageAlignment(e.target.value)
                        }
                        className="mr-2"
                      />
                      <span className="text-sm">Left Aligned</span>
                    </label>
                    <label className="flex items-center">
                      <input
                        type="radio"
                        name="standaloneImageAlignment"
                        value="center"
                        checked={standaloneImageAlignment === 'center'}
                        onChange={e =>
                          setStandaloneImageAlignment(e.target.value)
                        }
                        className="mr-2"
                      />
                      <span className="text-sm">Center Aligned</span>
                    </label>
                    <label className="flex items-center">
                      <input
                        type="radio"
                        name="standaloneImageAlignment"
                        value="right"
                        checked={standaloneImageAlignment === 'right'}
                        onChange={e =>
                          setStandaloneImageAlignment(e.target.value)
                        }
                        className="mr-2"
                      />
                      <span className="text-sm">Right Aligned</span>
                    </label>
                  </div>
                </div>
              </div>

              {/* S3 URL Display (when editing existing image with S3 URL) */}
              {(() => {
                // Get the actual S3 URL from currentBlock or imagePreview
                const s3Url =
                  currentBlock?.imageUrl ||
                  currentBlock?.details?.image_url ||
                  currentBlock?.uploadedImageData?.imageUrl ||
                  imagePreview ||
                  '';

                // Check if it's an S3 URL
                const isS3Url =
                  s3Url &&
                  (s3Url.includes('s3.amazonaws.com') ||
                    s3Url.includes('.s3.') ||
                    s3Url.includes('amazonaws.com'));

                // Show S3 URL field if we have a currentBlock (editing) and it's an S3 URL
                return currentBlock && isS3Url ? (
                  <div>
                    <label className="block text-sm font-medium text-gray-700 mb-1">
                      S3 Image URL
                    </label>
                    <div className="relative">
                      <input
                        type="text"
                        value={s3Url}
                        readOnly
                        className="w-full p-2 border rounded bg-gray-50 text-sm font-mono text-gray-700 pr-20 break-all"
                        placeholder="S3 URL will appear here after upload"
                      />
                      <button
                        type="button"
                        onClick={() => {
                          navigator.clipboard.writeText(s3Url);
                          toast.success('S3 URL copied to clipboard!');
                        }}
                        className="absolute right-2 top-1/2 -translate-y-1/2 px-2 py-1 text-xs bg-blue-500 text-white rounded hover:bg-blue-600 transition-colors"
                      >
                        Copy
                      </button>
                    </div>
                    <p className="text-xs text-gray-500 mt-1">
                      This image is stored on AWS S3. The URL above is the
                      permanent link.
                    </p>
                  </div>
                ) : null;
              })()}

              <div>
                <label className="block text-sm font-medium text-gray-700 mb-1">
                  Image File <span className="text-red-500">*</span>
                </label>
                <div className="mt-1 flex justify-center px-6 pt-5 pb-6 border-2 border-gray-300 border-dashed rounded-md">
                  <div className="space-y-1 text-center">
                    <div className="flex text-sm text-gray-600">
                      <label className="relative cursor-pointer bg-white rounded-md font-medium text-blue-600 hover:text-blue-500 focus-within:outline-none">
                        <span>Upload a file</span>
                        <input
                          type="file"
                          name="file"
                          className="sr-only"
                          accept="image/jpeg, image/png, image/jpg"
                          onChange={handleImageInputChange}
                        />
                      </label>
                      <p className="pl-1">or drag and drop</p>
                    </div>
                    <p className="text-xs text-gray-500">JPG, PNG up to 50MB</p>
                  </div>
                </div>
                {imagePreview && (
                  <div className="mt-4">
                    <img
                      src={imagePreview}
                      alt="Preview"
                      className="max-w-full h-auto max-h-64 rounded-lg border"
                    />
                  </div>
                )}
              </div>
            </div>
            <DialogFooter>
              <Button variant="outline" onClick={handleImageDialogClose}>
                Cancel
              </Button>
              <Button
                onClick={handleAddImage}
                disabled={
                  !imageTitle ||
                  (!imageFile && !imagePreview) ||
                  mainImageUploading
                }
              >
                {mainImageUploading ? (
                  <>
                    <Loader2 className="h-4 w-4 animate-spin mr-2" />
                    Uploading...
                  </>
                ) : (
                  'Add Image'
                )}
              </Button>
            </DialogFooter>
          </DialogContent>
        </Dialog>

        {/* Image Editor */}
        <ImageEditor
          isOpen={showImageEditor}
          onClose={handleImageEditorClose}
          imageFile={imageToEdit}
          onSave={handleImageEditorSave}
          title={imageEditorTitle}
        />

        {/* Image Type Selector Dialog */}
        <ImageTypeSelector
          open={showTypeSelector}
          onClose={handleTypeSelectorClose}
          selectedImage={pendingGalleryImage}
          onConfirm={handleTypeSelectorConfirm}
        />
      </>
    );
  }
);

ImageBlockComponent.displayName = 'ImageBlockComponent';

export default ImageBlockComponent;<|MERGE_RESOLUTION|>--- conflicted
+++ resolved
@@ -37,10 +37,7 @@
       setImageUploading,
       contentBlocks,
       setContentBlocks,
-<<<<<<< HEAD
       lessonContent,
-=======
->>>>>>> e8e1e827
       onAICreation,
     },
     ref
