import React, { useState, useEffect } from 'react';
import {
  Dialog,
  DialogContent,
  DialogHeader,
  DialogTitle,
  DialogDescription,
  DialogFooter,
} from '@/components/ui/dialog';
import { Button } from '@/components/ui/button';
import { uploadAudio } from '@/services/audioUploadService';
import { toast } from 'react-hot-toast';
import devLogger from '@lessonbuilder/utils/devLogger';
import { Volume2, Upload, Link2, X, Play, Pause, Loader2 } from 'lucide-react';

const AudioComponent = ({
  showAudioDialog,
  setShowAudioDialog,
  onAudioUpdate,
  editingAudioBlock = null,
}) => {
  const [audioTitle, setAudioTitle] = useState('');
  const [audioDescription, setAudioDescription] = useState('');
  const [audioUploadMethod, setAudioUploadMethod] = useState('file');
  const [audioFile, setAudioFile] = useState(null);
  const [audioUrl, setAudioUrl] = useState('');
  const [audioPreview, setAudioPreview] = useState('');
  const [isUploading, setIsUploading] = useState(false);
  const [isPlaying, setIsPlaying] = useState(false);
  const [audioRef, setAudioRef] = useState(null);

  // Helper function to reset form
  const resetForm = () => {
    setAudioTitle('');
    setAudioDescription('');
    setAudioUploadMethod('file');
    setAudioFile(null);
    setAudioUrl('');
    setAudioPreview('');
    setIsUploading(false);
    setIsPlaying(false);
    if (audioRef) {
      audioRef.pause();
      audioRef.currentTime = 0;
    }
  };

  // Helper function to extract audio data from HTML
  const extractAudioFromHTML = htmlContent => {
    try {
      const tempDiv = document.createElement('div');
      tempDiv.innerHTML = htmlContent;

      const titleElement = tempDiv.querySelector('h3');
      const title = titleElement ? titleElement.textContent.trim() : '';

      const descElement = tempDiv.querySelector('p.text-gray-600');
      const description = descElement ? descElement.textContent.trim() : '';

      const audioElement = tempDiv.querySelector('audio source');
      const url = audioElement ? audioElement.getAttribute('src') : '';

      devLogger.debug('Extracted from HTML:', { title, description, url });

      return {
        title,
        description,
        url,
        uploadMethod: url ? 'file' : 'file', // Default to file method
      };
    } catch (error) {
      devLogger.error('Error extracting audio from HTML:', error);
      return {};
    }
  };

  // Reset form when dialog opens/closes
  useEffect(() => {
    if (showAudioDialog && editingAudioBlock) {
      devLogger.debug('=== Audio Edit Dialog Opened ===');
      devLogger.debug('Editing block:', editingAudioBlock);

      // Load existing audio data for editing
      try {
        let content = {};

        // Try to parse JSON content first
        if (editingAudioBlock.content) {
          try {
            content = JSON.parse(editingAudioBlock.content);
            devLogger.debug('✅ Parsed audio content from JSON:', content);
          } catch (e) {
            devLogger.debug(
              '❌ Could not parse audio content as JSON, trying HTML extraction'
            );
          }
        }

        // If no JSON content or incomplete data, try to extract from HTML
        if ((!content.title || !content.url) && editingAudioBlock.html_css) {
          devLogger.debug('Extracting audio data from HTML...');
          const htmlExtracted = extractAudioFromHTML(
            editingAudioBlock.html_css
          );
          devLogger.debug('HTML extracted data:', htmlExtracted);

          // Merge with any existing content
          content = {
            ...htmlExtracted,
            ...content, // JSON content takes priority
          };
        }

        // Also check block properties directly as fallback
        if (!content.title && editingAudioBlock.title) {
          content.title = editingAudioBlock.title;
        }
        if (!content.description && editingAudioBlock.description) {
          content.description = editingAudioBlock.description;
        }

        devLogger.debug('✅ Final audio data for editing:', content);
        setAudioTitle(content.title || '');
        setAudioDescription(content.description || '');
        setAudioUploadMethod(content.uploadMethod || 'file');
        setAudioUrl(content.url || '');
        setAudioPreview(content.url || '');
      } catch (error) {
        devLogger.error('❌ Error loading audio data:', error);
        // Don't reset on error, just use empty values
        setAudioTitle('');
        setAudioDescription('');
        setAudioUrl('');
        setAudioPreview('');
      }
    } else if (showAudioDialog && !editingAudioBlock) {
      // Reset for new audio
      devLogger.debug('Opening new audio dialog');
      resetForm();
    } else if (!showAudioDialog) {
      // Dialog closed, reset form
      resetForm();
    }
  }, [showAudioDialog, editingAudioBlock]);

  const handleAudioDialogClose = () => {
    setShowAudioDialog(false);
    resetForm();
  };

  const handleAudioInputChange = e => {
    const file = e.target.files[0];
    if (file) {
      // Validate audio file
      const validAudioTypes = [
        'audio/mpeg',
        'audio/wav',
        'audio/ogg',
        'audio/mp3',
        'audio/m4a',
      ];
      if (!validAudioTypes.includes(file.type)) {
        toast.error('Please upload a valid audio file (MP3, WAV, OGG, M4A)');
        return;
      }

      // Check file size (50MB limit)
      if (file.size > 50 * 1024 * 1024) {
        toast.error('Audio file size should be less than 50MB');
        return;
      }

      setAudioFile(file);

      // Create preview URL
      const previewUrl = URL.createObjectURL(file);
      setAudioPreview(previewUrl);
    }
  };

  const handleUrlChange = e => {
    const url = e.target.value;
    setAudioUrl(url);
    setAudioPreview(url);
  };

  const togglePlayPause = () => {
    if (audioRef) {
      if (isPlaying) {
        audioRef.pause();
        setIsPlaying(false);
      } else {
        audioRef.play();
        setIsPlaying(true);
      }
    }
  };

  const handleAudioLoadedData = audio => {
    setAudioRef(audio);
  };

  const handleAudioEnded = () => {
    setIsPlaying(false);
  };

  const validateForm = () => {
    if (!audioTitle.trim()) {
      toast.error('Please enter an audio title');
      return false;
    }

    if (audioUploadMethod === 'file' && !audioFile && !editingAudioBlock) {
      toast.error('Please select an audio file');
      return false;
    }

    if (audioUploadMethod === 'url' && !audioUrl.trim()) {
      toast.error('Please enter an audio URL');
      return false;
    }

    return true;
  };

  const handleSaveAudio = async () => {
    if (!validateForm()) return;

    setIsUploading(true);

    try {
      let finalAudioUrl = audioPreview;
      let uploadedData = null;

      // Upload file if method is file and we have a new file
      if (audioUploadMethod === 'file' && audioFile) {
        try {
          const uploadResult = await uploadAudio(audioFile, {
            folder: 'lesson-audio',
            public: true,
            type: 'audio',
          });

          if (uploadResult.success) {
            finalAudioUrl = uploadResult.audioUrl;
            uploadedData = {
              fileName: uploadResult.fileName,
              fileSize: uploadResult.fileSize,
              uploadedAt: new Date().toISOString(),
            };
            toast.success('Audio uploaded successfully!');
          } else {
            throw new Error('Upload failed');
          }
        } catch (uploadError) {
<<<<<<< HEAD
=======
          const isStorageLimitExceeded =
            uploadError?.code === 'STORAGE_LIMIT_EXCEEDED' ||
            (uploadError?.message &&
              (uploadError.message.toLowerCase().includes('limit exceeded') ||
                uploadError.message.toLowerCase().includes('storage limit')));

          if (isStorageLimitExceeded) {
            toast.error(
              'Storage limit exceeded. Please free up space or upgrade before uploading new audio.'
            );
            return;
          }

>>>>>>> e8e1e827
          devLogger.warn(
            'Cloud upload failed, using local preview:',
            uploadError
          );
          toast.warning(
            'Using local preview - audio may not persist after page refresh'
          );
          // Continue with local preview URL
        }
      }

      // Create audio block content
      const audioContent = {
        title: audioTitle.trim(),
        description: audioDescription.trim(),
        uploadMethod: audioUploadMethod,
        url: finalAudioUrl,
        uploadedData: uploadedData,
        createdAt: new Date().toISOString(),
      };

      // Generate HTML for the audio block
      const audioHtml = generateAudioHTML(audioContent);

      // Create or update the audio block
      const audioBlock = {
        id: editingAudioBlock?.id || `audio_${Date.now()}`,
        block_id: editingAudioBlock?.block_id || `audio_${Date.now()}`,
        type: 'audio',
        title: audioTitle.trim(),
        content: JSON.stringify(audioContent),
        html_css: audioHtml,
        order: editingAudioBlock?.order || Date.now(),
      };

      // Call the callback to update the lesson
      onAudioUpdate(audioBlock);

      // Close dialog and reset form
      handleAudioDialogClose();
      toast.success(
        editingAudioBlock
          ? 'Audio updated successfully!'
          : 'Audio added successfully!'
      );
    } catch (error) {
      devLogger.error('Error saving audio:', error);
      toast.error('Failed to save audio. Please try again.');
    } finally {
      setIsUploading(false);
    }
  };

  const generateAudioHTML = content => {
    return `
      <div class="bg-white rounded-xl shadow-lg border border-gray-200 p-6 mb-6">
        <div class="space-y-4">
          <div class="mb-3">
            <h3 class="text-lg font-semibold text-gray-900 mb-1">${content.title}</h3>
            ${content.description ? `<p class="text-sm text-gray-600">${content.description}</p>` : ''}
          </div>
          <div class="bg-gray-50 rounded-lg p-4">
            <audio controls class="w-full" preload="metadata">
              <source src="${content.url}" type="audio/mpeg">
              <source src="${content.url}" type="audio/wav">
              <source src="${content.url}" type="audio/ogg">
              Your browser does not support the audio element.
            </audio>
          </div>
        </div>
      </div>
    `;
  };

  return (
    <Dialog open={showAudioDialog} onOpenChange={handleAudioDialogClose}>
      <DialogContent className="sm:max-w-2xl max-h-[90vh] overflow-y-auto">
        <DialogHeader>
          <DialogTitle className="flex items-center space-x-2">
            <Volume2 className="h-5 w-5 text-purple-600" />
            <span>{editingAudioBlock ? 'Edit Audio' : 'Add Audio'}</span>
          </DialogTitle>
          <DialogDescription>
            {editingAudioBlock
              ? 'Update the audio details and settings.'
              : 'Upload an audio file or provide an audio URL to add it to your lesson.'}
          </DialogDescription>
        </DialogHeader>

        <div className="space-y-4 py-4">
          {/* Audio Title */}
          <div>
            <label className="block text-sm font-medium text-gray-700 mb-1">
              Audio Title <span className="text-red-500">*</span>
            </label>
            <input
              type="text"
              value={audioTitle}
              onChange={e => setAudioTitle(e.target.value)}
              className="w-full px-3 py-2 border border-gray-300 rounded-md shadow-sm focus:outline-none focus:ring-2 focus:ring-purple-500 focus:border-purple-500"
              placeholder="Enter audio title"
              required
            />
          </div>

          {/* Audio Description */}
          <div>
            <label className="block text-sm font-medium text-gray-700 mb-1">
              Description (Optional)
            </label>
            <textarea
              value={audioDescription}
              onChange={e => setAudioDescription(e.target.value)}
              rows={3}
              className="w-full px-3 py-2 border border-gray-300 rounded-md shadow-sm focus:outline-none focus:ring-2 focus:ring-purple-500 focus:border-purple-500"
              placeholder="Enter audio description"
            />
          </div>

          {/* Upload Method Selection */}
          <div>
            <label className="block text-sm font-medium text-gray-700 mb-2">
              Upload Method <span className="text-red-500">*</span>
            </label>
            <div className="flex space-x-4">
              <label className="flex items-center">
                <input
                  type="radio"
                  name="uploadMethod"
                  value="file"
                  checked={audioUploadMethod === 'file'}
                  onChange={e => setAudioUploadMethod(e.target.value)}
                  className="mr-2 text-purple-600 focus:ring-purple-500"
                />
                <Upload className="h-4 w-4 mr-1" />
                Upload File
              </label>
              <label className="flex items-center">
                <input
                  type="radio"
                  name="uploadMethod"
                  value="url"
                  checked={audioUploadMethod === 'url'}
                  onChange={e => setAudioUploadMethod(e.target.value)}
                  className="mr-2 text-purple-600 focus:ring-purple-500"
                />
                <Link2 className="h-4 w-4 mr-1" />
                Audio URL
              </label>
            </div>
          </div>

          {/* File Upload Section */}
          {audioUploadMethod === 'file' && (
            <div>
              <label className="block text-sm font-medium text-gray-700 mb-1">
                Audio File <span className="text-red-500">*</span>
              </label>
              <div className="mt-1 flex justify-center px-6 pt-5 pb-6 border-2 border-gray-300 border-dashed rounded-md hover:border-purple-400 transition-colors">
                <div className="space-y-1 text-center">
                  <Volume2 className="mx-auto h-12 w-12 text-gray-400" />
                  <div className="flex text-sm text-gray-600">
                    <label
                      htmlFor="audio-upload"
                      className="relative cursor-pointer bg-white rounded-md font-medium text-purple-600 hover:text-purple-500 focus-within:outline-none focus-within:ring-2 focus-within:ring-offset-2 focus-within:ring-purple-500"
                    >
                      <span>Upload a file</span>
                      <input
                        id="audio-upload"
                        name="file"
                        type="file"
                        accept="audio/mp3,audio/wav,audio/ogg,audio/mpeg,audio/m4a"
                        className="sr-only"
                        onChange={handleAudioInputChange}
                      />
                    </label>
                    <p className="pl-1">or drag and drop</p>
                  </div>
                  <p className="text-xs text-gray-500">
                    MP3, WAV, OGG, M4A up to 50MB
                  </p>
                </div>
              </div>

              {/* Audio Preview */}
              {audioPreview && audioUploadMethod === 'file' && (
                <div className="mt-4 p-4 bg-gray-50 rounded-lg">
                  <div className="flex items-center justify-between mb-2">
                    <p className="text-sm font-medium text-gray-700">
                      Preview:
                    </p>
                    {audioFile && (
                      <span className="text-xs text-gray-500">
                        {audioFile.name} (
                        {(audioFile.size / (1024 * 1024)).toFixed(2)} MB)
                      </span>
                    )}
                  </div>
                  <audio
                    src={audioPreview}
                    controls
                    className="w-full"
                    onLoadedData={e => handleAudioLoadedData(e.target)}
                    onEnded={handleAudioEnded}
                  />
                </div>
              )}
            </div>
          )}

          {/* URL Input Section */}
          {audioUploadMethod === 'url' && (
            <div>
              <label className="block text-sm font-medium text-gray-700 mb-1">
                Audio URL <span className="text-red-500">*</span>
              </label>
              <input
                type="url"
                value={audioUrl}
                onChange={handleUrlChange}
                className="w-full px-3 py-2 border border-gray-300 rounded-md shadow-sm focus:outline-none focus:ring-2 focus:ring-purple-500 focus:border-purple-500"
                placeholder="https://example.com/audio.mp3"
                required
              />

              {/* URL Audio Preview */}
              {audioPreview && audioUploadMethod === 'url' && (
                <div className="mt-4 p-4 bg-gray-50 rounded-lg">
                  <p className="text-sm font-medium text-gray-700 mb-2">
                    Preview:
                  </p>
                  <audio
                    src={audioPreview}
                    controls
                    className="w-full"
                    onLoadedData={e => handleAudioLoadedData(e.target)}
                    onEnded={handleAudioEnded}
                  />
                </div>
              )}
            </div>
          )}
        </div>

        <DialogFooter>
          <Button
            variant="outline"
            onClick={handleAudioDialogClose}
            disabled={isUploading}
          >
            Cancel
          </Button>
          <Button
            onClick={handleSaveAudio}
            disabled={isUploading}
            className="bg-purple-600 hover:bg-purple-700"
          >
            {isUploading ? (
              <>
                <Loader2 className="h-4 w-4 mr-2 animate-spin" />
                {audioUploadMethod === 'file' ? 'Uploading...' : 'Saving...'}
              </>
            ) : (
              <>
                <Volume2 className="h-4 w-4 mr-2" />
                {editingAudioBlock ? 'Update Audio' : 'Add Audio'}
              </>
            )}
          </Button>
        </DialogFooter>
      </DialogContent>
    </Dialog>
  );
};

export default AudioComponent;<|MERGE_RESOLUTION|>--- conflicted
+++ resolved
@@ -253,8 +253,6 @@
             throw new Error('Upload failed');
           }
         } catch (uploadError) {
-<<<<<<< HEAD
-=======
           const isStorageLimitExceeded =
             uploadError?.code === 'STORAGE_LIMIT_EXCEEDED' ||
             (uploadError?.message &&
@@ -268,7 +266,6 @@
             return;
           }
 
->>>>>>> e8e1e827
           devLogger.warn(
             'Cloud upload failed, using local preview:',
             uploadError
