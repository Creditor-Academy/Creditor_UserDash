--- conflicted
+++ resolved
@@ -293,8 +293,6 @@
             throw new Error('Upload failed');
           }
         } catch (uploadError) {
-<<<<<<< HEAD
-=======
           const isStorageLimitExceeded =
             uploadError?.code === 'STORAGE_LIMIT_EXCEEDED' ||
             (uploadError?.message &&
@@ -308,7 +306,6 @@
             return;
           }
 
->>>>>>> e8e1e827
           devLogger.warn(
             'Cloud upload failed, using local preview:',
             uploadError
