--- conflicted
+++ resolved
@@ -32,22 +32,15 @@
   Sparkles,
 } from 'lucide-react';
 import AIContentGeneratorDialog from '@lessonbuilder/components/ai/AIContentGeneratorDialog';
-<<<<<<< HEAD
 import RegenerateComparisonDialog from '@lessonbuilder/components/ai/RegenerateComparisonDialog';
-=======
->>>>>>> e8e1e827
 import { contentBlockAIService } from '@lessonbuilder/services/contentBlockAIService';
 import {
   getTemplatesForBlockType,
   getCourseContext,
   formatAIContentForBlock,
-<<<<<<< HEAD
   generateImageHTML,
 } from '@lessonbuilder/utils/aiContentHelpers';
 import { gradientOptions } from '@lessonbuilder/constants/textTypesConfig';
-=======
-} from '@lessonbuilder/utils/aiContentHelpers';
->>>>>>> e8e1e827
 import { toast } from 'react-hot-toast';
 import QuoteComponent from '@lessonbuilder/components/blocks/QuoteBlock/QuoteComponent';
 import TableComponent from '@lessonbuilder/components/blocks/TableBlock/TableComponent';
@@ -197,15 +190,12 @@
   const [showAIGeneratorDialog, setShowAIGeneratorDialog] = useState(false);
   const [currentAIBlockType, setCurrentAIBlockType] = useState(null);
   const [blockToReplace, setBlockToReplace] = useState(null); // Track block being replaced
-<<<<<<< HEAD
   const [showComparisonDialog, setShowComparisonDialog] = useState(false);
   const [regeneratedBlock, setRegeneratedBlock] = useState(null); // Newly generated block for comparison
   const [oldBlockForComparison, setOldBlockForComparison] = useState(null); // Store old block specifically for comparison dialog
   const [isRegenerating, setIsRegenerating] = useState(false);
   // Use ref to persist blockToReplace across renders to avoid closure issues
   const blockToReplaceRef = React.useRef(null);
-=======
->>>>>>> e8e1e827
 
   const listComponentRef = React.useRef();
   const statementComponentRef = React.useRef();
@@ -275,11 +265,7 @@
       supportsAI: true,
     },
     {
-<<<<<<< HEAD
       id: 'table', // Use singular to match backend and most frontend code
-=======
-      id: 'tables',
->>>>>>> e8e1e827
       title: 'Tables',
       icon: <Table className="h-5 w-5" />,
       supportsAI: true,
@@ -469,7 +455,6 @@
     }
   };
 
-<<<<<<< HEAD
   // Handle AI creation (for NEW blocks, not replacements)
   const handleAICreation = blockType => {
     setCurrentAIBlockType(blockType);
@@ -557,15 +542,6 @@
     return newBlock.html_css;
   };
 
-=======
-  // Handle AI creation
-  const handleAICreation = blockType => {
-    setCurrentAIBlockType(blockType);
-    setBlockToReplace(null); // Clear any block to replace when creating new
-    setShowAIGeneratorDialog(true);
-  };
-
->>>>>>> e8e1e827
   // Handle AI content generation
   const handleAIGenerate = async ({
     userPrompt,
@@ -595,7 +571,6 @@
         };
       }
 
-<<<<<<< HEAD
       // CRITICAL: If replacing a block, use the original block's template/type
       let templateToUse = templateId;
       if (blockToReplace) {
@@ -631,40 +606,25 @@
         }
       }
 
-=======
->>>>>>> e8e1e827
       if (!aiResponse) {
         // Generate content using AI service if preview payload is not available
         aiResponse = await contentBlockAIService.generateContentBlock({
           blockType: currentAIBlockType.id,
-<<<<<<< HEAD
           templateId: templateToUse, // Use preserved template
-=======
-          templateId,
->>>>>>> e8e1e827
           userPrompt,
           instructions,
           courseContext,
         });
       } else if (
-<<<<<<< HEAD
         templateToUse &&
         !aiResponse.templateId &&
         currentAIBlockType.id !== 'image'
       ) {
         aiResponse.templateId = templateToUse; // Use preserved template
-=======
-        templateId &&
-        !aiResponse.templateId &&
-        currentAIBlockType.id !== 'image'
-      ) {
-        aiResponse.templateId = templateId;
->>>>>>> e8e1e827
       }
 
       devLogger.debug('✅ AI generated:', aiResponse);
 
-<<<<<<< HEAD
       // Ensure block type is correct - normalize to 'table' (singular) to match backend
       let blockTypeToUse = currentAIBlockType.id;
       if (blockTypeToUse === 'tables') {
@@ -808,27 +768,14 @@
           ),
         };
       }
-=======
-      // Ensure block type is correct - handle 'tables' vs 'table' inconsistency
-      let blockTypeToUse = currentAIBlockType.id;
-      if (blockTypeToUse === 'tables') {
-        blockTypeToUse = 'tables'; // Keep as 'tables' for formatAIContentForBlock which handles it
-      }
-
-      // Format the AI response to match block structure
-      const newBlock = formatAIContentForBlock(aiResponse, blockTypeToUse);
->>>>>>> e8e1e827
 
       // Ensure the block type is correctly set (formatAIContentForBlock may auto-detect)
       devLogger.debug('📦 Formatted block:', {
         originalBlockType: blockTypeToUse,
         finalBlockType: newBlock.type,
         blockId: newBlock.id,
-<<<<<<< HEAD
         preservedTextType: newBlock.textType,
         preservedGradient: newBlock.gradient,
-=======
->>>>>>> e8e1e827
       });
 
       // Calculate order for new block
@@ -892,7 +839,6 @@
       }
 
       // Ensure unique block ID to prevent duplicates
-<<<<<<< HEAD
       // Only check for duplicates if this is a NEW block (not a replacement)
       if (!blockToReplace && !blockToReplaceRef.current) {
         const existingIds = new Set(
@@ -989,51 +935,6 @@
       // Add as new block (either at insertion position or at end)
       if (insertionPosition !== null) {
         // Inserting at specific position
-=======
-      const existingIds = new Set(
-        blocksToUse.map(b => b.id || b.block_id).filter(Boolean)
-      );
-      if (existingIds.has(newBlock.id || newBlock.block_id)) {
-        // Generate a new unique ID if duplicate
-        newBlock.id = `block_${Date.now()}_${Math.random().toString(36).substr(2, 9)}`;
-        newBlock.block_id = newBlock.id;
-        devLogger.warn('Generated new ID for duplicate block:', newBlock.id);
-      }
-
-      // Replace existing block or add new one
-      if (blockToReplace) {
-        // Replace the existing block
-        setContentBlocks(prev =>
-          prev.map(block => (block.id === blockToReplace.id ? newBlock : block))
-        );
-
-        if (lessonContent?.data?.content) {
-          setLessonContent(prev => {
-            const existingIds = new Set(
-              prev.data.content.map(b => b.id || b.block_id).filter(Boolean)
-            );
-            // Ensure new block has unique ID
-            if (existingIds.has(newBlock.id || newBlock.block_id)) {
-              newBlock.id = `block_${Date.now()}_${Math.random().toString(36).substr(2, 9)}`;
-              newBlock.block_id = newBlock.id;
-            }
-            return {
-              ...prev,
-              data: {
-                ...prev.data,
-                content: prev.data.content.map(block =>
-                  (block.block_id || block.id) ===
-                  (blockToReplace.block_id || blockToReplace.id)
-                    ? { ...newBlock, block_id: block.block_id || block.id }
-                    : block
-                ),
-              },
-            };
-          });
-        }
-        setBlockToReplace(null);
-      } else if (insertionPosition !== null) {
->>>>>>> e8e1e827
         // Check for duplicates before inserting
         const updatedBlocks = [...contentBlocks];
         const duplicateIndex = updatedBlocks.findIndex(
@@ -1042,7 +943,6 @@
         if (duplicateIndex === -1) {
           updatedBlocks.splice(insertionPosition, 0, newBlock);
           setContentBlocks(updatedBlocks);
-<<<<<<< HEAD
 
           // Also update lessonContent if it exists
           if (lessonContent?.data?.content) {
@@ -1058,24 +958,18 @@
               };
             });
           }
-=======
->>>>>>> e8e1e827
         } else {
           devLogger.warn('Skipping duplicate block insertion');
         }
         setInsertionPosition(null);
       } else {
-<<<<<<< HEAD
         // Adding at the end
-=======
->>>>>>> e8e1e827
         // Check for duplicates before adding
         const hasDuplicate = contentBlocks.some(
           b => (b.id || b.block_id) === (newBlock.id || newBlock.block_id)
         );
         if (!hasDuplicate) {
           setContentBlocks(prev => [...prev, newBlock]);
-<<<<<<< HEAD
 
           // CRITICAL: Also update lessonContent if it exists (for AI-generated blocks from course creation)
           if (lessonContent?.data?.content) {
@@ -1087,8 +981,6 @@
               },
             }));
           }
-=======
->>>>>>> e8e1e827
         } else {
           devLogger.warn('Skipping duplicate block addition');
         }
@@ -1847,8 +1739,6 @@
                             </button>
                           </div>
 
-<<<<<<< HEAD
-=======
                           {/* Multi-page Content Note */}
                           <div className="mt-6 px-4 py-3 bg-amber-50 border border-amber-200 rounded-lg">
                             <p className="text-sm text-amber-800 leading-relaxed">
@@ -1859,7 +1749,6 @@
                             </p>
                           </div>
 
->>>>>>> e8e1e827
                           {/* Decorative elements */}
                           <div className="absolute top-4 left-4 w-2 h-2 bg-blue-400 rounded-full opacity-60"></div>
                           <div className="absolute top-8 right-6 w-1 h-1 bg-purple-400 rounded-full opacity-60"></div>
@@ -1879,7 +1768,6 @@
                             ? lessonContent.data.content
                             : contentBlocks;
 
-<<<<<<< HEAD
                         // Normalize block types and ensure IDs exist
                         const normalizedBlocks = blocksToRender.map(block => {
                           // Normalize table type: backend and most code use 'table' (singular)
@@ -1901,11 +1789,6 @@
                         // Remove duplicate blocks based on ID to prevent outline issues
                         const seenBlockIds = new Set();
                         const uniqueBlocks = normalizedBlocks.filter(block => {
-=======
-                        // Remove duplicate blocks based on ID to prevent outline issues
-                        const seenBlockIds = new Set();
-                        const uniqueBlocks = blocksToRender.filter(block => {
->>>>>>> e8e1e827
                           const blockId = block.id || block.block_id;
                           if (!blockId) return true; // Keep blocks without IDs
                           if (seenBlockIds.has(blockId)) {
@@ -2063,7 +1946,6 @@
                                       {!block.isEditing && (
                                         <>
                                           {/* AI Generate Button for Individual Block */}
-<<<<<<< HEAD
                                           {(() => {
                                             // Normalize block type for checking (handle table/tables inconsistency)
                                             // Backend and most code use 'table' (singular), but check both
@@ -2207,35 +2089,11 @@
                                               )
                                             );
                                           })()}
-=======
-                                          {contentBlockTypes.find(
-                                            bt => bt.id === block.type
-                                          )?.supportsAI && (
-                                            <Button
-                                              variant="ghost"
-                                              size="icon"
-                                              className="h-8 w-8 rounded-full bg-white/80 hover:bg-purple-100"
-                                              onClick={() => {
-                                                setCurrentAIBlockType(
-                                                  contentBlockTypes.find(
-                                                    bt => bt.id === block.type
-                                                  )
-                                                );
-                                                setBlockToReplace(block); // Set block to replace
-                                                setShowAIGeneratorDialog(true);
-                                              }}
-                                              title={`Regenerate ${block.type} with AI`}
-                                            >
-                                              <Sparkles className="h-4 w-4 text-purple-600" />
-                                            </Button>
-                                          )}
->>>>>>> e8e1e827
                                           <Button
                                             variant="ghost"
                                             size="icon"
                                             className="h-8 w-8 rounded-full bg-white/80 hover:bg-gray-200"
                                             onClick={() => {
-<<<<<<< HEAD
                                               // For image blocks, always use handleEditImage from ImageBlockComponent
                                               if (block.type === 'image') {
                                                 if (
@@ -2252,16 +2110,6 @@
                                                     block.id
                                                   );
                                                 }
-=======
-                                              // Always use handleEditBlock for proper type detection
-                                              if (
-                                                block.type === 'image' &&
-                                                block.layout
-                                              ) {
-                                                toggleImageBlockEditing(
-                                                  block.id
-                                                );
->>>>>>> e8e1e827
                                               } else {
                                                 handleEditBlock(block.id);
                                               }
@@ -2329,7 +2177,6 @@
                                               Statement
                                             </Badge>
                                           </div>
-<<<<<<< HEAD
 
                                           {block.html_css ? (
                                             <div
@@ -2462,38 +2309,11 @@
                                                   ''
                                                 )
                                                 .trim() || 'Video'}
-=======
-
-                                          {block.html_css ? (
-                                            <div
-                                              className="max-w-none text-gray-800 leading-relaxed"
-                                              dangerouslySetInnerHTML={{
-                                                __html: block.html_css,
-                                              }}
-                                            />
-                                          ) : (
-                                            <div
-                                              className="max-w-none text-gray-800 leading-relaxed"
-                                              dangerouslySetInnerHTML={{
-                                                __html: block.content,
-                                              }}
-                                            />
-                                          )}
-                                        </div>
-                                      )}
-
-                                      {block.type === 'interactive' && (
-                                        <div className="space-y-3">
-                                          <div className="flex items-center gap-2 mb-3">
-                                            <h3 className="text-lg font-semibold text-gray-900">
-                                              Interactive
->>>>>>> e8e1e827
                                             </h3>
                                             <Badge
                                               variant="secondary"
                                               className="text-xs"
                                             >
-<<<<<<< HEAD
                                               Video
                                             </Badge>
                                           </div>
@@ -2531,153 +2351,6 @@
                                               }
                                             );
 
-=======
-                                              Interactive
-                                            </Badge>
-                                          </div>
-
-                                          {block.html_css ? (
-                                            <div
-                                              className="max-w-none text-gray-800 leading-relaxed"
-                                              dangerouslySetInnerHTML={{
-                                                __html: block.html_css,
-                                              }}
-                                            />
-                                          ) : (
-                                            <div
-                                              className="max-w-none text-gray-800 leading-relaxed"
-                                              dangerouslySetInnerHTML={{
-                                                __html: block.content,
-                                              }}
-                                            />
-                                          )}
-                                        </div>
-                                      )}
-
-                                      {block.type === 'link' && (
-                                        <div className="space-y-3">
-                                          <div className="flex items-center gap-2 mb-3">
-                                            <h3 className="text-lg font-semibold text-gray-900">
-                                              {block.linkTitle}
-                                            </h3>
-                                            <Badge
-                                              variant="secondary"
-                                              className="text-xs"
-                                            >
-                                              Link
-                                            </Badge>
-                                          </div>
-
-                                          {block.linkDescription && (
-                                            <p className="text-sm text-gray-600 mb-3">
-                                              {block.linkDescription}
-                                            </p>
-                                          )}
-
-                                          <div className="p-3 bg-gray-50 rounded-lg">
-                                            <button
-                                              onClick={() =>
-                                                window.open(
-                                                  block.linkUrl,
-                                                  '_blank',
-                                                  'noopener,noreferrer'
-                                                )
-                                              }
-                                              className={`inline-flex items-center px-4 py-2 text-sm font-medium rounded-md transition-colors duration-200 ${
-                                                block.linkButtonStyle ===
-                                                'primary'
-                                                  ? 'bg-blue-600 text-white hover:bg-blue-700'
-                                                  : block.linkButtonStyle ===
-                                                      'secondary'
-                                                    ? 'bg-gray-600 text-white hover:bg-gray-700'
-                                                    : block.linkButtonStyle ===
-                                                        'success'
-                                                      ? 'bg-green-600 text-white hover:bg-green-700'
-                                                      : block.linkButtonStyle ===
-                                                          'warning'
-                                                        ? 'bg-orange-600 text-white hover:bg-orange-700'
-                                                        : block.linkButtonStyle ===
-                                                            'danger'
-                                                          ? 'bg-red-600 text-white hover:bg-red-700'
-                                                          : block.linkButtonStyle ===
-                                                              'outline'
-                                                            ? 'border border-blue-600 text-blue-600 hover:bg-blue-600 hover:text-white'
-                                                            : 'bg-blue-600 text-white hover:bg-blue-700'
-                                              }`}
-                                            >
-                                              {block.linkButtonText ||
-                                                'Visit Link'}
-                                              <svg
-                                                className="ml-2 h-3 w-3"
-                                                fill="none"
-                                                stroke="currentColor"
-                                                viewBox="0 0 24 24"
-                                              >
-                                                <path
-                                                  strokeLinecap="round"
-                                                  strokeLinejoin="round"
-                                                  strokeWidth={2}
-                                                  d="M10 6H6a2 2 0 00-2 2v10a2 2 0 002 2h10a2 2 0 002-2v-4M14 4h6m0 0v6m0-6L10 14"
-                                                />
-                                              </svg>
-                                            </button>
-                                          </div>
-                                        </div>
-                                      )}
-
-                                      {block.type === 'video' && (
-                                        <div className="space-y-3">
-                                          <div className="flex items-center gap-2 mb-3">
-                                            <h3 className="text-lg font-semibold text-gray-900">
-                                              {block.title
-                                                ?.replace(
-                                                  /[\u{1F600}-\u{1F64F}]|[\u{1F300}-\u{1F5FF}]|[\u{1F680}-\u{1F6FF}]|[\u{1F1E0}-\u{1F1FF}]|[\u{2600}-\u{26FF}]|[\u{2700}-\u{27BF}]/gu,
-                                                  ''
-                                                )
-                                                .trim() || 'Video'}
-                                            </h3>
-                                            <Badge
-                                              variant="secondary"
-                                              className="text-xs"
-                                            >
-                                              Video
-                                            </Badge>
-                                          </div>
-
-                                          {(() => {
-                                            // First try to get video URL from block properties (for newly created blocks)
-                                            let videoUrl =
-                                              block.videoUrl ||
-                                              block.details?.video_url ||
-                                              '';
-                                            let videoTitle = (
-                                              block.videoTitle ||
-                                              block.details?.caption ||
-                                              'Video'
-                                            )
-                                              .replace(
-                                                /[\u{1F600}-\u{1F64F}]|[\u{1F300}-\u{1F5FF}]|[\u{1F680}-\u{1F6FF}]|[\u{1F1E0}-\u{1F1FF}]|[\u{2600}-\u{26FF}]|[\u{2700}-\u{27BF}]/gu,
-                                                ''
-                                              )
-                                              .trim();
-                                            let videoDescription =
-                                              block.videoDescription ||
-                                              block.details?.description ||
-                                              '';
-
-                                            devLogger.debug(
-                                              'Video block edit rendering:',
-                                              {
-                                                blockId: block.id,
-                                                videoUrl,
-                                                videoTitle,
-                                                videoDescription,
-                                                blockDetails: block.details,
-                                                hasUrl: !!videoUrl,
-                                              }
-                                            );
-
->>>>>>> e8e1e827
                                             // Check if we have a valid video URL
                                             if (videoUrl && videoUrl.trim()) {
                                               // Check if it's a YouTube URL by looking at the content or checking if it's an embed URL
@@ -3086,19 +2759,11 @@
                                                   try {
                                                     const content = JSON.parse(
                                                       block.content || '{}'
-<<<<<<< HEAD
                                                     );
                                                     return (
                                                       content.quote ||
                                                       'Sample quote text'
                                                     );
-=======
-                                                    );
-                                                    return (
-                                                      content.quote ||
-                                                      'Sample quote text'
-                                                    );
->>>>>>> e8e1e827
                                                   } catch {
                                                     return 'Sample quote text';
                                                   }
@@ -3904,10 +3569,7 @@
         setImageUploading={setImageUploading}
         contentBlocks={contentBlocks}
         setContentBlocks={setContentBlocks}
-<<<<<<< HEAD
         lessonContent={lessonContent}
-=======
->>>>>>> e8e1e827
         onAICreation={handleAICreation}
       />
 
@@ -3966,7 +3628,6 @@
       {/* AI Content Generator Dialog */}
       <AIContentGeneratorDialog
         show={showAIGeneratorDialog}
-<<<<<<< HEAD
         onClose={() => {
           setShowAIGeneratorDialog(false);
           // Only clear blockToReplace if we're not in the middle of a replacement flow
@@ -3976,9 +3637,6 @@
             blockToReplaceRef.current = null;
           }
         }}
-=======
-        onClose={() => setShowAIGeneratorDialog(false)}
->>>>>>> e8e1e827
         blockType={currentAIBlockType}
         courseContext={getCourseContext(lessonData, lessonContent)}
         onGenerate={handleAIGenerate}
@@ -3986,7 +3644,6 @@
           currentAIBlockType?.id || ''
         )}
       />
-<<<<<<< HEAD
 
       {/* Regenerate Comparison Dialog */}
       <RegenerateComparisonDialog
@@ -4307,8 +3964,6 @@
         }}
         isRegenerating={isRegenerating}
       />
-=======
->>>>>>> e8e1e827
     </>
   );
 }
