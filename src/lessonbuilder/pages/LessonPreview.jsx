import React, { useState, useEffect, useRef } from 'react';
import { useParams, useNavigate } from 'react-router-dom';
import {
  ChevronLeft,
  Clock,
  User,
  BookOpen,
  CheckCircle,
  Circle,
  X,
  Menu,
  FileText,
  Plus,
  Edit3,
  Hourglass,
  Star,
  Sparkles,
  Calendar,
  Box,
} from 'lucide-react';
import { Button } from '@/components/ui/button';
import { Card, CardContent } from '@/components/ui/card';
import { Badge } from '@/components/ui/badge';
import { Separator } from '@/components/ui/separator';
import { toast } from '@/hooks/use-toast';
<<<<<<< HEAD
import devLogger from '@lessonbuilder/utils/devLogger';
=======
import ImmersiveReader from '@/components/courses/ImmersiveReader';
import { getTtsToken } from '@/services/speechify';
>>>>>>> 8fc32f5a

const getImageCaptionHtml = block => {
  const captionHtml = (
    block.captionHtml ||
    block.details?.caption_html ||
    block.text ||
    ''
  ).toString();
  const captionPlain = (
    block.caption ||
    block.imageDescription ||
    block.details?.caption ||
    ''
  ).toString();
  return captionHtml.trim() ? captionHtml : captionPlain;
};

const generateImageHtml = block => {
  const imageUrl = block.imageUrl || block.image_url || '';
  if (!imageUrl) return '';

  const layout = block.layout || 'centered';
  const alignment = block.alignment || 'left';
  const caption =
    (block.captionHtml && block.captionHtml.trim()) ||
    (block.caption && block.caption.toString()) ||
    getImageCaptionHtml(block);

  const captionBlock = caption
    ? `<div class="text-gray-700 text-lg leading-relaxed space-y-3 [&_ol]:list-decimal [&_ol]:pl-5 [&_ul]:list-disc [&_ul]:pl-5"><div>${caption}</div></div>`
    : '';

  if (layout === 'side-by-side') {
    const imageFirst = alignment === 'left';
    const imageOrder = imageFirst ? 'order-1' : 'order-2';
    const textOrder = imageFirst ? 'order-2' : 'order-1';

    return `
      <div class="grid md:grid-cols-2 gap-8 items-center bg-gray-50 rounded-xl p-6">
        <div class="${imageOrder}">
          <img src="${imageUrl}" alt="${block.imageTitle || 'Image'}" class="w-full max-h-[28rem] object-contain rounded-lg shadow-lg" />
        </div>
        <div class="${textOrder}">
          ${captionBlock}
        </div>
      </div>
    `;
  }

  if (layout === 'overlay') {
    return `
      <div class="relative rounded-xl overflow-hidden">
        <img src="${imageUrl}" alt="${block.imageTitle || 'Image'}" class="w-full h-96 object-cover" />
        ${caption ? `<div class="absolute inset-0 bg-gradient-to-t from-black via-transparent to-transparent flex items-end"><div class="text-white p-8 w-full text-xl font-medium leading-relaxed space-y-3 [&_ol]:list-decimal [&_ol]:pl-5 [&_ul]:list-disc [&_ul]:pl-5"><div>${caption}</div></div></div>` : ''}
      </div>
    `;
  }

  if (layout === 'full-width') {
    return `
      <div class="space-y-3">
        <img src="${imageUrl}" alt="${block.imageTitle || 'Image'}" class="w-full max-h-[28rem] object-contain rounded" />
        ${caption ? `<div class="text-sm text-gray-600 leading-relaxed space-y-2 [&_ol]:list-decimal [&_ol]:pl-5 [&_ul]:list-disc [&_ul]:pl-5"><div>${caption}</div></div>` : ''}
      </div>
    `;
  }

  // centered/default
  let alignmentClass = 'text-center';
  if (alignment === 'left') alignmentClass = 'text-left';
  else if (alignment === 'right') alignmentClass = 'text-right';

  return `
    <div class="${alignmentClass}">
      <img src="${imageUrl}" alt="${block.imageTitle || 'Image'}" class="max-w-full max-h-[28rem] object-contain rounded-xl shadow-lg ${alignment === 'center' ? 'mx-auto' : ''}" />
      ${caption ? `<div class="text-gray-600 mt-4 italic text-lg leading-relaxed space-y-2 [&_ol]:list-decimal [&_ol]:pl-5 [&_ul]:list-disc [&_ul]:pl-5"><div>${caption}</div></div>` : ''}
    </div>
  `;
};

const LessonPreview = () => {
  const { courseId, moduleId, lessonId } = useParams();
  const navigate = useNavigate();
  const [lessonData, setLessonData] = useState(null);
  const [loading, setLoading] = useState(true);
  const [error, setError] = useState(null);
  const [sidebarOpen, setSidebarOpen] = useState(false);
  const [sidebarVisible, setSidebarVisible] = useState(true);
  const [currentSection, setCurrentSection] = useState(null);
  const [completedSections, setCompletedSections] = useState(new Set());
  const [pages, setPages] = useState([]);
  const [currentPage, setCurrentPage] = useState(0);
  const [isHeaderVisible, setIsHeaderVisible] = useState(true);
  const [lastScrollY, setLastScrollY] = useState(0);
  const videoRef = useRef(null);
  const [isVideoOutOfView, setIsVideoOutOfView] = useState(false);
  const [isReaderOpen, setIsReaderOpen] = useState(false);
  const [readerContent, setReaderContent] = useState('');
  const [readerTitle, setReaderTitle] = useState('');

  useEffect(() => {
    let styleEl = document.getElementById('lesson-preview-image-list-style');
    if (!styleEl) {
      styleEl = document.createElement('style');
      styleEl.id = 'lesson-preview-image-list-style';
      styleEl.textContent = `
        .image-block-preview ol {
          list-style-type: decimal;
          margin-left: 1.5rem;
          padding-left: 0.25rem;
        }
        .image-block-preview ul {
          list-style-type: disc;
          margin-left: 1.5rem;
          padding-left: 0.25rem;
        }
        .image-block-preview li {
          margin-bottom: 0.35rem;
        }
      `;
      document.head.appendChild(styleEl);
    }

    return () => {
      if (styleEl && styleEl.parentNode) {
        styleEl.parentNode.removeChild(styleEl);
      }
    };
  }, []);

  useEffect(() => {
    fetchLessonContent();
  }, [lessonId]);

  // Scroll spy to update current section based on scroll position
  useEffect(() => {
    const handleScroll = () => {
      if (
        !lessonData?.headingSections ||
        lessonData.headingSections.length === 0
      )
        return;

      const headerOffset = 150;
      let currentSectionId = null;

      // Find the section that's currently in view
      for (const section of lessonData.headingSections) {
        const element = document.getElementById(`section-${section.id}`);
        if (element) {
          const rect = element.getBoundingClientRect();
          if (rect.top <= headerOffset && rect.bottom > headerOffset) {
            currentSectionId = section.id;
            break;
          }
        }
      }

      // If no section is in the header area, find the closest one above
      if (!currentSectionId) {
        for (let i = lessonData.headingSections.length - 1; i >= 0; i--) {
          const section = lessonData.headingSections[i];
          const element = document.getElementById(`section-${section.id}`);
          if (element) {
            const rect = element.getBoundingClientRect();
            if (rect.top <= headerOffset) {
              currentSectionId = section.id;
              break;
            }
          }
        }
      }

      if (currentSectionId && currentSectionId !== currentSection) {
        setCurrentSection(currentSectionId);
      }
    };

    window.addEventListener('scroll', handleScroll);
    return () => window.removeEventListener('scroll', handleScroll);
  }, [lessonData, currentSection]);

  // Header visibility based on scroll direction
  useEffect(() => {
    const handleHeaderScroll = () => {
      const currentScrollY = window.scrollY;

      // Only hide/show header if scrolled more than 100px
      if (Math.abs(currentScrollY - lastScrollY) < 5) return;

      if (currentScrollY > lastScrollY && currentScrollY > 100) {
        // Scrolling down - hide header
        setIsHeaderVisible(false);
      } else {
        // Scrolling up - show header
        setIsHeaderVisible(true);
      }

      setLastScrollY(currentScrollY);
    };

    window.addEventListener('scroll', handleHeaderScroll, { passive: true });
    return () => window.removeEventListener('scroll', handleHeaderScroll);
  }, [lastScrollY]);

  // Setup Process carousel functions for preview mode
  useEffect(() => {
    // Process carousel navigation functions (based on quotes carousel logic)
    window.processCarouselPrev = button => {
      devLogger.debug('Process Carousel Prev clicked');
      const carousel = button.closest('.process-carousel');
      if (!carousel) {
        devLogger.debug('No process carousel found for prev button');
        return;
      }

      const slides = carousel.querySelectorAll('.process-step');
      const dots = carousel.querySelectorAll('.process-carousel-dot');
      let currentIndex = parseInt(carousel.dataset.current || '0');

      devLogger.debug(
        'Process carousel prev - current index:',
        currentIndex,
        'total slides:',
        slides.length
      );
      const newIndex = currentIndex > 0 ? currentIndex - 1 : slides.length - 1;
      showProcessCarouselSlide(carousel, slides, dots, newIndex);
    };

    window.processCarouselNext = button => {
      devLogger.debug('Process Carousel Next clicked');
      const carousel = button.closest('.process-carousel');
      if (!carousel) {
        devLogger.debug('No process carousel found for next button');
        return;
      }

      const slides = carousel.querySelectorAll('.process-step');
      const dots = carousel.querySelectorAll('.process-carousel-dot');
      let currentIndex = parseInt(carousel.dataset.current || '0');

      devLogger.debug(
        'Process carousel next - current index:',
        currentIndex,
        'total slides:',
        slides.length
      );
      const newIndex = currentIndex < slides.length - 1 ? currentIndex + 1 : 0;
      showProcessCarouselSlide(carousel, slides, dots, newIndex);
    };

    window.processCarouselGoTo = (button, index) => {
      devLogger.debug('Process Carousel GoTo clicked');
      const carousel = button.closest('.process-carousel');
      if (!carousel) {
        devLogger.debug('No process carousel found for goTo button');
        return;
      }

      const slides = carousel.querySelectorAll('.process-step');
      const dots = carousel.querySelectorAll('.process-carousel-dot');

      devLogger.debug(
        'Process carousel goTo - target index:',
        index,
        'total slides:',
        slides.length
      );
      showProcessCarouselSlide(carousel, slides, dots, index);
    };

    const showProcessCarouselSlide = (carousel, slides, dots, index) => {
      slides.forEach((slide, i) => {
        if (i === index) {
          slide.classList.remove('hidden');
          slide.classList.add('block');
        } else {
          slide.classList.remove('block');
          slide.classList.add('hidden');
        }
      });

      dots.forEach((dot, i) => {
        // Normalize: remove all known active/inactive styles first
        dot.classList.remove(
          // inactive variants
          'bg-gray-300',
          'hover:bg-gray-400',
          'bg-slate-300',
          'hover:bg-slate-400',
          'hover:scale-105',
          // active variants
          'bg-white',
          'scale-110',
          'shadow-md',
          'bg-gradient-to-r',
          'from-blue-500',
          'to-purple-500'
        );

        if (i === index) {
          // Active state: use gradient styling like quotes carousel
          dot.classList.add(
            'bg-gradient-to-r',
            'from-blue-500',
            'to-purple-500',
            'scale-110',
            'shadow-md'
          );
        } else {
          // Inactive state: use slate gray like quotes carousel
          dot.classList.add(
            'bg-slate-300',
            'hover:bg-slate-400',
            'hover:scale-105'
          );
        }
      });

      carousel.dataset.current = index.toString();
    };

    // Add keyboard navigation support
    window.addEventListener('keydown', event => {
      if (event.key === 'ArrowLeft' || event.key === 'ArrowRight') {
        const focusedElement = document.activeElement;
        const processContainer = focusedElement?.closest('.process-carousel');

        if (processContainer && processContainer.id) {
          event.preventDefault();
          if (event.key === 'ArrowLeft') {
            window.processCarouselPrev &&
              window.processCarouselPrev({ closest: () => processContainer });
          } else {
            window.processCarouselNext &&
              window.processCarouselNext({ closest: () => processContainer });
          }
        }
      }
    });

    // Add click navigation to process content area
    window.addEventListener('click', event => {
      const processContainer = event.target?.closest('.process-carousel');
      if (processContainer && processContainer.id) {
        // Focus the container for keyboard navigation
        processContainer.focus();
      }
    });

    // Cleanup function
    return () => {
      delete window.processCarouselPrev;
      delete window.processCarouselNext;
      delete window.processCarouselGoTo;
    };
  }, []);

  const fetchLessonContent = async () => {
    try {
      setLoading(true);
      setError(null);

      const baseUrl =
        import.meta.env.VITE_API_BASE_URL || 'http://localhost:9000';
      const response = await fetch(`${baseUrl}/api/lessoncontent/${lessonId}`, {
        method: 'GET',
        headers: {
          'Content-Type': 'application/json',
          Authorization: `Bearer ${localStorage.getItem('token')}`,
        },
      });

      if (!response.ok) {
        throw new Error(`Failed to fetch lesson content: ${response.status}`);
      }

      const responseData = await response.json();
      devLogger.debug('Fetched lesson data:', responseData);

      // Extract the actual data from the API response
      const data = responseData.data || responseData;

      // Parse the lesson content
      const parsedContent = parseLessonContent(data.content || []);

      // Transform the data to match our component structure
      const transformedData = {
        id: data.id || lessonId,
        title:
          data.lesson?.title ||
          data.title ||
          data.lesson_title ||
          'Untitled Lesson',
        description: data.description || data.lesson_description || '',
        // duration: data.duration || data.estimated_duration || '30 min',
        // difficulty: data.difficulty || data.level || 'Intermediate',
        // instructor: data.instructor || data.author || data.created_by || 'Course Instructor',
        progress: data.progress || 0,
        headingSections: parsedContent.headingSections || [],
        allContent: parsedContent.allContent || [],
        objectives: data.objectives || data.learning_objectives || [],
        introduction: data.introduction || data.lesson_introduction || '',
        summary: data.summary || data.lesson_summary || '',
        lessonOrder: data.lesson?.order || data.order || 1,
        totalLessons: 9, // This could be passed from parent or calculated
      };

      setLessonData(transformedData);
      // Build pagination pages using master headings and 'continue' dividers
      const computedPages = computePages(transformedData.allContent);
      setPages(computedPages);

      // Set initial current section to the first heading section if available
      if (
        parsedContent.headingSections &&
        parsedContent.headingSections.length > 0
      ) {
        setCurrentSection(parsedContent.headingSections[0].id);
      }
    } catch (err) {
      devLogger.error('Error fetching lesson content:', err);
      setError(err.message);
      toast({
        title: 'Error',
        description: 'Failed to load lesson content. Please try again.',
        variant: 'destructive',
      });
    } finally {
      setLoading(false);
    }
  };

  const parseLessonContent = content => {
    const allContent = [];
    const headingSections = [];

    if (!content || !Array.isArray(content)) {
      devLogger.debug('Content is not an array or is empty:', content);
      devLogger.debug('Final parsed content result:', {
        totalAllContent: allContent.length,
        youtubeInAllContent: allContent.filter(
          block => block.type === 'youtube'
        ).length,
        allContentYoutubeIds: allContent
          .filter(block => block.type === 'youtube')
          .map(block => block.id),
        headingSections: headingSections.length,
      });
      return { allContent, headingSections };
    }

    devLogger.debug('Parsing lesson content:', {
      totalBlocks: content.length,
      textBlocks: content.filter(block => block.type === 'text').length,
      masterHeadingBlocks: content.filter(
        block => block.type === 'text' && block.textType === 'master_heading'
      ).length,
      masterHeadingDetails: content
        .filter(
          block => block.type === 'text' && block.textType === 'master_heading'
        )
        .map(block => ({
          id: block.block_id || block.id,
          textType: block.textType,
          hasHtmlCss: !!block.html_css,
          htmlPreview: block.html_css
            ? block.html_css.substring(0, 50) + '...'
            : 'None',
        })),
      allBlockTypes: content.map(block => ({
        id: block.id || block.block_id,
        type: block.type,
        textType: block.textType || block.text_type || 'none',
      })),
    });

    // Check for duplicate blocks
    const seenIds = new Set();
    const duplicateBlocks = [];
    content.forEach((block, index) => {
      const blockId = block.id || block.block_id;
      if (seenIds.has(blockId)) {
        duplicateBlocks.push({ index, id: blockId, type: block.type });
      }
      seenIds.add(blockId);
    });

    if (duplicateBlocks.length > 0) {
      devLogger.warn('Found duplicate blocks:', duplicateBlocks);
    }

    // Filter out duplicate blocks based on ID
    const uniqueContent = content.filter((block, index) => {
      const blockId = block.id || block.block_id;
      const firstIndex = content.findIndex(
        b => (b.id || b.block_id) === blockId
      );
      const isDuplicate = firstIndex !== index;

      if (isDuplicate) {
        devLogger.warn('Found duplicate block:', {
          blockId,
          type: block.type,
          index,
          firstIndex,
        });
      }

      return firstIndex === index;
    });

    if (uniqueContent.length !== content.length) {
      devLogger.warn(
        `Filtered out ${content.length - uniqueContent.length} duplicate blocks`
      );
    }

    // Track processed block IDs to prevent duplicates in allContent
    const processedIds = new Set();

    uniqueContent.forEach((block, index) => {
      devLogger.debug(`Processing block ${index}:`, {
        type: block.type,
        textType: block.textType,
        text_type: block.text_type,
        blockId: block.block_id || block.id,
        hasHtmlCss: !!block.html_css,
      });

      const blockId = block.block_id || block.id || `section-${index}`;

      const blockData = {
        id: blockId,
        originalBlock: block,
        completed: false,
      };

      // CRITICAL: Ensure list blocks are NEVER added to headingSections
      // Check if block is actually a list (even if incorrectly typed)
      const isListBlock =
        block.type === 'list' ||
        block.listType ||
        block.list_type ||
        block.details?.listType ||
        block.details?.list_type ||
        (() => {
          // Check content structure for list indicators
          const content = block.content || block.details?.content || '';
          if (typeof content === 'string') {
            try {
              const parsed = JSON.parse(content);
              return (
                parsed &&
                typeof parsed === 'object' &&
                parsed.items &&
                Array.isArray(parsed.items)
              );
            } catch (e) {
              // Not JSON, check for list HTML patterns
              return (
                content.includes('<ol') ||
                content.includes('<ul') ||
                content.includes('list-decimal') ||
                content.includes('list-disc') ||
                content.includes('numbered-list') ||
                content.includes('bulleted-list')
              );
            }
          }
          return (
            content &&
            typeof content === 'object' &&
            content.items &&
            Array.isArray(content.items)
          );
        })();

      // Handle different block types based on your API structure
      if (block.type === 'text' && !isListBlock) {
        // Check if it's a heading type - check both textType and text_type fields
        const textType = block.textType || block.text_type;
        // Extract content from multiple possible locations
        const content =
          block.details?.content ||
          block.content ||
          block.details?.text ||
          block.text ||
          block.details?.title ||
          block.title ||
          '';

        // CRITICAL: Only show master_heading in sidebar - NEVER list items or numbered content
        // Additional validation to prevent numbered list items from being treated as headings
        const isNumberedListItem = /^\d+[\.)]\s+/.test(
          content.replace(/<[^>]*>/g, '').trim()
        );
        const isListContent =
          content.includes('<li') ||
          content.includes('<ol') ||
          content.includes('<ul') ||
          content.includes('list-item');

        if (
          textType === 'master_heading' &&
          !isNumberedListItem &&
          !isListContent
        ) {
          // Extract heading text from html_css field for master headings
          let headingText = '';

          // First try to get text from html_css field (where master heading content is stored)
          if (block.html_css) {
            headingText = block.html_css.replace(/<[^>]*>/g, '').trim();
          }

          // Fallback to content field if html_css doesn't have text
          if (!headingText && content) {
            headingText = content.replace(/<[^>]*>/g, '').trim();
          }

          // Final fallback to section number
          if (!headingText || headingText === '') {
            headingText = `Section ${index + 1}`;
          }

          devLogger.debug(
            `Found master heading ${headingSections.length + 1}:`,
            {
              blockId: blockId,
              title: headingText,
              index: index,
              textType: textType,
            }
          );

          // Final validation: Ensure this is NOT a list item or numbered content
          const cleanHeadingText = headingText.replace(/<[^>]*>/g, '').trim();
          const isNumberedContent = /^\d+[\.)]\s+/.test(cleanHeadingText);
          const looksLikeListItem =
            cleanHeadingText.length < 100 &&
            (cleanHeadingText.match(/^\d+[\.)]/) ||
              cleanHeadingText.startsWith('•') ||
              cleanHeadingText.startsWith('-'));

          // Only add to headingSections if it's a genuine master heading
          if (!isNumberedContent && !looksLikeListItem) {
            headingSections.push({
              ...blockData,
              title: headingText,
              type: 'heading',
            });
          } else {
            devLogger.warn('Skipping numbered/list content from outline:', {
              blockId,
              headingText: cleanHeadingText,
              isNumberedContent,
              looksLikeListItem,
            });
          }
        }

        // Add to all content (check for duplicates)
        if (!processedIds.has(blockId)) {
          allContent.push({
            ...blockData,
            type: block.type,
            textType: textType,
            content: content,
            htmlCss: block.html_css || '',
            style: block.style || {},
          });
          processedIds.add(blockId);
        } else {
          devLogger.warn('Skipping duplicate text block:', blockId);
        }
      } else if (block.type === 'statement') {
        // Handle statement blocks
        const content = block.details?.content || block.content || '';
        const statementType =
          block.details?.statement_type || block.statementType;

        // Don't add statements to sidebar - only show master_heading

        allContent.push({
          ...blockData,
          type: 'statement',
          statementType: statementType,
          content: content,
          htmlCss: block.html_css || '',
        });
      } else if (block.type === 'image') {
        const normalizedBlock = {
          ...block,
          imageUrl:
            block.imageUrl ||
            block.image_url ||
            block.details?.image_url ||
            block.url ||
            '',
          imageTitle:
            block.imageTitle ||
            block.image_title ||
            block.details?.alt_text ||
            '',
          layout: block.layout || block.details?.layout || 'centered',
          alignment: block.alignment || block.details?.alignment || 'left',
          captionHtml:
            block.details?.caption_html ||
            block.captionHtml ||
            block.text ||
            '',
          caption:
            block.imageDescription ||
            block.image_description ||
            block.details?.caption ||
            '',
        };

        const htmlContent =
          (block.html_css && block.html_css.trim()) ||
          generateImageHtml(normalizedBlock);

        allContent.push({
          ...blockData,
          ...normalizedBlock,
          type: 'image',
          imageDescription: normalizedBlock.caption,
          text: normalizedBlock.captionHtml,
          htmlCss: htmlContent,
        });
      } else if (block.type === 'video') {
        allContent.push({
          ...blockData,
          type: 'video',
          videoTitle:
            block.videoTitle ||
            block.video_title ||
            block.details?.videoTitle ||
            '',
          videoDescription:
            block.videoDescription ||
            block.video_description ||
            block.details?.videoDescription ||
            '',
          videoUrl:
            block.videoUrl ||
            block.video_url ||
            block.details?.videoUrl ||
            block.url ||
            '',
          htmlCss: block.html_css || '',
        });
      } else if (block.type === 'quote') {
        // Detect quote type from HTML content if not available
        let quoteType =
          block.quoteType || block.quote_type || block.details?.quoteType;

        if (!quoteType && block.html_css) {
          const htmlContent = block.html_css;

          // Quote Carousel - has carousel controls and multiple quotes
          if (
            htmlContent.includes('quote-carousel') ||
            htmlContent.includes('carousel-dot') ||
            htmlContent.includes('carousel-prev') ||
            htmlContent.includes('carousel-next')
          ) {
            quoteType = 'quote_carousel';
          }
          // Quote on Image - has background image with overlay
          else if (
            htmlContent.includes('background-image:') ||
            (htmlContent.includes('bg-gradient-to-t from-black') &&
              htmlContent.includes('absolute inset-0'))
          ) {
            quoteType = 'quote_on_image';
          }
          // Quote C - has author image with horizontal layout
          else if (
            htmlContent.includes('flex items-center space-x-8') ||
            (htmlContent.includes('rounded-full object-cover') &&
              htmlContent.includes('w-16 h-16'))
          ) {
            quoteType = 'quote_c';
          }
          // Quote D - has specific styling with slate background
          else if (
            htmlContent.includes('text-left max-w-3xl') ||
            htmlContent.includes('bg-gradient-to-br from-slate-50')
          ) {
            quoteType = 'quote_d';
          }
          // Quote B - has large text and thin font
          else if (
            htmlContent.includes('text-3xl md:text-4xl') ||
            htmlContent.includes('font-thin')
          ) {
            quoteType = 'quote_b';
          }
          // Quote A - default style
          else {
            quoteType = 'quote_a';
          }
        } else if (!quoteType) {
          quoteType = 'quote_a'; // fallback
        }

        allContent.push({
          ...blockData,
          type: 'quote',
          content: block.content || block.details?.content || '',
          quoteType: quoteType,
          htmlCss: block.html_css || '',
        });
      } else if (block.type === 'list' || isListBlock) {
        // CRITICAL: List blocks should NEVER be added to headingSections
        // They should only appear in allContent for rendering
        allContent.push({
          ...blockData,
          type: 'list',
          content: block.content || block.details?.content || '',
          listType:
            block.listType ||
            block.list_type ||
            block.details?.listType ||
            block.details?.list_type ||
            'bulleted',
          htmlCss: block.html_css || '',
        });
      } else if (block.type === 'pdf') {
        allContent.push({
          ...blockData,
          type: 'pdf',
          pdfTitle:
            block.pdfTitle || block.pdf_title || block.details?.pdfTitle || '',
          pdfDescription:
            block.pdfDescription ||
            block.pdf_description ||
            block.details?.pdfDescription ||
            '',
          pdfUrl:
            block.pdfUrl ||
            block.pdf_url ||
            block.details?.pdfUrl ||
            block.url ||
            '',
          htmlCss: block.html_css || '',
        });
      } else if (block.type === 'table') {
        allContent.push({
          ...blockData,
          type: 'table',
          content: block.content || block.details?.content || '',
          tableData:
            block.tableData ||
            block.table_data ||
            block.details?.tableData ||
            '',
          htmlCss: block.html_css || '',
        });
      } else if (block.type === 'embed') {
        allContent.push({
          ...blockData,
          type: 'embed',
          embedTitle:
            block.embedTitle ||
            block.embed_title ||
            block.details?.embedTitle ||
            '',
          embedDescription:
            block.embedDescription ||
            block.embed_description ||
            block.details?.embedDescription ||
            '',
          embedCode:
            block.embedCode ||
            block.embed_code ||
            block.details?.embedCode ||
            block.content ||
            '',
          htmlCss: block.html_css || '',
        });
      } else if (block.type === 'divider') {
        const normalizedSubtype =
          block.subtype ||
          block.details?.subtype ||
          block.details?.divider_type ||
          block.dividerType ||
          block.divider_type ||
          block.details?.dividerType ||
          'divider';
        allContent.push({
          ...blockData,
          type: 'divider',
          subtype: normalizedSubtype,
          content: block.content || '',
          htmlCss: block.html_css || '',
        });
      } else {
        // Handle other block types - add all blocks to content
        // CRITICAL: Check if this is actually a list block that was incorrectly typed
        const mightBeList =
          isListBlock ||
          (block.content &&
            typeof block.content === 'string' &&
            (block.content.includes('<ol') ||
              block.content.includes('<ul') ||
              block.content.includes('list-decimal') ||
              block.content.includes('list-disc')));

        allContent.push({
          ...blockData,
          type: mightBeList ? 'list' : block.type || 'text',
          content: block.content || block.details?.content || '',
          textType: mightBeList
            ? undefined
            : block.textType ||
              block.text_type ||
              block.statement_type ||
              'paragraph',
          listType: mightBeList
            ? block.listType || block.list_type || 'bulleted'
            : undefined,
          htmlCss: block.html_css || '',
        });
      }
    });

    devLogger.debug('Final parsed content result:', {
      totalAllContent: allContent.length,
      totalHeadingSections: headingSections.length,
      headingSectionTitles: headingSections.map(h => h.title),
      masterHeadingBlocks: allContent.filter(
        block => block.type === 'text' && block.textType === 'master_heading'
      ),
      allTextBlocks: allContent
        .filter(block => block.type === 'text')
        .map(block => ({
          id: block.id,
          textType: block.textType,
          hasContent: !!block.content,
        })),
    });

    return {
      headingSections,
      allContent,
    };
  };

  // Build pages based on master headings and continue dividers
  const computePages = allContent => {
    if (!Array.isArray(allContent) || allContent.length === 0) return [];
    const pages = [];
    const headingIndices = allContent
      .map((b, idx) => ({ b, idx }))
      .filter(({ b }) => b.type === 'text' && b.textType === 'master_heading')
      .map(({ idx }) => idx);

    if (headingIndices.length === 0) {
      const continueIdx = allContent.findIndex(
        b => b.type === 'divider' && b.subtype === 'continue'
      );
      const endExclusive =
        continueIdx >= 0 ? continueIdx + 1 : allContent.length;
      pages.push({ start: 0, endExclusive });
      return pages;
    }

    for (let h = 0; h < headingIndices.length; h++) {
      const start = headingIndices[h];
      const nextHeadingStart = headingIndices[h + 1] ?? allContent.length;
      let endExclusive = nextHeadingStart;
      for (let i = start; i < nextHeadingStart; i++) {
        const block = allContent[i];
        if (
          block &&
          block.type === 'divider' &&
          String(block.subtype).toLowerCase() === 'continue'
        ) {
          endExclusive = i + 1;
          break;
        }
      }
      pages.push({ start, endExclusive });
    }
    return pages;
  };

  const handleSectionClick = sectionId => {
    setCurrentSection(sectionId);
    setSidebarOpen(false);
    // Find the page that contains this section
    const targetIndex =
      lessonData?.headingSections?.findIndex(s => s.id === sectionId) ?? -1;
    if (targetIndex > -1) {
      setCurrentPage(targetIndex);
    }
    const sectionElement = document.getElementById(`section-${sectionId}`);
    if (sectionElement) {
      const headerOffset = 100;
      const elementPosition = sectionElement.getBoundingClientRect().top;
      const offsetPosition =
        elementPosition + window.pageYOffset - headerOffset;
      window.scrollTo({ top: offsetPosition, behavior: 'smooth' });
    }
  };

  const handleContinue = () => {
    setCompletedSections(prev => {
      const done = new Set(prev);
      const currentHeading = lessonData?.headingSections?.[currentPage]?.id;
      if (currentHeading) done.add(currentHeading);
      return done;
    });
    const nextPage = pages.length > 0 ? (currentPage + 1) % pages.length : 0;
    setCurrentPage(nextPage);
    const nextHeadingId = lessonData?.headingSections?.[nextPage]?.id;
    if (nextHeadingId) {
      setCurrentSection(nextHeadingId);
      // Defer scroll until DOM updates
      setTimeout(() => {
        const el = document.getElementById(`section-${nextHeadingId}`);
        if (el) {
          const headerOffset = 100;
          const elementPosition = el.getBoundingClientRect().top;
          const offsetPosition =
            elementPosition + window.pageYOffset - headerOffset;
          window.scrollTo({ top: offsetPosition, behavior: 'smooth' });
        } else {
          window.scrollTo({ top: 0, behavior: 'smooth' });
        }
      }, 0);
    }
  };

  const markSectionComplete = sectionId => {
    setCompletedSections(prev => new Set([...prev, sectionId]));
  };

  const handleBackToBuilder = () => {
    navigate(
      `/courses/${courseId}/modules/${moduleId}/lessons/${lessonId}/builder`
    );
  };

  const getReaderHtmlForBlock = block => {
    if (!block) return '';

    if (block.htmlCss && block.htmlCss.trim()) {
      return block.htmlCss;
    }

    // Prefer rich content fields per block type
    switch (block.type) {
      case 'text':
      case 'statement':
      case 'list':
      case 'quote':
      case 'table':
      case 'embed':
      case 'divider':
      case 'audio':
        return block.content || '';
      case 'image': {
        const caption =
          block.captionHtml || block.caption || block.imageDescription || '';
        return caption ? `<p>${caption}</p>` : '';
      }
      case 'video': {
        const text =
          block.videoDescription || block.videoTitle || block.content || '';
        return text ? `<p>${text}</p>` : '';
      }
      case 'youtube': {
        const text =
          block.videoDescription || block.videoTitle || block.content || '';
        return text ? `<p>${text}</p>` : '';
      }
      case 'pdf': {
        const text = block.pdfDescription || block.pdfTitle || '';
        return text ? `<p>${text}</p>` : '';
      }
      default:
        return block.content || '';
    }
  };

  const handleReadBlock = async block => {
    const html = getReaderHtmlForBlock(block);

    if (!html || !html.trim()) {
      toast({
        title: 'Nothing to read',
        description: 'This content block does not contain readable text.',
      });
      return;
    }

    try {
      // Call immersive reader token API (backend integration)
      const { token, subdomain } = await getTtsToken();
      console.debug('[ImmersiveReader] TTS token acquired', {
        hasToken: !!token,
        subdomain,
      });

      setReaderTitle(lessonData?.title || 'Lesson Reader');
      setReaderContent(html);
      setIsReaderOpen(true);
    } catch (error) {
      console.error('[ImmersiveReader] Failed to start reader:', error);
      toast({
        title: 'Immersive Reader unavailable',
        description:
          error?.userMessage ||
          error?.message ||
          'Unable to start Immersive Reader. Please try again.',
        variant: 'destructive',
      });
    }
  };

  // Setup carousel functionality for quote carousels
  useEffect(() => {
    // Global carousel navigation functions
    window.carouselPrev = button => {
      devLogger.debug('Carousel Prev clicked');
      const carousel = button.closest('[class*="quote-carousel"]');
      if (!carousel) {
        devLogger.debug('No carousel found for prev button');
        return;
      }

      const slides = carousel.querySelectorAll('.quote-slide');
      const dots = carousel.querySelectorAll('.carousel-dot');
      let currentIndex = parseInt(carousel.dataset.current || '0');

      devLogger.debug(
        'Carousel prev - current index:',
        currentIndex,
        'total slides:',
        slides.length
      );
      const newIndex = currentIndex > 0 ? currentIndex - 1 : slides.length - 1;
      showCarouselSlide(carousel, slides, dots, newIndex);
    };

    window.carouselNext = button => {
      devLogger.debug('Carousel Next clicked');
      const carousel = button.closest('[class*="quote-carousel"]');
      if (!carousel) {
        devLogger.debug('No carousel found for next button');
        return;
      }

      const slides = carousel.querySelectorAll('.quote-slide');
      const dots = carousel.querySelectorAll('.carousel-dot');
      let currentIndex = parseInt(carousel.dataset.current || '0');

      devLogger.debug(
        'Carousel next - current index:',
        currentIndex,
        'total slides:',
        slides.length
      );
      const newIndex = currentIndex < slides.length - 1 ? currentIndex + 1 : 0;
      showCarouselSlide(carousel, slides, dots, newIndex);
    };

    window.carouselGoTo = (button, index) => {
      devLogger.debug('Carousel GoTo clicked, index:', index);
      const carousel = button.closest('[class*="quote-carousel"]');
      if (!carousel) {
        devLogger.debug('No carousel found for goTo button');
        return;
      }

      const slides = carousel.querySelectorAll('.quote-slide');
      const dots = carousel.querySelectorAll('.carousel-dot');

      devLogger.debug(
        'Carousel goTo - target index:',
        index,
        'total slides:',
        slides.length
      );
      showCarouselSlide(carousel, slides, dots, index);
    };

    const showCarouselSlide = (carousel, slides, dots, index) => {
      slides.forEach((slide, i) => {
        if (i === index) {
          slide.classList.remove('hidden');
          slide.classList.add('block');
        } else {
          slide.classList.remove('block');
          slide.classList.add('hidden');
        }
      });

      dots.forEach((dot, i) => {
        // Normalize: remove all known active/inactive styles first
        dot.classList.remove(
          // inactive variants
          'bg-gray-300',
          'hover:bg-gray-400',
          'bg-slate-300',
          'hover:bg-slate-400',
          'hover:scale-105',
          // active variants
          'bg-indigo-500',
          'scale-110',
          'shadow-md',
          'bg-gradient-to-r',
          'from-blue-500',
          'to-purple-500'
        );

        if (i === index) {
          // Active state: support both simple indigo and gradient style
          // Prefer the gradient look used in generated HTML
          dot.classList.add(
            'bg-gradient-to-r',
            'from-blue-500',
            'to-purple-500',
            'scale-110',
            'shadow-md'
          );
        } else {
          // Inactive state: match the slate gray used in generated HTML
          dot.classList.add(
            'bg-slate-300',
            'hover:bg-slate-400',
            'hover:scale-105'
          );
        }
      });

      carousel.dataset.current = index.toString();
    };

    return () => {
      // Cleanup global functions when component unmounts
      delete window.carouselPrev;
      delete window.carouselNext;
      delete window.carouselGoTo;
    };
  }, []);

  // Re-setup carousel functions when content changes
  useEffect(() => {
    if (
      lessonData &&
      lessonData.allContent &&
      lessonData.allContent.length > 0
    ) {
      // Small delay to ensure DOM is updated
      const timer = setTimeout(() => {
        // Re-setup carousel functions for any new carousels
        if (window.carouselPrev && window.carouselNext && window.carouselGoTo) {
          devLogger.debug('Carousel functions are available');
        }
      }, 100);

      return () => clearTimeout(timer);
    }
  }, [lessonData]);

  // Enable interactive checkbox lists in preview
  useEffect(() => {
    if (typeof window === 'undefined') return;
    if (!lessonData) return;

    const containers = Array.from(
      document.querySelectorAll('.checkbox-container')
    );
    if (containers.length === 0) return;

    const updateVisualState = (container, isChecked) => {
      const hiddenCheckbox = container.querySelector('.checkbox-item');
      const visualCheckbox = container.querySelector('.checkbox-visual');
      const wrapper =
        container.closest('.checkbox-wrapper') || container.parentElement;
      const textElement =
        wrapper?.querySelector('.checkbox-text') ||
        wrapper?.querySelector('.flex-1') ||
        container.parentElement?.parentElement?.querySelector('.checkbox-text');

      if (visualCheckbox && !visualCheckbox.dataset.enhanced) {
        visualCheckbox.classList.add(
          'flex',
          'items-center',
          'justify-center',
          'text-white',
          'text-xs',
          'font-semibold',
          'leading-none'
        );
        if (!visualCheckbox.textContent.trim()) {
          visualCheckbox.textContent = '✓';
        }
        visualCheckbox.dataset.enhanced = 'true';
      }

      if (hiddenCheckbox) {
        hiddenCheckbox.checked = isChecked;
      }

      container.setAttribute('data-checked', isChecked ? 'true' : 'false');
      container.setAttribute('aria-checked', isChecked ? 'true' : 'false');

      if (visualCheckbox) {
        visualCheckbox.classList.toggle('opacity-100', isChecked);
        visualCheckbox.classList.toggle('opacity-0', !isChecked);
      }

      if (textElement) {
        textElement.classList.toggle('line-through', isChecked);
        if (isChecked) {
          textElement.classList.add('text-gray-500');
          textElement.classList.remove('text-gray-800');
        } else {
          textElement.classList.remove('text-gray-500');
          textElement.classList.add('text-gray-800');
        }
      }
    };

    const toggleContainer = container => {
      if (!container) return;
      const hiddenCheckbox = container.querySelector('.checkbox-item');
      const currentChecked =
        hiddenCheckbox && typeof hiddenCheckbox.checked === 'boolean'
          ? hiddenCheckbox.checked
          : container.getAttribute('data-checked') === 'true' ||
            container.getAttribute('aria-checked') === 'true';
      const newChecked = !currentChecked;
      updateVisualState(container, newChecked);
    };

    const handleContainerClick = event => {
      event.preventDefault();
      event.stopPropagation();
      toggleContainer(event.currentTarget);
    };

    const handleContainerKeyDown = event => {
      if (event.key !== 'Enter' && event.key !== ' ') return;
      event.preventDefault();
      event.stopPropagation();
      toggleContainer(event.currentTarget);
    };

    const handleWrapperClick = event => {
      if (event.target.closest('.checkbox-container')) {
        return;
      }
      const container = event.currentTarget.querySelector(
        '.checkbox-container'
      );
      if (!container) return;
      event.preventDefault();
      event.stopPropagation();
      toggleContainer(container);
    };

    containers.forEach(container => {
      container.addEventListener('click', handleContainerClick);
      container.addEventListener('keydown', handleContainerKeyDown);

      const hiddenCheckbox = container.querySelector('.checkbox-item');
      const initialChecked =
        hiddenCheckbox && typeof hiddenCheckbox.checked === 'boolean'
          ? hiddenCheckbox.checked
          : container.getAttribute('data-checked') === 'true' ||
            container.getAttribute('aria-checked') === 'true';
      updateVisualState(container, Boolean(initialChecked));
    });

    const wrappers = Array.from(document.querySelectorAll('.checkbox-wrapper'));
    wrappers.forEach(wrapper => {
      wrapper.addEventListener('click', handleWrapperClick);
    });

    return () => {
      containers.forEach(container => {
        container.removeEventListener('click', handleContainerClick);
        container.removeEventListener('keydown', handleContainerKeyDown);
      });

      wrappers.forEach(wrapper => {
        wrapper.removeEventListener('click', handleWrapperClick);
      });
    };
  }, [lessonData, currentPage]);

  if (loading) {
    return (
      <div className="min-h-screen bg-gradient-to-br from-gray-50 to-gray-100 flex">
        {/* Shimmer Sidebar */}
        <div className="fixed inset-y-0 left-0 z-50 w-80 bg-gradient-to-b from-blue-600 to-blue-800 text-white">
          <div className="h-screen flex flex-col overflow-hidden">
            {/* Shimmer Lesson Header */}
            <div className="p-6 pb-4 flex-shrink-0">
              <div className="h-4 bg-blue-500 rounded w-20 animate-pulse mb-2"></div>
              <div className="h-6 bg-blue-500 rounded w-full animate-pulse mb-3"></div>
              <div className="h-4 bg-blue-500 rounded w-24 animate-pulse mb-3"></div>
              <div className="bg-blue-700 rounded-full h-2 mb-2">
                <div className="bg-blue-500 rounded-full h-2 w-1/3 animate-pulse"></div>
              </div>
              <div className="h-3 bg-blue-500 rounded w-32 animate-pulse"></div>
            </div>

            {/* Shimmer Navigation Menu */}
            <nav className="flex-1 overflow-y-auto px-6 pb-6 space-y-2">
              {[1, 2, 3, 4, 5].map(index => (
                <div key={index} className="w-full p-3 rounded-lg bg-blue-700">
                  <div className="flex items-center">
                    <div className="w-5 h-5 rounded-full bg-blue-500 animate-pulse mr-3"></div>
                    <div className="h-4 bg-blue-500 rounded w-3/4 animate-pulse"></div>
                  </div>
                </div>
              ))}
            </nav>
          </div>
        </div>

        {/* Shimmer Main Content */}
        <div className="flex-1 ml-80">
          {/* Shimmer Fixed Header */}
          <header
            className="fixed right-0 z-40 bg-white/98 backdrop-blur-md shadow-sm border-b border-gray-200/80"
            style={{ left: '320px' }}
          >
            <div className="flex items-center justify-between px-6 py-3">
              {/* Left Section */}
              <div className="flex items-center space-x-4">
                <div className="h-8 w-8 bg-gray-200 rounded animate-pulse"></div>
                <div className="h-8 w-8 bg-gray-200 rounded animate-pulse"></div>
                <div className="h-8 w-20 bg-gray-200 rounded animate-pulse"></div>
              </div>

              {/* Center Section */}
              <div className="flex flex-col items-center">
                <div className="h-3 bg-gray-200 rounded w-16 animate-pulse mb-1"></div>
                <div className="h-5 bg-gray-200 rounded w-32 animate-pulse"></div>
              </div>

              {/* Right Section */}
              <div className="flex items-center space-x-3">
                <div className="h-6 w-24 bg-gray-200 rounded-full animate-pulse"></div>
              </div>
            </div>
          </header>

          {/* Shimmer Content Area */}
          <main className="pt-20 p-6">
            <div className="max-w-4xl mx-auto space-y-6">
              {/* Master Heading Shimmer */}
              <div className="bg-white rounded-lg p-6">
                <div className="h-16 bg-gradient-to-r from-gray-200 via-gray-300 to-gray-200 rounded-xl animate-pulse"></div>
              </div>

              {/* Image Shimmer */}
              <div className="bg-white rounded-lg overflow-hidden">
                <div className="w-full h-64 bg-gray-200 animate-pulse"></div>
                <div className="p-6 space-y-3">
                  <div className="h-4 bg-gray-200 rounded w-3/4 animate-pulse"></div>
                </div>
              </div>

              {/* Paragraph Shimmer */}
              <div className="bg-white rounded-lg p-6">
                <div className="space-y-3">
                  <div className="h-4 bg-gray-200 rounded w-full animate-pulse"></div>
                  <div className="h-4 bg-gray-200 rounded w-5/6 animate-pulse"></div>
                  <div className="h-4 bg-gray-200 rounded w-4/5 animate-pulse"></div>
                  <div className="h-4 bg-gray-200 rounded w-full animate-pulse"></div>
                  <div className="h-4 bg-gray-200 rounded w-3/4 animate-pulse"></div>
                </div>
              </div>

              {/* Heading Shimmer */}
              <div className="bg-white rounded-lg p-6">
                <div className="h-8 bg-gray-200 rounded w-2/3 animate-pulse"></div>
              </div>

              {/* Paragraph Shimmer */}
              <div className="bg-white rounded-lg p-6">
                <div className="space-y-3">
                  <div className="h-4 bg-gray-200 rounded w-full animate-pulse"></div>
                  <div className="h-4 bg-gray-200 rounded w-4/5 animate-pulse"></div>
                  <div className="h-4 bg-gray-200 rounded w-5/6 animate-pulse"></div>
                </div>
              </div>
            </div>
          </main>
        </div>
      </div>
    );
  }

  if (error) {
    return (
      <div className="min-h-screen bg-gray-50 flex items-center justify-center">
        <Card className="max-w-md w-full mx-4">
          <CardContent className="p-6 text-center">
            <div className="text-red-500 mb-4">
              <X className="h-12 w-12 mx-auto" />
            </div>
            <h2 className="text-xl font-semibold text-gray-900 mb-2">
              Error Loading Lesson
            </h2>
            <p className="text-gray-600 mb-4">{error}</p>
            <div className="space-y-2">
              <Button onClick={fetchLessonContent} className="w-full">
                Try Again
              </Button>
              <Button
                variant="outline"
                onClick={handleBackToBuilder}
                className="w-full"
              >
                Back
              </Button>
            </div>
          </CardContent>
        </Card>
      </div>
    );
  }

  if (!lessonData) {
    return (
      <div className="min-h-screen bg-gray-50 flex items-center justify-center">
        <p className="text-gray-600">No lesson data available</p>
      </div>
    );
  }

  const currentSectionData =
    lessonData.headingSections.find(s => s.id === currentSection) ||
    lessonData.headingSections[0];

  // Progress based on completed master headings
  const totalSections = lessonData.headingSections?.length || 0;
  const completedCount = Math.min(completedSections.size, totalSections);
  const derivedProgress =
    totalSections > 0 ? Math.round((completedCount / totalSections) * 100) : 0;

  return (
    <>
      {/* Custom scrollbar styles for the sidebar */}
      <style jsx>{`
        .sidebar-nav::-webkit-scrollbar {
          width: 8px;
        }
        .sidebar-nav::-webkit-scrollbar-track {
          background: #1e40af;
          border-radius: 4px;
        }
        .sidebar-nav::-webkit-scrollbar-thumb {
          background: #60a5fa;
          border-radius: 4px;
        }
        .sidebar-nav::-webkit-scrollbar-thumb:hover {
          background: #93c5fd;
        }
      `}</style>
      <div className="min-h-screen bg-gradient-to-br from-gray-50 to-gray-100 flex">
        {/* Fixed Sidebar */}
        {sidebarVisible && (
          <div
            className={`fixed inset-y-0 left-0 z-50 w-80 bg-gradient-to-b from-blue-600 to-blue-800 text-white transform ${sidebarOpen ? 'translate-x-0' : '-translate-x-full'} transition-transform duration-300 ease-in-out lg:translate-x-0 overflow-hidden`}
          >
            <div className="flex items-center justify-between p-4 border-b border-blue-500 lg:hidden">
              <h2 className="text-lg font-semibold">Lesson Navigation</h2>
              <Button
                variant="ghost"
                size="sm"
                onClick={() => setSidebarOpen(false)}
                className="text-white hover:bg-blue-700"
              >
                <X className="h-5 w-5" />
              </Button>
            </div>

            <div className="h-screen flex flex-col overflow-hidden">
              {/* Lesson Header - Fixed at top */}
              <div className="p-6 pb-4 flex-shrink-0">
                <div className="text-sm opacity-75 mb-1">
                  Lesson {lessonData.lessonOrder}
                </div>
                <h1 className="text-xl font-bold leading-tight mb-3">
                  {lessonData.title}
                </h1>

                {/* Section Progress */}
                {totalSections > 0 && (
                  <div className="text-sm opacity-75 mb-3">
                    Section{' '}
                    {Math.max(
                      1,
                      lessonData.headingSections.findIndex(
                        s => s.id === currentSection
                      ) + 1
                    )}{' '}
                    of {totalSections}
                  </div>
                )}

                <div className="bg-blue-700 rounded-full h-2 mb-2">
                  <div
                    className="bg-white rounded-full h-2 transition-all duration-300"
                    style={{ width: `${derivedProgress}%` }}
                  ></div>
                </div>
                <div className="text-sm opacity-75">
                  {derivedProgress}% COMPLETE
                </div>
              </div>

              {/* Navigation Menu - Scrollable area */}
              <nav
                className="sidebar-nav flex-1 overflow-y-auto px-6 pb-6 space-y-2"
                style={{
                  scrollbarWidth: 'thin',
                  scrollbarColor: '#60a5fa #1e40af',
                }}
              >
                {lessonData.headingSections &&
                lessonData.headingSections.length > 0 ? (
                  lessonData.headingSections.map((section, index) => (
                    <button
                      key={section.id}
                      onClick={() => handleSectionClick(section.id)}
                      className={`w-full flex items-center justify-between p-3 rounded-lg text-left transition-colors ${
                        currentSection === section.id
                          ? 'bg-white text-blue-800'
                          : 'hover:bg-blue-700'
                      }`}
                    >
                      <div className="flex items-center">
                        <div className="flex items-center mr-3">
                          {completedSections.has(section.id) ? (
                            <CheckCircle className="h-5 w-5 text-green-500" />
                          ) : (
                            <Circle className="h-5 w-5" />
                          )}
                        </div>
                        <span className="font-medium">{section.title}</span>
                      </div>
                    </button>
                  ))
                ) : (
                  <div className="text-center py-8 text-blue-200">
                    <Sparkles className="h-8 w-8 mx-auto mb-3 opacity-60" />
                    <p className="text-sm font-medium">Content Coming Soon</p>
                    <p className="text-xs opacity-75 mt-1">
                      Navigation will appear here
                    </p>
                  </div>
                )}
              </nav>
            </div>
          </div>
        )}

        {/* Main Content */}
        <div
          className={`flex-1 transition-all duration-300 ${sidebarVisible ? 'lg:ml-80' : 'lg:ml-0'}`}
        >
          {/* Fixed Header */}
          <header
            className={`fixed right-0 z-40 bg-white/98 backdrop-blur-md shadow-sm border-b border-gray-200/80 transition-all duration-300 ${
              isHeaderVisible ? 'top-0' : '-top-20'
            }`}
            style={{ left: sidebarVisible ? '320px' : '0' }}
          >
            <div className="flex items-center justify-between px-6 py-3">
              {/* Left Section - Navigation */}
              <div className="flex items-center space-x-1">
                <Button
                  variant="ghost"
                  size="sm"
                  onClick={() => setSidebarVisible(!sidebarVisible)}
                  className="h-8 w-8 p-0 rounded-md hover:bg-gray-100 transition-colors"
                  title={sidebarVisible ? 'Hide sidebar' : 'Show sidebar'}
                >
                  <Menu className="h-4 w-4 text-gray-600" />
                </Button>

                <Button
                  variant="ghost"
                  size="sm"
                  onClick={() => setSidebarOpen(true)}
                  className="lg:hidden h-8 w-8 p-0 rounded-md hover:bg-gray-100"
                >
                  <ChevronLeft className="h-4 w-4 text-gray-600" />
                </Button>

                <Button
                  variant="ghost"
                  size="sm"
                  onClick={() => navigate(-1)}
                  className="flex items-center text-gray-600 hover:text-gray-900 hover:bg-gray-100 px-2 py-1.5 rounded-md transition-colors ml-1"
                >
                  <ChevronLeft className="h-4 w-4 mr-1" />
                  <span className="text-sm font-medium">Back</span>
                </Button>
              </div>

              {/* Center Section - Lesson Info */}
              <div className="hidden md:flex items-center justify-center flex-1 max-w-md mx-8">
                <div className="text-center">
                  <div className="text-xs text-gray-500 font-medium uppercase tracking-wide">
                    Lesson {lessonData.lessonOrder}
                  </div>
                  <div className="text-base font-semibold text-gray-900 mt-0.5 truncate">
                    {lessonData.title}
                  </div>
                </div>
              </div>

              {/* Right Section - Progress Badges */}
              <div className="flex items-center space-x-3">
                {/* Mobile lesson badge */}
                <Badge
                  variant="secondary"
                  className="bg-blue-50 text-blue-700 border-blue-200 md:hidden text-xs px-2 py-1"
                >
                  Lesson {lessonData.lessonOrder}
                </Badge>

                {/* Section progress badge */}
                {totalSections > 0 && (
                  <Badge
                    variant="outline"
                    className="bg-gray-50/80 text-gray-700 border-gray-300 text-xs px-2.5 py-1 font-medium"
                  >
                    Section{' '}
                    {Math.max(
                      1,
                      lessonData.headingSections.findIndex(
                        s => s.id === currentSection
                      ) + 1
                    )}{' '}
                    of {totalSections}
                  </Badge>
                )}
              </div>
            </div>
          </header>

          {/* Content Area */}
          <main
            className={`transition-all duration-300 pt-20 ${sidebarVisible ? 'p-6' : 'px-12 py-8'}`}
          >
            <div
              className={`mx-auto transition-all duration-300 ${sidebarVisible ? 'max-w-4xl' : 'max-w-7xl'}`}
            >
              {/* Display paginated lesson content */}
              <div
                className={`transition-all duration-300 ${sidebarVisible ? 'space-y-6' : 'space-y-8'}`}
              >
                {lessonData.allContent && lessonData.allContent.length > 0 ? (
                  lessonData.allContent.map((block, index) => {
                    if (block.type === 'youtube') {
                      devLogger.debug(`Rendering YouTube block ${index}:`, {
                        id: block.id,
                        index,
                        totalBlocks: lessonData.allContent.length,
                        youtubeBlocks: lessonData.allContent.filter(
                          b => b.type === 'youtube'
                        ).length,
                      });
                    }
                    const visibleStart =
                      pages.length > 0 ? (pages[currentPage]?.start ?? 0) : 0;
                    const visibleEnd =
                      pages.length > 0
                        ? (pages[currentPage]?.endExclusive ??
                          lessonData.allContent.length)
                        : lessonData.allContent.length;
                    if (index < visibleStart || index >= visibleEnd)
                      return null;
                    if (block.type !== 'youtube') {
                      devLogger.debug(`Rendering block ${index}:`, block);
                    }
                    return (
                      <div
                        key={`${block.id || block.block_id || index}-${block.type}`}
                        id={
                          block.textType === 'master_heading'
                            ? `section-${block.id}`
                            : undefined
                        }
                        className={`transition-all duration-300 ${sidebarVisible ? 'mb-6' : 'mb-8'}`}
                      >
                        {/* Statement Content - Use HTML/CSS from API */}
                        {block.type === 'statement' && (
                          <>
                            {block.htmlCss ? (
                              <div
                                dangerouslySetInnerHTML={{
                                  __html: block.htmlCss,
                                }}
                              />
                            ) : (
                              <div className="text-center py-8 bg-white rounded-lg shadow-sm border p-6">
                                <p className="text-2xl font-bold text-gray-900 leading-relaxed">
                                  {block.content}
                                </p>
                              </div>
                            )}
                          </>
                        )}

                        {/* Text Content - Use HTML/CSS from API */}
                        {block.type === 'text' && (
                          <>
                            {block.htmlCss ? (
                              <div
                                dangerouslySetInnerHTML={{
                                  __html: block.htmlCss,
                                }}
                              />
                            ) : (
                              <div className="prose prose-lg max-w-none">
                                {block.textType === 'heading' && (
                                  <h1 className="text-3xl font-bold text-gray-900 mb-4">
                                    <div
                                      dangerouslySetInnerHTML={{
                                        __html: block.content,
                                      }}
                                    />
                                  </h1>
                                )}
                                {block.textType === 'master_heading' && (
                                  <h1 className="text-4xl font-bold text-gray-900 mb-6">
                                    <div
                                      dangerouslySetInnerHTML={{
                                        __html: block.content,
                                      }}
                                    />
                                  </h1>
                                )}
                                {block.textType === 'subheading' && (
                                  <h2 className="text-2xl font-semibold text-gray-800 mb-3">
                                    <div
                                      dangerouslySetInnerHTML={{
                                        __html: block.content,
                                      }}
                                    />
                                  </h2>
                                )}
                                {block.textType === 'heading_paragraph' && (
                                  <div>
                                    {(() => {
                                      const parts = block.content.split('|||');
                                      return (
                                        <>
                                          <h1 className="text-3xl font-bold text-gray-900 mb-4">
                                            <div
                                              dangerouslySetInnerHTML={{
                                                __html: parts[0] || '',
                                              }}
                                            />
                                          </h1>
                                          <div className="text-gray-700 leading-relaxed">
                                            <div
                                              dangerouslySetInnerHTML={{
                                                __html: parts[1] || '',
                                              }}
                                            />
                                          </div>
                                        </>
                                      );
                                    })()}
                                  </div>
                                )}
                                {block.textType === 'subheading_paragraph' && (
                                  <div>
                                    {(() => {
                                      const parts = block.content.split('|||');
                                      return (
                                        <>
                                          <h2 className="text-2xl font-semibold text-gray-800 mb-3">
                                            <div
                                              dangerouslySetInnerHTML={{
                                                __html: parts[0] || '',
                                              }}
                                            />
                                          </h2>
                                          <div className="text-gray-700 leading-relaxed">
                                            <div
                                              dangerouslySetInnerHTML={{
                                                __html: parts[1] || '',
                                              }}
                                            />
                                          </div>
                                        </>
                                      );
                                    })()}
                                  </div>
                                )}
                                {(block.textType === 'paragraph' ||
                                  !block.textType) && (
                                  <div className="text-gray-700 leading-relaxed text-lg">
                                    <div
                                      dangerouslySetInnerHTML={{
                                        __html: block.content,
                                      }}
                                    />
                                  </div>
                                )}
                              </div>
                            )}
                          </>
                        )}

                        {/* Image Content - Use HTML/CSS from API */}
                        {block.type === 'image' && (
                          <div
                            className="image-block-preview"
                            dangerouslySetInnerHTML={{
                              __html:
                                (block.htmlCss && block.htmlCss.trim()) ||
                                generateImageHtml(block),
                            }}
                          />
                        )}

                        {/* Video Content */}
                        {block.type === 'video' && (
                          <>
                            {(() => {
                              devLogger.debug(
                                'Rendering video block in LessonPreview:',
                                {
                                  id: block.id,
                                  videoUrl: block.videoUrl,
                                  detailsVideoUrl: block.details?.video_url,
                                  videoTitle:
                                    block.videoTitle || block.details?.caption,
                                  hasHtmlCss: !!block.htmlCss,
                                  htmlCssLength: block.htmlCss
                                    ? block.htmlCss.length
                                    : 0,
                                  renderingMethod:
                                    block.htmlCss && block.htmlCss.trim()
                                      ? 'html_css'
                                      : 'fallback',
                                }
                              );
                              return null;
                            })()}
                            {block.htmlCss && block.htmlCss.trim() ? (
                              <div
                                dangerouslySetInnerHTML={{
                                  __html: block.htmlCss
                                    .replace(/max-width:\s*600px;?/gi, '')
                                    .replace(/max-width:\s*\d+px;?/gi, ''),
                                }}
                              />
                            ) : (
                              (() => {
                                // Get video URL from multiple sources
                                const videoUrl =
                                  block.videoUrl ||
                                  block.details?.video_url ||
                                  '';
                                const videoTitle =
                                  block.videoTitle ||
                                  block.details?.caption ||
                                  '';
                                const videoDescription =
                                  block.videoDescription ||
                                  block.details?.description ||
                                  '';

                                if (videoUrl && videoUrl.trim()) {
                                  return (
                                    <div className="mb-8 -mx-4 sm:-mx-6 lg:-mx-8">
                                      {videoTitle && (
                                        <h3 className="text-lg font-semibold text-gray-800 mb-4 px-4 sm:px-6 lg:px-8">
                                          {videoTitle}
                                        </h3>
                                      )}
                                      {videoDescription && (
                                        <p className="text-sm text-gray-600 mb-3 px-4 sm:px-6 lg:px-8">
                                          {videoDescription}
                                        </p>
                                      )}

                                      <div className="bg-gray-50 p-4">
                                        <video
                                          controls
                                          className="w-full"
                                          style={{
                                            maxHeight: '70vh',
                                            minHeight: '300px',
                                          }}
                                          preload="metadata"
                                        >
                                          <source
                                            src={videoUrl}
                                            type="video/mp4"
                                          />
                                          <source
                                            src={videoUrl}
                                            type="video/webm"
                                          />
                                          <source
                                            src={videoUrl}
                                            type="video/ogg"
                                          />
                                          Your browser does not support the
                                          video element.
                                        </video>

                                        <div className="mt-2 text-xs text-gray-500 flex items-center">
                                          <svg
                                            className="h-3 w-3 mr-1"
                                            fill="none"
                                            stroke="currentColor"
                                            viewBox="0 0 24 24"
                                          >
                                            <path
                                              strokeLinecap="round"
                                              strokeLinejoin="round"
                                              strokeWidth={2}
                                              d="M15 10l4.553-2.276A1 1 0 0121 8.618v6.764a1 1 0 01-1.447.894L15 14M5 18h8a2 2 0 002-2V8a2 2 0 00-2-2H5a2 2 0 00-2 2v8a2 2 0 002 2z"
                                            />
                                          </svg>
                                          <span>{videoTitle}</span>
                                        </div>
                                      </div>
                                    </div>
                                  );
                                } else {
                                  return (
                                    <div className="bg-gray-50 rounded-lg p-6">
                                      <p className="text-gray-500 text-center">
                                        Video content not available
                                      </p>
                                      <p className="text-xs text-gray-400 mt-2 text-center">
                                        Debug: videoUrl={videoUrl}, details=
                                        {JSON.stringify(block.details)}
                                      </p>
                                    </div>
                                  );
                                }
                              })()
                            )}
                          </>
                        )}

                        {/* YouTube Content */}
                        {block.type === 'youtube' && (
                          <>
                            {(() => {
                              devLogger.debug(
                                'Rendering YouTube block in LessonPreview:',
                                {
                                  id: block.id,
                                  videoTitle: block.videoTitle,
                                  hasHtmlCss: !!block.htmlCss,
                                  embedUrl: block.embedUrl,
                                  htmlCssLength: block.htmlCss
                                    ? block.htmlCss.length
                                    : 0,
                                  htmlCssPreview: block.htmlCss
                                    ? block.htmlCss.substring(0, 100) + '...'
                                    : 'None',
                                  renderingMethod:
                                    block.htmlCss && block.htmlCss.trim()
                                      ? 'html_css'
                                      : 'fallback',
                                  willRenderHtml: !!(
                                    block.htmlCss && block.htmlCss.trim()
                                  ),
                                  willRenderFallback: !(
                                    block.htmlCss && block.htmlCss.trim()
                                  ),
                                }
                              );
                              return null;
                            })()}
                            {block.htmlCss && block.htmlCss.trim() ? (
                              <div
                                dangerouslySetInnerHTML={{
                                  __html: block.htmlCss,
                                }}
                              />
                            ) : (
                              <div className="mb-8">
                                {block.videoTitle && (
                                  <h3 className="text-lg font-semibold text-gray-800 mb-4">
                                    {block.videoTitle}
                                  </h3>
                                )}
                                {block.embedUrl && (
                                  <div className="relative rounded-lg overflow-hidden shadow-lg mb-4">
                                    <div className="aspect-video">
                                      <iframe
                                        src={block.embedUrl}
                                        title={
                                          block.videoTitle || 'YouTube Video'
                                        }
                                        frameBorder="0"
                                        allow="accelerometer; autoplay; clipboard-write; encrypted-media; gyroscope; picture-in-picture; web-share"
                                        allowFullScreen
                                        className="w-full h-full"
                                      />
                                    </div>
                                  </div>
                                )}
                                {block.videoDescription && (
                                  <p className="text-gray-600 text-sm leading-relaxed">
                                    {block.videoDescription}
                                  </p>
                                )}
                              </div>
                            )}
                          </>
                        )}

                        {/* Quote Content */}
                        {block.type === 'quote' && (
                          <>
                            {(() => {
                              // Debug logging for quote blocks
                              devLogger.debug('Rendering quote block:', {
                                id: block.id,
                                quoteType: block.quoteType,
                                hasHtmlCss: !!block.htmlCss,
                                htmlPreview: block.htmlCss
                                  ? block.htmlCss.substring(0, 100) + '...'
                                  : 'No HTML',
                              });
                              return null;
                            })()}
                            {block.htmlCss ? (
                              <div
                                dangerouslySetInnerHTML={{
                                  __html: block.htmlCss,
                                }}
                              />
                            ) : (
                              <div className="bg-gray-50 rounded-lg p-6">
                                <blockquote className="text-xl italic text-gray-700 text-center">
                                  <div
                                    dangerouslySetInnerHTML={{
                                      __html: block.content,
                                    }}
                                  />
                                </blockquote>
                              </div>
                            )}
                          </>
                        )}

                        {/* List Content */}
                        {block.type === 'list' && (
                          <>
                            {block.htmlCss ? (
                              <div
                                dangerouslySetInnerHTML={{
                                  __html: block.htmlCss,
                                }}
                              />
                            ) : (
                              <div className="prose prose-lg max-w-none">
                                <div
                                  dangerouslySetInnerHTML={{
                                    __html: block.content,
                                  }}
                                />
                              </div>
                            )}
                          </>
                        )}

                        {/* PDF Content */}
                        {block.type === 'pdf' && (
                          <>
                            {block.htmlCss ? (
                              <div
                                dangerouslySetInnerHTML={{
                                  __html: block.htmlCss,
                                }}
                              />
                            ) : (
                              <div className="bg-white rounded-lg p-6 border">
                                {block.pdfTitle && (
                                  <h3 className="text-lg font-semibold mb-2">
                                    {block.pdfTitle}
                                  </h3>
                                )}
                                {block.pdfDescription && (
                                  <p className="text-gray-600 mb-4">
                                    {block.pdfDescription}
                                  </p>
                                )}
                                {block.pdfUrl && (
                                  <iframe
                                    src={block.pdfUrl}
                                    className="w-full h-96 border-none rounded-lg"
                                    title={block.pdfTitle || 'PDF Document'}
                                  />
                                )}
                              </div>
                            )}
                          </>
                        )}

                        {/* Table Content */}
                        {block.type === 'table' && (
                          <>
                            {block.htmlCss ? (
                              <div
                                dangerouslySetInnerHTML={{
                                  __html: block.htmlCss,
                                }}
                              />
                            ) : (
                              <div className="overflow-x-auto">
                                <div
                                  dangerouslySetInnerHTML={{
                                    __html: block.content,
                                  }}
                                />
                              </div>
                            )}
                          </>
                        )}

                        {/* Embed Content */}
                        {block.type === 'embed' && (
                          <>
                            {block.htmlCss ? (
                              <div
                                dangerouslySetInnerHTML={{
                                  __html: block.htmlCss,
                                }}
                              />
                            ) : (
                              <div className="bg-white rounded-lg p-6 border">
                                {block.embedTitle && (
                                  <h3 className="text-lg font-semibold mb-2">
                                    {block.embedTitle}
                                  </h3>
                                )}
                                {block.embedDescription && (
                                  <p className="text-gray-600 mb-4">
                                    {block.embedDescription}
                                  </p>
                                )}
                                {block.embedCode && (
                                  <div
                                    dangerouslySetInnerHTML={{
                                      __html: block.embedCode,
                                    }}
                                  />
                                )}
                              </div>
                            )}
                          </>
                        )}

                        {/* Divider Content */}
                        {block.type === 'divider' && (
                          <>
                            {String(block.subtype).toLowerCase() ===
                            'continue' ? (
                              <div
                                className="cursor-pointer"
                                onClick={handleContinue}
                                role="button"
                                aria-label="Continue"
                              >
                                {block.htmlCss ? (
                                  <div
                                    dangerouslySetInnerHTML={{
                                      __html: block.htmlCss,
                                    }}
                                  />
                                ) : (
                                  <div
                                    dangerouslySetInnerHTML={{
                                      __html: block.content,
                                    }}
                                  />
                                )}
                              </div>
                            ) : (
                              <>
                                {block.htmlCss ? (
                                  <div
                                    dangerouslySetInnerHTML={{
                                      __html: block.htmlCss,
                                    }}
                                  />
                                ) : (
                                  <div
                                    dangerouslySetInnerHTML={{
                                      __html: block.content,
                                    }}
                                  />
                                )}
                              </>
                            )}
                          </>
                        )}

                        {/* Audio Content */}
                        {block.type === 'audio' && (
                          <>
                            {block.htmlCss ? (
                              <div
                                dangerouslySetInnerHTML={{
                                  __html: block.htmlCss,
                                }}
                              />
                            ) : (
                              <div className="prose prose-lg max-w-none">
                                <div
                                  dangerouslySetInnerHTML={{
                                    __html: block.content,
                                  }}
                                />
                              </div>
                            )}
                          </>
                        )}

                        {/* Other Content Types - Fallback for any unhandled block types */}
                        {![
                          'text',
                          'statement',
                          'image',
                          'video',
                          'quote',
                          'list',
                          'pdf',
                          'table',
                          'embed',
                          'divider',
                          'youtube',
                          'audio',
                        ].includes(block.type) && (
                          <>
                            {block.htmlCss ? (
                              <div
                                dangerouslySetInnerHTML={{
                                  __html: block.htmlCss,
                                }}
                              />
                            ) : (
                              <div className="prose prose-lg max-w-none">
                                <div
                                  dangerouslySetInnerHTML={{
                                    __html: block.content,
                                  }}
                                />
                              </div>
                            )}
                          </>
                        )}
                        {/* Read button for this block */}
                        {getReaderHtmlForBlock(block)?.trim() && (
                          <div className="mt-3">
                            <Button
                              variant="outline"
                              size="sm"
                              onClick={() => handleReadBlock(block)}
                              className="inline-flex items-center gap-1 text-xs"
                            >
                              <BookOpen className="h-3 w-3" />
                              <span>Read</span>
                            </Button>
                          </div>
                        )}
                      </div>
                    );
                  })
                ) : (
                  <div className="flex items-center justify-center min-h-[60vh]">
                    <div className="w-full max-w-xl mx-auto">
                      {/* Refined Coming Soon Card (concise + animated) */}
                      <div className="relative overflow-hidden rounded-2xl border border-gray-200 bg-white/90 shadow-lg transition-all duration-300 hover:shadow-xl">
                        {/* Animated top bar */}
                        <div className="absolute inset-x-0 top-0 h-1 bg-gradient-to-r from-blue-500 via-indigo-500 to-blue-500 animate-pulse"></div>

                        {/* Soft gradient backdrop */}
                        <div className="pointer-events-none absolute -right-24 -top-24 h-64 w-64 rounded-full bg-blue-100 opacity-40 blur-3xl"></div>

                        <div className="relative p-8">
                          <div className="flex flex-col items-center text-center">
                            {/* Icon */}
                            <div className="relative mb-6">
                              <span className="absolute inset-0 m-auto h-16 w-16 rounded-full bg-blue-100 animate-ping opacity-30"></span>
                              <div className="relative z-10 w-16 h-16 rounded-full bg-blue-50 flex items-center justify-center ring-8 ring-blue-50">
                                <Clock className="h-8 w-8 text-blue-600" />
                              </div>
                            </div>

                            <h1 className="text-2xl font-bold text-gray-900 tracking-tight mb-2">
                              Coming Soon
                            </h1>
                            <p className="text-gray-600 mb-6 leading-relaxed max-w-md">
                              This lesson is being prepared. Thank you for your
                              patience while the material is finalized.
                            </p>

                            {/* Status + ETA */}
                            <div className="flex flex-wrap items-center justify-center gap-3 mb-8">
                              <span className="inline-flex items-center gap-2 rounded-full border border-blue-100 bg-blue-50 px-3 py-1.5 text-sm text-blue-700">
                                <span className="h-2 w-2 rounded-full bg-blue-500 animate-pulse"></span>
                                In Development
                              </span>
                              <span className="inline-flex items-center gap-2 rounded-full border border-gray-200 bg-gray-50 px-3 py-1.5 text-sm text-gray-700">
                                <Calendar className="h-4 w-4 text-gray-500" />
                                Estimated duration:{' '}
                                {lessonData.duration || '30 min'}
                              </span>
                            </div>

                            <Button
                              onClick={() => navigate(-1)}
                              className="bg-blue-600 hover:bg-blue-700 text-white"
                            >
                              <ChevronLeft className="h-4 w-4 mr-2" />
                              Back to Course
                            </Button>
                          </div>
                        </div>
                      </div>
                    </div>
                  </div>
                )}
              </div>
            </div>
          </main>
        </div>

        {/* Overlay for mobile sidebar */}
        {sidebarOpen && (
          <div
            className="fixed inset-0 bg-black bg-opacity-50 z-40 lg:hidden"
            onClick={() => setSidebarOpen(false)}
          ></div>
        )}
      </div>
      <ImmersiveReader
        title={readerTitle || lessonData.title}
        content={readerContent}
        isOpen={isReaderOpen}
        onClose={() => setIsReaderOpen(false)}
      />
    </>
  );
};

export default LessonPreview;<|MERGE_RESOLUTION|>--- conflicted
+++ resolved
@@ -23,12 +23,8 @@
 import { Badge } from '@/components/ui/badge';
 import { Separator } from '@/components/ui/separator';
 import { toast } from '@/hooks/use-toast';
-<<<<<<< HEAD
-import devLogger from '@lessonbuilder/utils/devLogger';
-=======
 import ImmersiveReader from '@/components/courses/ImmersiveReader';
 import { getTtsToken } from '@/services/speechify';
->>>>>>> 8fc32f5a
 
 const getImageCaptionHtml = block => {
   const captionHtml = (
