--- conflicted
+++ resolved
@@ -649,7 +649,6 @@
           // First try to get text from html_css field (where master heading content is stored)
           // CRITICAL: Extract only h1 text content, not all HTML content
           if (block.html_css) {
-<<<<<<< HEAD
             try {
               // Create a temporary DOM element to parse HTML
               const tempDiv = document.createElement('div');
@@ -685,16 +684,10 @@
               // Fallback to simple tag stripping
               headingText = block.html_css.replace(/<[^>]*>/g, '').trim();
             }
-=======
-            // Strip HTML tags first, then decode HTML entities
-            const stripped = block.html_css.replace(/<[^>]*>/g, '').trim();
-            headingText = decodeHtmlEntities(stripped);
->>>>>>> ee97deeb
           }
 
           // Fallback to content field if html_css doesn't have text
           if (!headingText && content) {
-<<<<<<< HEAD
             try {
               const tempDiv = document.createElement('div');
               tempDiv.innerHTML = content;
@@ -711,11 +704,6 @@
             } catch (error) {
               headingText = content.replace(/<[^>]*>/g, '').trim();
             }
-=======
-            // Strip HTML tags first, then decode HTML entities
-            const stripped = content.replace(/<[^>]*>/g, '').trim();
-            headingText = decodeHtmlEntities(stripped);
->>>>>>> ee97deeb
           }
 
           // Final fallback to section number
