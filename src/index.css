--- conflicted
+++ resolved
@@ -166,33 +166,32 @@
   .custom-scrollbar:hover::-webkit-scrollbar-thumb:hover {
     background-color: rgba(156, 163, 175, 0.5);
   }
-<<<<<<< HEAD
-  
+
   /* Attendance table scrollbar - always visible */
   .attendance-table-scroll {
     scrollbar-width: thin;
     scrollbar-color: rgba(156, 163, 175, 0.5) transparent;
   }
-  
+
   .attendance-table-scroll::-webkit-scrollbar {
     width: 8px;
     height: 8px;
   }
-  
+
   .attendance-table-scroll::-webkit-scrollbar-track {
     background: transparent;
     border-radius: 10px;
   }
-  
+
   .attendance-table-scroll::-webkit-scrollbar-thumb {
     background-color: rgba(156, 163, 175, 0.5);
     border-radius: 10px;
   }
-  
+
   .attendance-table-scroll::-webkit-scrollbar-thumb:hover {
     background-color: rgba(156, 163, 175, 0.7);
   }
-  
+
   /* Ensure sticky header works in attendance table */
   .attendance-table-scroll thead {
     position: sticky;
@@ -200,16 +199,13 @@
     z-index: 10;
     background: white;
   }
-  
+
   .attendance-table-scroll thead th {
     background: white !important;
     position: relative;
     z-index: 11;
   }
-  
-=======
-
->>>>>>> 17455f09
+
   /* Enhanced animations */
   .animate-pulse-subtle {
     animation: pulse 3s cubic-bezier(0.4, 0, 0.6, 1) infinite;
