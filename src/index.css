--- conflicted
+++ resolved
@@ -971,19 +971,9 @@
     color: rgba(255, 255, 255, 0.9) !important;
   }
 
-<<<<<<< HEAD
-  .christmas-theme .app-header {
-    background: linear-gradient(90deg, #8b0000 0%, #b11226 50%, #8b0000 100%);
-    border-bottom-color: rgba(255, 255, 255, 0.25) !important;
-    box-shadow: 0 15px 40px rgba(139, 0, 0, 0.5);
-    color: #fff;
-    position: relative;
-    overflow: visible;
-=======
   .newyear-theme .newyear-app-header button svg,
   .newyear-theme .app-header button svg {
     color: rgba(255, 255, 255, 0.9) !important;
->>>>>>> ee97deeb
   }
 
   /* Search bar styling */
