--- conflicted
+++ resolved
@@ -67,10 +67,6 @@
     "input-otp": "^1.2.4",
     "js": "^0.1.0",
     "js-cookie": "^3.0.5",
-<<<<<<< HEAD
-    "link-preview-js": "^3.1.0",
-=======
->>>>>>> 5d6d87e8
     "lucide-react": "^0.540.0",
     "next-themes": "^0.3.0",
     "react": "^18.3.1",
