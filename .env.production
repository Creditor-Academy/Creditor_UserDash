--- conflicted
+++ resolved
@@ -3,12 +3,9 @@
 
 #(development Backend)
 #  VITE_API_BASE_URL=https://creditor.onrender.com
-<<<<<<< HEAD
-=======
 
 # AWS Backend 
 # VITE_API_BASE_URL= http://3.212.62.124
->>>>>>> e8e1e827
 
 #(local Backend)
 # VITE_API_BASE_URL= http://localhost:9000
